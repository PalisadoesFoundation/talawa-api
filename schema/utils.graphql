--- conflicted
+++ resolved
@@ -25,7 +25,6 @@
     SUPERADMIN
   }
 
-<<<<<<< HEAD
   enum Recurrance{
     DAILY
     WEEKLY
@@ -33,11 +32,9 @@
     YEARLY
     ONCE
   }
-=======
   enum Type{
     UNIVERSAL
     PRIVATE
   }
 
->>>>>>> c547732f
 `