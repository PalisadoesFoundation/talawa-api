--- conflicted
+++ resolved
@@ -25,7 +25,6 @@
     SUPERADMIN
   }
 
-<<<<<<< HEAD
   enum Recurrance{
     DAILY
     WEEKLY
@@ -33,7 +32,4 @@
     YEARLY
     ONCE
   }
-
-=======
->>>>>>> 66047c62
 `