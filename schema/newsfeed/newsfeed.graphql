module.exports = `
  type Post {
    _id: ID
    text: String!
    title: String
    createdAt: String
    imageUrl: String
    videoUrl:String
    creator: User!
    organization: Organization!
    likedBy: [User]
    comments: [Comment]
    likeCount: Int
    commentCount: Int 
  }

  input PostWhereInput {
    id: ID
    id_not: ID
    id_in: [ID!]
    id_not_in: [ID!]
    id_contains: ID
    id_starts_with: ID

    text: String
    text_not: String
    text_in: [String!]
    text_not_in: [String!]
    text_contains: String
    text_starts_with: String

    title: String
    title_not: String
    title_in: [String!]
    title_not_in: [String!]
    title_contains: String
    title_starts_with: String
  }

  """A connection to a list of items."""
  type PostConnection {
    """Information to aid in pagination."""
    pageInfo: PageInfo!

    """A list of edges."""
    edges: [Post]!
    
    aggregate: AggregatePost!
  }

<<<<<<< HEAD
  """Information about pagination in a connection."""
  type PageInfo {
    """When paginating forwards, are there more items?"""
    hasNextPage: Boolean!

    """When paginating backwards, are there more items?"""
    hasPreviousPage: Boolean!
    totalPages: Int
    nextPageNo: Int
    prevPageNo: Int
    currPageNo: Int
  }
=======
>>>>>>> 2b490167
  type AggregatePost {
    count: Int!
  }

  input PostInput {
    _id: ID
    text: String!
    title: String
    imageUrl: String
    videoUrl:String
    organizationId: ID!
  }

  type Comment {
    _id: ID
    text: String!
    createdAt: String
    creator: User!
    post: Post!
    likedBy: [User]
    likeCount: Int
  }
  
  input CommentInput {
    text: String!
  }

  enum PostOrderByInput {
    id_ASC
    id_DESC
    text_ASC
    text_DESC
    title_ASC
    title_DESC
    createdAt_ASC
    createdAt_DESC
    imageUrl_ASC
    imageUrl_DESC
    videoUrl_ASC
    videoUrl_DESC
    likeCount_ASC
    likeCount_DESC
    commentCount_ASC
    commentCount_DESC
  }
`<|MERGE_RESOLUTION|>--- conflicted
+++ resolved
@@ -48,21 +48,6 @@
     aggregate: AggregatePost!
   }
 
-<<<<<<< HEAD
-  """Information about pagination in a connection."""
-  type PageInfo {
-    """When paginating forwards, are there more items?"""
-    hasNextPage: Boolean!
-
-    """When paginating backwards, are there more items?"""
-    hasPreviousPage: Boolean!
-    totalPages: Int
-    nextPageNo: Int
-    prevPageNo: Int
-    currPageNo: Int
-  }
-=======
->>>>>>> 2b490167
   type AggregatePost {
     count: Int!
   }
