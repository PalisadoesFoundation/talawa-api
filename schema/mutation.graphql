--- conflicted
+++ resolved
@@ -5,11 +5,7 @@
     login(data: LoginInput!): AuthData!
     refreshToken(refreshToken: String!) : ExtendSession!
     revokeRefreshTokenForUser(userId: String!) : Boolean!
-<<<<<<< HEAD
-    updateLanguage(languageCode: String!) : User! @auth
-=======
     updateLanguage(languageCode: String!) : User!
->>>>>>> d50ea671
 
     updateUserProfile(data: UpdateUserInput, file:Upload): User! @auth
     createEvent(data: EventInput): Event! @auth
