--- conflicted
+++ resolved
@@ -5,22 +5,13 @@
     login(data: LoginInput!): AuthData!
     refreshToken(refreshToken: String!) : ExtendSession!
     revokeRefreshTokenForUser(userId: String!) : Boolean!
-<<<<<<< HEAD
     updateLanguage(languageCode: String!) : User! @auth
 
+    updateUserProfile(data: UpdateUserInput, file:Upload): User! @auth
     createEvent(data: EventInput): Event! @auth
     removeEvent(id: ID!): Event! @auth
     registerForEvent(id: ID!): Event! @auth
     updateEvent(id:ID!, data: UpdateEventInput) : Event! @auth
-=======
-    updateLanguage(languageCode: String!) : User!
-
-    updateUserProfile(data: UpdateUserInput, file:Upload): User!
-    createEvent(data: EventInput): Event!
-    removeEvent(id: ID!): Event!
-    registerForEvent(id: ID!): Event!
-    updateEvent(id:ID!, data: UpdateEventInput) : Event!
->>>>>>> 16a76956
     # createEventProject(data: EventProjectInput): EventProject!
     # removeEventProject(id: ID!): EventProject!
     # updateEventProject(id:ID!, data: UpdateEventProjectInput) : EventProject!
