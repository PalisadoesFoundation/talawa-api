--- conflicted
+++ resolved
@@ -9,14 +9,7 @@
     
     organizations(id: ID, orderBy: OrganizationOrderByInput): [Organization]
     organizationsConnection(where: OrganizationWhereInput, first: Int, skip: Int, orderBy: OrganizationOrderByInput): [Organization]!
-<<<<<<< HEAD
-    organizationsMemberConnection(orgId:ID!, where: UserWhereInput, first: Int, skip: Int, orderBy: UserOrderByInput): UserConnection! @auth
-    
-    isUserRegister(eventId: ID): EventRegistrants
-    event(id: ID): Event
-=======
     organizationsMemberConnection(orgId:ID!, where: UserWhereInput, first: Int, skip: Int, orderBy: UserOrderByInput): UserConnection!
->>>>>>> d50ea671
     events(id: ID, orderBy: EventOrderByInput): [Event]
     eventsByOrganization(id: ID, orderBy: EventOrderByInput): [Event]
     registeredEventsByUser(id: ID, orderBy: EventOrderByInput): [Event]
