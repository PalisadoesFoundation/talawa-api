module.exports = `

  type User {
    tokenVersion: Int!
    _id: ID!
    firstName: String!
    lastName: String!
    email: String!
<<<<<<< HEAD
    userType: String
=======
>>>>>>> d50ea671
    appLanguageCode: String!
    createdOrganizations: [Organization]
    joinedOrganizations: [Organization]
    createdEvents: [Event]
    registeredEvents: [Event]
    eventAdmin: [Event]
    adminFor: [Organization]
    membershipRequests: [MembershipRequest]
    organizationsBlockedBy: [Organization]
    image: String
    organizationUserBelongsTo: Organization
    pluginCreationAllowed: Boolean
  }

  type UserConnection {
    pageInfo: PageInfo!
    edges: [User]!
    aggregate: AggregateUser!
  }

  type AggregateUser {
    count: Int!
  }

  type UserConnection {
    pageInfo: PageInfo!
    edges: [User]!
    aggregate: AggregateUser!
  }

  type AggregateUser {
    count: Int!
  }

  input UserInput {
    firstName: String!
    lastName: String!
    email: String!
    password: String!
<<<<<<< HEAD
    userType: UserType
=======
>>>>>>> d50ea671
    appLanguageCode: String
    organizationUserBelongsToId: ID
  }

  input UpdateUserInput {
    firstName: String
    lastName: String
    email: String
  }

  input UserWhereInput {
     id: ID
     id_not: ID
     id_in: [ID!]
     id_not_in: [ID!]
     id_contains: ID
     id_starts_with: ID

     firstName: String
     firstName_not: String
     firstName_in: [String!]
     firstName_not_in: [String!]
     firstName_contains: String
     firstName_starts_with: String

     lastName: String
     lastName_not: String
     lastName_in: [String!]
     lastName_not_in: [String!]
     lastName_contains: String
     lastName_starts_with: String

     email: String
     email_not: String
     email_in: [String!]
     email_not_in: [String!]
     email_contains: String
     email_starts_with: String

     appLanguageCode: String
     appLanguageCode_not: String
     appLanguageCode_in: [String!]
     appLanguageCode_not_in: [String!]
     appLanguageCode_contains: String
     appLanguageCode_starts_with: String
   }

  enum UserOrderByInput {
    id_ASC
    id_DESC
    firstName_ASC
    firstName_DESC
    lastName_ASC
    lastName_DESC
    email_ASC
    email_DESC
    appLanguageCode_ASC
    appLanguageCode_DESC
  }

`<|MERGE_RESOLUTION|>--- conflicted
+++ resolved
@@ -6,10 +6,6 @@
     firstName: String!
     lastName: String!
     email: String!
-<<<<<<< HEAD
-    userType: String
-=======
->>>>>>> d50ea671
     appLanguageCode: String!
     createdOrganizations: [Organization]
     joinedOrganizations: [Organization]
@@ -49,10 +45,6 @@
     lastName: String!
     email: String!
     password: String!
-<<<<<<< HEAD
-    userType: UserType
-=======
->>>>>>> d50ea671
     appLanguageCode: String
     organizationUserBelongsToId: ID
   }
