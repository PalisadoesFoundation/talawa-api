--- conflicted
+++ resolved
@@ -1,7 +1,6 @@
-const mongoose = require('mongoose');
-const { isEmail } = require('validator');
-
-const { Schema } = mongoose;
+const mongoose = require("mongoose");
+const { isEmail } = require("validator");
+const Schema = mongoose.Schema;
 
 const userSchema = new Schema({
   image: {
@@ -21,7 +20,7 @@
   },
   email: {
     type: String,
-    validate: [isEmail, 'invalid email'],
+    validate: [isEmail, "invalid email"],
     required: true,
   },
   password: {
@@ -31,59 +30,55 @@
   createdOrganizations: [
     {
       type: Schema.Types.ObjectId,
-      ref: 'Organization',
+      ref: "Organization",
     },
   ],
   createdEvents: [
     {
       type: Schema.Types.ObjectId,
-      ref: 'Event',
+      ref: "Event",
     },
   ],
   joinedOrganizations: [
     {
       type: Schema.Types.ObjectId,
-      ref: 'Organization',
+      ref: "Organization",
     },
   ],
   registeredEvents: [
     {
       type: Schema.Types.ObjectId,
-      ref: 'Event',
+      ref: "Event",
     },
   ],
   eventAdmin: [
     {
       type: Schema.Types.ObjectId,
-      ref: 'Event',
+      ref: "Event",
     },
   ],
   adminFor: [
     {
       type: Schema.Types.ObjectId,
-      ref: 'Organization',
+      ref: "Organization",
     },
   ],
   membershipRequests: [
     {
       type: Schema.Types.ObjectId,
-      ref: 'MembershipRequest',
+      ref: "MembershipRequest",
     },
   ],
   organizationsBlockedBy: [
     {
       type: Schema.Types.ObjectId,
-      ref: 'Organization',
+      ref: "Organization",
     },
   ],
   organizationUserBelongsTo: {
     type: Schema.Types.ObjectId,
-<<<<<<< HEAD
-    ref: 'Organization',
-=======
     ref: "Organization",
->>>>>>> b36fcd78
   },
 });
 
-module.exports = mongoose.model('User', userSchema);+module.exports = mongoose.model("User", userSchema);