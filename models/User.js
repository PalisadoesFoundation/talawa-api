--- conflicted
+++ resolved
@@ -4,109 +4,89 @@
 const Schema = mongoose.Schema;
 
 const userSchema = new Schema({
-  image: {
-    type: String,
-  },
-  tokenVersion: {
-    type: Number,
-    default: 0,
-  },
-  firstName: {
-    type: String,
-    required: true,
-  },
-  lastName: {
-    type: String,
-    required: true,
-  },
-  email: {
-    type: String,
-    validate: [isEmail, 'invalid email'],
-    required: true,
-  },
-  password: {
-    type: String,
-    required: true,
-  },
-  appLanguageCode: {
-    type: String,
-    default: 'en',
-    required: true,
-  },
-  createdOrganizations: [
-    {
-      type: Schema.Types.ObjectId,
-      ref: 'Organization',
+    image: {
+        type: String,
     },
-  ],
-  createdEvents: [
-    {
-      type: Schema.Types.ObjectId,
-      ref: 'Event',
+    tokenVersion: {
+        type: Number,
+        default: 0,
     },
-  ],
-  userType: {
-    type: String,
-    enum: ['USER', 'ADMIN', 'SUPERADMIN'],
-    default: 'USER',
-    required: true,
-  },
-  joinedOrganizations: [
-    {
-      type: Schema.Types.ObjectId,
-      ref: 'Organization',
+    firstName: {
+        type: String,
+        required: true,
     },
-  ],
-  registeredEvents: [
-    {
-      type: Schema.Types.ObjectId,
-      ref: 'Event',
+    lastName: {
+        type: String,
+        required: true,
     },
-  ],
-  eventAdmin: [
-    {
-      type: Schema.Types.ObjectId,
-      ref: 'Event',
+    email: {
+        type: String,
+        validate: [isEmail, 'invalid email'],
+        required: true,
     },
-  ],
-  adminFor: [
-    {
-      type: Schema.Types.ObjectId,
-      ref: 'Organization',
+    password: {
+        type: String,
+        required: true,
     },
-  ],
-  membershipRequests: [
-    {
-      type: Schema.Types.ObjectId,
-      ref: 'MembershipRequest',
+    appLanguageCode: {
+        type: String,
+        default: 'en',
+        required: true,
     },
-  ],
-  organizationsBlockedBy: [
-    {
-      type: Schema.Types.ObjectId,
-      ref: 'Organization',
+    createdOrganizations: [{
+        type: Schema.Types.ObjectId,
+        ref: 'Organization',
+    }, ],
+    createdEvents: [{
+        type: Schema.Types.ObjectId,
+        ref: 'Event',
+    }, ],
+    userType: {
+        type: String,
+        enum: ['USER', 'ADMIN', 'SUPERADMIN'],
+        default: 'USER',
+        required: true,
     },
-  ],
-  status: {
-    type: String,
-    required: true,
-    default: 'ACTIVE',
-    enum: ['ACTIVE', 'BLOCKED', 'DELETED'],
-  },
-  organizationUserBelongsTo: {
-    type: Schema.Types.ObjectId,
-    ref: 'Organization',
-  },
-  pluginCreationAllowed: {
-    type: Boolean,
-    required: true,
-    default: true,
-  },
+    joinedOrganizations: [{
+        type: Schema.Types.ObjectId,
+        ref: 'Organization',
+    }, ],
+    registeredEvents: [{
+        type: Schema.Types.ObjectId,
+        ref: 'Event',
+    }, ],
+    eventAdmin: [{
+        type: Schema.Types.ObjectId,
+        ref: 'Event',
+    }, ],
+    adminFor: [{
+        type: Schema.Types.ObjectId,
+        ref: 'Organization',
+    }, ],
+    membershipRequests: [{
+        type: Schema.Types.ObjectId,
+        ref: 'MembershipRequest',
+    }, ],
+    organizationsBlockedBy: [{
+        type: Schema.Types.ObjectId,
+        ref: 'Organization',
+    }, ],
+    status: {
+        type: String,
+        required: true,
+        default: 'ACTIVE',
+        enum: ['ACTIVE', 'BLOCKED', 'DELETED'],
+    },
+    organizationUserBelongsTo: {
+        type: Schema.Types.ObjectId,
+        ref: 'Organization',
+    },
+    pluginCreationAllowed: {
+        type: Boolean,
+        required: true,
+        default: true,
+    },
 });
 
 userSchema.plugin(mongoosePaginate);
-<<<<<<< HEAD
-=======
-
->>>>>>> d50ea671
 module.exports = mongoose.model('User', userSchema);