import type { FastifyInstance } from "fastify";
import { createMockLogger } from "test/utilities/mockLogger";
import { type MockInstance, vi } from "vitest";
import type {
	CurrentClient,
	ExplicitGraphQLContext,
	GraphQLContext,
} from "~/src/graphql/context";
import { createMockDrizzleClient } from "../drizzleClientMock";
import { createMockMinioClient } from "../mockMinioClient";
import { createMockPubSub } from "../pubsubMock";

/**
 * Mock for an **unauthenticated user**.
 */
const unauthenticatedClient: CurrentClient = {
	isAuthenticated: false,
};

/**
 * Mock for an **authenticated user**.
 */
const authenticatedClient = (userId: string): CurrentClient => ({
	isAuthenticated: true,
	user: { id: userId },
});

/**
 * Function to create a **mock GraphQL context** with exposed mock instances.
 * @param isAuthenticated - Whether the client is authenticated.
 * @param userId - The user ID (only for authenticated users).
 * @returns An object containing the context and exposed mocks for testing.
 */
export function createMockGraphQLContext(
	isAuthenticated = true,
	userId = "user123",
) {
	// Create mock instances with proper typing
	const mockDrizzleClient = createMockDrizzleClient();
	const mockMinioClient = createMockMinioClient();
	const mockPubSub = createMockPubSub();
	const mockJwtSign = vi
		.fn()
		.mockImplementation(
			(payload) => `mocked.jwt.${JSON.stringify(payload)}.token`,
		);

	// Create the explicit context
	const explicitContext: ExplicitGraphQLContext = {
		currentClient: isAuthenticated
			? authenticatedClient(userId)
			: unauthenticatedClient,
		drizzleClient:
			mockDrizzleClient as unknown as FastifyInstance["drizzleClient"],
		envConfig: {
			API_BASE_URL: "http://localhost:4000",
<<<<<<< HEAD
			API_REFRESH_TOKEN_EXPIRES_IN: 604800000,
=======
			FRONTEND_URL: "http://localhost:3000",
>>>>>>> 5828270e
		},
		jwt: {
			sign: mockJwtSign,
		},
		log: createMockLogger(),
		minio: mockMinioClient,
	};

	// Create the implicit context
	const implicitContext = { pubsub: mockPubSub };

	// Combine them into the full context
	const context: GraphQLContext = {
		...explicitContext,
		...implicitContext,
	};

	// Provide a minimal notification stub compatible with the real NotificationService
	(context as GraphQLContext).notification = {
		flush: async () => {},
		enqueueEventCreated: () => {},
		enqueueSendEventInvite: () => {},
		emitEventCreatedImmediate: async () => {},
	};

	// Return both the context and exposed mocks for easier testing
	return {
		context,
		mocks: {
			drizzleClient: mockDrizzleClient,
			minioClient: mockMinioClient,
			pubsub: mockPubSub,
			jwtSign: mockJwtSign as MockInstance,
		},
	};
}<|MERGE_RESOLUTION|>--- conflicted
+++ resolved
@@ -54,11 +54,8 @@
 			mockDrizzleClient as unknown as FastifyInstance["drizzleClient"],
 		envConfig: {
 			API_BASE_URL: "http://localhost:4000",
-<<<<<<< HEAD
 			API_REFRESH_TOKEN_EXPIRES_IN: 604800000,
-=======
 			FRONTEND_URL: "http://localhost:3000",
->>>>>>> 5828270e
 		},
 		jwt: {
 			sign: mockJwtSign,
