--- conflicted
+++ resolved
@@ -1420,7 +1420,6 @@
   }
 `);
 
-<<<<<<< HEAD
 export const Mutation_readNotification = gql(`
   mutation Mutation_readNotification($input: MutationReadNotificationInput!) {
     readNotification(input: $input) {
@@ -1443,7 +1442,11 @@
         body
         createdAt
         eventType
-=======
+      }
+    }
+  }
+`);
+
 export const Mutation_updateEntireRecurringEventSeries = gql(`
   mutation Mutation_updateEntireRecurringEventSeries($input: MutationUpdateEntireRecurringEventSeriesInput!) {
     updateEntireRecurringEventSeries(input: $input) {
@@ -1540,7 +1543,6 @@
       organization {
         id
         name
->>>>>>> a777d9de
       }
     }
   }
