--- conflicted
+++ resolved
@@ -1250,8 +1250,6 @@
     }
   }`);
 
-<<<<<<< HEAD
-=======
 export const Mutation_deletePostVote = gql(`
   mutation Mutation_deletePostVote($input: MutationDeletePostVoteInput!){
     deletePostVote(input: $input){
@@ -1260,68 +1258,6 @@
     }
   }`);
 
-export const Mutation_createEventVolunteerGroup = gql(`
-  mutation Mutation_createEventVolunteerGroup($input: MutationCreateEventVolunteerGroupInput!){
-    createEventVolunteerGroup(input: $input) {
-      id
-      name
-    }
-  }`);
-
-export const Mutation_updateEventVolunteerGroup = gql(`
-    mutation Mutation_updateEventVolunteerGroup($input: MutationUpdateEventVolunteerGroupInput!){
-      updateEventVolunteerGroup(input: $input) {
-        id
-        name
-        maxVolunteerCount
-      }
-    }`);
-
-export const Mutation_deleteEventVolunteerGroup = gql(`
-  mutation Mutation_deleteEventVolunteerGroup($input: MutationDeleteEventVolunteerGroupInput!){
-    deleteEventVolunteerGroup(input: $input) {
-      id
-      name
-      maxVolunteerCount
-    }
-  }`);
-
-export const Query_getEventVolunteerGroups = gql(`
-  query Query_getEventVolunteerGroups($input: QueryEventVolunteerGroupsInput!){
-    getEventVolunteerGroups(input: $input) {
-      id
-      name
-    }
-  }`);
-
-export const Mutation_createEventVolunteerGroupAssignments = gql(`
-  mutation Mutation_createEventVolunteerGroupAssignments($input: MutationCreateVolunteerGroupAssignmentsInput!){
-    createEventVolunteerGroupAssignments(input: $input) {
-      assignee {id}
-      group {id}
-      inviteStatus
-    }
-  }`);
-
-export const Mutation_updateEventVolunteerGroupAssignments = gql(`
-  mutation Mutation_updateEventVolunteerGroupAssignments($input: MutationUpdateVolunteerGroupAssignmentsInput!){
-    updateEventVolunteerGroupAssignments(input: $input) {
-      assignee {id}
-      group {id}
-      inviteStatus
-    }
-  }`);
-
-export const Query_getEventVolunteerGroupAssignments = gql(`
-  query Query_getEventVolunteerGroupAssignments($input: QueryVolunteerGroupAssignmentsInput!){
-    getEventVolunteerGroupAssignments(input: $input) {
-      assignee {id}
-      group {id}
-      inviteStatus
-    }
-  }`);
-
->>>>>>> 02a34ccc
 export const Query_chat = gql(`
   query Query_chat($input: QueryChatInput!) {
     chat(input: $input) {
@@ -1697,315 +1633,6 @@
   }
 `);
 
-<<<<<<< HEAD
-export const Mutation_createEventVolunteer = gql(`
-  mutation Mutation_createEventVolunteer($input: EventVolunteerInput!) {
-    createEventVolunteer(data: $input) {
-      id
-      hasAccepted
-      isPublic
-      hoursVolunteered
-      user {
-        id
-      }
-      event {
-        id
-      }
-    }
-  }
-`);
-
-export const Query_eventWithVolunteers =
-	gql(`query Query_eventWithVolunteers($input: QueryEventInput!) {
-    event(input: $input) {
-        id
-        name
-        description
-        startAt
-        endAt
-        creator {
-            id
-            name
-        }
-        organization {
-            id
-            countryCode
-        }
-        volunteers {
-          id
-          hasAccepted
-          isPublic
-          hoursVolunteered
-          isInstanceException
-        }
-    }
-}`);
-
-export const Mutation_createEventVolunteerGroup = gql(`
-  mutation CreateEventVolunteerGroup($data: EventVolunteerGroupInput!) {
-    createEventVolunteerGroup(data: $data) {
-      id
-      name
-      description
-      volunteersRequired
-      leader {
-        id
-        name
-      }
-      event {
-        id
-      }
-    }
-  }
-`);
-
-export const Mutation_createVolunteerMembership = gql(`
-  mutation CreateVolunteerMembership($data: VolunteerMembershipInput!) {
-    createVolunteerMembership(data: $data) {
-      id
-      status
-      volunteer {
-        id
-        user {
-          id
-        }
-      }
-      event {
-        id
-      }
-      group {
-        id
-      }
-    }
-  }
-`);
-
-export const Mutation_deleteEventVolunteer = gql(`
-  mutation Mutation_deleteEventVolunteer($id: ID!) {
-    deleteEventVolunteer(id: $id) {
-      id
-      hasAccepted
-      isPublic
-      hoursVolunteered
-      user {
-        id
-        name
-      }
-      event {
-        id
-        name
-      }
-      createdAt
-    }
-  }
-`);
-
-export const Mutation_deleteEventVolunteerForInstance = gql(`
-  mutation Mutation_deleteEventVolunteerForInstance($input: DeleteEventVolunteerForInstanceInput!) {
-    deleteEventVolunteerForInstance(input: $input) {
-      id
-      hasAccepted
-      isPublic
-      hoursVolunteered
-      user {
-        id
-        name
-      }
-      event {
-        id
-        name
-      }
-      createdAt
-    }
-  }
-`);
-
-export const Mutation_deleteEventVolunteerGroup = gql(`
-  mutation Mutation_deleteEventVolunteerGroup($id: ID!) {
-    deleteEventVolunteerGroup(id: $id) {
-      id
-      name
-      description
-      volunteersRequired
-      leader {
-        id
-        name
-      }
-      event {
-        id
-        name
-      }
-      creator {
-        id
-        name
-      }
-      createdAt
-      updatedAt
-    }
-  }
-`);
-
-export const Mutation_deleteEventVolunteerGroupForInstance = gql(`
-  mutation Mutation_deleteEventVolunteerGroupForInstance($input: DeleteEventVolunteerGroupForInstanceInput!) {
-    deleteEventVolunteerGroupForInstance(input: $input) {
-      id
-      name
-      description
-      volunteersRequired
-      leader {
-        id
-        name
-      }
-      event {
-        id
-        name
-      }
-      creator {
-        id
-        name
-      }
-      createdAt
-      updatedAt
-    }
-  }
-`);
-
-export const Mutation_updateEventVolunteer = gql(`
-  mutation Mutation_updateEventVolunteer($id: ID!, $data: UpdateEventVolunteerInput) {
-    updateEventVolunteer(id: $id, data: $data) {
-      id
-      hasAccepted
-      isPublic
-      hoursVolunteered
-      user {
-        id
-        name
-      }
-      event {
-        id
-        name
-      }
-      creator {
-        id
-        name
-      }
-      updater {
-        id
-        name
-      }
-      createdAt
-      updatedAt
-    }
-  }
-`);
-
-export const Mutation_updateEventVolunteerGroup = gql(`
-  mutation Mutation_updateEventVolunteerGroup($id: ID!, $data: UpdateEventVolunteerGroupInput!) {
-    updateEventVolunteerGroup(id: $id, data: $data) {
-      id
-      name
-      description
-      volunteersRequired
-      leader {
-        id
-        name
-      }
-      event {
-        id
-        name
-      }
-      creator {
-        id
-        name
-      }
-      updater {
-        id
-        name
-      }
-      createdAt
-      updatedAt
-    }
-  }
-`);
-
-export const Mutation_updateVolunteerMembership = gql(`
-  mutation Mutation_updateVolunteerMembership($id: ID!, $status: String!) {
-    updateVolunteerMembership(id: $id, status: $status) {
-      id
-      status
-      volunteer {
-        id
-        hasAccepted
-        user {
-          id
-          name
-        }
-      }
-      event {
-        id
-        name
-      }
-      group {
-        id
-        name
-      }
-      createdAt
-      updatedAt
-    }
-  }
-`);
-
-export const Query_getEventVolunteerGroups = gql(`
-  query Query_getEventVolunteerGroups($where: EventVolunteerGroupWhereInput!, $orderBy: EventVolunteerGroupOrderByInput) {
-    getEventVolunteerGroups(where: $where, orderBy: $orderBy) {
-      id
-      name
-      description
-      volunteersRequired
-      leader {
-        id
-        name
-      }
-      event {
-        id
-        name
-      }
-      creator {
-        id
-        name
-      }
-      createdAt
-      updatedAt
-    }
-  }
-`);
-
-export const Query_getVolunteerMembership = gql(`
-  query Query_getVolunteerMembership($where: VolunteerMembershipWhereInput!, $orderBy: VolunteerMembershipOrderByInput) {
-    getVolunteerMembership(where: $where, orderBy: $orderBy) {
-      id
-      status
-      volunteer {
-        id
-        hasAccepted
-        user {
-          id
-          name
-        }
-      }
-      event {
-        id
-        name
-      }
-      group {
-        id
-        name
-      }
-      createdAt
-      updatedAt
-    }
-  }
-=======
 export const Mutation_createComment = gql(`
 	mutation Mutation_createComment($input: MutationCreateCommentInput!) {
 		createComment(input: $input) {
@@ -2072,5 +1699,313 @@
 			}
 		}
 	}
->>>>>>> 02a34ccc
+`);
+
+export const Mutation_createEventVolunteer = gql(`
+  mutation Mutation_createEventVolunteer($input: EventVolunteerInput!) {
+    createEventVolunteer(data: $input) {
+      id
+      hasAccepted
+      isPublic
+      hoursVolunteered
+      user {
+        id
+      }
+      event {
+        id
+      }
+    }
+  }
+`);
+
+export const Query_eventWithVolunteers =
+	gql(`query Query_eventWithVolunteers($input: QueryEventInput!) {
+    event(input: $input) {
+        id
+        name
+        description
+        startAt
+        endAt
+        creator {
+            id
+            name
+        }
+        organization {
+            id
+            countryCode
+        }
+        volunteers {
+          id
+          hasAccepted
+          isPublic
+          hoursVolunteered
+          isInstanceException
+        }
+    }
+}`);
+
+export const Mutation_createEventVolunteerGroup = gql(`
+  mutation CreateEventVolunteerGroup($data: EventVolunteerGroupInput!) {
+    createEventVolunteerGroup(data: $data) {
+      id
+      name
+      description
+      volunteersRequired
+      leader {
+        id
+        name
+      }
+      event {
+        id
+      }
+    }
+  }
+`);
+
+export const Mutation_createVolunteerMembership = gql(`
+  mutation CreateVolunteerMembership($data: VolunteerMembershipInput!) {
+    createVolunteerMembership(data: $data) {
+      id
+      status
+      volunteer {
+        id
+        user {
+          id
+        }
+      }
+      event {
+        id
+      }
+      group {
+        id
+      }
+    }
+  }
+`);
+
+export const Mutation_deleteEventVolunteer = gql(`
+  mutation Mutation_deleteEventVolunteer($id: ID!) {
+    deleteEventVolunteer(id: $id) {
+      id
+      hasAccepted
+      isPublic
+      hoursVolunteered
+      user {
+        id
+        name
+      }
+      event {
+        id
+        name
+      }
+      createdAt
+    }
+  }
+`);
+
+export const Mutation_deleteEventVolunteerForInstance = gql(`
+  mutation Mutation_deleteEventVolunteerForInstance($input: DeleteEventVolunteerForInstanceInput!) {
+    deleteEventVolunteerForInstance(input: $input) {
+      id
+      hasAccepted
+      isPublic
+      hoursVolunteered
+      user {
+        id
+        name
+      }
+      event {
+        id
+        name
+      }
+      createdAt
+    }
+  }
+`);
+
+export const Mutation_deleteEventVolunteerGroup = gql(`
+  mutation Mutation_deleteEventVolunteerGroup($id: ID!) {
+    deleteEventVolunteerGroup(id: $id) {
+      id
+      name
+      description
+      volunteersRequired
+      leader {
+        id
+        name
+      }
+      event {
+        id
+        name
+      }
+      creator {
+        id
+        name
+      }
+      createdAt
+      updatedAt
+    }
+  }
+`);
+
+export const Mutation_deleteEventVolunteerGroupForInstance = gql(`
+  mutation Mutation_deleteEventVolunteerGroupForInstance($input: DeleteEventVolunteerGroupForInstanceInput!) {
+    deleteEventVolunteerGroupForInstance(input: $input) {
+      id
+      name
+      description
+      volunteersRequired
+      leader {
+        id
+        name
+      }
+      event {
+        id
+        name
+      }
+      creator {
+        id
+        name
+      }
+      createdAt
+      updatedAt
+    }
+  }
+`);
+
+export const Mutation_updateEventVolunteer = gql(`
+  mutation Mutation_updateEventVolunteer($id: ID!, $data: UpdateEventVolunteerInput) {
+    updateEventVolunteer(id: $id, data: $data) {
+      id
+      hasAccepted
+      isPublic
+      hoursVolunteered
+      user {
+        id
+        name
+      }
+      event {
+        id
+        name
+      }
+      creator {
+        id
+        name
+      }
+      updater {
+        id
+        name
+      }
+      createdAt
+      updatedAt
+    }
+  }
+`);
+
+export const Mutation_updateEventVolunteerGroup = gql(`
+  mutation Mutation_updateEventVolunteerGroup($id: ID!, $data: UpdateEventVolunteerGroupInput!) {
+    updateEventVolunteerGroup(id: $id, data: $data) {
+      id
+      name
+      description
+      volunteersRequired
+      leader {
+        id
+        name
+      }
+      event {
+        id
+        name
+      }
+      creator {
+        id
+        name
+      }
+      updater {
+        id
+        name
+      }
+      createdAt
+      updatedAt
+    }
+  }
+`);
+
+export const Mutation_updateVolunteerMembership = gql(`
+  mutation Mutation_updateVolunteerMembership($id: ID!, $status: String!) {
+    updateVolunteerMembership(id: $id, status: $status) {
+      id
+      status
+      volunteer {
+        id
+        hasAccepted
+        user {
+          id
+          name
+        }
+      }
+      event {
+        id
+        name
+      }
+      group {
+        id
+        name
+      }
+      createdAt
+      updatedAt
+    }
+  }
+`);
+
+export const Query_getEventVolunteerGroups = gql(`
+  query Query_getEventVolunteerGroups($where: EventVolunteerGroupWhereInput!, $orderBy: EventVolunteerGroupOrderByInput) {
+    getEventVolunteerGroups(where: $where, orderBy: $orderBy) {
+      id
+      name
+      description
+      volunteersRequired
+      leader {
+        id
+        name
+      }
+      event {
+        id
+        name
+      }
+      creator {
+        id
+        name
+      }
+      createdAt
+      updatedAt
+    }
+  }
+`);
+
+export const Query_getVolunteerMembership = gql(`
+  query Query_getVolunteerMembership($where: VolunteerMembershipWhereInput!, $orderBy: VolunteerMembershipOrderByInput) {
+    getVolunteerMembership(where: $where, orderBy: $orderBy) {
+      id
+      status
+      volunteer {
+        id
+        hasAccepted
+        user {
+          id
+          name
+        }
+      }
+      event {
+        id
+        name
+      }
+      group {
+        id
+        name
+      }
+      createdAt
+      updatedAt
+    }
+  }
 `);