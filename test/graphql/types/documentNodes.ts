<<<<<<< HEAD
// DO NOT USE HARDCODE VALUES FOR VARIABLES IN THE GRAPHQL DOCUMENT NODES, PROVIDE THEM EXPLICITLY IN THE TESTS WHERE THE DOCUMENT NODES ARE USED IN.

import { initGraphQLTada } from "gql.tada";
import type { ClientCustomScalars } from "~/src/graphql/scalars/index";
import type { introspection } from "./gql.tada";

const gql = initGraphQLTada<{
	introspection: introspection;
	scalars: ClientCustomScalars;
}>();

export const Mutation_createUser =
	gql(`mutation Mutation_createUser($input: MutationCreateUserInput!) {
    createUser(input: $input){
        authenticationToken
        user {
            addressLine1
            addressLine2
            birthDate
            city
            id
            countryCode
            createdAt
            description
            educationGrade
            emailAddress
            employmentStatus
            homePhoneNumber
            isEmailAddressVerified
            maritalStatus
            mobilePhoneNumber
            name
            natalSex
            postalCode
            role
            state
            workPhoneNumber
        }
    }
}`);

export const Mutation_deleteCurrentUser =
	gql(`mutation Mutation_deleteCurrentUser {
    deleteCurrentUser {
        id
    }
}`);

export const Mutation_deleteUser =
	gql(`mutation Mutation_deleteUser($input: MutationDeleteUserInput!) {
    deleteUser(input: $input) {
        addressLine1
        addressLine2
        birthDate
        city
        countryCode
        createdAt
        description
        educationGrade
        emailAddress
        employmentStatus
        homePhoneNumber
        id
        isEmailAddressVerified
        maritalStatus
        mobilePhoneNumber
        name
        natalSex
        postalCode
        role
        state
        workPhoneNumber
    }
}`);

export const Mutation_signUp =
	gql(`mutation Mutation_signUp($input: MutationSignUpInput!) {
    signUp(input: $input) {
        authenticationToken
        user {
            addressLine1
            addressLine2
            birthDate
            city
            countryCode
            createdAt
            description
            educationGrade
            emailAddress
            employmentStatus
            homePhoneNumber
            id
            isEmailAddressVerified
            maritalStatus
            mobilePhoneNumber
            name
            natalSex
            postalCode
            role
            state
            workPhoneNumber
        }
    }
}`);

export const Mutation_updateCurrentUser =
	gql(`mutation Mutation_updateCurrentUser($input: MutationUpdateCurrentUserInput!) {
    updateCurrentUser(input: $input) {
        addressLine1
        addressLine2
        birthDate
        city
        countryCode
        createdAt
        description
        educationGrade
        emailAddress
        employmentStatus
        homePhoneNumber
        id
        isEmailAddressVerified
        maritalStatus
        mobilePhoneNumber
        name
        natalSex
        postalCode
        role
        state
        workPhoneNumber
    }
}`);

export const Mutation_updateUser =
	gql(`mutation Mutation_updateUser($input: MutationUpdateUserInput!) {
    updateUser(input: $input) {
        addressLine1
        addressLine2
        birthDate
        city
        countryCode
        createdAt
        description
        educationGrade
        emailAddress
        employmentStatus
        homePhoneNumber
        id
        isEmailAddressVerified
        maritalStatus
        mobilePhoneNumber
        name
        natalSex
        postalCode
        role
        state
        workPhoneNumber
    }
}`);

export const Query_currentUser = gql(`query Query_currentUser {
    currentUser {
        addressLine1
        addressLine2
        birthDate
        city
        countryCode
        createdAt
        description
        educationGrade
        emailAddress
        employmentStatus
        homePhoneNumber
        id
        isEmailAddressVerified
        maritalStatus
        mobilePhoneNumber
        name
        natalSex
        postalCode
        role
        state
        workPhoneNumber
    }
}`);

export const Query_renewAuthenticationToken =
	gql(`query Query_renewAuthenticationToken {
    renewAuthenticationToken
}`);

export const Query_signIn = gql(`query Query_signIn($input: QuerySignInInput!) {
    signIn(input: $input) {
        authenticationToken
        user {
            addressLine1
            addressLine2
            birthDate
            city
            countryCode
            createdAt
            description
            educationGrade
            emailAddress
            employmentStatus
            homePhoneNumber
            id
            isEmailAddressVerified
            maritalStatus
            mobilePhoneNumber
            name
            natalSex
            postalCode
            role
            state
            workPhoneNumber
        }
    }
}`);

export const Query_user = gql(`query Query_user($input: QueryUserInput!) {
    user(input: $input) {
        addressLine1
        addressLine2
        birthDate
        city
        countryCode
        createdAt
        description
        educationGrade
        emailAddress
        employmentStatus
        homePhoneNumber
        id
        isEmailAddressVerified
        maritalStatus
        mobilePhoneNumber
        name
        natalSex
        postalCode
        role
        state
        workPhoneNumber
    }
}`);

export const Query_allUsers = gql(`
  query Query_allUsers(
    $first: Int,
    $after: String,
    $last: Int,
    $before: String,
    $where: QueryAllUsersWhereInput
  ) {
    allUsers(
      first: $first,
      after: $after,
      last: $last,
      before: $before,
      where: $where
    ) {
      pageInfo {
        hasNextPage
        hasPreviousPage
        startCursor
        endCursor
      }
      edges {
        cursor
        node {
          id
          name
          emailAddress
          role
          createdAt
          isEmailAddressVerified
          addressLine1
          addressLine2
          birthDate
          city
          countryCode
          description
          educationGrade
          employmentStatus
          homePhoneNumber
          maritalStatus
          mobilePhoneNumber
          natalSex
          postalCode
          state
          workPhoneNumber
        }
      }
    }
  }
`);

export const Query_user_creator =
	gql(`query Query_user_creator($input: QueryUserInput!) {
    user(input: $input) {
        creator {
            addressLine1
            addressLine2
            birthDate
            city
            countryCode
            createdAt
            description
            educationGrade
            emailAddress
            employmentStatus
            homePhoneNumber
            id
            isEmailAddressVerified
            maritalStatus
            mobilePhoneNumber
            name
            natalSex
            postalCode
            role
            state
            workPhoneNumber
        }
    }
}`);

export const Query_user_updatedAt =
	gql(`query Query_user_updatedAt($input: QueryUserInput!) {
    user(input: $input) {
        updatedAt
    }
}`);

export const Query_user_updater =
	gql(`query Query_user_updater($input: QueryUserInput!) {
    user(input: $input) {
        updater {
            addressLine1
            addressLine2
            birthDate
            city
            countryCode
            createdAt
            description
            educationGrade
            emailAddress
            employmentStatus
            homePhoneNumber
            id
            isEmailAddressVerified
            maritalStatus
            mobilePhoneNumber
            name
            natalSex
            postalCode
            role
            state
            workPhoneNumber
        }
    }
}`);

export const Query_fund = gql(`query Query_fund($input: QueryFundInput!) {
    fund(input: $input) {
      id
      isTaxDeductible
      name
    }
  }`);

export const Query_fundCampaign =
	gql(`query Query_fundCampaign($input: QueryFundCampaignInput!) {
    fundCampaign(input: $input) {
      id
      name
      goalAmount
    }
  }`);

export const Query_fundCampaignPledge =
	gql(`query Query_fundCampaignPledge($input: QueryFundCampaignPledgeInput!) {
  fundCampaignPledge(input: $input) {
    id
    note
    amount
  }
}`);

export const Query_getPledgesByUserId =
	gql(`query Query_getPledgesByUserId($userId: QueryUserInput! , $where: QueryPledgeWhereInput, $orderBy: QueryPledgeOrderByInput) {
  getPledgesByUserId(userId: $userId , where: $where , orderBy: $orderBy) {
    id
    note
    amount
    campaign {
    endAt
    }
  }
}`);

export const Mutation_createOrganization =
	gql(`mutation Mutation_createOrganization($input: MutationCreateOrganizationInput!) {
    createOrganization(input: $input) {
      id
      name
      countryCode
      isUserRegistrationRequired
    }
  }`);

export const Mutation_createFund =
	gql(`mutation Mutation_createFund($input: MutationCreateFundInput!) {
    createFund(input: $input) {
      id
      name
      isTaxDeductible
    }
  }`);

export const Mutation_createFundCampaign =
	gql(`mutation Mutation_createFundCampaign($input: MutationCreateFundCampaignInput!) {
    createFundCampaign(input: $input) {
      id
      name
      goalAmount
    }
  }`);

export const Mutation_createFundCampaignPledge =
	gql(`mutation Mutation_createFundCampaignPledge($input: MutationCreateFundCampaignPledgeInput!) {
    createFundCampaignPledge(input: $input) {
      id
      note
      amount
    }
  }`);

export const Mutation_createOrganizationMembership =
	gql(`mutation Mutation_createOrganizationMembership($input: MutationCreateOrganizationMembershipInput!) {
    createOrganizationMembership(input: $input) {
      id
    }
  }`);

export const Mutation_deleteFund =
	gql(`mutation Mutation_deleteFund($input: MutationDeleteFundInput!) {
    deleteFund(input: $input) {
      id
      name
      isTaxDeductible
    }
}`);

export const Mutation_deleteFundCampaign =
	gql(`mutation Mutation_deleteFundCampaign($input: MutationDeleteFundCampaignInput!) {
  deleteFundCampaign(input: $input) {
    id
    name
    goalAmount
    }
  }`);

export const Mutation_deleteFundCampaignPledge =
	gql(`mutation Mutation_deleteFundCampaignPledge($input: MutationDeleteFundCampaignPledgeInput!) {
  deleteFundCampaignPledge(input: $input) {
    id
    note
    amount
  }
  }`);

export const Mutation_deleteOrganization =
	gql(`mutation Mutation_deleteOrganization($input: MutationDeleteOrganizationInput!) {
    deleteOrganization(input: $input) {
      id
      name
      countryCode
    }
}`);

export const Mutation_deleteOrganizationMembership =
	gql(`mutation Mutation_deleteOrganizationMembership($input: MutationDeleteOrganizationMembershipInput!) {
    deleteOrganizationMembership(input: $input) {
      id
      name
      countryCode
    }
}`);

export const Query_post = gql(`query Query_post($input: QueryPostInput!) {
    post(input: $input) {
        id
        organization {
            countryCode
        }
    }
}`);

export const Query_event = gql(`query Query_event($input: QueryEventInput!) {
    event(input: $input) {
        id
        name
        description
        startAt
        endAt
        creator {
            id
            name
        }
        organization {
            id
            countryCode
        }
    }
}`);

export const Mutation_createEvent =
	gql(`mutation Mutation_createEvent($input: MutationCreateEventInput!) {
    createEvent(input: $input) {
        id
        name
        description
        startAt
        endAt
        createdAt
        creator{
            id
            name
        }
        organization {
            id
            countryCode
        }
    }
}`);

export const Mutation_deleteEvent =
	gql(`mutation Mutation_deleteEvent($input: MutationDeleteEventInput!) {
    deleteEvent(input: $input) {
        id
    }
}`);

export const Mutation_updateEvent =
	gql(`mutation Mutation_updateEvent($input: MutationUpdateEventInput!) {
    updateEvent(input: $input) {
        id
        name
        description
        startAt
        endAt
        updatedAt
        organization {
            id
            countryCode
        }
    }
}`);

export const Query_tag = gql(`
    query tag($input:QueryTagInput!) {
  tag(input: $input) {
    id
    name
    organization {
      id
    }
    createdAt
  }
}`);

export const Mutation_createTag = gql(`
  mutation CreateTag($input:MutationCreateTagInput!) {
    createTag(input: $input) {
      id
      name
      createdAt
      organization{
        id
        name
        createdAt

        }
    }
  }`);

export const Query_organizations = gql(`
	query Query_organizations {
		organizations {
			id
      avatarURL
      name
      city
      state
      countryCode
		}
	}
`);

export const Query_blockedUsers = gql(`
	query BlockedUsers(
		$organizationId: String!
		$first: Int
		$after: String
		$last: Int
		$before: String
	) {
		organization(input:{id: $organizationId}) {
			id
			blockedUsers(
				first: $first
				after: $after
				last: $last
				before: $before
			) {
				edges {
					cursor
					node {
						id
						name
						role
					}
				}
				pageInfo {
					hasNextPage
					hasPreviousPage
					startCursor
					endCursor
				}
			}
		}
	}
`);

export const Query_organization = gql(`
    query Organization($input: QueryOrganizationInput!, $first: Int, $after: String,$last: Int, $before: String, $where: MembersWhereInput) {
      organization(input: $input) {
        id
        name
        members(first: $first, after: $after, last: $last, before: $before, where: $where) {
          pageInfo {
          endCursor
          hasNextPage
          hasPreviousPage
          startCursor
          }
          edges {
          cursor
            node {
              id
              name
              role
            }
          }
        }
      }
    }
  `);

export const Query_agendaItem =
	gql(`query Query_agendaItem($input: QueryAgendaItemInput!) {
  agendaItem(input: $input) {
    id
    name
    description
    duration
    key
    type
  }
}`);

export const Mutation_createAgendaFolder = gql(`
  mutation Mutation_createAgendaFolder($input: MutationCreateAgendaFolderInput!) {
    createAgendaFolder(input: $input) {
      id
      name
      event {
        id
      }
    }
  }
`);

export const Mutation_createAgendaItem = gql(`
  mutation Mutation_createAgendaItem($input: MutationCreateAgendaItemInput!) {
    createAgendaItem(input: $input) {
      id
      name
      description
      duration
      type
    }
  }
`);

export const Mutation_updateAgendaItem = gql(`
  mutation Mutation_updateAgendaItem($input: MutationUpdateAgendaItemInput!) {
    updateAgendaItem(input: $input) {
      id
      name
      description
      duration
      type
    }
  }
`);
export const Mutation_deleteAgendaItem = gql(`
  mutation Mutation_deleteAgendaItem($input: MutationDeleteAgendaItemInput!) {
    deleteAgendaItem(input: $input) {
      id
      name
    }
  }
`);

export const Mutation_deletePost = gql(`
  mutation Mutation_deletePost($input: MutationDeletePostInput!) {
    deletePost(input: $input) {
      id
      attachments {
        mimeType
        fileHash
        name
        objectName
        id
      }
    }
  }
`);

export const Mutation_createPost = gql(`
  mutation Mutation_createPost($input: MutationCreatePostInput!) {
    createPost(input: $input) {
      id
      caption
      pinnedAt
      organization {
        id
      }
      attachments {
        mimeType
        objectName
        fileHash
        name
      }
    }
  }
`);

export const Mutation_createPresignedUrl = gql(`
  mutation Mutation_createPresignedUrl($input: MutationCreatePresignedUrlInput!) {
    createPresignedUrl(input: $input) {
      presignedUrl
      objectName
      requiresUpload
       }
  }
`);

export const Mutation_createGetfileUrl = gql(`
  mutation Mutation_createGetfileUrl($input: MutationCreateGetfileUrlInput!) {
    createGetfileUrl(input: $input) {
      presignedUrl
    }
  }
`);

export const Mutation_blockUser =
	gql(`mutation Mutation_blockUser($organizationId: ID!, $userId: ID!) {
    blockUser(organizationId: $organizationId, userId: $userId)
}`);

export const Mutation_unblockUser =
	gql(`mutation Mutation_unblockUser($organizationId: ID!, $userId: ID!) {
    unblockUser(organizationId: $organizationId, userId: $userId)
}`);

export const Mutation_assignUserTag = gql(`
      mutation AssignUserTag($assigneeId: ID!, $tagId: ID!) {
        assignUserTag(assigneeId: $assigneeId, tagId: $tagId)
      }
`);

export const Mutation_unassignUserTag = gql(`
      mutation UnassignUserTag($assigneeId: ID!, $tagId: ID!) {
        unassignUserTag(assigneeId: $assigneeId, tagId: $tagId)
      }
`);

export const Mutation_updatePost = gql(`
  mutation Mutation_updatePost($input: MutationUpdatePostInput!) {
    updatePost(input: $input) {
      id
      pinnedAt
      caption
      attachments {
        mimeType            
        fileHash
        name
        objectName          
        id
      }
    }
  }
`);

export const Mutation_createChat = gql(`
  mutation Mutation_createChat($input: MutationCreateChatInput!) {
    createChat(input: $input) {
      id
      name
    }
  }
`);

export const Mutation_createChatMessage = gql(`
 mutation Mutation_createChatMessage($input: MutationCreateChatMessageInput!) {
  createChatMessage(input: $input) {
    id
    body
    createdAt
    updatedAt
    parentMessage {
      id
    }
    chat {
      id
      name
      createdAt
      creator {
        id
        name
      }
    }
    creator {
      id
      name
    }
  }
}
`);

export const Mutation_updateChatMessage = gql(`
  mutation Mutation_updateChatMessage($input: MutationUpdateChatMessageInput!) {
  updateChatMessage(input: $input) {
    id
    body
    createdAt
    updatedAt
    parentMessage {
      id
    }
    chat {
      id
      name
      createdAt
      updatedAt
      creator {
        id
        name
      }
    }
    creator {
      id
      name
    }
  }
}
`);

export const Mutation_createChatMembership = gql(`
  mutation Mutation_createChatMembership($input: MutationCreateChatMembershipInput!) {
  createChatMembership(input: $input) {
    id
    createdAt
    updatedAt
    creator {
      id
      name
    }
  }
}
`);

export const Mutation_joinPublicOrganization = gql(`
  mutation Mutation_joinPublicOrganization($input: MutationJoinPublicOrganizationInput!) {
    joinPublicOrganization(input: $input) {
      memberId
      organizationId
      role
      creatorId
    }
  }
`);

export const Mutation_createActionItem = gql(`
  mutation CreateActionItem($input: CreateActionItemInput!) {
    createActionItem(input: $input) {
      id
      categoryId
      assigneeId
      assignedAt
      completionAt
      preCompletionNotes
      postCompletionNotes
      isCompleted
      eventId
      organizationId
      creatorId
      updaterId
      updatedAt
    }
  }
`);

export const POSTGRES_EVENTS_BY_ORGANIZATION_ID = gql(`
  query EventsByOrganizationId($input: EventsByOrganizationIdInput!) {
    eventsByOrganizationId(input: $input) {
      id
      name
      description
    }
  }
`);

export const UPDATE_ACTION_ITEM_MUTATION = gql(`
  mutation UpdateActionItem($input: MutationUpdateActionItemInput!) {
    updateActionItem(input: $input) {
      id
      isCompleted
      postCompletionNotes
      preCompletionNotes
      categoryId
      assigneeId
      updaterId
    }
  }
`);

export const DELETE_ACTION_ITEM_MUTATION = gql(`
  mutation DeleteActionItem($input: MutationDeleteActionItemInput!) {
    deleteActionItem(input: $input) {
      id
      isCompleted
      categoryId
      assigneeId
      organizationId
      createdAt
      updatedAt
      postCompletionNotes
      preCompletionNotes
    }
  }
  `);

export const ACTION_ITEM_CATEGORY = gql(`
  query FetchActionCategoriesByOrganization($input: QueryActionCategoriesByOrganizationInput!) {
    actionCategoriesByOrganization(input: $input) {
      id
      name
      organizationId
      creatorId
      isDisabled
      createdAt
      updatedAt
    }
  }
`);

export const Query_eventsByIds = gql(`
  query eventsByIds($input: QueryEventsByIdsInput!) {
    eventsByIds(input: $input) {
      id
      name
      description
      startAt
      endAt
    }
  }
`);

export const Query_usersByOrganizationId = gql(`
  query UsersByOrganizationId($organizationId: ID!) {
    usersByOrganizationId(organizationId: $organizationId) {
      id
      name
      emailAddress
    }
  }
`);

export const Query_usersByIds = gql(`
  query UsersByIds($input: UsersByIdsInput!) {
    usersByIds(input: $input) {
      id
      name
      emailAddress
    }
  }
`);

export const Query_eventsByOrganizationId = gql(`
 query EventsByOrganizationId($input: EventsByOrganizationIdInput!) {
    eventsByOrganizationId(input: $input) {
      id
      description
      startAt
      endAt
      organization {
        id
      }
      attachments {
        mimeType
      }
    }
  }
`);

export const Query_actionItemsByOrganization = `
query ActionItemsByOrganization($input: QueryActionItemsByOrganizationInput!) {
  actionItemsByOrganization(input: $input) {
    id
    preCompletionNotes
    isCompleted
    assignedAt
    completionAt
    categoryId
    assigneeId
    creatorId
    organizationId
    updaterId
    updatedAt
    eventId
    postCompletionNotes
  }
}
`;

export const Mutation_sendMembershipRequest = gql(`
  mutation Mutation_sendMembershipRequest($input: MutationSendMembershipRequestInput!) {
  sendMembershipRequest(input: $input) {
    organizationId
    userId
    status
    createdAt
    membershipRequestId
    }
  }
`);

export const Mutation_acceptMembershipRequest = gql(`
  mutation Mutation_acceptMembershipRequest($input: MutationAcceptMembershipRequestInput!) {
  acceptMembershipRequest(input: $input) {
    success
    message
    }
  }
`);

export const Mutation_rejectMembershipRequest = gql(`
  mutation Mutation_rejectMembershipRequest($input: MutationRejectMembershipRequestInput!) {
  rejectMembershipRequest(input: $input) {
    success
    message
    }
  }
`);

export const Query_hasUserVoted = gql(`
  query Query_hasUserVoted($input: QueryHasUserVotedInput!) {
    hasUserVoted(input: $input)
    {
      voteType
      hasVoted
    }
  }
`);

export const Mutation_createPostVote = gql(`
  mutation Mutation_createPostVote($input:MutationCreatePostVoteInput!){
    createPostVote(input : $input){
      id
      caption
    }
  }`);

export const Query_organizationPosts = gql(`
  query Query_organizationPosts($orgId: String!, $skip: Int, $first: Int, $where: PostWhereInput) {
    organization(input: {id: $orgId}) {
      id
      name
      Orgposts(skip: $skip, first: $first, where: $where) {
        id
        caption
        createdAt
        updatedAt
        pinnedAt
        creator {
          id
          name
        }
        attachments {
          id
          mimeType
          name
          objectName
          fileHash
        }
      }
    }
  }
`);
=======
// DO NOT USE HARDCODE VALUES FOR VARIABLES IN THE GRAPHQL DOCUMENT NODES, PROVIDE THEM EXPLICITLY IN THE TESTS WHERE THE DOCUMENT NODES ARE USED IN.

import { initGraphQLTada } from "gql.tada";
import type { ClientCustomScalars } from "~/src/graphql/scalars/index";
import type { introspection } from "./gql.tada";

const gql = initGraphQLTada<{
	introspection: introspection;
	scalars: ClientCustomScalars;
}>();

export const Mutation_createUser =
	gql(`mutation Mutation_createUser($input: MutationCreateUserInput!) {
    createUser(input: $input){
        authenticationToken
        user {
            addressLine1
            addressLine2
            birthDate
            city
            id
            countryCode
            createdAt
            description
            educationGrade
            emailAddress
            employmentStatus
            homePhoneNumber
            isEmailAddressVerified
            maritalStatus
            mobilePhoneNumber
            name
            natalSex
            postalCode
            role
            state
            workPhoneNumber
        }
    }
}`);

export const Mutation_deleteCurrentUser =
	gql(`mutation Mutation_deleteCurrentUser {
    deleteCurrentUser {
        id
    }
}`);

export const Mutation_deleteUser =
	gql(`mutation Mutation_deleteUser($input: MutationDeleteUserInput!) {
    deleteUser(input: $input) {
        addressLine1
        addressLine2
        birthDate
        city
        countryCode
        createdAt
        description
        educationGrade
        emailAddress
        employmentStatus
        homePhoneNumber
        id
        isEmailAddressVerified
        maritalStatus
        mobilePhoneNumber
        name
        natalSex
        postalCode
        role
        state
        workPhoneNumber
    }
}`);

export const Mutation_signUp =
	gql(`mutation Mutation_signUp($input: MutationSignUpInput!) {
    signUp(input: $input) {
        authenticationToken
        user {
            addressLine1
            addressLine2
            birthDate
            city
            countryCode
            createdAt
            description
            educationGrade
            emailAddress
            employmentStatus
            homePhoneNumber
            id
            isEmailAddressVerified
            maritalStatus
            mobilePhoneNumber
            name
            natalSex
            postalCode
            role
            state
            workPhoneNumber
        }
    }
}`);

export const Mutation_updateCurrentUser =
	gql(`mutation Mutation_updateCurrentUser($input: MutationUpdateCurrentUserInput!) {
    updateCurrentUser(input: $input) {
        addressLine1
        addressLine2
        birthDate
        city
        countryCode
        createdAt
        description
        educationGrade
        emailAddress
        employmentStatus
        homePhoneNumber
        id
        isEmailAddressVerified
        maritalStatus
        mobilePhoneNumber
        name
        natalSex
        postalCode
        role
        state
        workPhoneNumber
    }
}`);

export const Mutation_updateUser =
	gql(`mutation Mutation_updateUser($input: MutationUpdateUserInput!) {
    updateUser(input: $input) {
        addressLine1
        addressLine2
        birthDate
        city
        countryCode
        createdAt
        description
        educationGrade
        emailAddress
        employmentStatus
        homePhoneNumber
        id
        isEmailAddressVerified
        maritalStatus
        mobilePhoneNumber
        name
        natalSex
        postalCode
        role
        state
        workPhoneNumber
    }
}`);

export const Query_currentUser = gql(`query Query_currentUser {
    currentUser {
        addressLine1
        addressLine2
        birthDate
        city
        countryCode
        createdAt
        description
        educationGrade
        emailAddress
        employmentStatus
        homePhoneNumber
        id
        isEmailAddressVerified
        maritalStatus
        mobilePhoneNumber
        name
        natalSex
        postalCode
        role
        state
        workPhoneNumber
    }
}`);

export const Query_renewAuthenticationToken =
	gql(`query Query_renewAuthenticationToken {
    renewAuthenticationToken
}`);

export const Query_signIn = gql(`query Query_signIn($input: QuerySignInInput!) {
    signIn(input: $input) {
        authenticationToken
        user {
            addressLine1
            addressLine2
            birthDate
            city
            countryCode
            createdAt
            description
            educationGrade
            emailAddress
            employmentStatus
            homePhoneNumber
            id
            isEmailAddressVerified
            maritalStatus
            mobilePhoneNumber
            name
            natalSex
            postalCode
            role
            state
            workPhoneNumber
        }
    }
}`);

export const Query_user = gql(`query Query_user($input: QueryUserInput!) {
    user(input: $input) {
        addressLine1
        addressLine2
        birthDate
        city
        countryCode
        createdAt
        description
        educationGrade
        emailAddress
        employmentStatus
        homePhoneNumber
        id
        isEmailAddressVerified
        maritalStatus
        mobilePhoneNumber
        name
        natalSex
        postalCode
        role
        state
        workPhoneNumber
    }
}`);

export const Query_allUsers = gql(`
  query Query_allUsers(
    $first: Int,
    $after: String,
    $last: Int,
    $before: String,
    $where: QueryAllUsersWhereInput
  ) {
    allUsers(
      first: $first,
      after: $after,
      last: $last,
      before: $before,
      where: $where
    ) {
      pageInfo {
        hasNextPage
        hasPreviousPage
        startCursor
        endCursor
      }
      edges {
        cursor
        node {
          id
          name
          emailAddress
          role
          createdAt
          isEmailAddressVerified
          addressLine1
          addressLine2
          birthDate
          city
          countryCode
          description
          educationGrade
          employmentStatus
          homePhoneNumber
          maritalStatus
          mobilePhoneNumber
          natalSex
          postalCode
          state
          workPhoneNumber
        }
      }
    }
  }
`);

export const Query_user_creator =
	gql(`query Query_user_creator($input: QueryUserInput!) {
    user(input: $input) {
        creator {
            addressLine1
            addressLine2
            birthDate
            city
            countryCode
            createdAt
            description
            educationGrade
            emailAddress
            employmentStatus
            homePhoneNumber
            id
            isEmailAddressVerified
            maritalStatus
            mobilePhoneNumber
            name
            natalSex
            postalCode
            role
            state
            workPhoneNumber
        }
    }
}`);

export const Query_user_updatedAt =
	gql(`query Query_user_updatedAt($input: QueryUserInput!) {
    user(input: $input) {
        updatedAt
    }
}`);

export const Query_user_updater =
	gql(`query Query_user_updater($input: QueryUserInput!) {
    user(input: $input) {
        updater {
            addressLine1
            addressLine2
            birthDate
            city
            countryCode
            createdAt
            description
            educationGrade
            emailAddress
            employmentStatus
            homePhoneNumber
            id
            isEmailAddressVerified
            maritalStatus
            mobilePhoneNumber
            name
            natalSex
            postalCode
            role
            state
            workPhoneNumber
        }
    }
}`);

export const Query_fund = gql(`query Query_fund($input: QueryFundInput!) {
    fund(input: $input) {
      id
      isTaxDeductible
      name
    }
  }`);

export const Query_fundCampaign =
	gql(`query Query_fundCampaign($input: QueryFundCampaignInput!) {
    fundCampaign(input: $input) {
      id
      name
      goalAmount
    }
  }`);

export const Query_fundCampaignPledge =
	gql(`query Query_fundCampaignPledge($input: QueryFundCampaignPledgeInput!) {
  fundCampaignPledge(input: $input) {
    id
    note
    amount
  }
}`);

export const Query_getPledgesByUserId =
	gql(`query Query_getPledgesByUserId($userId: QueryUserInput! , $where: QueryPledgeWhereInput, $orderBy: QueryPledgeOrderByInput) {
  getPledgesByUserId(userId: $userId , where: $where , orderBy: $orderBy) {
    id
    note
    amount
    campaign {
    endAt
    }
  }
}`);

export const Mutation_createOrganization =
	gql(`mutation Mutation_createOrganization($input: MutationCreateOrganizationInput!) {
    createOrganization(input: $input) {
      id
      name
      countryCode
      isUserRegistrationRequired
    }
  }`);

export const Mutation_createFund =
	gql(`mutation Mutation_createFund($input: MutationCreateFundInput!) {
    createFund(input: $input) {
      id
      name
      isTaxDeductible
    }
  }`);

export const Mutation_createFundCampaign =
	gql(`mutation Mutation_createFundCampaign($input: MutationCreateFundCampaignInput!) {
    createFundCampaign(input: $input) {
      id
      name
      goalAmount
    }
  }`);

export const Mutation_createFundCampaignPledge =
	gql(`mutation Mutation_createFundCampaignPledge($input: MutationCreateFundCampaignPledgeInput!) {
    createFundCampaignPledge(input: $input) {
      id
      note
      amount
    }
  }`);

export const Mutation_createOrganizationMembership =
	gql(`mutation Mutation_createOrganizationMembership($input: MutationCreateOrganizationMembershipInput!) {
    createOrganizationMembership(input: $input) {
      id
    }
  }`);

export const Mutation_deleteFund =
	gql(`mutation Mutation_deleteFund($input: MutationDeleteFundInput!) {
    deleteFund(input: $input) {
      id
      name
      isTaxDeductible
    }
}`);

export const Mutation_deleteFundCampaign =
	gql(`mutation Mutation_deleteFundCampaign($input: MutationDeleteFundCampaignInput!) {
  deleteFundCampaign(input: $input) {
    id
    name
    goalAmount
    }
  }`);

export const Mutation_deleteFundCampaignPledge =
	gql(`mutation Mutation_deleteFundCampaignPledge($input: MutationDeleteFundCampaignPledgeInput!) {
  deleteFundCampaignPledge(input: $input) {
    id
    note
    amount
  }
  }`);

export const Mutation_deleteOrganization =
	gql(`mutation Mutation_deleteOrganization($input: MutationDeleteOrganizationInput!) {
    deleteOrganization(input: $input) {
      id
      name
      countryCode
    }
}`);

export const Mutation_deleteOrganizationMembership =
	gql(`mutation Mutation_deleteOrganizationMembership($input: MutationDeleteOrganizationMembershipInput!) {
    deleteOrganizationMembership(input: $input) {
      id
      name
      countryCode
    }
}`);

export const Query_post = gql(`query Query_post($input: QueryPostInput!) {
    post(input: $input) {
        id
        organization {
            countryCode
        }
    }
}`);

export const Query_event = gql(`query Query_event($input: QueryEventInput!) {
    event(input: $input) {
        id
        name
        description
        startAt
        endAt
        creator {
            id
            name
        }
        organization {
            id
            countryCode
        }
    }
}`);

export const Mutation_createEvent =
	gql(`mutation Mutation_createEvent($input: MutationCreateEventInput!) {
    createEvent(input: $input) {
        id
        name
        description
        startAt
        endAt
        createdAt
        creator{
            id
            name
        }
        organization {
            id
            countryCode
        }
    }
}`);

export const Mutation_deleteEvent =
	gql(`mutation Mutation_deleteEvent($input: MutationDeleteEventInput!) {
    deleteEvent(input: $input) {
        id
    }
}`);

export const Mutation_updateEvent =
	gql(`mutation Mutation_updateEvent($input: MutationUpdateEventInput!) {
    updateEvent(input: $input) {
        id
        name
        description
        startAt
        endAt
        updatedAt
        organization {
            id
            countryCode
        }
    }
}`);

export const Query_tag = gql(`
    query tag($input:QueryTagInput!) {
  tag(input: $input) {
    id
    name
    organization {
      id
    }
    createdAt
  }
}`);

export const Mutation_createTag = gql(`
  mutation CreateTag($input:MutationCreateTagInput!) {
    createTag(input: $input) {
      id
      name
      createdAt
      organization{
        id
        name
        createdAt

        }
    }
  }`);

export const Query_organizations = gql(`
	query Query_organizations {
		organizations {
			id
      avatarURL
      name
      city
      state
      countryCode
		}
	}
`);

export const Query_blockedUsers = gql(`
	query BlockedUsers(
		$organizationId: String!
		$first: Int
		$after: String
		$last: Int
		$before: String
	) {
		organization(input:{id: $organizationId}) {
			id
			blockedUsers(
				first: $first
				after: $after
				last: $last
				before: $before
			) {
				edges {
					cursor
					node {
						id
						name
						role
					}
				}
				pageInfo {
					hasNextPage
					hasPreviousPage
					startCursor
					endCursor
				}
			}
		}
	}
`);

export const Query_organization = gql(`
    query Organization($input: QueryOrganizationInput!, $first: Int, $after: String,$last: Int, $before: String, $where: MembersWhereInput) {
      organization(input: $input) {
        id
        name
        members(first: $first, after: $after, last: $last, before: $before, where: $where) {
          pageInfo {
          endCursor
          hasNextPage
          hasPreviousPage
          startCursor
          }
          edges {
          cursor
            node {
              id
              name
              role
            }
          }
        }
      }
    }
  `);

export const Query_agendaItem =
	gql(`query Query_agendaItem($input: QueryAgendaItemInput!) {
  agendaItem(input: $input) {
    id
    name
    description
    duration
    key
    type
  }
}`);

export const Mutation_createAgendaFolder = gql(`
  mutation Mutation_createAgendaFolder($input: MutationCreateAgendaFolderInput!) {
    createAgendaFolder(input: $input) {
      id
      name
      event {
        id
      }
    }
  }
`);

export const Mutation_createAgendaItem = gql(`
  mutation Mutation_createAgendaItem($input: MutationCreateAgendaItemInput!) {
    createAgendaItem(input: $input) {
      id
      name
      description
      duration
      type
    }
  }
`);

export const Mutation_updateAgendaItem = gql(`
  mutation Mutation_updateAgendaItem($input: MutationUpdateAgendaItemInput!) {
    updateAgendaItem(input: $input) {
      id
      name
      description
      duration
      type
    }
  }
`);
export const Mutation_deleteAgendaItem = gql(`
  mutation Mutation_deleteAgendaItem($input: MutationDeleteAgendaItemInput!) {
    deleteAgendaItem(input: $input) {
      id
      name
    }
  }
`);

export const Mutation_deletePost = gql(`
  mutation Mutation_deletePost($input: MutationDeletePostInput!) {
    deletePost(input: $input) {
      id
      attachments {
        mimeType
        fileHash
        name
        objectName
        id
      }
    }
  }
`);

export const Mutation_createPost = gql(`
  mutation Mutation_createPost($input: MutationCreatePostInput!) {
    createPost(input: $input) {
      id
      caption
      pinnedAt
      organization {
        id
      }
      attachments {
        mimeType
        objectName
        fileHash
        name
      }
    }
  }
`);

export const Mutation_createPresignedUrl = gql(`
  mutation Mutation_createPresignedUrl($input: MutationCreatePresignedUrlInput!) {
    createPresignedUrl(input: $input) {
      presignedUrl
      objectName
      requiresUpload
       }
  }
`);

export const Mutation_createGetfileUrl = gql(`
  mutation Mutation_createGetfileUrl($input: MutationCreateGetfileUrlInput!) {
    createGetfileUrl(input: $input) {
      presignedUrl
    }
  }
`);

export const Mutation_blockUser =
	gql(`mutation Mutation_blockUser($organizationId: ID!, $userId: ID!) {
    blockUser(organizationId: $organizationId, userId: $userId)
}`);

export const Mutation_unblockUser =
	gql(`mutation Mutation_unblockUser($organizationId: ID!, $userId: ID!) {
    unblockUser(organizationId: $organizationId, userId: $userId)
}`);

export const Mutation_assignUserTag = gql(`
      mutation AssignUserTag($assigneeId: ID!, $tagId: ID!) {
        assignUserTag(assigneeId: $assigneeId, tagId: $tagId)
      }
`);

export const Mutation_unassignUserTag = gql(`
      mutation UnassignUserTag($assigneeId: ID!, $tagId: ID!) {
        unassignUserTag(assigneeId: $assigneeId, tagId: $tagId)
      }
`);

export const Mutation_updatePost = gql(`
  mutation Mutation_updatePost($input: MutationUpdatePostInput!) {
    updatePost(input: $input) {
      id
      pinnedAt
      caption
      attachments {
        mimeType            
        fileHash
        name
        objectName          
        id
      }
    }
  }
`);

export const Mutation_createChat = gql(`
  mutation Mutation_createChat($input: MutationCreateChatInput!) {
    createChat(input: $input) {
      id
      name
    }
  }
`);

export const Mutation_createChatMessage = gql(`
 mutation Mutation_createChatMessage($input: MutationCreateChatMessageInput!) {
  createChatMessage(input: $input) {
    id
    body
    createdAt
    updatedAt
    parentMessage {
      id
    }
    chat {
      id
      name
      createdAt
      creator {
        id
        name
      }
    }
    creator {
      id
      name
    }
  }
}
`);

export const Mutation_updateChatMessage = gql(`
  mutation Mutation_updateChatMessage($input: MutationUpdateChatMessageInput!) {
  updateChatMessage(input: $input) {
    id
    body
    createdAt
    updatedAt
    parentMessage {
      id
    }
    chat {
      id
      name
      createdAt
      updatedAt
      creator {
        id
        name
      }
    }
    creator {
      id
      name
    }
  }
}
`);

export const Mutation_createChatMembership = gql(`
  mutation Mutation_createChatMembership($input: MutationCreateChatMembershipInput!) {
  createChatMembership(input: $input) {
    id
    createdAt
    updatedAt
    creator {
      id
      name
    }
  }
}
`);

export const Mutation_joinPublicOrganization = gql(`
  mutation Mutation_joinPublicOrganization($input: MutationJoinPublicOrganizationInput!) {
    joinPublicOrganization(input: $input) {
      memberId
      organizationId
      role
      creatorId
    }
  }
`);

export const Mutation_createActionItem = gql(`
  mutation CreateActionItem($input: CreateActionItemInput!) {
    createActionItem(input: $input) {
      id
      assignedAt
      completionAt
      preCompletionNotes
      postCompletionNotes
      isCompleted
      category {
        id
        name
      }
      assignee {
        id
        name
      }
      organization {
        id
        name
      }
      creator {
        id
        name
      }
      updater {
        id
        name
      }
      updatedAt
      event {
        id
        name
      }
    }
  }
`);

export const Mutation_createActionItemCategory = gql(`
  mutation Mutation_createActionItemCategory($input: MutationCreateActionItemCategoryInput!) {
    createActionItemCategory(input: $input) {
      id
      name
      description
      isDisabled
      createdAt
      organization {
        id
        name
      }
      creator {
        id
        name
      }
    }
  }
`);

export const POSTGRES_EVENTS_BY_ORGANIZATION_ID = gql(`
  query EventsByOrganizationId($input: EventsByOrganizationIdInput!) {
    eventsByOrganizationId(input: $input) {
      id
      name
      description
    }
  }
`);

export const UPDATE_ACTION_ITEM_MUTATION = `#graphql
  mutation UpdateActionItem($input: MutationUpdateActionItemInput!) {
    updateActionItem(input: $input) {
      id
      isCompleted
      assignedAt
      completionAt
      preCompletionNotes
      postCompletionNotes
      createdAt
      category {
        id
        name
      }
      assignee {
        id
        name
      }
      creator {
        id
        name
      }
      organization {
        id
        name
      }
    }
  }
`;

export const Mutation_updateActionItemCategory = gql(`
  mutation UpdateActionItemCategory(
    $input: MutationUpdateActionItemCategoryInput!
  ) {
    updateActionItemCategory(input: $input) {
      id
      name
      description
      isDisabled
      createdAt
      updatedAt
      organization {
        id
        name
      }
      creator {
        id
        name
      }
    }
  }
`);

export const DELETE_ACTION_ITEM_MUTATION = gql(`
  mutation DeleteActionItem($input: MutationDeleteActionItemInput!) {
    deleteActionItem(input: $input) {
      id
      isCompleted
      assignedAt
      completionAt
      preCompletionNotes
      postCompletionNotes
      createdAt
      organization {
        id
      }
      category {
        id
      }
      assignee {
        id
      }
      creator {
        id
      }
      event {
        id
      }
    }
  }
  `);

export const Mutation_deleteActionItemCategory = gql(`
  mutation DeleteActionItemCategory(
    $input: MutationDeleteActionItemCategoryInput!
  ) {
    deleteActionItemCategory(input: $input) {
      id
      name
      description
      isDisabled
      createdAt
      organization {
        id
        name
      }
      creator {
        id
        name
      }
    }
  }
`);

export const ACTION_ITEM_CATEGORY = gql(`
  query FetchActionCategoriesByOrganization($input: QueryActionCategoriesByOrganizationInput!) {
    actionCategoriesByOrganization(input: $input) {
      id
      name
      isDisabled
      createdAt
      updatedAt
      organization {
        id
        name
      }
      creator {
        id
        name
      }
    }
  }
`);

export const Query_eventsByIds = gql(`
  query eventsByIds($input: QueryEventsByIdsInput!) {
    eventsByIds(input: $input) {
      id
      name
      description
      startAt
      endAt
    }
  }
`);

export const Query_usersByOrganizationId = gql(`
  query UsersByOrganizationId($organizationId: ID!) {
    usersByOrganizationId(organizationId: $organizationId) {
      id
      name
      emailAddress
    }
  }
`);

export const Query_usersByIds = gql(`
  query UsersByIds($input: UsersByIdsInput!) {
    usersByIds(input: $input) {
      id
      name
      emailAddress
    }
  }
`);

export const Query_eventsByOrganizationId = gql(`
 query EventsByOrganizationId($input: EventsByOrganizationIdInput!) {
    eventsByOrganizationId(input: $input) {
      id
      description
      startAt
      endAt
      organization {
        id
      }
      attachments {
        mimeType
      }
    }
  }
`);

export const Query_actionItemsByOrganization = gql(`
  query ActionItemsByOrganization($input: QueryActionItemsByOrganizationInput!) {
    actionItemsByOrganization(input: $input) {
      id
      preCompletionNotes
      isCompleted
      assignedAt
      completionAt
      postCompletionNotes
      category {
        id
        name
      }
      assignee {
        id
        name
      }
      creator {
        id
        name
      }
      organization {
        id
        name
      }
      event {
        id
        name
      }
      updater {
        id
        name
      }
      createdAt
    }
  }
`);

export const Query_actionItemCategory = gql(`
  query ActionItemCategory($input: QueryActionItemCategoryInput!) {
    actionItemCategory(input: $input) {
      id
      name
      description
      isDisabled
      createdAt
      organization {
        id
        name
      }
      creator {
        id
        name
      }
    }
  }
`);

export const Mutation_sendMembershipRequest = gql(`
  mutation Mutation_sendMembershipRequest($input: MutationSendMembershipRequestInput!) {
  sendMembershipRequest(input: $input) {
    organizationId
    userId
    status
    createdAt
    membershipRequestId
    }
  }
`);

export const Mutation_acceptMembershipRequest = gql(`
  mutation Mutation_acceptMembershipRequest($input: MutationAcceptMembershipRequestInput!) {
  acceptMembershipRequest(input: $input) {
    success
    message
    }
  }
`);

export const Mutation_rejectMembershipRequest = gql(`
  mutation Mutation_rejectMembershipRequest($input: MutationRejectMembershipRequestInput!) {
  rejectMembershipRequest(input: $input) {
    success
    message
    }
  }
`);

export const Query_hasUserVoted = gql(`
  query Query_hasUserVoted($input: QueryHasUserVotedInput!) {
    hasUserVoted(input: $input)
    {
      voteType
      hasVoted
    }
  }
`);

export const Mutation_createPostVote = gql(`
  mutation Mutation_createPostVote($input:MutationCreatePostVoteInput!){
    createPostVote(input : $input){
      id
      caption
    }
  }`);

export const Mutation_createEventVolunteerGroup = gql(`
  mutation Mutation_createEventVolunteerGroup($input: MutationCreateEventVolunteerGroupInput!){
    createEventVolunteerGroup(input: $input) {
      id
      name
    }
  }`);

export const Mutation_updateEventVolunteerGroup = gql(`
    mutation Mutation_updateEventVolunteerGroup($input: MutationUpdateEventVolunteerGroupInput!){
      updateEventVolunteerGroup(input: $input) {
        id
        name
        maxVolunteerCount
      }
    }`);

export const Mutation_deleteEventVolunteerGroup = gql(`
  mutation Mutation_deleteEventVolunteerGroup($input: MutationDeleteEventVolunteerGroupInput!){
    deleteEventVolunteerGroup(input: $input) {
      id
      name
      maxVolunteerCount
    }
  }`);

export const Query_getEventVolunteerGroups = gql(`
  query Query_getEventVolunteerGroups($input: QueryEventVolunteerGroupsInput!){
    getEventVolunteerGroups(input: $input) {
      id
      name
    }
  }`);

export const Mutation_createEventVolunteerGroupAssignments = gql(`
  mutation Mutation_createEventVolunteerGroupAssignments($input: MutationCreateVolunteerGroupAssignmentsInput!){
    createEventVolunteerGroupAssignments(input: $input) {
      assignee {id}
      group {id}
      inviteStatus
    }
  }`);

export const Mutation_updateEventVolunteerGroupAssignments = gql(`
  mutation Mutation_updateEventVolunteerGroupAssignments($input: MutationUpdateVolunteerGroupAssignmentsInput!){
    updateEventVolunteerGroupAssignments(input: $input) {
      assignee {id}
      group {id}
      inviteStatus
    }
  }`);

export const Query_getEventVolunteerGroupAssignments = gql(`
  query Query_getEventVolunteerGroupAssignments($input: QueryVolunteerGroupAssignmentsInput!){
    getEventVolunteerGroupAssignments(input: $input) {
      assignee {id}
      group {id}
      inviteStatus
    }
  }`);
>>>>>>> dbafd58b
<|MERGE_RESOLUTION|>--- conflicted
+++ resolved
@@ -1,4 +1,3 @@
-<<<<<<< HEAD
 // DO NOT USE HARDCODE VALUES FOR VARIABLES IN THE GRAPHQL DOCUMENT NODES, PROVIDE THEM EXPLICITLY IN THE TESTS WHERE THE DOCUMENT NODES ARE USED IN.
 
 import { initGraphQLTada } from "gql.tada";
@@ -897,18 +896,56 @@
   mutation CreateActionItem($input: CreateActionItemInput!) {
     createActionItem(input: $input) {
       id
-      categoryId
-      assigneeId
       assignedAt
       completionAt
       preCompletionNotes
       postCompletionNotes
       isCompleted
-      eventId
-      organizationId
-      creatorId
-      updaterId
+      category {
+        id
+        name
+      }
+      assignee {
+        id
+        name
+      }
+      organization {
+        id
+        name
+      }
+      creator {
+        id
+        name
+      }
+      updater {
+        id
+        name
+      }
       updatedAt
+      event {
+        id
+        name
+      }
+    }
+  }
+`);
+
+export const Mutation_createActionItemCategory = gql(`
+  mutation Mutation_createActionItemCategory($input: MutationCreateActionItemCategoryInput!) {
+    createActionItemCategory(input: $input) {
+      id
+      name
+      description
+      isDisabled
+      createdAt
+      organization {
+        id
+        name
+      }
+      creator {
+        id
+        name
+      }
     }
   }
 `);
@@ -923,16 +960,55 @@
   }
 `);
 
-export const UPDATE_ACTION_ITEM_MUTATION = gql(`
+export const UPDATE_ACTION_ITEM_MUTATION = `#graphql
   mutation UpdateActionItem($input: MutationUpdateActionItemInput!) {
     updateActionItem(input: $input) {
       id
       isCompleted
+      assignedAt
+      completionAt
+      preCompletionNotes
       postCompletionNotes
-      preCompletionNotes
-      categoryId
-      assigneeId
-      updaterId
+      createdAt
+      category {
+        id
+        name
+      }
+      assignee {
+        id
+        name
+      }
+      creator {
+        id
+        name
+      }
+      organization {
+        id
+        name
+      }
+    }
+  }
+`;
+
+export const Mutation_updateActionItemCategory = gql(`
+  mutation UpdateActionItemCategory(
+    $input: MutationUpdateActionItemCategoryInput!
+  ) {
+    updateActionItemCategory(input: $input) {
+      id
+      name
+      description
+      isDisabled
+      createdAt
+      updatedAt
+      organization {
+        id
+        name
+      }
+      creator {
+        id
+        name
+      }
     }
   }
 `);
@@ -942,27 +1018,68 @@
     deleteActionItem(input: $input) {
       id
       isCompleted
-      categoryId
-      assigneeId
-      organizationId
+      assignedAt
+      completionAt
+      preCompletionNotes
+      postCompletionNotes
       createdAt
-      updatedAt
-      postCompletionNotes
-      preCompletionNotes
+      organization {
+        id
+      }
+      category {
+        id
+      }
+      assignee {
+        id
+      }
+      creator {
+        id
+      }
+      event {
+        id
+      }
     }
   }
   `);
+
+export const Mutation_deleteActionItemCategory = gql(`
+  mutation DeleteActionItemCategory(
+    $input: MutationDeleteActionItemCategoryInput!
+  ) {
+    deleteActionItemCategory(input: $input) {
+      id
+      name
+      description
+      isDisabled
+      createdAt
+      organization {
+        id
+        name
+      }
+      creator {
+        id
+        name
+      }
+    }
+  }
+`);
 
 export const ACTION_ITEM_CATEGORY = gql(`
   query FetchActionCategoriesByOrganization($input: QueryActionCategoriesByOrganizationInput!) {
     actionCategoriesByOrganization(input: $input) {
       id
       name
-      organizationId
-      creatorId
       isDisabled
       createdAt
       updatedAt
+      organization {
+        id
+        name
+      }
+      creator {
+        id
+        name
+      }
     }
   }
 `);
@@ -1016,25 +1133,63 @@
   }
 `);
 
-export const Query_actionItemsByOrganization = `
-query ActionItemsByOrganization($input: QueryActionItemsByOrganizationInput!) {
-  actionItemsByOrganization(input: $input) {
-    id
-    preCompletionNotes
-    isCompleted
-    assignedAt
-    completionAt
-    categoryId
-    assigneeId
-    creatorId
-    organizationId
-    updaterId
-    updatedAt
-    eventId
-    postCompletionNotes
-  }
-}
-`;
+export const Query_actionItemsByOrganization = gql(`
+  query ActionItemsByOrganization($input: QueryActionItemsByOrganizationInput!) {
+    actionItemsByOrganization(input: $input) {
+      id
+      preCompletionNotes
+      isCompleted
+      assignedAt
+      completionAt
+      postCompletionNotes
+      category {
+        id
+        name
+      }
+      assignee {
+        id
+        name
+      }
+      creator {
+        id
+        name
+      }
+      organization {
+        id
+        name
+      }
+      event {
+        id
+        name
+      }
+      updater {
+        id
+        name
+      }
+      createdAt
+    }
+  }
+`);
+
+export const Query_actionItemCategory = gql(`
+  query ActionItemCategory($input: QueryActionItemCategoryInput!) {
+    actionItemCategory(input: $input) {
+      id
+      name
+      description
+      isDisabled
+      createdAt
+      organization {
+        id
+        name
+      }
+      creator {
+        id
+        name
+      }
+    }
+  }
+`);
 
 export const Mutation_sendMembershipRequest = gql(`
   mutation Mutation_sendMembershipRequest($input: MutationSendMembershipRequestInput!) {
@@ -1084,1274 +1239,6 @@
     }
   }`);
 
-export const Query_organizationPosts = gql(`
-  query Query_organizationPosts($orgId: String!, $skip: Int, $first: Int, $where: PostWhereInput) {
-    organization(input: {id: $orgId}) {
-      id
-      name
-      Orgposts(skip: $skip, first: $first, where: $where) {
-        id
-        caption
-        createdAt
-        updatedAt
-        pinnedAt
-        creator {
-          id
-          name
-        }
-        attachments {
-          id
-          mimeType
-          name
-          objectName
-          fileHash
-        }
-      }
-    }
-  }
-`);
-=======
-// DO NOT USE HARDCODE VALUES FOR VARIABLES IN THE GRAPHQL DOCUMENT NODES, PROVIDE THEM EXPLICITLY IN THE TESTS WHERE THE DOCUMENT NODES ARE USED IN.
-
-import { initGraphQLTada } from "gql.tada";
-import type { ClientCustomScalars } from "~/src/graphql/scalars/index";
-import type { introspection } from "./gql.tada";
-
-const gql = initGraphQLTada<{
-	introspection: introspection;
-	scalars: ClientCustomScalars;
-}>();
-
-export const Mutation_createUser =
-	gql(`mutation Mutation_createUser($input: MutationCreateUserInput!) {
-    createUser(input: $input){
-        authenticationToken
-        user {
-            addressLine1
-            addressLine2
-            birthDate
-            city
-            id
-            countryCode
-            createdAt
-            description
-            educationGrade
-            emailAddress
-            employmentStatus
-            homePhoneNumber
-            isEmailAddressVerified
-            maritalStatus
-            mobilePhoneNumber
-            name
-            natalSex
-            postalCode
-            role
-            state
-            workPhoneNumber
-        }
-    }
-}`);
-
-export const Mutation_deleteCurrentUser =
-	gql(`mutation Mutation_deleteCurrentUser {
-    deleteCurrentUser {
-        id
-    }
-}`);
-
-export const Mutation_deleteUser =
-	gql(`mutation Mutation_deleteUser($input: MutationDeleteUserInput!) {
-    deleteUser(input: $input) {
-        addressLine1
-        addressLine2
-        birthDate
-        city
-        countryCode
-        createdAt
-        description
-        educationGrade
-        emailAddress
-        employmentStatus
-        homePhoneNumber
-        id
-        isEmailAddressVerified
-        maritalStatus
-        mobilePhoneNumber
-        name
-        natalSex
-        postalCode
-        role
-        state
-        workPhoneNumber
-    }
-}`);
-
-export const Mutation_signUp =
-	gql(`mutation Mutation_signUp($input: MutationSignUpInput!) {
-    signUp(input: $input) {
-        authenticationToken
-        user {
-            addressLine1
-            addressLine2
-            birthDate
-            city
-            countryCode
-            createdAt
-            description
-            educationGrade
-            emailAddress
-            employmentStatus
-            homePhoneNumber
-            id
-            isEmailAddressVerified
-            maritalStatus
-            mobilePhoneNumber
-            name
-            natalSex
-            postalCode
-            role
-            state
-            workPhoneNumber
-        }
-    }
-}`);
-
-export const Mutation_updateCurrentUser =
-	gql(`mutation Mutation_updateCurrentUser($input: MutationUpdateCurrentUserInput!) {
-    updateCurrentUser(input: $input) {
-        addressLine1
-        addressLine2
-        birthDate
-        city
-        countryCode
-        createdAt
-        description
-        educationGrade
-        emailAddress
-        employmentStatus
-        homePhoneNumber
-        id
-        isEmailAddressVerified
-        maritalStatus
-        mobilePhoneNumber
-        name
-        natalSex
-        postalCode
-        role
-        state
-        workPhoneNumber
-    }
-}`);
-
-export const Mutation_updateUser =
-	gql(`mutation Mutation_updateUser($input: MutationUpdateUserInput!) {
-    updateUser(input: $input) {
-        addressLine1
-        addressLine2
-        birthDate
-        city
-        countryCode
-        createdAt
-        description
-        educationGrade
-        emailAddress
-        employmentStatus
-        homePhoneNumber
-        id
-        isEmailAddressVerified
-        maritalStatus
-        mobilePhoneNumber
-        name
-        natalSex
-        postalCode
-        role
-        state
-        workPhoneNumber
-    }
-}`);
-
-export const Query_currentUser = gql(`query Query_currentUser {
-    currentUser {
-        addressLine1
-        addressLine2
-        birthDate
-        city
-        countryCode
-        createdAt
-        description
-        educationGrade
-        emailAddress
-        employmentStatus
-        homePhoneNumber
-        id
-        isEmailAddressVerified
-        maritalStatus
-        mobilePhoneNumber
-        name
-        natalSex
-        postalCode
-        role
-        state
-        workPhoneNumber
-    }
-}`);
-
-export const Query_renewAuthenticationToken =
-	gql(`query Query_renewAuthenticationToken {
-    renewAuthenticationToken
-}`);
-
-export const Query_signIn = gql(`query Query_signIn($input: QuerySignInInput!) {
-    signIn(input: $input) {
-        authenticationToken
-        user {
-            addressLine1
-            addressLine2
-            birthDate
-            city
-            countryCode
-            createdAt
-            description
-            educationGrade
-            emailAddress
-            employmentStatus
-            homePhoneNumber
-            id
-            isEmailAddressVerified
-            maritalStatus
-            mobilePhoneNumber
-            name
-            natalSex
-            postalCode
-            role
-            state
-            workPhoneNumber
-        }
-    }
-}`);
-
-export const Query_user = gql(`query Query_user($input: QueryUserInput!) {
-    user(input: $input) {
-        addressLine1
-        addressLine2
-        birthDate
-        city
-        countryCode
-        createdAt
-        description
-        educationGrade
-        emailAddress
-        employmentStatus
-        homePhoneNumber
-        id
-        isEmailAddressVerified
-        maritalStatus
-        mobilePhoneNumber
-        name
-        natalSex
-        postalCode
-        role
-        state
-        workPhoneNumber
-    }
-}`);
-
-export const Query_allUsers = gql(`
-  query Query_allUsers(
-    $first: Int,
-    $after: String,
-    $last: Int,
-    $before: String,
-    $where: QueryAllUsersWhereInput
-  ) {
-    allUsers(
-      first: $first,
-      after: $after,
-      last: $last,
-      before: $before,
-      where: $where
-    ) {
-      pageInfo {
-        hasNextPage
-        hasPreviousPage
-        startCursor
-        endCursor
-      }
-      edges {
-        cursor
-        node {
-          id
-          name
-          emailAddress
-          role
-          createdAt
-          isEmailAddressVerified
-          addressLine1
-          addressLine2
-          birthDate
-          city
-          countryCode
-          description
-          educationGrade
-          employmentStatus
-          homePhoneNumber
-          maritalStatus
-          mobilePhoneNumber
-          natalSex
-          postalCode
-          state
-          workPhoneNumber
-        }
-      }
-    }
-  }
-`);
-
-export const Query_user_creator =
-	gql(`query Query_user_creator($input: QueryUserInput!) {
-    user(input: $input) {
-        creator {
-            addressLine1
-            addressLine2
-            birthDate
-            city
-            countryCode
-            createdAt
-            description
-            educationGrade
-            emailAddress
-            employmentStatus
-            homePhoneNumber
-            id
-            isEmailAddressVerified
-            maritalStatus
-            mobilePhoneNumber
-            name
-            natalSex
-            postalCode
-            role
-            state
-            workPhoneNumber
-        }
-    }
-}`);
-
-export const Query_user_updatedAt =
-	gql(`query Query_user_updatedAt($input: QueryUserInput!) {
-    user(input: $input) {
-        updatedAt
-    }
-}`);
-
-export const Query_user_updater =
-	gql(`query Query_user_updater($input: QueryUserInput!) {
-    user(input: $input) {
-        updater {
-            addressLine1
-            addressLine2
-            birthDate
-            city
-            countryCode
-            createdAt
-            description
-            educationGrade
-            emailAddress
-            employmentStatus
-            homePhoneNumber
-            id
-            isEmailAddressVerified
-            maritalStatus
-            mobilePhoneNumber
-            name
-            natalSex
-            postalCode
-            role
-            state
-            workPhoneNumber
-        }
-    }
-}`);
-
-export const Query_fund = gql(`query Query_fund($input: QueryFundInput!) {
-    fund(input: $input) {
-      id
-      isTaxDeductible
-      name
-    }
-  }`);
-
-export const Query_fundCampaign =
-	gql(`query Query_fundCampaign($input: QueryFundCampaignInput!) {
-    fundCampaign(input: $input) {
-      id
-      name
-      goalAmount
-    }
-  }`);
-
-export const Query_fundCampaignPledge =
-	gql(`query Query_fundCampaignPledge($input: QueryFundCampaignPledgeInput!) {
-  fundCampaignPledge(input: $input) {
-    id
-    note
-    amount
-  }
-}`);
-
-export const Query_getPledgesByUserId =
-	gql(`query Query_getPledgesByUserId($userId: QueryUserInput! , $where: QueryPledgeWhereInput, $orderBy: QueryPledgeOrderByInput) {
-  getPledgesByUserId(userId: $userId , where: $where , orderBy: $orderBy) {
-    id
-    note
-    amount
-    campaign {
-    endAt
-    }
-  }
-}`);
-
-export const Mutation_createOrganization =
-	gql(`mutation Mutation_createOrganization($input: MutationCreateOrganizationInput!) {
-    createOrganization(input: $input) {
-      id
-      name
-      countryCode
-      isUserRegistrationRequired
-    }
-  }`);
-
-export const Mutation_createFund =
-	gql(`mutation Mutation_createFund($input: MutationCreateFundInput!) {
-    createFund(input: $input) {
-      id
-      name
-      isTaxDeductible
-    }
-  }`);
-
-export const Mutation_createFundCampaign =
-	gql(`mutation Mutation_createFundCampaign($input: MutationCreateFundCampaignInput!) {
-    createFundCampaign(input: $input) {
-      id
-      name
-      goalAmount
-    }
-  }`);
-
-export const Mutation_createFundCampaignPledge =
-	gql(`mutation Mutation_createFundCampaignPledge($input: MutationCreateFundCampaignPledgeInput!) {
-    createFundCampaignPledge(input: $input) {
-      id
-      note
-      amount
-    }
-  }`);
-
-export const Mutation_createOrganizationMembership =
-	gql(`mutation Mutation_createOrganizationMembership($input: MutationCreateOrganizationMembershipInput!) {
-    createOrganizationMembership(input: $input) {
-      id
-    }
-  }`);
-
-export const Mutation_deleteFund =
-	gql(`mutation Mutation_deleteFund($input: MutationDeleteFundInput!) {
-    deleteFund(input: $input) {
-      id
-      name
-      isTaxDeductible
-    }
-}`);
-
-export const Mutation_deleteFundCampaign =
-	gql(`mutation Mutation_deleteFundCampaign($input: MutationDeleteFundCampaignInput!) {
-  deleteFundCampaign(input: $input) {
-    id
-    name
-    goalAmount
-    }
-  }`);
-
-export const Mutation_deleteFundCampaignPledge =
-	gql(`mutation Mutation_deleteFundCampaignPledge($input: MutationDeleteFundCampaignPledgeInput!) {
-  deleteFundCampaignPledge(input: $input) {
-    id
-    note
-    amount
-  }
-  }`);
-
-export const Mutation_deleteOrganization =
-	gql(`mutation Mutation_deleteOrganization($input: MutationDeleteOrganizationInput!) {
-    deleteOrganization(input: $input) {
-      id
-      name
-      countryCode
-    }
-}`);
-
-export const Mutation_deleteOrganizationMembership =
-	gql(`mutation Mutation_deleteOrganizationMembership($input: MutationDeleteOrganizationMembershipInput!) {
-    deleteOrganizationMembership(input: $input) {
-      id
-      name
-      countryCode
-    }
-}`);
-
-export const Query_post = gql(`query Query_post($input: QueryPostInput!) {
-    post(input: $input) {
-        id
-        organization {
-            countryCode
-        }
-    }
-}`);
-
-export const Query_event = gql(`query Query_event($input: QueryEventInput!) {
-    event(input: $input) {
-        id
-        name
-        description
-        startAt
-        endAt
-        creator {
-            id
-            name
-        }
-        organization {
-            id
-            countryCode
-        }
-    }
-}`);
-
-export const Mutation_createEvent =
-	gql(`mutation Mutation_createEvent($input: MutationCreateEventInput!) {
-    createEvent(input: $input) {
-        id
-        name
-        description
-        startAt
-        endAt
-        createdAt
-        creator{
-            id
-            name
-        }
-        organization {
-            id
-            countryCode
-        }
-    }
-}`);
-
-export const Mutation_deleteEvent =
-	gql(`mutation Mutation_deleteEvent($input: MutationDeleteEventInput!) {
-    deleteEvent(input: $input) {
-        id
-    }
-}`);
-
-export const Mutation_updateEvent =
-	gql(`mutation Mutation_updateEvent($input: MutationUpdateEventInput!) {
-    updateEvent(input: $input) {
-        id
-        name
-        description
-        startAt
-        endAt
-        updatedAt
-        organization {
-            id
-            countryCode
-        }
-    }
-}`);
-
-export const Query_tag = gql(`
-    query tag($input:QueryTagInput!) {
-  tag(input: $input) {
-    id
-    name
-    organization {
-      id
-    }
-    createdAt
-  }
-}`);
-
-export const Mutation_createTag = gql(`
-  mutation CreateTag($input:MutationCreateTagInput!) {
-    createTag(input: $input) {
-      id
-      name
-      createdAt
-      organization{
-        id
-        name
-        createdAt
-
-        }
-    }
-  }`);
-
-export const Query_organizations = gql(`
-	query Query_organizations {
-		organizations {
-			id
-      avatarURL
-      name
-      city
-      state
-      countryCode
-		}
-	}
-`);
-
-export const Query_blockedUsers = gql(`
-	query BlockedUsers(
-		$organizationId: String!
-		$first: Int
-		$after: String
-		$last: Int
-		$before: String
-	) {
-		organization(input:{id: $organizationId}) {
-			id
-			blockedUsers(
-				first: $first
-				after: $after
-				last: $last
-				before: $before
-			) {
-				edges {
-					cursor
-					node {
-						id
-						name
-						role
-					}
-				}
-				pageInfo {
-					hasNextPage
-					hasPreviousPage
-					startCursor
-					endCursor
-				}
-			}
-		}
-	}
-`);
-
-export const Query_organization = gql(`
-    query Organization($input: QueryOrganizationInput!, $first: Int, $after: String,$last: Int, $before: String, $where: MembersWhereInput) {
-      organization(input: $input) {
-        id
-        name
-        members(first: $first, after: $after, last: $last, before: $before, where: $where) {
-          pageInfo {
-          endCursor
-          hasNextPage
-          hasPreviousPage
-          startCursor
-          }
-          edges {
-          cursor
-            node {
-              id
-              name
-              role
-            }
-          }
-        }
-      }
-    }
-  `);
-
-export const Query_agendaItem =
-	gql(`query Query_agendaItem($input: QueryAgendaItemInput!) {
-  agendaItem(input: $input) {
-    id
-    name
-    description
-    duration
-    key
-    type
-  }
-}`);
-
-export const Mutation_createAgendaFolder = gql(`
-  mutation Mutation_createAgendaFolder($input: MutationCreateAgendaFolderInput!) {
-    createAgendaFolder(input: $input) {
-      id
-      name
-      event {
-        id
-      }
-    }
-  }
-`);
-
-export const Mutation_createAgendaItem = gql(`
-  mutation Mutation_createAgendaItem($input: MutationCreateAgendaItemInput!) {
-    createAgendaItem(input: $input) {
-      id
-      name
-      description
-      duration
-      type
-    }
-  }
-`);
-
-export const Mutation_updateAgendaItem = gql(`
-  mutation Mutation_updateAgendaItem($input: MutationUpdateAgendaItemInput!) {
-    updateAgendaItem(input: $input) {
-      id
-      name
-      description
-      duration
-      type
-    }
-  }
-`);
-export const Mutation_deleteAgendaItem = gql(`
-  mutation Mutation_deleteAgendaItem($input: MutationDeleteAgendaItemInput!) {
-    deleteAgendaItem(input: $input) {
-      id
-      name
-    }
-  }
-`);
-
-export const Mutation_deletePost = gql(`
-  mutation Mutation_deletePost($input: MutationDeletePostInput!) {
-    deletePost(input: $input) {
-      id
-      attachments {
-        mimeType
-        fileHash
-        name
-        objectName
-        id
-      }
-    }
-  }
-`);
-
-export const Mutation_createPost = gql(`
-  mutation Mutation_createPost($input: MutationCreatePostInput!) {
-    createPost(input: $input) {
-      id
-      caption
-      pinnedAt
-      organization {
-        id
-      }
-      attachments {
-        mimeType
-        objectName
-        fileHash
-        name
-      }
-    }
-  }
-`);
-
-export const Mutation_createPresignedUrl = gql(`
-  mutation Mutation_createPresignedUrl($input: MutationCreatePresignedUrlInput!) {
-    createPresignedUrl(input: $input) {
-      presignedUrl
-      objectName
-      requiresUpload
-       }
-  }
-`);
-
-export const Mutation_createGetfileUrl = gql(`
-  mutation Mutation_createGetfileUrl($input: MutationCreateGetfileUrlInput!) {
-    createGetfileUrl(input: $input) {
-      presignedUrl
-    }
-  }
-`);
-
-export const Mutation_blockUser =
-	gql(`mutation Mutation_blockUser($organizationId: ID!, $userId: ID!) {
-    blockUser(organizationId: $organizationId, userId: $userId)
-}`);
-
-export const Mutation_unblockUser =
-	gql(`mutation Mutation_unblockUser($organizationId: ID!, $userId: ID!) {
-    unblockUser(organizationId: $organizationId, userId: $userId)
-}`);
-
-export const Mutation_assignUserTag = gql(`
-      mutation AssignUserTag($assigneeId: ID!, $tagId: ID!) {
-        assignUserTag(assigneeId: $assigneeId, tagId: $tagId)
-      }
-`);
-
-export const Mutation_unassignUserTag = gql(`
-      mutation UnassignUserTag($assigneeId: ID!, $tagId: ID!) {
-        unassignUserTag(assigneeId: $assigneeId, tagId: $tagId)
-      }
-`);
-
-export const Mutation_updatePost = gql(`
-  mutation Mutation_updatePost($input: MutationUpdatePostInput!) {
-    updatePost(input: $input) {
-      id
-      pinnedAt
-      caption
-      attachments {
-        mimeType            
-        fileHash
-        name
-        objectName          
-        id
-      }
-    }
-  }
-`);
-
-export const Mutation_createChat = gql(`
-  mutation Mutation_createChat($input: MutationCreateChatInput!) {
-    createChat(input: $input) {
-      id
-      name
-    }
-  }
-`);
-
-export const Mutation_createChatMessage = gql(`
- mutation Mutation_createChatMessage($input: MutationCreateChatMessageInput!) {
-  createChatMessage(input: $input) {
-    id
-    body
-    createdAt
-    updatedAt
-    parentMessage {
-      id
-    }
-    chat {
-      id
-      name
-      createdAt
-      creator {
-        id
-        name
-      }
-    }
-    creator {
-      id
-      name
-    }
-  }
-}
-`);
-
-export const Mutation_updateChatMessage = gql(`
-  mutation Mutation_updateChatMessage($input: MutationUpdateChatMessageInput!) {
-  updateChatMessage(input: $input) {
-    id
-    body
-    createdAt
-    updatedAt
-    parentMessage {
-      id
-    }
-    chat {
-      id
-      name
-      createdAt
-      updatedAt
-      creator {
-        id
-        name
-      }
-    }
-    creator {
-      id
-      name
-    }
-  }
-}
-`);
-
-export const Mutation_createChatMembership = gql(`
-  mutation Mutation_createChatMembership($input: MutationCreateChatMembershipInput!) {
-  createChatMembership(input: $input) {
-    id
-    createdAt
-    updatedAt
-    creator {
-      id
-      name
-    }
-  }
-}
-`);
-
-export const Mutation_joinPublicOrganization = gql(`
-  mutation Mutation_joinPublicOrganization($input: MutationJoinPublicOrganizationInput!) {
-    joinPublicOrganization(input: $input) {
-      memberId
-      organizationId
-      role
-      creatorId
-    }
-  }
-`);
-
-export const Mutation_createActionItem = gql(`
-  mutation CreateActionItem($input: CreateActionItemInput!) {
-    createActionItem(input: $input) {
-      id
-      assignedAt
-      completionAt
-      preCompletionNotes
-      postCompletionNotes
-      isCompleted
-      category {
-        id
-        name
-      }
-      assignee {
-        id
-        name
-      }
-      organization {
-        id
-        name
-      }
-      creator {
-        id
-        name
-      }
-      updater {
-        id
-        name
-      }
-      updatedAt
-      event {
-        id
-        name
-      }
-    }
-  }
-`);
-
-export const Mutation_createActionItemCategory = gql(`
-  mutation Mutation_createActionItemCategory($input: MutationCreateActionItemCategoryInput!) {
-    createActionItemCategory(input: $input) {
-      id
-      name
-      description
-      isDisabled
-      createdAt
-      organization {
-        id
-        name
-      }
-      creator {
-        id
-        name
-      }
-    }
-  }
-`);
-
-export const POSTGRES_EVENTS_BY_ORGANIZATION_ID = gql(`
-  query EventsByOrganizationId($input: EventsByOrganizationIdInput!) {
-    eventsByOrganizationId(input: $input) {
-      id
-      name
-      description
-    }
-  }
-`);
-
-export const UPDATE_ACTION_ITEM_MUTATION = `#graphql
-  mutation UpdateActionItem($input: MutationUpdateActionItemInput!) {
-    updateActionItem(input: $input) {
-      id
-      isCompleted
-      assignedAt
-      completionAt
-      preCompletionNotes
-      postCompletionNotes
-      createdAt
-      category {
-        id
-        name
-      }
-      assignee {
-        id
-        name
-      }
-      creator {
-        id
-        name
-      }
-      organization {
-        id
-        name
-      }
-    }
-  }
-`;
-
-export const Mutation_updateActionItemCategory = gql(`
-  mutation UpdateActionItemCategory(
-    $input: MutationUpdateActionItemCategoryInput!
-  ) {
-    updateActionItemCategory(input: $input) {
-      id
-      name
-      description
-      isDisabled
-      createdAt
-      updatedAt
-      organization {
-        id
-        name
-      }
-      creator {
-        id
-        name
-      }
-    }
-  }
-`);
-
-export const DELETE_ACTION_ITEM_MUTATION = gql(`
-  mutation DeleteActionItem($input: MutationDeleteActionItemInput!) {
-    deleteActionItem(input: $input) {
-      id
-      isCompleted
-      assignedAt
-      completionAt
-      preCompletionNotes
-      postCompletionNotes
-      createdAt
-      organization {
-        id
-      }
-      category {
-        id
-      }
-      assignee {
-        id
-      }
-      creator {
-        id
-      }
-      event {
-        id
-      }
-    }
-  }
-  `);
-
-export const Mutation_deleteActionItemCategory = gql(`
-  mutation DeleteActionItemCategory(
-    $input: MutationDeleteActionItemCategoryInput!
-  ) {
-    deleteActionItemCategory(input: $input) {
-      id
-      name
-      description
-      isDisabled
-      createdAt
-      organization {
-        id
-        name
-      }
-      creator {
-        id
-        name
-      }
-    }
-  }
-`);
-
-export const ACTION_ITEM_CATEGORY = gql(`
-  query FetchActionCategoriesByOrganization($input: QueryActionCategoriesByOrganizationInput!) {
-    actionCategoriesByOrganization(input: $input) {
-      id
-      name
-      isDisabled
-      createdAt
-      updatedAt
-      organization {
-        id
-        name
-      }
-      creator {
-        id
-        name
-      }
-    }
-  }
-`);
-
-export const Query_eventsByIds = gql(`
-  query eventsByIds($input: QueryEventsByIdsInput!) {
-    eventsByIds(input: $input) {
-      id
-      name
-      description
-      startAt
-      endAt
-    }
-  }
-`);
-
-export const Query_usersByOrganizationId = gql(`
-  query UsersByOrganizationId($organizationId: ID!) {
-    usersByOrganizationId(organizationId: $organizationId) {
-      id
-      name
-      emailAddress
-    }
-  }
-`);
-
-export const Query_usersByIds = gql(`
-  query UsersByIds($input: UsersByIdsInput!) {
-    usersByIds(input: $input) {
-      id
-      name
-      emailAddress
-    }
-  }
-`);
-
-export const Query_eventsByOrganizationId = gql(`
- query EventsByOrganizationId($input: EventsByOrganizationIdInput!) {
-    eventsByOrganizationId(input: $input) {
-      id
-      description
-      startAt
-      endAt
-      organization {
-        id
-      }
-      attachments {
-        mimeType
-      }
-    }
-  }
-`);
-
-export const Query_actionItemsByOrganization = gql(`
-  query ActionItemsByOrganization($input: QueryActionItemsByOrganizationInput!) {
-    actionItemsByOrganization(input: $input) {
-      id
-      preCompletionNotes
-      isCompleted
-      assignedAt
-      completionAt
-      postCompletionNotes
-      category {
-        id
-        name
-      }
-      assignee {
-        id
-        name
-      }
-      creator {
-        id
-        name
-      }
-      organization {
-        id
-        name
-      }
-      event {
-        id
-        name
-      }
-      updater {
-        id
-        name
-      }
-      createdAt
-    }
-  }
-`);
-
-export const Query_actionItemCategory = gql(`
-  query ActionItemCategory($input: QueryActionItemCategoryInput!) {
-    actionItemCategory(input: $input) {
-      id
-      name
-      description
-      isDisabled
-      createdAt
-      organization {
-        id
-        name
-      }
-      creator {
-        id
-        name
-      }
-    }
-  }
-`);
-
-export const Mutation_sendMembershipRequest = gql(`
-  mutation Mutation_sendMembershipRequest($input: MutationSendMembershipRequestInput!) {
-  sendMembershipRequest(input: $input) {
-    organizationId
-    userId
-    status
-    createdAt
-    membershipRequestId
-    }
-  }
-`);
-
-export const Mutation_acceptMembershipRequest = gql(`
-  mutation Mutation_acceptMembershipRequest($input: MutationAcceptMembershipRequestInput!) {
-  acceptMembershipRequest(input: $input) {
-    success
-    message
-    }
-  }
-`);
-
-export const Mutation_rejectMembershipRequest = gql(`
-  mutation Mutation_rejectMembershipRequest($input: MutationRejectMembershipRequestInput!) {
-  rejectMembershipRequest(input: $input) {
-    success
-    message
-    }
-  }
-`);
-
-export const Query_hasUserVoted = gql(`
-  query Query_hasUserVoted($input: QueryHasUserVotedInput!) {
-    hasUserVoted(input: $input)
-    {
-      voteType
-      hasVoted
-    }
-  }
-`);
-
-export const Mutation_createPostVote = gql(`
-  mutation Mutation_createPostVote($input:MutationCreatePostVoteInput!){
-    createPostVote(input : $input){
-      id
-      caption
-    }
-  }`);
-
 export const Mutation_createEventVolunteerGroup = gql(`
   mutation Mutation_createEventVolunteerGroup($input: MutationCreateEventVolunteerGroupInput!){
     createEventVolunteerGroup(input: $input) {
@@ -2411,5 +1298,4 @@
       group {id}
       inviteStatus
     }
-  }`);
->>>>>>> dbafd58b
+  }`);