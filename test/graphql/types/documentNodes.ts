// DO NOT USE HARDCODE VALUES FOR VARIABLES IN THE GRAPHQL DOCUMENT NODES, PROVIDE THEM EXPLICITLY IN THE TESTS WHERE THE DOCUMENT NODES ARE USED IN.

import { initGraphQLTada } from "gql.tada";
import type { ClientCustomScalars } from "~/src/graphql/scalars/index";
import type { introspection } from "./gql.tada";

const gql = initGraphQLTada<{
	introspection: introspection;
	scalars: ClientCustomScalars;
}>();

export const Mutation_createUser =
	gql(`mutation Mutation_createUser($input: MutationCreateUserInput!) {
    createUser(input: $input){
        authenticationToken
        user {
            addressLine1
            addressLine2
            birthDate
            city
            id
            countryCode
            createdAt
            description
            educationGrade
            emailAddress
            employmentStatus
            homePhoneNumber
            isEmailAddressVerified
            maritalStatus
            mobilePhoneNumber
            name
            natalSex
            postalCode
            role
            state
            workPhoneNumber
        }
    }
}`);

export const Mutation_deleteCurrentUser =
	gql(`mutation Mutation_deleteCurrentUser {
    deleteCurrentUser {
        id
    }
}`);

export const Mutation_deleteUser =
	gql(`mutation Mutation_deleteUser($input: MutationDeleteUserInput!) {
    deleteUser(input: $input) {
        addressLine1
        addressLine2
        birthDate
        city
        countryCode
        createdAt
        description
        educationGrade
        emailAddress
        employmentStatus
        homePhoneNumber
        id
        isEmailAddressVerified
        maritalStatus
        mobilePhoneNumber
        name
        natalSex
        postalCode
        role
        state
        workPhoneNumber
    }
}`);

export const Mutation_signUp =
	gql(`mutation Mutation_signUp($input: MutationSignUpInput!) {
    signUp(input: $input) {
        authenticationToken
        user {
            addressLine1
            addressLine2
            birthDate
            city
            countryCode
            createdAt
            description
            educationGrade
            emailAddress
            employmentStatus
            homePhoneNumber
            id
            isEmailAddressVerified
            maritalStatus
            mobilePhoneNumber
            name
            natalSex
            postalCode
            role
            state
            workPhoneNumber
        }
    }
}`);

export const Mutation_updateCurrentUser =
	gql(`mutation Mutation_updateCurrentUser($input: MutationUpdateCurrentUserInput!) {
    updateCurrentUser(input: $input) {
        addressLine1
        addressLine2
        birthDate
        city
        countryCode
        createdAt
        description
        educationGrade
        emailAddress
        employmentStatus
        homePhoneNumber
        id
        isEmailAddressVerified
        maritalStatus
        mobilePhoneNumber
        name
        natalSex
        postalCode
        role
        state
        workPhoneNumber
    }
}`);

export const Mutation_updateUser =
	gql(`mutation Mutation_updateUser($input: MutationUpdateUserInput!) {
    updateUser(input: $input) {
        addressLine1
        addressLine2
        birthDate
        city
        countryCode
        createdAt
        description
        educationGrade
        emailAddress
        employmentStatus
        homePhoneNumber
        id
        isEmailAddressVerified
        maritalStatus
        mobilePhoneNumber
        name
        natalSex
        postalCode
        role
        state
        workPhoneNumber
    }
}`);

export const Query_currentUser = gql(`query Query_currentUser {
    currentUser {
        addressLine1
        addressLine2
        birthDate
        city
        countryCode
        createdAt
        description
        educationGrade
        emailAddress
        employmentStatus
        homePhoneNumber
        id
        isEmailAddressVerified
        maritalStatus
        mobilePhoneNumber
        name
        natalSex
        postalCode
        role
        state
        workPhoneNumber
    }
}`);

export const Query_renewAuthenticationToken =
	gql(`query Query_renewAuthenticationToken {
    renewAuthenticationToken
}`);

export const Query_signIn = gql(`query Query_signIn($input: QuerySignInInput!) {
    signIn(input: $input) {
        authenticationToken
        user {
            addressLine1
            addressLine2
            birthDate
            city
            countryCode
            createdAt
            description
            educationGrade
            emailAddress
            employmentStatus
            homePhoneNumber
            id
            isEmailAddressVerified
            maritalStatus
            mobilePhoneNumber
            name
            natalSex
            postalCode
            role
            state
            workPhoneNumber
        }
    }
}`);

export const Query_user = gql(`query Query_user($input: QueryUserInput!) {
    user(input: $input) {
        addressLine1
        addressLine2
        birthDate
        city
        countryCode
        createdAt
        description
        educationGrade
        emailAddress
        employmentStatus
        homePhoneNumber
        id
        isEmailAddressVerified
        maritalStatus
        mobilePhoneNumber
        name
        natalSex
        postalCode
        role
        state
        workPhoneNumber
    }
}`);

export const Query_allUsers = gql(`
  query Query_allUsers(
    $first: Int,
    $after: String,
    $last: Int,
    $before: String,
    $where: QueryAllUsersWhereInput
  ) {
    allUsers(
      first: $first,
      after: $after,
      last: $last,
      before: $before,
      where: $where
    ) {
      pageInfo {
        hasNextPage
        hasPreviousPage
        startCursor
        endCursor
      }
      edges {
        cursor
        node {
          id
          name
          emailAddress
          role
          createdAt
          isEmailAddressVerified
          addressLine1
          addressLine2
          birthDate
          city
          countryCode
          description
          educationGrade
          employmentStatus
          homePhoneNumber
          maritalStatus
          mobilePhoneNumber
          natalSex
          postalCode
          state
          workPhoneNumber
        }
      }
    }
  }
`);

export const Query_user_creator =
	gql(`query Query_user_creator($input: QueryUserInput!) {
    user(input: $input) {
        creator {
            addressLine1
            addressLine2
            birthDate
            city
            countryCode
            createdAt
            description
            educationGrade
            emailAddress
            employmentStatus
            homePhoneNumber
            id
            isEmailAddressVerified
            maritalStatus
            mobilePhoneNumber
            name
            natalSex
            postalCode
            role
            state
            workPhoneNumber
        }
    }
}`);

export const Query_user_updatedAt =
	gql(`query Query_user_updatedAt($input: QueryUserInput!) {
    user(input: $input) {
        updatedAt
    }
}`);

export const Query_user_updater =
	gql(`query Query_user_updater($input: QueryUserInput!) {
    user(input: $input) {
        updater {
            addressLine1
            addressLine2
            birthDate
            city
            countryCode
            createdAt
            description
            educationGrade
            emailAddress
            employmentStatus
            homePhoneNumber
            id
            isEmailAddressVerified
            maritalStatus
            mobilePhoneNumber
            name
            natalSex
            postalCode
            role
            state
            workPhoneNumber
        }
    }
}`);

export const Query_fund = gql(`query Query_fund($input: QueryFundInput!) {
    fund(input: $input) {
      id
      isTaxDeductible
      name
    }
  }`);

export const Mutation_createOrganization =
	gql(`mutation Mutation_createOrganization($input: MutationCreateOrganizationInput!) {
    createOrganization(input: $input) {
      id
      name
      countryCode
    }
  }`);

export const Mutation_createFund =
	gql(`mutation Mutation_createFund($input: MutationCreateFundInput!) {
    createFund(input: $input) {
      id
      name
      isTaxDeductible
    }
  }`);

export const Mutation_createOrganizationMembership =
	gql(`mutation Mutation_createOrganizationMembership($input: MutationCreateOrganizationMembershipInput!) {
    createOrganizationMembership(input: $input) {
      id
    }
  }`);

export const Mutation_deleteFund =
	gql(`mutation Mutation_deleteFund($input: MutationDeleteFundInput!) {
    deleteFund(input: $input) {
      id
      name
      isTaxDeductible
    }
}`);

export const Mutation_deleteOrganization =
	gql(`mutation Mutation_deleteOrganization($input: MutationDeleteOrganizationInput!) {
    deleteOrganization(input: $input) {
      id
      name
      countryCode
    }
}`);

export const Mutation_deleteOrganizationMembership =
	gql(`mutation Mutation_deleteOrganizationMembership($input: MutationDeleteOrganizationMembershipInput!) {
    deleteOrganizationMembership(input: $input) {
      id
      name
      countryCode
    }
}`);

export const Query_post = gql(`query Query_post($input: QueryPostInput!) {
    post(input: $input) {
        id
        organization {
            countryCode
        }
    }
}`);

export const Query_event = gql(`query Query_event($input: QueryEventInput!) {
    event(input: $input) {
        id
        name
        description
        startAt
        endAt
        creator {
            id
            name
        }
        organization {
            id
            countryCode
        }
    }
}`);

export const Mutation_createEvent =
	gql(`mutation Mutation_createEvent($input: MutationCreateEventInput!) {
    createEvent(input: $input) {
        id
        name
        description
        startAt
        endAt
        createdAt
        creator{
            id
            name
        }
        organization {
            id
            countryCode
        }
    }
}`);

export const Mutation_deleteEvent =
	gql(`mutation Mutation_deleteEvent($input: MutationDeleteEventInput!) {
    deleteEvent(input: $input) {
        id
    }
}`);

export const Mutation_updateEvent =
	gql(`mutation Mutation_updateEvent($input: MutationUpdateEventInput!) {
    updateEvent(input: $input) {
        id
        name
        description
        startAt
        endAt
        updatedAt
        organization {
            id
            countryCode
        }
    }
}`);

export const Query_tag = gql(`
    query tag($input:QueryTagInput!) {
  tag(input: $input) {
    id
    name
    organization {
      id
    }
    createdAt
  }
}`);

export const Mutation_createTag = gql(`
  mutation CreateTag($input:MutationCreateTagInput!) {
    createTag(input: $input) {
      id
      name
      createdAt
      organization{
        id
        name
        createdAt

        }
    }
  }`);

export const Query_organizations = gql(`
	query Query_organizations {
		organizations {
			id
      avatarURL
      name
      city
      state
      countryCode
		}
	}
`);

export const Query_organization = gql(`
    query Query_organization($input: QueryOrganizationInput!, $first: Int, $after: String, $last: Int, $before: String) {
      organization(input: $input) {
        id
        name
        members(first: $first, after: $after, last: $last, before: $before) {
          pageInfo {
            endCursor
            hasNextPage
            hasPreviousPage
            startCursor
          }
          edges {
            cursor
            node {
              id
              name
              emailAddress
              role
            }
          }
        }
        blockedUsers(first: $first, after: $after, last: $last, before: $before) {
          pageInfo {
            endCursor
            hasNextPage
            hasPreviousPage
            startCursor
          }
          edges {
            cursor
            node {
              id
            }
          }
        }
      }
    }
  `);

export const Query_agendaItem =
	gql(`query Query_agendaItem($input: QueryAgendaItemInput!) {
  agendaItem(input: $input) {
    id
    name
    description
    duration
    key
    type
  }
}`);

export const Mutation_createAgendaFolder = gql(`
  mutation Mutation_createAgendaFolder($input: MutationCreateAgendaFolderInput!) {
    createAgendaFolder(input: $input) {
      id
      name
      event {
        id
      }
    }
  }
`);

export const Mutation_createAgendaItem = gql(`
  mutation Mutation_createAgendaItem($input: MutationCreateAgendaItemInput!) {
    createAgendaItem(input: $input) {
      id
      name
      description
      duration
      type
    }
  }
`);

export const Mutation_updateAgendaItem = gql(`
  mutation Mutation_updateAgendaItem($input: MutationUpdateAgendaItemInput!) {
    updateAgendaItem(input: $input) {
      id
      name
      description
      duration
      type
    }
  }
`);
export const Mutation_deleteAgendaItem = gql(`
  mutation Mutation_deleteAgendaItem($input: MutationDeleteAgendaItemInput!) {
    deleteAgendaItem(input: $input) {
      id
      name
    }
  }
`);

export const Mutation_deletePost = gql(`
  mutation Mutation_deletePost($input: MutationDeletePostInput!) {
    deletePost(input: $input) {
      id
      attachments {
        mimeType
        fileHash
        name
        objectName
        id
      }
    }
  }
`);

export const Mutation_createPost = gql(`
  mutation Mutation_createPost($input: MutationCreatePostInput!) {
    createPost(input: $input) {
      id
      caption
      pinnedAt
      organization {
        id
      }
      attachments {
        mimeType
        objectName
        fileHash
        name
      }
    }
  }
`);

export const Mutation_createPresignedUrl = gql(`
  mutation Mutation_createPresignedUrl($input: MutationCreatePresignedUrlInput!) {
    createPresignedUrl(input: $input) {
      presignedUrl
      objectName
      requiresUpload
       }
  }
`);

export const Mutation_createGetfileUrl = gql(`
  mutation Mutation_createGetfileUrl($input: MutationCreateGetfileUrlInput!) {
    createGetfileUrl(input: $input) {
      presignedUrl
    }
  }
`);

<<<<<<< HEAD
export const Mutation_blockUser =
	gql(`mutation Mutation_blockUser($organizationId: ID!, $userId: ID!) {
    blockUser(organizationId: $organizationId, userId: $userId)
}`);

export const Mutation_unblockUser =
	gql(`mutation Mutation_unblockUser($organizationId: ID!, $userId: ID!) {
    unblockUser(organizationId: $organizationId, userId: $userId)
}`);
=======
export const Mutation_updatePost = gql(`
  mutation Mutation_updatePost($input: MutationUpdatePostInput!) {
    updatePost(input: $input) { 
      id
      pinnedAt
      attachments {
        mimeType
        fileHash
        name
        objectName
        id
      }
    }
  }
`);

export const Mutation_createChat = gql(`
  mutation Mutation_createChat($input: MutationCreateChatInput!) {
    createChat(input: $input) {
      id
      name
    }
  }
`);

export const Mutation_createChatMessage = gql(`
 mutation Mutation_createChatMessage($input: MutationCreateChatMessageInput!) {
  createChatMessage(input: $input) {
    id
    body
    createdAt
    updatedAt
    parentMessage {
      id
    }
    chat {
      id
      name
      createdAt
      creator {
        id
        name
      }
    }
    creator {
      id
      name
    }
  }
}
`);

export const Mutation_updateChatMessage = gql(`
  mutation Mutation_updateChatMessage($input: MutationUpdateChatMessageInput!) {
  updateChatMessage(input: $input) {
    id
    body
    createdAt
    updatedAt
    parentMessage {
      id
    }
    chat {
      id
      name
      createdAt
      updatedAt
      creator {
        id
        name
      }
    }
    creator {
      id
      name
    }
  }
}
`);

export const Mutation_createChatMembership = gql(`
  mutation Mutation_createChatMembership($input: MutationCreateChatMembershipInput!) {
  createChatMembership(input: $input) {
    id
    createdAt
    updatedAt
    creator {
      id
      name
    }
  }
}
`);

export const Mutation_joinPublicOrganization = gql(`
  mutation Mutation_joinPublicOrganization($input: MutationJoinPublicOrganizationInput!) {
    joinPublicOrganization(input: $input) {
      memberId
      organizationId
      role
      creatorId
    }
  }
`);
>>>>>>> b6399b02
<|MERGE_RESOLUTION|>--- conflicted
+++ resolved
@@ -529,6 +529,41 @@
 	}
 `);
 
+export const Query_blockedUsers = gql(`
+	query BlockedUsers(
+		$organizationId: String!
+		$first: Int
+		$after: String
+		$last: Int
+		$before: String
+	) {
+		organization(input:{id: $organizationId}) {
+			id
+			blockedUsers(
+				first: $first
+				after: $after
+				last: $last
+				before: $before
+			) {
+				edges {
+					cursor
+					node {
+						id
+						name
+						role
+					}
+				}
+				pageInfo {
+					hasNextPage
+					hasPreviousPage
+					startCursor
+					endCursor
+				}
+			}
+		}
+	}
+`);
+
 export const Query_organization = gql(`
     query Query_organization($input: QueryOrganizationInput!, $first: Int, $after: String, $last: Int, $before: String) {
       organization(input: $input) {
@@ -677,7 +712,6 @@
   }
 `);
 
-<<<<<<< HEAD
 export const Mutation_blockUser =
 	gql(`mutation Mutation_blockUser($organizationId: ID!, $userId: ID!) {
     blockUser(organizationId: $organizationId, userId: $userId)
@@ -687,10 +721,10 @@
 	gql(`mutation Mutation_unblockUser($organizationId: ID!, $userId: ID!) {
     unblockUser(organizationId: $organizationId, userId: $userId)
 }`);
-=======
+
 export const Mutation_updatePost = gql(`
   mutation Mutation_updatePost($input: MutationUpdatePostInput!) {
-    updatePost(input: $input) { 
+    updatePost(input: $input) {
       id
       pinnedAt
       attachments {
@@ -791,5 +825,4 @@
       creatorId
     }
   }
-`);
->>>>>>> b6399b02
+`);