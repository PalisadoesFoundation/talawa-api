--- conflicted
+++ resolved
@@ -1526,7 +1526,7 @@
     }
   }
 `);
-<<<<<<< HEAD
+
 export const Query_getMyPledgesForCampaign = gql(`
   query GetMyPledgesForCampaign($campaignId: ID!) {
     getMyPledgesForCampaign(campaignId: $campaignId) {
@@ -1543,7 +1543,6 @@
         endAt
         currencyCode
       }
-=======
 
 export const Query_actionItems = gql(`
     query ActionItems($id: String!) {
@@ -2051,7 +2050,6 @@
       }
       createdAt
       updatedAt
->>>>>>> 99646720
     }
   }
 `);