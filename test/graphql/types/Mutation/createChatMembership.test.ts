import { faker } from "@faker-js/faker";
import { afterEach, describe, expect, test, vi } from "vitest";
<<<<<<< HEAD
=======
import { ChatMembershipResolver } from "~/src/graphql/types/Mutation/createChatMembership";
>>>>>>> 09908117
import { assertToBeNonNullish } from "../../../helpers";
import { server } from "../../../server";
import { mercuriusClient } from "../client";
import {
	Mutation_createChat,
	Mutation_createChatMembership,
	Mutation_createOrganization,
	Mutation_createOrganizationMembership,
	Mutation_createUser,
	Mutation_deleteChat,
	Mutation_deleteOrganization,
	Mutation_deleteUser,
	Query_signIn,
} from "../documentNodes";

<<<<<<< HEAD
function requireNoErrors(res: unknown, label?: string) {
	if (
		res &&
		typeof res === "object" &&
		"errors" in (res as Record<string, unknown>)
	) {
		const r = res as { errors?: unknown[] };
		if (Array.isArray(r.errors) && r.errors.length > 0) {
			throw new Error(
				`${label ?? "GraphQL"} returned errors: ${JSON.stringify(r.errors)}`,
			);
		}
	}
}

async function getAdminToken() {
	const res = await mercuriusClient.query(Query_signIn, {
		variables: {
			input: {
				emailAddress: server.envConfig.API_ADMINISTRATOR_USER_EMAIL_ADDRESS,
				password: server.envConfig.API_ADMINISTRATOR_USER_PASSWORD,
			},
		},
	});
	requireNoErrors(res, "admin signIn");
	// Narrow the response at runtime instead of using non-null assertions
	if (
		!res ||
		typeof res !== "object" ||
		!("data" in (res as Record<string, unknown>))
	) {
		throw new Error("Unexpected signIn response shape");
	}
	const r = res as unknown as { data?: unknown };
	const data = r.data as
		| { signIn?: { authenticationToken?: unknown } }
		| undefined;
	const signIn = data?.signIn;
	if (!signIn || typeof signIn.authenticationToken !== "string") {
		throw new Error("Expected authenticationToken in signIn response");
	}
	const token = signIn.authenticationToken as string;
	assertToBeNonNullish(token);
	return token;
}
=======
type MockParent = {
	id: string;
	chatId: string;
	creatorId: string;
	memberId: string;
};
type MockUser = { id: string };
type MockCtx = {
	currentClient: { isAuthenticated: boolean; user: MockUser };
	drizzleClient: {
		query: unknown;
		insert?: (...args: unknown[]) => unknown;
	};
	log: { error: (...args: unknown[]) => void };
};
type MockArgs = { input: { chatId: string; memberId: string; role?: string } };

type CreatorParentParam = Parameters<typeof ChatMembershipResolver.creator>[0];
type CreatorCtxParam = Parameters<typeof ChatMembershipResolver.creator>[2];
type CreateArgsParam = Parameters<
	typeof ChatMembershipResolver.createChatMembership
>[1];
type CreateCtxParam = Parameters<
	typeof ChatMembershipResolver.createChatMembership
>[2];
>>>>>>> 09908117

describe("Mutation: createChatMembership", () => {
	const cleanupFns: Array<() => Promise<void>> = [];

	afterEach(async () => {
		for (const fn of cleanupFns.reverse()) {
			try {
				await fn();
			} catch (err) {
				console.warn("cleanup error:", err);
			}
		}
		cleanupFns.length = 0;
		vi.restoreAllMocks();
	});

<<<<<<< HEAD
	test("creator is set to the acting user when creating a membership", async () => {
		const adminToken = await getAdminToken();
		const creatorRes = await mercuriusClient.mutate(Mutation_createUser, {
			headers: { authorization: `bearer ${adminToken}` },
			variables: {
				input: {
					emailAddress: `${faker.string.uuid()}@test.com`,
					name: faker.person.fullName(),
					password: "password123",
					role: "regular",
					isEmailAddressVerified: false,
				},
			},
		});
		requireNoErrors(creatorRes, "createUser");
		if (!creatorRes.data?.createUser) {
			console.error("createUser failed:", creatorRes.errors);
		}
		assertToBeNonNullish(creatorRes.data?.createUser);
		const creatorUser = creatorRes.data.createUser;
		cleanupFns.push(async () => {
			await mercuriusClient.mutate(Mutation_deleteUser, {
				headers: { authorization: `bearer ${adminToken}` },
				variables: { input: { id: creatorUser.user?.id } },
			});
=======
	test("creator resolver: forbidden when chat not found", async () => {
		const parent = {
			id: "m1",
			chatId: "chat-1",
			creatorId: "creator-1",
			memberId: "member-1",
		} as MockParent;

		const ctx = {
			currentClient: { isAuthenticated: true, user: { id: "actor-1" } },
			drizzleClient: {
				query: {
					chatsTable: { findFirst: vi.fn().mockResolvedValue(undefined) },
					usersTable: { findFirst: vi.fn() },
				},
			},
			log: { error: vi.fn() },
		} as unknown as MockCtx;

		await expect(
			ChatMembershipResolver.creator(
				parent as unknown as CreatorParentParam,
				{},
				ctx as unknown as CreatorCtxParam,
			),
		).rejects.toMatchObject({ extensions: { code: "forbidden_action" } });
	});

	test("creator returns current user when creatorId equals currentUserId", async () => {
		const parent = {
			creatorId: "actor-creator-1",
		} as unknown as CreatorParentParam;

		const args = {} as unknown as Parameters<
			typeof ChatMembershipResolver.creator
		>[1];

		const ctx = {
			currentClient: { isAuthenticated: true, user: { id: "actor-creator-1" } },
			drizzleClient: {
				query: {
					usersTable: {
						findFirst: vi
							.fn()
							.mockResolvedValue({ id: "actor-creator-1", name: "Creator" }),
					},
					chatsTable: {
						findFirst: vi.fn().mockResolvedValue({
							id: faker.string.uuid(),
							organization: { membershipsWhereOrganization: [] },
						}),
					},
				},
			},
			log: { error: vi.fn() },
		} as unknown as CreatorCtxParam;

		const result = await ChatMembershipResolver.creator(parent, args, ctx);
		expect(result).toEqual({ id: "actor-creator-1", name: "Creator" });
	});

	test("creator resolver: returns null when creatorId falsy", async () => {
		const parent = {
			id: "m2",
			chatId: "chat-2",
			creatorId: "",
			memberId: "member-2",
		} as MockParent;

		const ctx = {
			currentClient: { isAuthenticated: true, user: { id: "actor-2" } },
			drizzleClient: {
				query: {
					chatsTable: { findFirst: vi.fn().mockResolvedValue({}) },
					usersTable: { findFirst: vi.fn() },
				},
			},
			log: { error: vi.fn() },
		} as unknown as MockCtx;

		const res = await ChatMembershipResolver.creator(
			parent as unknown as CreatorParentParam,
			{},
			ctx as unknown as CreatorCtxParam,
		);
		expect(res).toBeNull();
	});

	test("creator resolver: unexpected when creator user missing (logs)", async () => {
		const parent = {
			id: "m3",
			chatId: "chat-3",
			creatorId: "missing-user",
			memberId: "member-3",
		} as MockParent;

		const ctx = {
			currentClient: { isAuthenticated: true, user: { id: "actor-3" } },
			drizzleClient: {
				query: {
					chatsTable: { findFirst: vi.fn().mockResolvedValue({}) },
					usersTable: { findFirst: vi.fn().mockResolvedValue(undefined) },
				},
			},
			log: { error: vi.fn() },
		} as unknown as MockCtx;

		await expect(
			ChatMembershipResolver.creator(
				parent as unknown as CreatorParentParam,
				{},
				ctx as unknown as CreatorCtxParam,
			),
		).rejects.toMatchObject({ extensions: { code: "unexpected" } });
		expect(ctx.log.error).toHaveBeenCalled();
	});

	test("createChatMembership: arguments_associated_resources_not_found when both missing", async () => {
		const args = {
			input: { chatId: faker.string.uuid(), memberId: faker.string.uuid() },
		} as unknown as MockArgs;

		const ctx = {
			currentClient: { isAuthenticated: true, user: { id: "actor-4" } },
			drizzleClient: {
				query: {
					usersTable: {
						findFirst: vi.fn().mockResolvedValue({ role: "regular" }),
					},
					chatsTable: { findFirst: vi.fn().mockResolvedValue(undefined) },
				},
			},
			log: { error: vi.fn() },
		} as unknown as MockCtx;

		await expect(
			ChatMembershipResolver.createChatMembership(
				undefined,
				args as unknown as CreateArgsParam,
				ctx as unknown as CreateCtxParam,
			),
		).rejects.toMatchObject({
			extensions: {
				code: expect.toBeOneOf([
					"arguments_associated_resources_not_found",
					"invalid_arguments",
				]),
			},
>>>>>>> 09908117
		});
	});

	test("createChatMembership: unauthorized_arguments when non-admin sets role without org membership", async () => {
		const args = {
			input: {
				chatId: faker.string.uuid(),
				memberId: faker.string.uuid(),
				role: "administrator",
			},
		} as unknown as MockArgs;

		const ctx = {
			currentClient: { isAuthenticated: true, user: { id: "actor-5" } },
			drizzleClient: {
				query: {
					usersTable: {
						findFirst: vi.fn().mockResolvedValue({ role: "regular" }),
					},
					chatsTable: {
						findFirst: vi.fn().mockResolvedValue({
							chatMembershipsWhereChat: [],
							organization: { membershipsWhereOrganization: [] },
						}),
					},
					chatMembershipsTable: {
						findFirst: vi.fn().mockResolvedValue(undefined),
					},
				},
			},
			log: { error: vi.fn() },
		} as unknown as MockCtx;

<<<<<<< HEAD
		const targetRes = await mercuriusClient.mutate(Mutation_createUser, {
			headers: { authorization: `bearer ${adminToken}` },
			variables: {
				input: {
					emailAddress: `${faker.string.uuid()}@test.com`,
					name: faker.person.fullName(),
					password: "password123",
					role: "regular",
					isEmailAddressVerified: false,
				},
			},
		});
		requireNoErrors(targetRes, "createUser");
		if (!targetRes.data?.createUser) {
			console.error("createUser failed:", targetRes.errors);
		}
		assertToBeNonNullish(targetRes.data?.createUser);
		const targetUser = targetRes.data.createUser;
		cleanupFns.push(async () => {
			await mercuriusClient.mutate(Mutation_deleteUser, {
				headers: { authorization: `bearer ${adminToken}` },
				variables: { input: { id: targetUser.user?.id } },
			});
=======
		await expect(
			ChatMembershipResolver.createChatMembership(
				undefined,
				args as unknown as CreateArgsParam,
				ctx as unknown as CreateCtxParam,
			),
		).rejects.toMatchObject({ extensions: { code: "unauthorized_arguments" } });
	});

	test("createChatMembership: unauthorized_action_on_arguments_associated_resources when cannot create membership", async () => {
		const args = {
			input: { chatId: faker.string.uuid(), memberId: faker.string.uuid() },
		} as unknown as MockArgs;

		const ctx = {
			currentClient: { isAuthenticated: true, user: { id: "actor-6" } },
			drizzleClient: {
				query: {
					usersTable: {
						findFirst: vi.fn().mockResolvedValue({ role: "regular" }),
					},
					chatsTable: {
						findFirst: vi.fn().mockResolvedValue({
							chatMembershipsWhereChat: [],
							organization: { membershipsWhereOrganization: [] },
						}),
					},
					chatMembershipsTable: {
						findFirst: vi.fn().mockResolvedValue(undefined),
					},
				},
			},
			log: { error: vi.fn() },
		} as unknown as MockCtx;

		const result = await ChatMembershipResolver.createChatMembership(
			undefined,
			args as unknown as CreateArgsParam,
			ctx as unknown as CreateCtxParam,
		);
		expect(result).toEqual({
			chatMembershipsWhereChat: [],
			organization: { membershipsWhereOrganization: [] },
>>>>>>> 09908117
		});
	});

<<<<<<< HEAD
		const orgRes = await mercuriusClient.mutate(Mutation_createOrganization, {
			headers: { authorization: `bearer ${adminToken}` },
			variables: {
				input: { name: `org-${faker.string.uuid()}`, countryCode: "us" },
			},
		});
		requireNoErrors(orgRes, "createOrganization");
		assertToBeNonNullish(orgRes.data?.createOrganization);
		const orgId = orgRes.data.createOrganization.id;
		cleanupFns.push(async () => {
			await mercuriusClient.mutate(Mutation_deleteOrganization, {
				headers: { authorization: `bearer ${adminToken}` },
				variables: { input: { id: orgId } },
			});
		});

		const orgMemberRes = await mercuriusClient.mutate(
			Mutation_createOrganizationMembership,
			{
				headers: { authorization: `bearer ${adminToken}` },
				variables: {
					input: {
						memberId: creatorUser.user?.id,
						organizationId: orgId,
						role: "regular",
					},
				},
			},
		);
		requireNoErrors(orgMemberRes, "createOrganizationMembership");
		assertToBeNonNullish(orgMemberRes.data?.createOrganizationMembership);

		const creatorSignIn = await mercuriusClient.query(Query_signIn, {
			variables: {
				input: {
					emailAddress: creatorUser.user?.emailAddress,
					password: "password123",
				},
			},
		});
		assertToBeNonNullish(creatorSignIn.data?.signIn?.authenticationToken);
		const creatorToken = creatorSignIn.data.signIn
			.authenticationToken as string;

		const chatRes = await mercuriusClient.mutate(Mutation_createChat, {
			headers: { authorization: `bearer ${creatorToken}` },
			variables: {
				input: { name: `chat-${faker.string.uuid()}`, organizationId: orgId },
			},
		});
		assertToBeNonNullish(chatRes.data?.createChat);
		const chatId = chatRes.data.createChat.id;
		cleanupFns.push(async () => {
			await mercuriusClient.mutate(Mutation_deleteChat, {
				headers: { authorization: `bearer ${adminToken}` },
				variables: { input: { id: chatId } },
			});
		});

		const memRes = await mercuriusClient.mutate(Mutation_createChatMembership, {
			headers: { authorization: `bearer ${creatorToken}` },
			variables: {
				input: { chatId, memberId: targetUser.user?.id, role: "regular" },
			},
=======
	test("createChatMembership: forbidden when existing chat membership present", async () => {
		const args = {
			input: { chatId: faker.string.uuid(), memberId: faker.string.uuid() },
		} as unknown as MockArgs;

		const ctx = {
			currentClient: { isAuthenticated: true, user: { id: "actor-7" } },
			drizzleClient: {
				query: {
					usersTable: {
						findFirst: vi.fn().mockResolvedValue({ role: "regular" }),
					},
					chatsTable: {
						findFirst: vi.fn().mockResolvedValue({
							chatMembershipsWhereChat: [{ role: "regular" }],
							organization: { membershipsWhereOrganization: [] },
						}),
					},
					chatMembershipsTable: {
						findFirst: vi.fn().mockResolvedValue(undefined),
					},
				},
			},
			log: { error: vi.fn() },
		} as unknown as MockCtx;

		await expect(
			ChatMembershipResolver.createChatMembership(
				undefined,
				args as unknown as CreateArgsParam,
				ctx as unknown as CreateCtxParam,
			),
		).rejects.toMatchObject({
			extensions: {
				code: "forbidden_action_on_arguments_associated_resources",
			},
		});
	});

	test("unexpected when DB insert returns undefined (simulated defect)", async () => {
		const admin = await mercuriusClient.query(Query_signIn, {
			variables: {
				input: {
					emailAddress: server.envConfig.API_ADMINISTRATOR_USER_EMAIL_ADDRESS,
					password: server.envConfig.API_ADMINISTRATOR_USER_PASSWORD,
				},
			},
		});
		assertToBeNonNullish(admin.data?.signIn?.authenticationToken);
		const adminToken = admin.data.signIn.authenticationToken as string;

		const creatorRes = await mercuriusClient.mutate(Mutation_createUser, {
			headers: { authorization: `bearer ${adminToken}` },
			variables: {
				input: {
					emailAddress: `${faker.string.uuid()}@test.com`,
					name: faker.person.fullName(),
					password: "password123",
					role: "regular",
					isEmailAddressVerified: false,
				},
			},
		});
		assertToBeNonNullish(creatorRes.data?.createUser);
		const creator = creatorRes.data.createUser;

		assertToBeNonNullish(creator.user);
		assertToBeNonNullish(creator.user?.id);

		const creatorId = creator.user.id;
		cleanupFns.push(async () => {
			await mercuriusClient.mutate(Mutation_deleteUser, {
				headers: { authorization: `bearer ${adminToken}` },
				variables: { input: { id: creatorId } },
			});
>>>>>>> 09908117
		});
		assertToBeNonNullish(memRes.data?.createChatMembership);

		const createdTargetMembership =
			await server.drizzleClient.query.chatMembershipsTable.findFirst({
				where: (fields, operators) =>
					operators.and(
						operators.eq(fields.chatId, chatId),
						operators.eq(fields.memberId, targetUser.user?.id),
					),
			});
		if (!createdTargetMembership)
			throw new Error("expected created membership in DB");
		expect(createdTargetMembership.creatorId).toBe(creatorUser.user?.id);
	});

<<<<<<< HEAD
	test("creates membership when actor is org member (happy path)", async () => {
		const admin = await mercuriusClient.query(Query_signIn, {
			variables: {
				input: {
					emailAddress: server.envConfig.API_ADMINISTRATOR_USER_EMAIL_ADDRESS,
					password: server.envConfig.API_ADMINISTRATOR_USER_PASSWORD,
				},
			},
=======
		const targetRes = await mercuriusClient.mutate(Mutation_createUser, {
			headers: { authorization: `bearer ${adminToken}` },
			variables: {
				input: {
					emailAddress: `${faker.string.uuid()}@test.com`,
					name: faker.person.fullName(),
					password: "password123",
					role: "regular",
					isEmailAddressVerified: false,
				},
			},
		});
		assertToBeNonNullish(targetRes.data?.createUser);
		const target = targetRes.data.createUser;

		assertToBeNonNullish(target.user);
		assertToBeNonNullish(target.user?.id);

		const targetId = target.user.id;
		cleanupFns.push(async () => {
			await mercuriusClient.mutate(Mutation_deleteUser, {
				headers: { authorization: `bearer ${adminToken}` },
				variables: { input: { id: targetId } },
			});
		});

		const orgRes = await mercuriusClient.mutate(Mutation_createOrganization, {
			headers: { authorization: `bearer ${adminToken}` },
			variables: {
				input: { name: `org-${faker.string.uuid()}`, countryCode: "us" },
			},
		});
		assertToBeNonNullish(orgRes.data?.createOrganization);
		const orgId = orgRes.data.createOrganization.id;
		cleanupFns.push(async () => {
			await mercuriusClient.mutate(Mutation_deleteOrganization, {
				headers: { authorization: `bearer ${adminToken}` },
				variables: { input: { id: orgId } },
			});
>>>>>>> 09908117
		});
		assertToBeNonNullish(admin.data?.signIn?.authenticationToken);
		const adminToken = admin.data.signIn.authenticationToken as string;

<<<<<<< HEAD
		const creatorRes = await mercuriusClient.mutate(Mutation_createUser, {
			headers: { authorization: `bearer ${adminToken}` },
			variables: {
				input: {
					emailAddress: `${faker.string.uuid()}@test.com`,
					name: faker.person.fullName(),
					password: "password123",
					role: "regular",
					isEmailAddressVerified: false,
				},
			},
		});
		if (!creatorRes.data?.createUser)
			console.error("createUser failed:", creatorRes.errors);
		assertToBeNonNullish(creatorRes.data?.createUser);
		const creator = creatorRes.data.createUser;
		cleanupFns.push(async () => {
			await mercuriusClient.mutate(Mutation_deleteUser, {
				headers: { authorization: `bearer ${adminToken}` },
				variables: { input: { id: creator.user?.id } },
			});
		});

		const targetRes = await mercuriusClient.mutate(Mutation_createUser, {
			headers: { authorization: `bearer ${adminToken}` },
			variables: {
				input: {
					emailAddress: `${faker.string.uuid()}@test.com`,
					name: faker.person.fullName(),
					password: "password123",
					role: "regular",
					isEmailAddressVerified: false,
				},
			},
		});
		if (!targetRes.data?.createUser)
			console.error("createUser failed:", targetRes.errors);
		assertToBeNonNullish(targetRes.data?.createUser);
		const target = targetRes.data.createUser;
		cleanupFns.push(async () => {
			await mercuriusClient.mutate(Mutation_deleteUser, {
				headers: { authorization: `bearer ${adminToken}` },
				variables: { input: { id: target.user?.id } },
			});
=======
		await mercuriusClient.mutate(Mutation_createOrganizationMembership, {
			headers: { authorization: `bearer ${adminToken}` },
			variables: {
				input: {
					memberId: creator.user.id,
					organizationId: orgId,
					role: "regular",
				},
			},
		});

		assertToBeNonNullish(creator.user?.emailAddress);
		const creatorSignIn = await mercuriusClient.query(Query_signIn, {
			variables: {
				input: {
					emailAddress: creator.user.emailAddress,
					password: "password123",
				},
			},
		});
		assertToBeNonNullish(creatorSignIn.data?.signIn?.authenticationToken);
		const creatorToken = creatorSignIn.data.signIn
			.authenticationToken as string;

		const chatRes = await mercuriusClient.mutate(Mutation_createChat, {
			headers: { authorization: `bearer ${creatorToken}` },
			variables: {
				input: { name: `chat-${faker.string.uuid()}`, organizationId: orgId },
			},
		});
		assertToBeNonNullish(chatRes.data?.createChat);
		const chatId = chatRes.data.createChat.id;
		cleanupFns.push(async () => {
			await mercuriusClient.mutate(Mutation_deleteChat, {
				headers: { authorization: `bearer ${adminToken}` },
				variables: { input: { id: chatId } },
			});
		});

		const logSpy = vi.spyOn(server.log, "error");
		type InsertChain = {
			values: () => {
				returning: () => Promise<unknown[]>;
			};
		};

		const drizzleClient = server.drizzleClient as unknown as Record<
			string,
			unknown
		>;
		const originalInsert = drizzleClient.insert as unknown;
		(drizzleClient as Record<string, unknown>).insert = (() => ({
			values: () => ({
				returning: async () => [undefined],
			}),
		})) as unknown as ((...args: unknown[]) => InsertChain) | undefined;

		try {
			const res = await mercuriusClient.mutate(Mutation_createChatMembership, {
				headers: { authorization: `bearer ${creatorToken}` },
				variables: { input: { chatId, memberId: target.user.id } },
			});

			expect(res.errors).toBeDefined();
			expect(res.errors?.[0]?.extensions?.code).toBe("unexpected");
			expect(logSpy).toHaveBeenCalled();
		} finally {
			(drizzleClient as Record<string, unknown>).insert =
				originalInsert as unknown as
					| ((...args: unknown[]) => InsertChain)
					| undefined;
			logSpy.mockRestore();
		}
	});

	test("creates membership when actor is org member (happy path)", async () => {
		const admin = await mercuriusClient.query(Query_signIn, {
			variables: {
				input: {
					emailAddress: server.envConfig.API_ADMINISTRATOR_USER_EMAIL_ADDRESS,
					password: server.envConfig.API_ADMINISTRATOR_USER_PASSWORD,
				},
			},
>>>>>>> 09908117
		});
		assertToBeNonNullish(admin.data?.signIn?.authenticationToken);
		const adminToken = admin.data.signIn.authenticationToken as string;

<<<<<<< HEAD
		const orgRes = await mercuriusClient.mutate(Mutation_createOrganization, {
			headers: { authorization: `bearer ${adminToken}` },
			variables: {
				input: { name: `org-${faker.string.uuid()}`, countryCode: "us" },
			},
		});
		if (!orgRes.data?.createOrganization)
			console.error("createOrganization failed:", orgRes.errors);
		assertToBeNonNullish(orgRes.data?.createOrganization);
		const orgId = orgRes.data.createOrganization.id;
		cleanupFns.push(async () => {
			await mercuriusClient.mutate(Mutation_deleteOrganization, {
				headers: { authorization: `bearer ${adminToken}` },
				variables: { input: { id: orgId } },
			});
		});

		await mercuriusClient.mutate(Mutation_createOrganizationMembership, {
			headers: { authorization: `bearer ${adminToken}` },
			variables: {
				input: {
					memberId: creator.user?.id,
					organizationId: orgId,
					role: "regular",
				},
			},
		});

		const creatorSignIn = await mercuriusClient.query(Query_signIn, {
			variables: {
				input: {
					emailAddress: creator.user?.emailAddress,
					password: "password123",
				},
			},
		});
		if (!creatorSignIn.data?.signIn?.authenticationToken)
			console.error("creator sign in failed:", creatorSignIn.errors);
		assertToBeNonNullish(creatorSignIn.data?.signIn?.authenticationToken);
		const creatorToken = creatorSignIn.data.signIn
			.authenticationToken as string;

		const chatRes = await mercuriusClient.mutate(Mutation_createChat, {
			headers: { authorization: `bearer ${creatorToken}` },
			variables: {
				input: { name: `chat-${faker.string.uuid()}`, organizationId: orgId },
			},
		});
		assertToBeNonNullish(chatRes.data?.createChat);
		const chatId = chatRes.data.createChat.id;
		cleanupFns.push(async () => {
			await mercuriusClient.mutate(Mutation_deleteChat, {
				headers: { authorization: `bearer ${adminToken}` },
				variables: { input: { id: chatId } },
			});
		});

		const memRes = await mercuriusClient.mutate(Mutation_createChatMembership, {
			headers: { authorization: `bearer ${creatorToken}` },
			variables: {
				input: { chatId, memberId: target.user?.id, role: "regular" },
			},
		});
		assertToBeNonNullish(memRes.data?.createChatMembership);

		const createdTargetMembership =
			await server.drizzleClient.query.chatMembershipsTable.findFirst({
				where: (fields, operators) =>
					operators.and(
						operators.eq(fields.chatId, chatId),
						operators.eq(fields.memberId, target.user?.id),
					),
=======
		const creatorRes = await mercuriusClient.mutate(Mutation_createUser, {
			headers: { authorization: `bearer ${adminToken}` },
			variables: {
				input: {
					emailAddress: `${faker.string.uuid()}@test.com`,
					name: faker.person.fullName(),
					password: "password123",
					role: "regular",
					isEmailAddressVerified: false,
				},
			},
		});
		assertToBeNonNullish(creatorRes.data?.createUser);
		const creator = creatorRes.data.createUser;

		assertToBeNonNullish(creator.user);
		assertToBeNonNullish(creator.user?.id);

		const creatorId = creator.user.id;
		cleanupFns.push(async () => {
			await mercuriusClient.mutate(Mutation_deleteUser, {
				headers: { authorization: `bearer ${adminToken}` },
				variables: { input: { id: creatorId } },
			});
		});

		const targetRes = await mercuriusClient.mutate(Mutation_createUser, {
			headers: { authorization: `bearer ${adminToken}` },
			variables: {
				input: {
					emailAddress: `${faker.string.uuid()}@test.com`,
					name: faker.person.fullName(),
					password: "password123",
					role: "regular",
					isEmailAddressVerified: false,
				},
			},
		});
		assertToBeNonNullish(targetRes.data?.createUser);
		const target = targetRes.data.createUser;

		assertToBeNonNullish(target.user);
		assertToBeNonNullish(target.user?.id);

		const targetId = target.user.id;
		cleanupFns.push(async () => {
			await mercuriusClient.mutate(Mutation_deleteUser, {
				headers: { authorization: `bearer ${adminToken}` },
				variables: { input: { id: targetId } },
			});
		});

		const orgRes = await mercuriusClient.mutate(Mutation_createOrganization, {
			headers: { authorization: `bearer ${adminToken}` },
			variables: {
				input: { name: `org-${faker.string.uuid()}`, countryCode: "us" },
			},
		});
		assertToBeNonNullish(orgRes.data?.createOrganization);
		const orgId = orgRes.data.createOrganization.id;
		cleanupFns.push(async () => {
			await mercuriusClient.mutate(Mutation_deleteOrganization, {
				headers: { authorization: `bearer ${adminToken}` },
				variables: { input: { id: orgId } },
>>>>>>> 09908117
			});
		if (!createdTargetMembership) {
			throw new Error("expected created membership in DB");
		}
	});

	test("invalid arguments cause invalid_arguments error", async () => {
		const admin = await mercuriusClient.query(Query_signIn, {
			variables: {
				input: {
					emailAddress: server.envConfig.API_ADMINISTRATOR_USER_EMAIL_ADDRESS,
					password: server.envConfig.API_ADMINISTRATOR_USER_PASSWORD,
				},
			},
		});
		assertToBeNonNullish(admin.data?.signIn?.authenticationToken);
		const adminToken = admin.data.signIn.authenticationToken as string;

<<<<<<< HEAD
		const res = await mercuriusClient.mutate(Mutation_createChatMembership, {
			headers: { authorization: `bearer ${adminToken}` },
			variables: {
				input: { chatId: "not-a-uuid", memberId: "also-not-a-uuid" },
			},
		});

		expect(res.errors).toBeDefined();
		const code = res.errors?.[0]?.extensions?.code as string;
		expect([
			"invalid_arguments",
			"arguments_associated_resources_not_found",
		]).toContain(code);
	});

	test("unauthenticated requests are denied", async () => {
		const res = await mercuriusClient.mutate(Mutation_createChatMembership, {
			variables: {
				input: { chatId: faker.string.uuid(), memberId: faker.string.uuid() },
=======
		await mercuriusClient.mutate(Mutation_createOrganizationMembership, {
			headers: { authorization: `bearer ${adminToken}` },
			variables: {
				input: {
					memberId: creator.user.id,
					organizationId: orgId,
					role: "regular",
				},
			},
		});

		assertToBeNonNullish(creator.user?.emailAddress);
		const creatorSignIn = await mercuriusClient.query(Query_signIn, {
			variables: {
				input: {
					emailAddress: creator.user.emailAddress,
					password: "password123",
				},
			},
		});
		assertToBeNonNullish(creatorSignIn.data?.signIn?.authenticationToken);
		const creatorToken = creatorSignIn.data.signIn
			.authenticationToken as string;

		const chatRes = await mercuriusClient.mutate(Mutation_createChat, {
			headers: { authorization: `bearer ${creatorToken}` },
			variables: {
				input: { name: `chat-${faker.string.uuid()}`, organizationId: orgId },
			},
		});
		assertToBeNonNullish(chatRes.data?.createChat);
		const chatId = chatRes.data.createChat.id;
		cleanupFns.push(async () => {
			await mercuriusClient.mutate(Mutation_deleteChat, {
				headers: { authorization: `bearer ${adminToken}` },
				variables: { input: { id: chatId } },
			});
		});

		const memRes = await mercuriusClient.mutate(Mutation_createChatMembership, {
			headers: { authorization: `bearer ${creatorToken}` },
			variables: {
				input: { chatId, memberId: target.user.id, role: "regular" },
			},
		});
		assertToBeNonNullish(memRes.data?.createChatMembership);

		const createdTargetMembership =
			await server.drizzleClient.query.chatMembershipsTable.findFirst({
				where: (fields, operators) =>
					operators.and(
						operators.eq(fields.chatId, chatId),
						operators.eq(fields.memberId, targetId),
					),
			});
		if (!createdTargetMembership) {
			throw new Error("expected created membership in DB");
		}
	});

	test("invalid arguments cause invalid_arguments error", async () => {
		const admin = await mercuriusClient.query(Query_signIn, {
			variables: {
				input: {
					emailAddress: server.envConfig.API_ADMINISTRATOR_USER_EMAIL_ADDRESS,
					password: server.envConfig.API_ADMINISTRATOR_USER_PASSWORD,
				},
>>>>>>> 09908117
			},
		});
		assertToBeNonNullish(admin.data?.signIn?.authenticationToken);
		const adminToken = admin.data.signIn.authenticationToken as string;

<<<<<<< HEAD
		expect(res.errors).toBeDefined();
		expect(res.errors?.[0]?.extensions?.code).toBe("unauthenticated");
	});

=======
		const res = await mercuriusClient.mutate(Mutation_createChatMembership, {
			headers: { authorization: `bearer ${adminToken}` },
			variables: {
				input: { chatId: "not-a-uuid", memberId: "also-not-a-uuid" },
			},
		});

		expect(res.errors).toBeDefined();
		const code = res.errors?.[0]?.extensions?.code as string;
		expect([
			"invalid_arguments",
			"arguments_associated_resources_not_found",
		]).toContain(code);
	});

	test("unauthenticated requests are denied", async () => {
		const res = await mercuriusClient.mutate(Mutation_createChatMembership, {
			variables: {
				input: { chatId: faker.string.uuid(), memberId: faker.string.uuid() },
			},
		});

		expect(res.errors).toBeDefined();
		expect(res.errors?.[0]?.extensions?.code).toBe("unauthenticated");
	});

>>>>>>> 09908117
	test("unauthenticated is returned when authenticated user record missing", async () => {
		const admin = await mercuriusClient.query(Query_signIn, {
			variables: {
				input: {
					emailAddress: server.envConfig.API_ADMINISTRATOR_USER_EMAIL_ADDRESS,
					password: server.envConfig.API_ADMINISTRATOR_USER_PASSWORD,
				},
			},
		});
		assertToBeNonNullish(admin.data?.signIn?.authenticationToken);
		const adminToken = admin.data.signIn.authenticationToken as string;

		const userRes = await mercuriusClient.mutate(Mutation_createUser, {
			headers: { authorization: `bearer ${adminToken}` },
			variables: {
				input: {
					emailAddress: `${faker.string.uuid()}@test.com`,
					name: faker.person.fullName(),
					password: "password123",
					role: "regular",
					isEmailAddressVerified: false,
				},
			},
		});
		assertToBeNonNullish(userRes.data?.createUser);
		const user = userRes.data.createUser;
<<<<<<< HEAD
		cleanupFns.push(async () => {
			await mercuriusClient.mutate(Mutation_deleteUser, {
				headers: { authorization: `bearer ${adminToken}` },
				variables: { input: { id: user.user?.id } },
			});
		});

		const signIn = await mercuriusClient.query(Query_signIn, {
			variables: {
				input: {
					emailAddress: user.user?.emailAddress,
=======

		assertToBeNonNullish(user.user);
		assertToBeNonNullish(user.user?.id);

		const userId = user.user.id;
		cleanupFns.push(async () => {
			await mercuriusClient.mutate(Mutation_deleteUser, {
				headers: { authorization: `bearer ${adminToken}` },
				variables: { input: { id: userId } },
			});
		});

		assertToBeNonNullish(user.user?.emailAddress);
		const signIn = await mercuriusClient.query(Query_signIn, {
			variables: {
				input: {
					emailAddress: user.user.emailAddress,
>>>>>>> 09908117
					password: "password123",
				},
			},
		});
		assertToBeNonNullish(signIn.data?.signIn?.authenticationToken);
		const userToken = signIn.data.signIn.authenticationToken as string;

		await mercuriusClient.mutate(Mutation_deleteUser, {
			headers: { authorization: `bearer ${adminToken}` },
<<<<<<< HEAD
			variables: { input: { id: user.user?.id } },
=======
			variables: { input: { id: user.user.id } },
>>>>>>> 09908117
		});

		const res = await mercuriusClient.mutate(Mutation_createChatMembership, {
			headers: { authorization: `bearer ${userToken}` },
			variables: {
<<<<<<< HEAD
				input: { chatId: faker.string.uuid(), memberId: user.user?.id },
=======
				input: { chatId: faker.string.uuid(), memberId: user.user.id },
>>>>>>> 09908117
			},
		});

		expect(res.errors).toBeDefined();
		expect(res.errors?.[0]?.extensions?.code).toBe("unauthenticated");
	});

	test("arguments_associated_resources_not_found when both chat and member missing", async () => {
		const admin = await mercuriusClient.query(Query_signIn, {
			variables: {
				input: {
					emailAddress: server.envConfig.API_ADMINISTRATOR_USER_EMAIL_ADDRESS,
					password: server.envConfig.API_ADMINISTRATOR_USER_PASSWORD,
				},
			},
		});
		assertToBeNonNullish(admin.data?.signIn?.authenticationToken);
		const adminToken = admin.data.signIn.authenticationToken as string;

		const randomChatId = faker.string.uuid();
		const randomMemberId = faker.string.uuid();

		const res = await mercuriusClient.mutate(Mutation_createChatMembership, {
			headers: { authorization: `bearer ${adminToken}` },
			variables: { input: { chatId: randomChatId, memberId: randomMemberId } },
		});

		expect(res.errors).toBeDefined();
		expect(res.errors?.[0]?.extensions?.code).toBe(
			"arguments_associated_resources_not_found",
		);
	});
<<<<<<< HEAD
=======

>>>>>>> 09908117
	test("invalid_arguments when chat missing but member exists", async () => {
		const admin = await mercuriusClient.query(Query_signIn, {
			variables: {
				input: {
					emailAddress: server.envConfig.API_ADMINISTRATOR_USER_EMAIL_ADDRESS,
					password: server.envConfig.API_ADMINISTRATOR_USER_PASSWORD,
				},
			},
		});
		assertToBeNonNullish(admin.data?.signIn?.authenticationToken);
		const adminToken = admin.data.signIn.authenticationToken as string;

		const targetRes = await mercuriusClient.mutate(Mutation_createUser, {
			headers: { authorization: `bearer ${adminToken}` },
			variables: {
				input: {
					emailAddress: `${faker.string.uuid()}@test.com`,
					name: faker.person.fullName(),
					password: "password123",
					role: "regular",
					isEmailAddressVerified: false,
				},
			},
		});
		assertToBeNonNullish(targetRes.data?.createUser);
		const target = targetRes.data.createUser;
<<<<<<< HEAD
		cleanupFns.push(async () => {
			await mercuriusClient.mutate(Mutation_deleteUser, {
				headers: { authorization: `bearer ${adminToken}` },
				variables: { input: { id: target.user?.id } },
=======

		assertToBeNonNullish(target.user);
		assertToBeNonNullish(target.user?.id);

		const targetId = target.user.id;
		cleanupFns.push(async () => {
			await mercuriusClient.mutate(Mutation_deleteUser, {
				headers: { authorization: `bearer ${adminToken}` },
				variables: { input: { id: targetId } },
>>>>>>> 09908117
			});
		});

		const invalidChatId = faker.string.uuid();
		const res = await mercuriusClient.mutate(Mutation_createChatMembership, {
			headers: { authorization: `bearer ${adminToken}` },
			variables: {
<<<<<<< HEAD
				input: { chatId: invalidChatId, memberId: target.user?.id },
=======
				input: { chatId: invalidChatId, memberId: target.user.id },
>>>>>>> 09908117
			},
		});

		expect(res.errors).toBeDefined();
		const code2 = res.errors?.[0]?.extensions?.code as string;
		expect([
			"invalid_arguments",
			"arguments_associated_resources_not_found",
		]).toContain(code2);
	});
<<<<<<< HEAD

	test("invalid_arguments when member missing but chat exists", async () => {
		const admin = await mercuriusClient.query(Query_signIn, {
			variables: {
				input: {
					emailAddress: server.envConfig.API_ADMINISTRATOR_USER_EMAIL_ADDRESS,
					password: server.envConfig.API_ADMINISTRATOR_USER_PASSWORD,
				},
			},
		});
		assertToBeNonNullish(admin.data?.signIn?.authenticationToken);
		const adminToken = admin.data.signIn.authenticationToken as string;

=======

	test("invalid_arguments when member missing but chat exists", async () => {
		const admin = await mercuriusClient.query(Query_signIn, {
			variables: {
				input: {
					emailAddress: server.envConfig.API_ADMINISTRATOR_USER_EMAIL_ADDRESS,
					password: server.envConfig.API_ADMINISTRATOR_USER_PASSWORD,
				},
			},
		});
		assertToBeNonNullish(admin.data?.signIn?.authenticationToken);
		const adminToken = admin.data.signIn.authenticationToken as string;

>>>>>>> 09908117
		const creatorRes = await mercuriusClient.mutate(Mutation_createUser, {
			headers: { authorization: `bearer ${adminToken}` },
			variables: {
				input: {
					emailAddress: `${faker.string.uuid()}@test.com`,
					name: faker.person.fullName(),
					password: "password123",
					role: "regular",
					isEmailAddressVerified: false,
<<<<<<< HEAD
				},
			},
		});
		assertToBeNonNullish(creatorRes.data?.createUser);
		const creator = creatorRes.data.createUser;
		cleanupFns.push(async () => {
			await mercuriusClient.mutate(Mutation_deleteUser, {
				headers: { authorization: `bearer ${adminToken}` },
				variables: { input: { id: creator.user?.id } },
			});
		});

		const orgRes = await mercuriusClient.mutate(Mutation_createOrganization, {
			headers: { authorization: `bearer ${adminToken}` },
			variables: {
				input: { name: `org-${faker.string.uuid()}`, countryCode: "us" },
			},
		});
		assertToBeNonNullish(orgRes.data?.createOrganization);
		const orgId = orgRes.data.createOrganization.id;
		cleanupFns.push(async () => {
			await mercuriusClient.mutate(Mutation_deleteOrganization, {
				headers: { authorization: `bearer ${adminToken}` },
				variables: { input: { id: orgId } },
			});
		});

		await mercuriusClient.mutate(Mutation_createOrganizationMembership, {
			headers: { authorization: `bearer ${adminToken}` },
			variables: {
				input: {
					memberId: creator.user?.id,
					organizationId: orgId,
					role: "regular",
				},
			},
		});

		const creatorSignIn = await mercuriusClient.query(Query_signIn, {
			variables: {
				input: {
					emailAddress: creator.user?.emailAddress,
					password: "password123",
				},
			},
		});
		assertToBeNonNullish(creatorSignIn.data?.signIn?.authenticationToken);
		const creatorToken = creatorSignIn.data.signIn
			.authenticationToken as string;

		const chatRes = await mercuriusClient.mutate(Mutation_createChat, {
			headers: { authorization: `bearer ${creatorToken}` },
			variables: {
				input: { name: `chat-${faker.string.uuid()}`, organizationId: orgId },
			},
		});
		requireNoErrors(chatRes, "createChat");
		assertToBeNonNullish(chatRes.data?.createChat);
		const chatId = chatRes.data.createChat.id;
		cleanupFns.push(async () => {
			await mercuriusClient.mutate(Mutation_deleteChat, {
				headers: { authorization: `bearer ${adminToken}` },
				variables: { input: { id: chatId } },
			});
		});

		const missingMemberId = faker.string.uuid();
		const res = await mercuriusClient.mutate(Mutation_createChatMembership, {
			headers: { authorization: `bearer ${creatorToken}` },
			variables: { input: { chatId, memberId: missingMemberId } },
		});

		expect(res.errors).toBeDefined();
		const code3 = res.errors?.[0]?.extensions?.code as string;
		expect([
			"invalid_arguments",
			"arguments_associated_resources_not_found",
		]).toContain(code3);
	});

	test("forbidden when membership already exists", async () => {
		const admin = await mercuriusClient.query(Query_signIn, {
			variables: {
				input: {
					emailAddress: server.envConfig.API_ADMINISTRATOR_USER_EMAIL_ADDRESS,
					password: server.envConfig.API_ADMINISTRATOR_USER_PASSWORD,
				},
			},
		});
		assertToBeNonNullish(admin.data?.signIn?.authenticationToken);
		const adminToken = admin.data.signIn.authenticationToken as string;

		const creatorRes = await mercuriusClient.mutate(Mutation_createUser, {
			headers: { authorization: `bearer ${adminToken}` },
			variables: {
				input: {
					emailAddress: `${faker.string.uuid()}@test.com`,
					name: faker.person.fullName(),
					password: "password123",
					role: "regular",
					isEmailAddressVerified: false,
				},
			},
		});
		assertToBeNonNullish(creatorRes.data?.createUser);
		const creator = creatorRes.data.createUser;
		cleanupFns.push(async () => {
			await mercuriusClient.mutate(Mutation_deleteUser, {
				headers: { authorization: `bearer ${adminToken}` },
				variables: { input: { id: creator.user?.id } },
			});
		});

		const targetRes = await mercuriusClient.mutate(Mutation_createUser, {
			headers: { authorization: `bearer ${adminToken}` },
			variables: {
				input: {
					emailAddress: `${faker.string.uuid()}@test.com`,
					name: faker.person.fullName(),
					password: "password123",
					role: "regular",
					isEmailAddressVerified: false,
				},
			},
		});
		assertToBeNonNullish(targetRes.data?.createUser);
		const target = targetRes.data.createUser;
		cleanupFns.push(async () => {
			await mercuriusClient.mutate(Mutation_deleteUser, {
				headers: { authorization: `bearer ${adminToken}` },
				variables: { input: { id: target.user?.id } },
			});
		});

		const orgRes = await mercuriusClient.mutate(Mutation_createOrganization, {
			headers: { authorization: `bearer ${adminToken}` },
			variables: {
				input: { name: `org-${faker.string.uuid()}`, countryCode: "us" },
			},
		});
		assertToBeNonNullish(orgRes.data?.createOrganization);
		const orgId = orgRes.data.createOrganization.id;
		cleanupFns.push(async () => {
			await mercuriusClient.mutate(Mutation_deleteOrganization, {
				headers: { authorization: `bearer ${adminToken}` },
				variables: { input: { id: orgId } },
			});
		});

		await mercuriusClient.mutate(Mutation_createOrganizationMembership, {
			headers: { authorization: `bearer ${adminToken}` },
			variables: {
				input: {
					memberId: creator.user?.id,
					organizationId: orgId,
					role: "regular",
				},
			},
		});

		const creatorSignIn = await mercuriusClient.query(Query_signIn, {
			variables: {
				input: {
					emailAddress: creator.user?.emailAddress,
					password: "password123",
				},
			},
		});
		assertToBeNonNullish(creatorSignIn.data?.signIn?.authenticationToken);
		const creatorToken = creatorSignIn.data.signIn
			.authenticationToken as string;

		const chatRes = await mercuriusClient.mutate(Mutation_createChat, {
			headers: { authorization: `bearer ${creatorToken}` },
			variables: {
				input: { name: `chat-${faker.string.uuid()}`, organizationId: orgId },
			},
		});
		assertToBeNonNullish(chatRes.data?.createChat);
		const chatId = chatRes.data.createChat.id;
		cleanupFns.push(async () => {
			await mercuriusClient.mutate(Mutation_deleteChat, {
				headers: { authorization: `bearer ${adminToken}` },
				variables: { input: { id: chatId } },
			});
		});

		const memRes = await mercuriusClient.mutate(Mutation_createChatMembership, {
			headers: { authorization: `bearer ${creatorToken}` },
			variables: { input: { chatId, memberId: target.user?.id } },
		});
		assertToBeNonNullish(memRes.data?.createChatMembership);

		const second = await mercuriusClient.mutate(Mutation_createChatMembership, {
			headers: { authorization: `bearer ${creatorToken}` },
			variables: { input: { chatId, memberId: target.user?.id } },
		});

		expect(second.errors).toBeUndefined();
		expect(second.data?.createChatMembership).not.toBeNull();

		const memberships =
			await server.drizzleClient.query.chatMembershipsTable.findMany({
				where: (fields, ops) =>
					ops.and(
						ops.eq(fields.chatId, chatId),
						ops.eq(fields.memberId, target.user?.id),
					),
			});
		expect(memberships.length).toBeGreaterThanOrEqual(1);
	});

	test("forbidden to add members to a direct chat", async () => {
		const admin = await mercuriusClient.query(Query_signIn, {
			variables: {
				input: {
					emailAddress: server.envConfig.API_ADMINISTRATOR_USER_EMAIL_ADDRESS,
					password: server.envConfig.API_ADMINISTRATOR_USER_PASSWORD,
				},
			},
		});
		assertToBeNonNullish(admin.data?.signIn?.authenticationToken);
		const adminToken = admin.data.signIn.authenticationToken as string;

		const userARes = await mercuriusClient.mutate(Mutation_createUser, {
			headers: { authorization: `bearer ${adminToken}` },
			variables: {
				input: {
					emailAddress: `${faker.string.uuid()}@test.com`,
					name: faker.person.fullName(),
					password: "password123",
					role: "regular",
					isEmailAddressVerified: false,
				},
			},
		});
		assertToBeNonNullish(userARes.data?.createUser);
		const userA = userARes.data.createUser;
		cleanupFns.push(async () => {
			await mercuriusClient.mutate(Mutation_deleteUser, {
				headers: { authorization: `bearer ${adminToken}` },
				variables: { input: { id: userA.user?.id } },
			});
		});

		const userBRes = await mercuriusClient.mutate(Mutation_createUser, {
			headers: { authorization: `bearer ${adminToken}` },
			variables: {
				input: {
					emailAddress: `${faker.string.uuid()}@test.com`,
					name: faker.person.fullName(),
					password: "password123",
					role: "regular",
					isEmailAddressVerified: false,
				},
			},
		});
		assertToBeNonNullish(userBRes.data?.createUser);
		const userB = userBRes.data.createUser;
		cleanupFns.push(async () => {
			await mercuriusClient.mutate(Mutation_deleteUser, {
				headers: { authorization: `bearer ${adminToken}` },
				variables: { input: { id: userB.user?.id } },
			});
		});

		const thirdRes = await mercuriusClient.mutate(Mutation_createUser, {
			headers: { authorization: `bearer ${adminToken}` },
			variables: {
				input: {
					emailAddress: `${faker.string.uuid()}@test.com`,
					name: faker.person.fullName(),
					password: "password123",
					role: "regular",
					isEmailAddressVerified: false,
				},
			},
		});
		assertToBeNonNullish(thirdRes.data?.createUser);
		const thirdUser = thirdRes.data.createUser;
		cleanupFns.push(async () => {
			await mercuriusClient.mutate(Mutation_deleteUser, {
				headers: { authorization: `bearer ${adminToken}` },
				variables: { input: { id: thirdUser.user?.id } },
			});
		});

		const orgRes = await mercuriusClient.mutate(Mutation_createOrganization, {
			headers: { authorization: `bearer ${adminToken}` },
			variables: {
				input: { name: `org-${faker.string.uuid()}`, countryCode: "us" },
			},
		});
		assertToBeNonNullish(orgRes.data?.createOrganization);
		const orgId = orgRes.data.createOrganization.id;
		cleanupFns.push(async () => {
			await mercuriusClient.mutate(Mutation_deleteOrganization, {
				headers: { authorization: `bearer ${adminToken}` },
				variables: { input: { id: orgId } },
			});
		});

		cleanupFns.push(async () => {
			await mercuriusClient.mutate(Mutation_deleteChat, {
				headers: { authorization: `bearer ${adminToken}` },
				variables: { input: { id: directChatId } },
			});
		});

		await mercuriusClient.mutate(Mutation_createOrganizationMembership, {
			headers: { authorization: `bearer ${adminToken}` },
			variables: {
				input: {
					memberId: userA.user?.id,
					organizationId: orgId,
					role: "regular",
				},
			},
		});
		await mercuriusClient.mutate(Mutation_createOrganizationMembership, {
			headers: { authorization: `bearer ${adminToken}` },
			variables: {
				input: {
					memberId: userB.user?.id,
					organizationId: orgId,
					role: "regular",
				},
			},
		});

		const userASignIn = await mercuriusClient.query(Query_signIn, {
			variables: {
				input: {
					emailAddress: userA.user?.emailAddress,
					password: "password123",
				},
			},
		});
		assertToBeNonNullish(userASignIn.data?.signIn?.authenticationToken);
		const userAToken = userASignIn.data.signIn.authenticationToken as string;

		const createDirectRes = await mercuriusClient.mutate(Mutation_createChat, {
			headers: { authorization: `bearer ${userAToken}` },
			variables: {
				input: {
					name: `direct-${faker.string.uuid()}`,
					participants: [userA.user?.id, userB.user?.id],
					organizationId: orgId,
				},
			},
		});
		requireNoErrors(createDirectRes, "createDirectChat");
		assertToBeNonNullish(createDirectRes.data?.createChat);
		const directChatId = createDirectRes.data.createChat.id;

		const addRes = await mercuriusClient.mutate(Mutation_createChatMembership, {
			headers: { authorization: `bearer ${userAToken}` },
			variables: {
				input: { chatId: directChatId, memberId: thirdUser.user?.id },
			},
		});

		expect(addRes.errors).toBeDefined();
		expect(addRes.errors?.[0]?.extensions?.code).toBe(
			"forbidden_action_on_arguments_associated_resources",
		);
	});

	test("unauthorized when actor is not admin and not org/chat member", async () => {
		const admin = await mercuriusClient.query(Query_signIn, {
			variables: {
				input: {
					emailAddress: server.envConfig.API_ADMINISTRATOR_USER_EMAIL_ADDRESS,
					password: server.envConfig.API_ADMINISTRATOR_USER_PASSWORD,
				},
			},
=======
				},
			},
		});
		assertToBeNonNullish(creatorRes.data?.createUser);
		const creator = creatorRes.data.createUser;

		assertToBeNonNullish(creator.user);
		assertToBeNonNullish(creator.user?.id);

		const creatorId = creator.user.id;
		cleanupFns.push(async () => {
			await mercuriusClient.mutate(Mutation_deleteUser, {
				headers: { authorization: `bearer ${adminToken}` },
				variables: { input: { id: creatorId } },
			});
		});

		const orgRes = await mercuriusClient.mutate(Mutation_createOrganization, {
			headers: { authorization: `bearer ${adminToken}` },
			variables: {
				input: { name: `org-${faker.string.uuid()}`, countryCode: "us" },
			},
		});
		assertToBeNonNullish(orgRes.data?.createOrganization);
		const orgId = orgRes.data.createOrganization.id;
		cleanupFns.push(async () => {
			await mercuriusClient.mutate(Mutation_deleteOrganization, {
				headers: { authorization: `bearer ${adminToken}` },
				variables: { input: { id: orgId } },
			});
		});

		await mercuriusClient.mutate(Mutation_createOrganizationMembership, {
			headers: { authorization: `bearer ${adminToken}` },
			variables: {
				input: {
					memberId: creator.user.id,
					organizationId: orgId,
					role: "regular",
				},
			},
		});

		assertToBeNonNullish(creator.user?.emailAddress);
		const creatorSignIn = await mercuriusClient.query(Query_signIn, {
			variables: {
				input: {
					emailAddress: creator.user.emailAddress,
					password: "password123",
				},
			},
		});
		assertToBeNonNullish(creatorSignIn.data?.signIn?.authenticationToken);
		const creatorToken = creatorSignIn.data.signIn
			.authenticationToken as string;

		const chatRes = await mercuriusClient.mutate(Mutation_createChat, {
			headers: { authorization: `bearer ${creatorToken}` },
			variables: {
				input: { name: `chat-${faker.string.uuid()}`, organizationId: orgId },
			},
		});
		assertToBeNonNullish(chatRes.data?.createChat);
		const chatId = chatRes.data.createChat.id;
		cleanupFns.push(async () => {
			await mercuriusClient.mutate(Mutation_deleteChat, {
				headers: { authorization: `bearer ${adminToken}` },
				variables: { input: { id: chatId } },
			});
		});

		const missingMemberId = faker.string.uuid();
		const res = await mercuriusClient.mutate(Mutation_createChatMembership, {
			headers: { authorization: `bearer ${creatorToken}` },
			variables: { input: { chatId, memberId: missingMemberId } },
		});

		expect(res.errors).toBeDefined();
		const code3 = res.errors?.[0]?.extensions?.code as string;
		expect([
			"invalid_arguments",
			"arguments_associated_resources_not_found",
		]).toContain(code3);
	});

	test("forbidden when membership already exists", async () => {
		const admin = await mercuriusClient.query(Query_signIn, {
			variables: {
				input: {
					emailAddress: server.envConfig.API_ADMINISTRATOR_USER_EMAIL_ADDRESS,
					password: server.envConfig.API_ADMINISTRATOR_USER_PASSWORD,
				},
			},
		});
		assertToBeNonNullish(admin.data?.signIn?.authenticationToken);
		const adminToken = admin.data.signIn.authenticationToken as string;

		const creatorRes = await mercuriusClient.mutate(Mutation_createUser, {
			headers: { authorization: `bearer ${adminToken}` },
			variables: {
				input: {
					emailAddress: `${faker.string.uuid()}@test.com`,
					name: faker.person.fullName(),
					password: "password123",
					role: "regular",
					isEmailAddressVerified: false,
				},
			},
		});
		assertToBeNonNullish(creatorRes.data?.createUser);
		const creator = creatorRes.data.createUser;

		assertToBeNonNullish(creator.user);
		assertToBeNonNullish(creator.user?.id);

		const creatorId = creator.user.id;
		cleanupFns.push(async () => {
			await mercuriusClient.mutate(Mutation_deleteUser, {
				headers: { authorization: `bearer ${adminToken}` },
				variables: { input: { id: creatorId } },
			});
		});

		const targetRes = await mercuriusClient.mutate(Mutation_createUser, {
			headers: { authorization: `bearer ${adminToken}` },
			variables: {
				input: {
					emailAddress: `${faker.string.uuid()}@test.com`,
					name: faker.person.fullName(),
					password: "password123",
					role: "regular",
					isEmailAddressVerified: false,
				},
			},
		});
		assertToBeNonNullish(targetRes.data?.createUser);
		const target = targetRes.data.createUser;

		assertToBeNonNullish(target.user);
		assertToBeNonNullish(target.user?.id);

		const targetId = target.user.id;
		cleanupFns.push(async () => {
			await mercuriusClient.mutate(Mutation_deleteUser, {
				headers: { authorization: `bearer ${adminToken}` },
				variables: { input: { id: targetId } },
			});
>>>>>>> 09908117
		});
		assertToBeNonNullish(admin.data?.signIn?.authenticationToken);
		const adminToken = admin.data.signIn.authenticationToken as string;

<<<<<<< HEAD
		const ownerRes = await mercuriusClient.mutate(Mutation_createUser, {
			headers: { authorization: `bearer ${adminToken}` },
			variables: {
				input: {
					emailAddress: `${faker.string.uuid()}@test.com`,
					name: faker.person.fullName(),
					password: "password123",
					role: "regular",
					isEmailAddressVerified: false,
				},
			},
		});
		assertToBeNonNullish(ownerRes.data?.createUser);
		const owner = ownerRes.data.createUser;
		cleanupFns.push(async () => {
			await mercuriusClient.mutate(Mutation_deleteUser, {
				headers: { authorization: `bearer ${adminToken}` },
				variables: { input: { id: owner.user?.id } },
			});
		});

		const actorRes = await mercuriusClient.mutate(Mutation_createUser, {
			headers: { authorization: `bearer ${adminToken}` },
			variables: {
				input: {
					emailAddress: `${faker.string.uuid()}@test.com`,
					name: faker.person.fullName(),
					password: "password123",
					role: "regular",
					isEmailAddressVerified: false,
				},
			},
		});
		assertToBeNonNullish(actorRes.data?.createUser);
		const actor = actorRes.data.createUser;
		cleanupFns.push(async () => {
			await mercuriusClient.mutate(Mutation_deleteUser, {
				headers: { authorization: `bearer ${adminToken}` },
				variables: { input: { id: actor.user?.id } },
			});
		});

		const orgRes = await mercuriusClient.mutate(Mutation_createOrganization, {
			headers: { authorization: `bearer ${adminToken}` },
			variables: {
				input: { name: `org-${faker.string.uuid()}`, countryCode: "us" },
			},
		});
		assertToBeNonNullish(orgRes.data?.createOrganization);
		const orgId = orgRes.data.createOrganization.id;
		cleanupFns.push(async () => {
			await mercuriusClient.mutate(Mutation_deleteOrganization, {
				headers: { authorization: `bearer ${adminToken}` },
				variables: { input: { id: orgId } },
			});
		});

		await mercuriusClient.mutate(Mutation_createOrganizationMembership, {
			headers: { authorization: `bearer ${adminToken}` },
			variables: {
				input: {
					memberId: owner.user?.id,
					organizationId: orgId,
					role: "regular",
				},
			},
		});

		const ownerSignIn = await mercuriusClient.query(Query_signIn, {
			variables: {
				input: {
					emailAddress: owner.user?.emailAddress,
					password: "password123",
				},
			},
		});
		assertToBeNonNullish(ownerSignIn.data?.signIn?.authenticationToken);
		const ownerToken = ownerSignIn.data.signIn.authenticationToken as string;

		const chatRes = await mercuriusClient.mutate(Mutation_createChat, {
			headers: { authorization: `bearer ${ownerToken}` },
			variables: {
				input: { name: `chat-${faker.string.uuid()}`, organizationId: orgId },
			},
		});
		assertToBeNonNullish(chatRes.data?.createChat);
		const chatId = chatRes.data.createChat.id;
		cleanupFns.push(async () => {
			await mercuriusClient.mutate(Mutation_deleteChat, {
				headers: { authorization: `bearer ${adminToken}` },
				variables: { input: { id: chatId } },
			});
		});

		const actorSignIn = await mercuriusClient.query(Query_signIn, {
			variables: {
				input: {
					emailAddress: actor.user?.emailAddress,
					password: "password123",
				},
			},
=======
		const orgRes = await mercuriusClient.mutate(Mutation_createOrganization, {
			headers: { authorization: `bearer ${adminToken}` },
			variables: {
				input: { name: `org-${faker.string.uuid()}`, countryCode: "us" },
			},
		});
		assertToBeNonNullish(orgRes.data?.createOrganization);
		const orgId = orgRes.data.createOrganization.id;
		cleanupFns.push(async () => {
			await mercuriusClient.mutate(Mutation_deleteOrganization, {
				headers: { authorization: `bearer ${adminToken}` },
				variables: { input: { id: orgId } },
			});
		});

		await mercuriusClient.mutate(Mutation_createOrganizationMembership, {
			headers: { authorization: `bearer ${adminToken}` },
			variables: {
				input: {
					memberId: creator.user.id,
					organizationId: orgId,
					role: "regular",
				},
			},
		});

		assertToBeNonNullish(creator.user?.emailAddress);
		const creatorSignIn = await mercuriusClient.query(Query_signIn, {
			variables: {
				input: {
					emailAddress: creator.user.emailAddress,
					password: "password123",
				},
			},
		});
		assertToBeNonNullish(creatorSignIn.data?.signIn?.authenticationToken);
		const creatorToken = creatorSignIn.data.signIn
			.authenticationToken as string;

		const chatRes = await mercuriusClient.mutate(Mutation_createChat, {
			headers: { authorization: `bearer ${creatorToken}` },
			variables: {
				input: { name: `chat-${faker.string.uuid()}`, organizationId: orgId },
			},
		});
		assertToBeNonNullish(chatRes.data?.createChat);
		const chatId = chatRes.data.createChat.id;
		cleanupFns.push(async () => {
			await mercuriusClient.mutate(Mutation_deleteChat, {
				headers: { authorization: `bearer ${adminToken}` },
				variables: { input: { id: chatId } },
			});
		});

		const memRes = await mercuriusClient.mutate(Mutation_createChatMembership, {
			headers: { authorization: `bearer ${creatorToken}` },
			variables: { input: { chatId, memberId: target.user.id } },
		});
		assertToBeNonNullish(memRes.data?.createChatMembership);

		const second = await mercuriusClient.mutate(Mutation_createChatMembership, {
			headers: { authorization: `bearer ${creatorToken}` },
			variables: { input: { chatId, memberId: target.user.id } },
		});

		expect(second.errors).toBeDefined();
		expect(second.errors?.[0]?.extensions?.code).toBe(
			"forbidden_action_on_arguments_associated_resources",
		);
	});

	test("unauthorized when actor is not admin and not org/chat member", async () => {
		const admin = await mercuriusClient.query(Query_signIn, {
			variables: {
				input: {
					emailAddress: server.envConfig.API_ADMINISTRATOR_USER_EMAIL_ADDRESS,
					password: server.envConfig.API_ADMINISTRATOR_USER_PASSWORD,
				},
			},
		});
		assertToBeNonNullish(admin.data?.signIn?.authenticationToken);
		const adminToken = admin.data.signIn.authenticationToken as string;

		const ownerRes = await mercuriusClient.mutate(Mutation_createUser, {
			headers: { authorization: `bearer ${adminToken}` },
			variables: {
				input: {
					emailAddress: `${faker.string.uuid()}@test.com`,
					name: faker.person.fullName(),
					password: "password123",
					role: "regular",
					isEmailAddressVerified: false,
				},
			},
		});
		assertToBeNonNullish(ownerRes.data?.createUser);
		const owner = ownerRes.data.createUser;

		assertToBeNonNullish(owner.user);
		assertToBeNonNullish(owner.user?.id);

		const ownerId = owner.user.id;
		cleanupFns.push(async () => {
			await mercuriusClient.mutate(Mutation_deleteUser, {
				headers: { authorization: `bearer ${adminToken}` },
				variables: { input: { id: ownerId } },
			});
		});

		const actorRes = await mercuriusClient.mutate(Mutation_createUser, {
			headers: { authorization: `bearer ${adminToken}` },
			variables: {
				input: {
					emailAddress: `${faker.string.uuid()}@test.com`,
					name: faker.person.fullName(),
					password: "password123",
					role: "regular",
					isEmailAddressVerified: false,
				},
			},
		});
		assertToBeNonNullish(actorRes.data?.createUser);
		const actor = actorRes.data.createUser;

		assertToBeNonNullish(actor.user);
		assertToBeNonNullish(actor.user?.id);

		const actorId = actor.user.id;
		cleanupFns.push(async () => {
			await mercuriusClient.mutate(Mutation_deleteUser, {
				headers: { authorization: `bearer ${adminToken}` },
				variables: { input: { id: actorId } },
			});
>>>>>>> 09908117
		});
		assertToBeNonNullish(actorSignIn.data?.signIn?.authenticationToken);
		const actorToken = actorSignIn.data.signIn.authenticationToken as string;

<<<<<<< HEAD
		const res = await mercuriusClient.mutate(Mutation_createChatMembership, {
			headers: { authorization: `bearer ${actorToken}` },
			variables: { input: { chatId, memberId: actor.user?.id } },
		});

		expect(res.errors).toBeDefined();
		expect(res.errors?.[0]?.extensions?.code).toBe(
			"unauthorized_action_on_arguments_associated_resources",
		);
	});

	test("unauthorized_arguments when setting non-regular role without org membership", async () => {
		const admin = await mercuriusClient.query(Query_signIn, {
			variables: {
				input: {
					emailAddress: server.envConfig.API_ADMINISTRATOR_USER_EMAIL_ADDRESS,
					password: server.envConfig.API_ADMINISTRATOR_USER_PASSWORD,
				},
			},
		});
		assertToBeNonNullish(admin.data?.signIn?.authenticationToken);
		const adminToken = admin.data.signIn.authenticationToken as string;

		const ownerRes = await mercuriusClient.mutate(Mutation_createUser, {
			headers: { authorization: `bearer ${adminToken}` },
			variables: {
				input: {
					emailAddress: `${faker.string.uuid()}@test.com`,
					name: faker.person.fullName(),
					password: "password123",
					role: "regular",
					isEmailAddressVerified: false,
				},
			},
		});
		assertToBeNonNullish(ownerRes.data?.createUser);
		const owner = ownerRes.data.createUser;
		cleanupFns.push(async () => {
			await mercuriusClient.mutate(Mutation_deleteUser, {
				headers: { authorization: `bearer ${adminToken}` },
				variables: { input: { id: owner.user?.id } },
			});
		});

		const chatMemberRes = await mercuriusClient.mutate(Mutation_createUser, {
			headers: { authorization: `bearer ${adminToken}` },
			variables: {
				input: {
					emailAddress: `${faker.string.uuid()}@test.com`,
					name: faker.person.fullName(),
					password: "password123",
					role: "regular",
					isEmailAddressVerified: false,
				},
			},
		});
		assertToBeNonNullish(chatMemberRes.data?.createUser);
		const chatMember = chatMemberRes.data.createUser;
		cleanupFns.push(async () => {
			await mercuriusClient.mutate(Mutation_deleteUser, {
				headers: { authorization: `bearer ${adminToken}` },
				variables: { input: { id: chatMember.user?.id } },
			});
		});

		const targetRes = await mercuriusClient.mutate(Mutation_createUser, {
=======
		const orgRes = await mercuriusClient.mutate(Mutation_createOrganization, {
			headers: { authorization: `bearer ${adminToken}` },
			variables: {
				input: { name: `org-${faker.string.uuid()}`, countryCode: "us" },
			},
		});
		assertToBeNonNullish(orgRes.data?.createOrganization);
		const orgId = orgRes.data.createOrganization.id;
		cleanupFns.push(async () => {
			await mercuriusClient.mutate(Mutation_deleteOrganization, {
				headers: { authorization: `bearer ${adminToken}` },
				variables: { input: { id: orgId } },
			});
		});

		await mercuriusClient.mutate(Mutation_createOrganizationMembership, {
			headers: { authorization: `bearer ${adminToken}` },
			variables: {
				input: {
					memberId: owner.user.id,
					organizationId: orgId,
					role: "regular",
				},
			},
		});

		assertToBeNonNullish(owner.user?.emailAddress);
		const ownerSignIn = await mercuriusClient.query(Query_signIn, {
			variables: {
				input: {
					emailAddress: owner.user.emailAddress,
					password: "password123",
				},
			},
		});
		assertToBeNonNullish(ownerSignIn.data?.signIn?.authenticationToken);
		const ownerToken = ownerSignIn.data.signIn.authenticationToken as string;

		const chatRes = await mercuriusClient.mutate(Mutation_createChat, {
			headers: { authorization: `bearer ${ownerToken}` },
			variables: {
				input: { name: `chat-${faker.string.uuid()}`, organizationId: orgId },
			},
		});
		assertToBeNonNullish(chatRes.data?.createChat);
		const chatId = chatRes.data.createChat.id;
		cleanupFns.push(async () => {
			await mercuriusClient.mutate(Mutation_deleteChat, {
				headers: { authorization: `bearer ${adminToken}` },
				variables: { input: { id: chatId } },
			});
		});

		assertToBeNonNullish(actor.user?.emailAddress);
		const actorSignIn = await mercuriusClient.query(Query_signIn, {
			variables: {
				input: {
					emailAddress: actor.user.emailAddress,
					password: "password123",
				},
			},
		});
		assertToBeNonNullish(actorSignIn.data?.signIn?.authenticationToken);
		const actorToken = actorSignIn.data.signIn.authenticationToken as string;

		const res = await mercuriusClient.mutate(Mutation_createChatMembership, {
			headers: { authorization: `bearer ${actorToken}` },
			variables: { input: { chatId, memberId: actor.user.id } },
		});

		expect(res.errors).toBeDefined();
		expect(res.errors?.[0]?.extensions?.code).toBe(
			"unauthorized_action_on_arguments_associated_resources",
		);
	});

	test("unauthorized_arguments when setting non-regular role without org membership", async () => {
		const admin = await mercuriusClient.query(Query_signIn, {
			variables: {
				input: {
					emailAddress: server.envConfig.API_ADMINISTRATOR_USER_EMAIL_ADDRESS,
					password: server.envConfig.API_ADMINISTRATOR_USER_PASSWORD,
				},
			},
		});
		assertToBeNonNullish(admin.data?.signIn?.authenticationToken);
		const adminToken = admin.data.signIn.authenticationToken as string;

		const ownerRes = await mercuriusClient.mutate(Mutation_createUser, {
>>>>>>> 09908117
			headers: { authorization: `bearer ${adminToken}` },
			variables: {
				input: {
					emailAddress: `${faker.string.uuid()}@test.com`,
					name: faker.person.fullName(),
					password: "password123",
					role: "regular",
					isEmailAddressVerified: false,
				},
			},
		});
<<<<<<< HEAD
		assertToBeNonNullish(targetRes.data?.createUser);
		const target = targetRes.data.createUser;
		cleanupFns.push(async () => {
			await mercuriusClient.mutate(Mutation_deleteUser, {
				headers: { authorization: `bearer ${adminToken}` },
				variables: { input: { id: target.user?.id } },
			});
		});

		const orgRes = await mercuriusClient.mutate(Mutation_createOrganization, {
			headers: { authorization: `bearer ${adminToken}` },
			variables: {
				input: { name: `org-${faker.string.uuid()}`, countryCode: "us" },
			},
		});
		assertToBeNonNullish(orgRes.data?.createOrganization);
		const orgId = orgRes.data.createOrganization.id;
		cleanupFns.push(async () => {
			await mercuriusClient.mutate(Mutation_deleteOrganization, {
				headers: { authorization: `bearer ${adminToken}` },
				variables: { input: { id: orgId } },
			});
		});

		await mercuriusClient.mutate(Mutation_createOrganizationMembership, {
			headers: { authorization: `bearer ${adminToken}` },
			variables: {
				input: {
					memberId: owner.user?.id,
					organizationId: orgId,
					role: "regular",
				},
			},
		});

		const ownerSignIn = await mercuriusClient.query(Query_signIn, {
			variables: {
				input: {
					emailAddress: owner.user?.emailAddress,
					password: "password123",
				},
			},
		});
		assertToBeNonNullish(ownerSignIn.data?.signIn?.authenticationToken);
		const ownerToken = ownerSignIn.data.signIn.authenticationToken as string;

		const chatRes = await mercuriusClient.mutate(Mutation_createChat, {
			headers: { authorization: `bearer ${ownerToken}` },
			variables: {
				input: { name: `chat-${faker.string.uuid()}`, organizationId: orgId },
			},
		});
		assertToBeNonNullish(chatRes.data?.createChat);
		const chatId = chatRes.data.createChat.id;
		cleanupFns.push(async () => {
			await mercuriusClient.mutate(Mutation_deleteChat, {
				headers: { authorization: `bearer ${adminToken}` },
				variables: { input: { id: chatId } },
			});
		});

		const chatMemberSignIn = await mercuriusClient.query(Query_signIn, {
			variables: {
				input: {
					emailAddress: chatMember.user?.emailAddress,
					password: "password123",
				},
			},
		});
		assertToBeNonNullish(chatMemberSignIn.data?.signIn?.authenticationToken);
		const chatMemberToken = chatMemberSignIn.data.signIn
			.authenticationToken as string;

		await mercuriusClient.mutate(Mutation_createChatMembership, {
			headers: { authorization: `bearer ${ownerToken}` },
			variables: { input: { chatId, memberId: chatMember.user?.id } },
		});

		const res = await mercuriusClient.mutate(Mutation_createChatMembership, {
			headers: { authorization: `bearer ${chatMemberToken}` },
			variables: {
				input: { chatId, memberId: target.user?.id, role: "administrator" },
			},
		});

=======
		assertToBeNonNullish(ownerRes.data?.createUser);
		const owner = ownerRes.data.createUser;

		assertToBeNonNullish(owner.user);
		assertToBeNonNullish(owner.user?.id);

		const ownerId = owner.user.id;
		cleanupFns.push(async () => {
			await mercuriusClient.mutate(Mutation_deleteUser, {
				headers: { authorization: `bearer ${adminToken}` },
				variables: { input: { id: ownerId } },
			});
		});

		const chatMemberRes = await mercuriusClient.mutate(Mutation_createUser, {
			headers: { authorization: `bearer ${adminToken}` },
			variables: {
				input: {
					emailAddress: `${faker.string.uuid()}@test.com`,
					name: faker.person.fullName(),
					password: "password123",
					role: "regular",
					isEmailAddressVerified: false,
				},
			},
		});
		assertToBeNonNullish(chatMemberRes.data?.createUser);
		const chatMember = chatMemberRes.data.createUser;

		assertToBeNonNullish(chatMember.user);
		assertToBeNonNullish(chatMember.user?.id);

		const chatMemberId = chatMember.user.id;
		cleanupFns.push(async () => {
			await mercuriusClient.mutate(Mutation_deleteUser, {
				headers: { authorization: `bearer ${adminToken}` },
				variables: { input: { id: chatMemberId } },
			});
		});

		const targetRes = await mercuriusClient.mutate(Mutation_createUser, {
			headers: { authorization: `bearer ${adminToken}` },
			variables: {
				input: {
					emailAddress: `${faker.string.uuid()}@test.com`,
					name: faker.person.fullName(),
					password: "password123",
					role: "regular",
					isEmailAddressVerified: false,
				},
			},
		});
		assertToBeNonNullish(targetRes.data?.createUser);
		const target = targetRes.data.createUser;

		assertToBeNonNullish(target.user);
		assertToBeNonNullish(target.user?.id);

		const targetId = target.user.id;
		cleanupFns.push(async () => {
			await mercuriusClient.mutate(Mutation_deleteUser, {
				headers: { authorization: `bearer ${adminToken}` },
				variables: { input: { id: targetId } },
			});
		});

		const orgRes = await mercuriusClient.mutate(Mutation_createOrganization, {
			headers: { authorization: `bearer ${adminToken}` },
			variables: {
				input: { name: `org-${faker.string.uuid()}`, countryCode: "us" },
			},
		});
		assertToBeNonNullish(orgRes.data?.createOrganization);
		const orgId = orgRes.data.createOrganization.id;
		cleanupFns.push(async () => {
			await mercuriusClient.mutate(Mutation_deleteOrganization, {
				headers: { authorization: `bearer ${adminToken}` },
				variables: { input: { id: orgId } },
			});
		});

		await mercuriusClient.mutate(Mutation_createOrganizationMembership, {
			headers: { authorization: `bearer ${adminToken}` },
			variables: {
				input: {
					memberId: owner.user.id,
					organizationId: orgId,
					role: "regular",
				},
			},
		});

		assertToBeNonNullish(owner.user?.emailAddress);
		const ownerSignIn = await mercuriusClient.query(Query_signIn, {
			variables: {
				input: {
					emailAddress: owner.user.emailAddress,
					password: "password123",
				},
			},
		});
		assertToBeNonNullish(ownerSignIn.data?.signIn?.authenticationToken);
		const ownerToken = ownerSignIn.data.signIn.authenticationToken as string;

		const chatRes = await mercuriusClient.mutate(Mutation_createChat, {
			headers: { authorization: `bearer ${ownerToken}` },
			variables: {
				input: { name: `chat-${faker.string.uuid()}`, organizationId: orgId },
			},
		});
		assertToBeNonNullish(chatRes.data?.createChat);
		const chatId = chatRes.data.createChat.id;
		cleanupFns.push(async () => {
			await mercuriusClient.mutate(Mutation_deleteChat, {
				headers: { authorization: `bearer ${adminToken}` },
				variables: { input: { id: chatId } },
			});
		});

		assertToBeNonNullish(chatMember.user?.emailAddress);
		const chatMemberSignIn = await mercuriusClient.query(Query_signIn, {
			variables: {
				input: {
					emailAddress: chatMember.user.emailAddress,
					password: "password123",
				},
			},
		});
		assertToBeNonNullish(chatMemberSignIn.data?.signIn?.authenticationToken);
		const chatMemberToken = chatMemberSignIn.data.signIn
			.authenticationToken as string;

		await mercuriusClient.mutate(Mutation_createChatMembership, {
			headers: { authorization: `bearer ${ownerToken}` },
			variables: { input: { chatId, memberId: chatMember.user.id } },
		});

		const res = await mercuriusClient.mutate(Mutation_createChatMembership, {
			headers: { authorization: `bearer ${chatMemberToken}` },
			variables: {
				input: { chatId, memberId: target.user.id, role: "administrator" },
			},
		});

>>>>>>> 09908117
		expect(res.errors).toBeDefined();
		expect(res.errors?.[0]?.extensions?.code).toBe(
			"unauthorized_action_on_arguments_associated_resources",
		);
	});
});<|MERGE_RESOLUTION|>--- conflicted
+++ resolved
@@ -1,9 +1,5 @@
 import { faker } from "@faker-js/faker";
 import { afterEach, describe, expect, test, vi } from "vitest";
-<<<<<<< HEAD
-=======
-import { ChatMembershipResolver } from "~/src/graphql/types/Mutation/createChatMembership";
->>>>>>> 09908117
 import { assertToBeNonNullish } from "../../../helpers";
 import { server } from "../../../server";
 import { mercuriusClient } from "../client";
@@ -19,7 +15,6 @@
 	Query_signIn,
 } from "../documentNodes";
 
-<<<<<<< HEAD
 function requireNoErrors(res: unknown, label?: string) {
 	if (
 		res &&
@@ -65,33 +60,6 @@
 	assertToBeNonNullish(token);
 	return token;
 }
-=======
-type MockParent = {
-	id: string;
-	chatId: string;
-	creatorId: string;
-	memberId: string;
-};
-type MockUser = { id: string };
-type MockCtx = {
-	currentClient: { isAuthenticated: boolean; user: MockUser };
-	drizzleClient: {
-		query: unknown;
-		insert?: (...args: unknown[]) => unknown;
-	};
-	log: { error: (...args: unknown[]) => void };
-};
-type MockArgs = { input: { chatId: string; memberId: string; role?: string } };
-
-type CreatorParentParam = Parameters<typeof ChatMembershipResolver.creator>[0];
-type CreatorCtxParam = Parameters<typeof ChatMembershipResolver.creator>[2];
-type CreateArgsParam = Parameters<
-	typeof ChatMembershipResolver.createChatMembership
->[1];
-type CreateCtxParam = Parameters<
-	typeof ChatMembershipResolver.createChatMembership
->[2];
->>>>>>> 09908117
 
 describe("Mutation: createChatMembership", () => {
 	const cleanupFns: Array<() => Promise<void>> = [];
@@ -108,7 +76,6 @@
 		vi.restoreAllMocks();
 	});
 
-<<<<<<< HEAD
 	test("creator is set to the acting user when creating a membership", async () => {
 		const adminToken = await getAdminToken();
 		const creatorRes = await mercuriusClient.mutate(Mutation_createUser, {
@@ -134,157 +101,1093 @@
 				headers: { authorization: `bearer ${adminToken}` },
 				variables: { input: { id: creatorUser.user?.id } },
 			});
-=======
-	test("creator resolver: forbidden when chat not found", async () => {
-		const parent = {
-			id: "m1",
-			chatId: "chat-1",
-			creatorId: "creator-1",
-			memberId: "member-1",
-		} as MockParent;
-
-		const ctx = {
-			currentClient: { isAuthenticated: true, user: { id: "actor-1" } },
-			drizzleClient: {
-				query: {
-					chatsTable: { findFirst: vi.fn().mockResolvedValue(undefined) },
-					usersTable: { findFirst: vi.fn() },
-				},
-			},
-			log: { error: vi.fn() },
-		} as unknown as MockCtx;
-
-		await expect(
-			ChatMembershipResolver.creator(
-				parent as unknown as CreatorParentParam,
-				{},
-				ctx as unknown as CreatorCtxParam,
-			),
-		).rejects.toMatchObject({ extensions: { code: "forbidden_action" } });
-	});
-
-	test("creator returns current user when creatorId equals currentUserId", async () => {
-		const parent = {
-			creatorId: "actor-creator-1",
-		} as unknown as CreatorParentParam;
-
-		const args = {} as unknown as Parameters<
-			typeof ChatMembershipResolver.creator
-		>[1];
-
-		const ctx = {
-			currentClient: { isAuthenticated: true, user: { id: "actor-creator-1" } },
-			drizzleClient: {
-				query: {
-					usersTable: {
-						findFirst: vi
-							.fn()
-							.mockResolvedValue({ id: "actor-creator-1", name: "Creator" }),
+		});
+
+		const targetRes = await mercuriusClient.mutate(Mutation_createUser, {
+			headers: { authorization: `bearer ${adminToken}` },
+			variables: {
+				input: {
+					emailAddress: `${faker.string.uuid()}@test.com`,
+					name: faker.person.fullName(),
+					password: "password123",
+					role: "regular",
+					isEmailAddressVerified: false,
+				},
+			},
+		});
+		requireNoErrors(targetRes, "createUser");
+		if (!targetRes.data?.createUser) {
+			console.error("createUser failed:", targetRes.errors);
+		}
+		assertToBeNonNullish(targetRes.data?.createUser);
+		const targetUser = targetRes.data.createUser;
+		cleanupFns.push(async () => {
+			await mercuriusClient.mutate(Mutation_deleteUser, {
+				headers: { authorization: `bearer ${adminToken}` },
+				variables: { input: { id: targetUser.user?.id } },
+			});
+		});
+
+		const orgRes = await mercuriusClient.mutate(Mutation_createOrganization, {
+			headers: { authorization: `bearer ${adminToken}` },
+			variables: {
+				input: { name: `org-${faker.string.uuid()}`, countryCode: "us" },
+			},
+		});
+		requireNoErrors(orgRes, "createOrganization");
+		assertToBeNonNullish(orgRes.data?.createOrganization);
+		const orgId = orgRes.data.createOrganization.id;
+		cleanupFns.push(async () => {
+			await mercuriusClient.mutate(Mutation_deleteOrganization, {
+				headers: { authorization: `bearer ${adminToken}` },
+				variables: { input: { id: orgId } },
+			});
+		});
+
+		const orgMemberRes = await mercuriusClient.mutate(
+			Mutation_createOrganizationMembership,
+			{
+				headers: { authorization: `bearer ${adminToken}` },
+				variables: {
+					input: {
+						memberId: creatorUser.user?.id,
+						organizationId: orgId,
+						role: "regular",
 					},
-					chatsTable: {
-						findFirst: vi.fn().mockResolvedValue({
-							id: faker.string.uuid(),
-							organization: { membershipsWhereOrganization: [] },
-						}),
-					},
-				},
-			},
-			log: { error: vi.fn() },
-		} as unknown as CreatorCtxParam;
-
-		const result = await ChatMembershipResolver.creator(parent, args, ctx);
-		expect(result).toEqual({ id: "actor-creator-1", name: "Creator" });
-	});
-
-	test("creator resolver: returns null when creatorId falsy", async () => {
-		const parent = {
-			id: "m2",
-			chatId: "chat-2",
-			creatorId: "",
-			memberId: "member-2",
-		} as MockParent;
-
-		const ctx = {
-			currentClient: { isAuthenticated: true, user: { id: "actor-2" } },
-			drizzleClient: {
-				query: {
-					chatsTable: { findFirst: vi.fn().mockResolvedValue({}) },
-					usersTable: { findFirst: vi.fn() },
-				},
-			},
-			log: { error: vi.fn() },
-		} as unknown as MockCtx;
-
-		const res = await ChatMembershipResolver.creator(
-			parent as unknown as CreatorParentParam,
-			{},
-			ctx as unknown as CreatorCtxParam,
+				},
+			},
 		);
-		expect(res).toBeNull();
-	});
-
-	test("creator resolver: unexpected when creator user missing (logs)", async () => {
-		const parent = {
-			id: "m3",
-			chatId: "chat-3",
-			creatorId: "missing-user",
-			memberId: "member-3",
-		} as MockParent;
-
-		const ctx = {
-			currentClient: { isAuthenticated: true, user: { id: "actor-3" } },
-			drizzleClient: {
-				query: {
-					chatsTable: { findFirst: vi.fn().mockResolvedValue({}) },
-					usersTable: { findFirst: vi.fn().mockResolvedValue(undefined) },
-				},
-			},
-			log: { error: vi.fn() },
-		} as unknown as MockCtx;
-
-		await expect(
-			ChatMembershipResolver.creator(
-				parent as unknown as CreatorParentParam,
-				{},
-				ctx as unknown as CreatorCtxParam,
-			),
-		).rejects.toMatchObject({ extensions: { code: "unexpected" } });
-		expect(ctx.log.error).toHaveBeenCalled();
-	});
-
-	test("createChatMembership: arguments_associated_resources_not_found when both missing", async () => {
-		const args = {
-			input: { chatId: faker.string.uuid(), memberId: faker.string.uuid() },
-		} as unknown as MockArgs;
-
-		const ctx = {
-			currentClient: { isAuthenticated: true, user: { id: "actor-4" } },
-			drizzleClient: {
-				query: {
-					usersTable: {
-						findFirst: vi.fn().mockResolvedValue({ role: "regular" }),
-					},
-					chatsTable: { findFirst: vi.fn().mockResolvedValue(undefined) },
-				},
-			},
-			log: { error: vi.fn() },
-		} as unknown as MockCtx;
-
-		await expect(
-			ChatMembershipResolver.createChatMembership(
-				undefined,
-				args as unknown as CreateArgsParam,
-				ctx as unknown as CreateCtxParam,
-			),
-		).rejects.toMatchObject({
-			extensions: {
-				code: expect.toBeOneOf([
-					"arguments_associated_resources_not_found",
-					"invalid_arguments",
-				]),
-			},
->>>>>>> 09908117
-		});
+		requireNoErrors(orgMemberRes, "createOrganizationMembership");
+		assertToBeNonNullish(orgMemberRes.data?.createOrganizationMembership);
+
+		const creatorSignIn = await mercuriusClient.query(Query_signIn, {
+			variables: {
+				input: {
+					emailAddress: creatorUser.user?.emailAddress,
+					password: "password123",
+				},
+			},
+		});
+		assertToBeNonNullish(creatorSignIn.data?.signIn?.authenticationToken);
+		const creatorToken = creatorSignIn.data.signIn
+			.authenticationToken as string;
+
+		const chatRes = await mercuriusClient.mutate(Mutation_createChat, {
+			headers: { authorization: `bearer ${creatorToken}` },
+			variables: {
+				input: { name: `chat-${faker.string.uuid()}`, organizationId: orgId },
+			},
+		});
+		assertToBeNonNullish(chatRes.data?.createChat);
+		const chatId = chatRes.data.createChat.id;
+		cleanupFns.push(async () => {
+			await mercuriusClient.mutate(Mutation_deleteChat, {
+				headers: { authorization: `bearer ${adminToken}` },
+				variables: { input: { id: chatId } },
+			});
+		});
+
+		const memRes = await mercuriusClient.mutate(Mutation_createChatMembership, {
+			headers: { authorization: `bearer ${creatorToken}` },
+			variables: {
+				input: { chatId, memberId: targetUser.user?.id, role: "regular" },
+			},
+		});
+		assertToBeNonNullish(memRes.data?.createChatMembership);
+
+		const createdTargetMembership =
+			await server.drizzleClient.query.chatMembershipsTable.findFirst({
+				where: (fields, operators) =>
+					operators.and(
+						operators.eq(fields.chatId, chatId),
+						operators.eq(fields.memberId, targetUser.user?.id),
+					),
+			});
+		if (!createdTargetMembership)
+			throw new Error("expected created membership in DB");
+		expect(createdTargetMembership.creatorId).toBe(creatorUser.user?.id);
+	});
+
+	test("creates membership when actor is org member (happy path)", async () => {
+		const admin = await mercuriusClient.query(Query_signIn, {
+			variables: {
+				input: {
+					emailAddress: server.envConfig.API_ADMINISTRATOR_USER_EMAIL_ADDRESS,
+					password: server.envConfig.API_ADMINISTRATOR_USER_PASSWORD,
+				},
+			},
+		});
+		assertToBeNonNullish(admin.data?.signIn?.authenticationToken);
+		const adminToken = admin.data.signIn.authenticationToken as string;
+
+		const creatorRes = await mercuriusClient.mutate(Mutation_createUser, {
+			headers: { authorization: `bearer ${adminToken}` },
+			variables: {
+				input: {
+					emailAddress: `${faker.string.uuid()}@test.com`,
+					name: faker.person.fullName(),
+					password: "password123",
+					role: "regular",
+					isEmailAddressVerified: false,
+				},
+			},
+		});
+		if (!creatorRes.data?.createUser)
+			console.error("createUser failed:", creatorRes.errors);
+		assertToBeNonNullish(creatorRes.data?.createUser);
+		const creator = creatorRes.data.createUser;
+		cleanupFns.push(async () => {
+			await mercuriusClient.mutate(Mutation_deleteUser, {
+				headers: { authorization: `bearer ${adminToken}` },
+				variables: { input: { id: creator.user?.id } },
+			});
+		});
+
+		const targetRes = await mercuriusClient.mutate(Mutation_createUser, {
+			headers: { authorization: `bearer ${adminToken}` },
+			variables: {
+				input: {
+					emailAddress: `${faker.string.uuid()}@test.com`,
+					name: faker.person.fullName(),
+					password: "password123",
+					role: "regular",
+					isEmailAddressVerified: false,
+				},
+			},
+		});
+		if (!targetRes.data?.createUser)
+			console.error("createUser failed:", targetRes.errors);
+		assertToBeNonNullish(targetRes.data?.createUser);
+		const target = targetRes.data.createUser;
+		cleanupFns.push(async () => {
+			await mercuriusClient.mutate(Mutation_deleteUser, {
+				headers: { authorization: `bearer ${adminToken}` },
+				variables: { input: { id: target.user?.id } },
+			});
+		});
+
+		const orgRes = await mercuriusClient.mutate(Mutation_createOrganization, {
+			headers: { authorization: `bearer ${adminToken}` },
+			variables: {
+				input: { name: `org-${faker.string.uuid()}`, countryCode: "us" },
+			},
+		});
+		if (!orgRes.data?.createOrganization)
+			console.error("createOrganization failed:", orgRes.errors);
+		assertToBeNonNullish(orgRes.data?.createOrganization);
+		const orgId = orgRes.data.createOrganization.id;
+		cleanupFns.push(async () => {
+			await mercuriusClient.mutate(Mutation_deleteOrganization, {
+				headers: { authorization: `bearer ${adminToken}` },
+				variables: { input: { id: orgId } },
+			});
+		});
+
+		await mercuriusClient.mutate(Mutation_createOrganizationMembership, {
+			headers: { authorization: `bearer ${adminToken}` },
+			variables: {
+				input: {
+					memberId: creator.user?.id,
+					organizationId: orgId,
+					role: "regular",
+				},
+			},
+		});
+
+		const creatorSignIn = await mercuriusClient.query(Query_signIn, {
+			variables: {
+				input: {
+					emailAddress: creator.user?.emailAddress,
+					password: "password123",
+				},
+			},
+		});
+		if (!creatorSignIn.data?.signIn?.authenticationToken)
+			console.error("creator sign in failed:", creatorSignIn.errors);
+		assertToBeNonNullish(creatorSignIn.data?.signIn?.authenticationToken);
+		const creatorToken = creatorSignIn.data.signIn
+			.authenticationToken as string;
+
+		const chatRes = await mercuriusClient.mutate(Mutation_createChat, {
+			headers: { authorization: `bearer ${creatorToken}` },
+			variables: {
+				input: { name: `chat-${faker.string.uuid()}`, organizationId: orgId },
+			},
+		});
+		assertToBeNonNullish(chatRes.data?.createChat);
+		const chatId = chatRes.data.createChat.id;
+		cleanupFns.push(async () => {
+			await mercuriusClient.mutate(Mutation_deleteChat, {
+				headers: { authorization: `bearer ${adminToken}` },
+				variables: { input: { id: chatId } },
+			});
+		});
+
+		const memRes = await mercuriusClient.mutate(Mutation_createChatMembership, {
+			headers: { authorization: `bearer ${creatorToken}` },
+			variables: {
+				input: { chatId, memberId: target.user?.id, role: "regular" },
+			},
+		});
+		assertToBeNonNullish(memRes.data?.createChatMembership);
+
+		const createdTargetMembership =
+			await server.drizzleClient.query.chatMembershipsTable.findFirst({
+				where: (fields, operators) =>
+					operators.and(
+						operators.eq(fields.chatId, chatId),
+						operators.eq(fields.memberId, target.user?.id),
+					),
+			});
+		if (!createdTargetMembership) {
+			throw new Error("expected created membership in DB");
+		}
+	});
+
+	test("invalid arguments cause invalid_arguments error", async () => {
+		const admin = await mercuriusClient.query(Query_signIn, {
+			variables: {
+				input: {
+					emailAddress: server.envConfig.API_ADMINISTRATOR_USER_EMAIL_ADDRESS,
+					password: server.envConfig.API_ADMINISTRATOR_USER_PASSWORD,
+				},
+			},
+		});
+		assertToBeNonNullish(admin.data?.signIn?.authenticationToken);
+		const adminToken = admin.data.signIn.authenticationToken as string;
+
+		const res = await mercuriusClient.mutate(Mutation_createChatMembership, {
+			headers: { authorization: `bearer ${adminToken}` },
+			variables: {
+				input: { chatId: "not-a-uuid", memberId: "also-not-a-uuid" },
+			},
+		});
+
+		expect(res.errors).toBeDefined();
+		const code = res.errors?.[0]?.extensions?.code as string;
+		expect([
+			"invalid_arguments",
+			"arguments_associated_resources_not_found",
+		]).toContain(code);
+	});
+
+	test("unauthenticated requests are denied", async () => {
+		const res = await mercuriusClient.mutate(Mutation_createChatMembership, {
+			variables: {
+				input: { chatId: faker.string.uuid(), memberId: faker.string.uuid() },
+			},
+		});
+
+		expect(res.errors).toBeDefined();
+		expect(res.errors?.[0]?.extensions?.code).toBe("unauthenticated");
+	});
+
+	test("unauthenticated is returned when authenticated user record missing", async () => {
+		const admin = await mercuriusClient.query(Query_signIn, {
+			variables: {
+				input: {
+					emailAddress: server.envConfig.API_ADMINISTRATOR_USER_EMAIL_ADDRESS,
+					password: server.envConfig.API_ADMINISTRATOR_USER_PASSWORD,
+				},
+			},
+		});
+		assertToBeNonNullish(admin.data?.signIn?.authenticationToken);
+		const adminToken = admin.data.signIn.authenticationToken as string;
+
+		const userRes = await mercuriusClient.mutate(Mutation_createUser, {
+			headers: { authorization: `bearer ${adminToken}` },
+			variables: {
+				input: {
+					emailAddress: `${faker.string.uuid()}@test.com`,
+					name: faker.person.fullName(),
+					password: "password123",
+					role: "regular",
+					isEmailAddressVerified: false,
+				},
+			},
+		});
+		assertToBeNonNullish(userRes.data?.createUser);
+		const user = userRes.data.createUser;
+		cleanupFns.push(async () => {
+			await mercuriusClient.mutate(Mutation_deleteUser, {
+				headers: { authorization: `bearer ${adminToken}` },
+				variables: { input: { id: user.user?.id } },
+			});
+		});
+
+		const signIn = await mercuriusClient.query(Query_signIn, {
+			variables: {
+				input: {
+					emailAddress: user.user?.emailAddress,
+					password: "password123",
+				},
+			},
+		});
+		assertToBeNonNullish(signIn.data?.signIn?.authenticationToken);
+		const userToken = signIn.data.signIn.authenticationToken as string;
+
+		await mercuriusClient.mutate(Mutation_deleteUser, {
+			headers: { authorization: `bearer ${adminToken}` },
+			variables: { input: { id: user.user?.id } },
+		});
+
+		const res = await mercuriusClient.mutate(Mutation_createChatMembership, {
+			headers: { authorization: `bearer ${userToken}` },
+			variables: {
+				input: { chatId: faker.string.uuid(), memberId: user.user?.id },
+			},
+		});
+
+		expect(res.errors).toBeDefined();
+		expect(res.errors?.[0]?.extensions?.code).toBe("unauthenticated");
+	});
+
+	test("arguments_associated_resources_not_found when both chat and member missing", async () => {
+		const admin = await mercuriusClient.query(Query_signIn, {
+			variables: {
+				input: {
+					emailAddress: server.envConfig.API_ADMINISTRATOR_USER_EMAIL_ADDRESS,
+					password: server.envConfig.API_ADMINISTRATOR_USER_PASSWORD,
+				},
+			},
+		});
+		assertToBeNonNullish(admin.data?.signIn?.authenticationToken);
+		const adminToken = admin.data.signIn.authenticationToken as string;
+
+		const randomChatId = faker.string.uuid();
+		const randomMemberId = faker.string.uuid();
+
+		const res = await mercuriusClient.mutate(Mutation_createChatMembership, {
+			headers: { authorization: `bearer ${adminToken}` },
+			variables: { input: { chatId: randomChatId, memberId: randomMemberId } },
+		});
+
+		expect(res.errors).toBeDefined();
+		expect(res.errors?.[0]?.extensions?.code).toBe(
+			"arguments_associated_resources_not_found",
+		);
+	});
+	test("invalid_arguments when chat missing but member exists", async () => {
+		const admin = await mercuriusClient.query(Query_signIn, {
+			variables: {
+				input: {
+					emailAddress: server.envConfig.API_ADMINISTRATOR_USER_EMAIL_ADDRESS,
+					password: server.envConfig.API_ADMINISTRATOR_USER_PASSWORD,
+				},
+			},
+		});
+		assertToBeNonNullish(admin.data?.signIn?.authenticationToken);
+		const adminToken = admin.data.signIn.authenticationToken as string;
+
+		const targetRes = await mercuriusClient.mutate(Mutation_createUser, {
+			headers: { authorization: `bearer ${adminToken}` },
+			variables: {
+				input: {
+					emailAddress: `${faker.string.uuid()}@test.com`,
+					name: faker.person.fullName(),
+					password: "password123",
+					role: "regular",
+					isEmailAddressVerified: false,
+				},
+			},
+		});
+		assertToBeNonNullish(targetRes.data?.createUser);
+		const target = targetRes.data.createUser;
+		cleanupFns.push(async () => {
+			await mercuriusClient.mutate(Mutation_deleteUser, {
+				headers: { authorization: `bearer ${adminToken}` },
+				variables: { input: { id: target.user?.id } },
+			});
+		});
+
+		const invalidChatId = faker.string.uuid();
+		const res = await mercuriusClient.mutate(Mutation_createChatMembership, {
+			headers: { authorization: `bearer ${adminToken}` },
+			variables: {
+				input: { chatId: invalidChatId, memberId: target.user?.id },
+			},
+		});
+
+		expect(res.errors).toBeDefined();
+		const code2 = res.errors?.[0]?.extensions?.code as string;
+		expect([
+			"invalid_arguments",
+			"arguments_associated_resources_not_found",
+		]).toContain(code2);
+	});
+
+	test("invalid_arguments when member missing but chat exists", async () => {
+		const admin = await mercuriusClient.query(Query_signIn, {
+			variables: {
+				input: {
+					emailAddress: server.envConfig.API_ADMINISTRATOR_USER_EMAIL_ADDRESS,
+					password: server.envConfig.API_ADMINISTRATOR_USER_PASSWORD,
+				},
+			},
+		});
+		assertToBeNonNullish(admin.data?.signIn?.authenticationToken);
+		const adminToken = admin.data.signIn.authenticationToken as string;
+
+		const creatorRes = await mercuriusClient.mutate(Mutation_createUser, {
+			headers: { authorization: `bearer ${adminToken}` },
+			variables: {
+				input: {
+					emailAddress: `${faker.string.uuid()}@test.com`,
+					name: faker.person.fullName(),
+					password: "password123",
+					role: "regular",
+					isEmailAddressVerified: false,
+				},
+			},
+		});
+		assertToBeNonNullish(creatorRes.data?.createUser);
+		const creator = creatorRes.data.createUser;
+		cleanupFns.push(async () => {
+			await mercuriusClient.mutate(Mutation_deleteUser, {
+				headers: { authorization: `bearer ${adminToken}` },
+				variables: { input: { id: creator.user?.id } },
+			});
+		});
+
+		const orgRes = await mercuriusClient.mutate(Mutation_createOrganization, {
+			headers: { authorization: `bearer ${adminToken}` },
+			variables: {
+				input: { name: `org-${faker.string.uuid()}`, countryCode: "us" },
+			},
+		});
+		assertToBeNonNullish(orgRes.data?.createOrganization);
+		const orgId = orgRes.data.createOrganization.id;
+		cleanupFns.push(async () => {
+			await mercuriusClient.mutate(Mutation_deleteOrganization, {
+				headers: { authorization: `bearer ${adminToken}` },
+				variables: { input: { id: orgId } },
+			});
+		});
+
+		await mercuriusClient.mutate(Mutation_createOrganizationMembership, {
+			headers: { authorization: `bearer ${adminToken}` },
+			variables: {
+				input: {
+					memberId: creator.user?.id,
+					organizationId: orgId,
+					role: "regular",
+				},
+			},
+		});
+
+		const creatorSignIn = await mercuriusClient.query(Query_signIn, {
+			variables: {
+				input: {
+					emailAddress: creator.user?.emailAddress,
+					password: "password123",
+				},
+			},
+		});
+		assertToBeNonNullish(creatorSignIn.data?.signIn?.authenticationToken);
+		const creatorToken = creatorSignIn.data.signIn
+			.authenticationToken as string;
+
+		const chatRes = await mercuriusClient.mutate(Mutation_createChat, {
+			headers: { authorization: `bearer ${creatorToken}` },
+			variables: {
+				input: { name: `chat-${faker.string.uuid()}`, organizationId: orgId },
+			},
+		});
+		requireNoErrors(chatRes, "createChat");
+		assertToBeNonNullish(chatRes.data?.createChat);
+		const chatId = chatRes.data.createChat.id;
+		cleanupFns.push(async () => {
+			await mercuriusClient.mutate(Mutation_deleteChat, {
+				headers: { authorization: `bearer ${adminToken}` },
+				variables: { input: { id: chatId } },
+			});
+		});
+
+		const missingMemberId = faker.string.uuid();
+		const res = await mercuriusClient.mutate(Mutation_createChatMembership, {
+			headers: { authorization: `bearer ${creatorToken}` },
+			variables: { input: { chatId, memberId: missingMemberId } },
+		});
+
+		expect(res.errors).toBeDefined();
+		const code3 = res.errors?.[0]?.extensions?.code as string;
+		expect([
+			"invalid_arguments",
+			"arguments_associated_resources_not_found",
+		]).toContain(code3);
+	});
+
+	test("forbidden when membership already exists", async () => {
+		const admin = await mercuriusClient.query(Query_signIn, {
+			variables: {
+				input: {
+					emailAddress: server.envConfig.API_ADMINISTRATOR_USER_EMAIL_ADDRESS,
+					password: server.envConfig.API_ADMINISTRATOR_USER_PASSWORD,
+				},
+			},
+		});
+		assertToBeNonNullish(admin.data?.signIn?.authenticationToken);
+		const adminToken = admin.data.signIn.authenticationToken as string;
+
+		const creatorRes = await mercuriusClient.mutate(Mutation_createUser, {
+			headers: { authorization: `bearer ${adminToken}` },
+			variables: {
+				input: {
+					emailAddress: `${faker.string.uuid()}@test.com`,
+					name: faker.person.fullName(),
+					password: "password123",
+					role: "regular",
+					isEmailAddressVerified: false,
+				},
+			},
+		});
+		assertToBeNonNullish(creatorRes.data?.createUser);
+		const creator = creatorRes.data.createUser;
+		cleanupFns.push(async () => {
+			await mercuriusClient.mutate(Mutation_deleteUser, {
+				headers: { authorization: `bearer ${adminToken}` },
+				variables: { input: { id: creator.user?.id } },
+			});
+		});
+
+		const targetRes = await mercuriusClient.mutate(Mutation_createUser, {
+			headers: { authorization: `bearer ${adminToken}` },
+			variables: {
+				input: {
+					emailAddress: `${faker.string.uuid()}@test.com`,
+					name: faker.person.fullName(),
+					password: "password123",
+					role: "regular",
+					isEmailAddressVerified: false,
+				},
+			},
+		});
+		assertToBeNonNullish(targetRes.data?.createUser);
+		const target = targetRes.data.createUser;
+		cleanupFns.push(async () => {
+			await mercuriusClient.mutate(Mutation_deleteUser, {
+				headers: { authorization: `bearer ${adminToken}` },
+				variables: { input: { id: target.user?.id } },
+			});
+		});
+
+		const orgRes = await mercuriusClient.mutate(Mutation_createOrganization, {
+			headers: { authorization: `bearer ${adminToken}` },
+			variables: {
+				input: { name: `org-${faker.string.uuid()}`, countryCode: "us" },
+			},
+		});
+		assertToBeNonNullish(orgRes.data?.createOrganization);
+		const orgId = orgRes.data.createOrganization.id;
+		cleanupFns.push(async () => {
+			await mercuriusClient.mutate(Mutation_deleteOrganization, {
+				headers: { authorization: `bearer ${adminToken}` },
+				variables: { input: { id: orgId } },
+			});
+		});
+
+		await mercuriusClient.mutate(Mutation_createOrganizationMembership, {
+			headers: { authorization: `bearer ${adminToken}` },
+			variables: {
+				input: {
+					memberId: creator.user?.id,
+					organizationId: orgId,
+					role: "regular",
+				},
+			},
+		});
+
+		const creatorSignIn = await mercuriusClient.query(Query_signIn, {
+			variables: {
+				input: {
+					emailAddress: creator.user?.emailAddress,
+					password: "password123",
+				},
+			},
+		});
+		assertToBeNonNullish(creatorSignIn.data?.signIn?.authenticationToken);
+		const creatorToken = creatorSignIn.data.signIn
+			.authenticationToken as string;
+
+		const chatRes = await mercuriusClient.mutate(Mutation_createChat, {
+			headers: { authorization: `bearer ${creatorToken}` },
+			variables: {
+				input: { name: `chat-${faker.string.uuid()}`, organizationId: orgId },
+			},
+		});
+		assertToBeNonNullish(chatRes.data?.createChat);
+		const chatId = chatRes.data.createChat.id;
+		cleanupFns.push(async () => {
+			await mercuriusClient.mutate(Mutation_deleteChat, {
+				headers: { authorization: `bearer ${adminToken}` },
+				variables: { input: { id: chatId } },
+			});
+		});
+
+		const memRes = await mercuriusClient.mutate(Mutation_createChatMembership, {
+			headers: { authorization: `bearer ${creatorToken}` },
+			variables: { input: { chatId, memberId: target.user?.id } },
+		});
+		assertToBeNonNullish(memRes.data?.createChatMembership);
+
+		const second = await mercuriusClient.mutate(Mutation_createChatMembership, {
+			headers: { authorization: `bearer ${creatorToken}` },
+			variables: { input: { chatId, memberId: target.user?.id } },
+		});
+
+		expect(second.errors).toBeUndefined();
+		expect(second.data?.createChatMembership).not.toBeNull();
+
+		const memberships =
+			await server.drizzleClient.query.chatMembershipsTable.findMany({
+				where: (fields, ops) =>
+					ops.and(
+						ops.eq(fields.chatId, chatId),
+						ops.eq(fields.memberId, target.user?.id),
+					),
+			});
+		expect(memberships.length).toBeGreaterThanOrEqual(1);
+	});
+
+	test("forbidden to add members to a direct chat", async () => {
+		const admin = await mercuriusClient.query(Query_signIn, {
+			variables: {
+				input: {
+					emailAddress: server.envConfig.API_ADMINISTRATOR_USER_EMAIL_ADDRESS,
+					password: server.envConfig.API_ADMINISTRATOR_USER_PASSWORD,
+				},
+			},
+		});
+		assertToBeNonNullish(admin.data?.signIn?.authenticationToken);
+		const adminToken = admin.data.signIn.authenticationToken as string;
+
+		const userARes = await mercuriusClient.mutate(Mutation_createUser, {
+			headers: { authorization: `bearer ${adminToken}` },
+			variables: {
+				input: {
+					emailAddress: `${faker.string.uuid()}@test.com`,
+					name: faker.person.fullName(),
+					password: "password123",
+					role: "regular",
+					isEmailAddressVerified: false,
+				},
+			},
+		});
+		assertToBeNonNullish(userARes.data?.createUser);
+		const userA = userARes.data.createUser;
+		cleanupFns.push(async () => {
+			await mercuriusClient.mutate(Mutation_deleteUser, {
+				headers: { authorization: `bearer ${adminToken}` },
+				variables: { input: { id: userA.user?.id } },
+			});
+		});
+
+		const userBRes = await mercuriusClient.mutate(Mutation_createUser, {
+			headers: { authorization: `bearer ${adminToken}` },
+			variables: {
+				input: {
+					emailAddress: `${faker.string.uuid()}@test.com`,
+					name: faker.person.fullName(),
+					password: "password123",
+					role: "regular",
+					isEmailAddressVerified: false,
+				},
+			},
+		});
+		assertToBeNonNullish(userBRes.data?.createUser);
+		const userB = userBRes.data.createUser;
+		cleanupFns.push(async () => {
+			await mercuriusClient.mutate(Mutation_deleteUser, {
+				headers: { authorization: `bearer ${adminToken}` },
+				variables: { input: { id: userB.user?.id } },
+			});
+		});
+
+		const thirdRes = await mercuriusClient.mutate(Mutation_createUser, {
+			headers: { authorization: `bearer ${adminToken}` },
+			variables: {
+				input: {
+					emailAddress: `${faker.string.uuid()}@test.com`,
+					name: faker.person.fullName(),
+					password: "password123",
+					role: "regular",
+					isEmailAddressVerified: false,
+				},
+			},
+		});
+		assertToBeNonNullish(thirdRes.data?.createUser);
+		const thirdUser = thirdRes.data.createUser;
+		cleanupFns.push(async () => {
+			await mercuriusClient.mutate(Mutation_deleteUser, {
+				headers: { authorization: `bearer ${adminToken}` },
+				variables: { input: { id: thirdUser.user?.id } },
+			});
+		});
+
+		const orgRes = await mercuriusClient.mutate(Mutation_createOrganization, {
+			headers: { authorization: `bearer ${adminToken}` },
+			variables: {
+				input: { name: `org-${faker.string.uuid()}`, countryCode: "us" },
+			},
+		});
+		assertToBeNonNullish(orgRes.data?.createOrganization);
+		const orgId = orgRes.data.createOrganization.id;
+		cleanupFns.push(async () => {
+			await mercuriusClient.mutate(Mutation_deleteOrganization, {
+				headers: { authorization: `bearer ${adminToken}` },
+				variables: { input: { id: orgId } },
+			});
+		});
+
+		cleanupFns.push(async () => {
+			await mercuriusClient.mutate(Mutation_deleteChat, {
+				headers: { authorization: `bearer ${adminToken}` },
+				variables: { input: { id: directChatId } },
+			});
+		});
+
+		await mercuriusClient.mutate(Mutation_createOrganizationMembership, {
+			headers: { authorization: `bearer ${adminToken}` },
+			variables: {
+				input: {
+					memberId: userA.user?.id,
+					organizationId: orgId,
+					role: "regular",
+				},
+			},
+		});
+		await mercuriusClient.mutate(Mutation_createOrganizationMembership, {
+			headers: { authorization: `bearer ${adminToken}` },
+			variables: {
+				input: {
+					memberId: userB.user?.id,
+					organizationId: orgId,
+					role: "regular",
+				},
+			},
+		});
+
+		const userASignIn = await mercuriusClient.query(Query_signIn, {
+			variables: {
+				input: {
+					emailAddress: userA.user?.emailAddress,
+					password: "password123",
+				},
+			},
+		});
+		assertToBeNonNullish(userASignIn.data?.signIn?.authenticationToken);
+		const userAToken = userASignIn.data.signIn.authenticationToken as string;
+
+		const createDirectRes = await mercuriusClient.mutate(Mutation_createChat, {
+			headers: { authorization: `bearer ${userAToken}` },
+			variables: {
+				input: {
+					name: `direct-${faker.string.uuid()}`,
+					participants: [userA.user?.id, userB.user?.id],
+					organizationId: orgId,
+				},
+			},
+		});
+		requireNoErrors(createDirectRes, "createDirectChat");
+		assertToBeNonNullish(createDirectRes.data?.createChat);
+		const directChatId = createDirectRes.data.createChat.id;
+
+		const addRes = await mercuriusClient.mutate(Mutation_createChatMembership, {
+			headers: { authorization: `bearer ${userAToken}` },
+			variables: {
+				input: { chatId: directChatId, memberId: thirdUser.user?.id },
+			},
+		});
+
+		expect(addRes.errors).toBeDefined();
+		expect(addRes.errors?.[0]?.extensions?.code).toBe(
+			"forbidden_action_on_arguments_associated_resources",
+		);
+	});
+
+	test("unauthorized when actor is not admin and not org/chat member", async () => {
+		const admin = await mercuriusClient.query(Query_signIn, {
+			variables: {
+				input: {
+					emailAddress: server.envConfig.API_ADMINISTRATOR_USER_EMAIL_ADDRESS,
+					password: server.envConfig.API_ADMINISTRATOR_USER_PASSWORD,
+				},
+			},
+		});
+		assertToBeNonNullish(admin.data?.signIn?.authenticationToken);
+		const adminToken = admin.data.signIn.authenticationToken as string;
+
+		const ownerRes = await mercuriusClient.mutate(Mutation_createUser, {
+			headers: { authorization: `bearer ${adminToken}` },
+			variables: {
+				input: {
+					emailAddress: `${faker.string.uuid()}@test.com`,
+					name: faker.person.fullName(),
+					password: "password123",
+					role: "regular",
+					isEmailAddressVerified: false,
+				},
+			},
+		});
+		assertToBeNonNullish(ownerRes.data?.createUser);
+		const owner = ownerRes.data.createUser;
+		cleanupFns.push(async () => {
+			await mercuriusClient.mutate(Mutation_deleteUser, {
+				headers: { authorization: `bearer ${adminToken}` },
+				variables: { input: { id: owner.user?.id } },
+			});
+		});
+
+		const actorRes = await mercuriusClient.mutate(Mutation_createUser, {
+			headers: { authorization: `bearer ${adminToken}` },
+			variables: {
+				input: {
+					emailAddress: `${faker.string.uuid()}@test.com`,
+					name: faker.person.fullName(),
+					password: "password123",
+					role: "regular",
+					isEmailAddressVerified: false,
+				},
+			},
+		});
+		assertToBeNonNullish(actorRes.data?.createUser);
+		const actor = actorRes.data.createUser;
+		cleanupFns.push(async () => {
+			await mercuriusClient.mutate(Mutation_deleteUser, {
+				headers: { authorization: `bearer ${adminToken}` },
+				variables: { input: { id: actor.user?.id } },
+			});
+		});
+
+		const orgRes = await mercuriusClient.mutate(Mutation_createOrganization, {
+			headers: { authorization: `bearer ${adminToken}` },
+			variables: {
+				input: { name: `org-${faker.string.uuid()}`, countryCode: "us" },
+			},
+		});
+		assertToBeNonNullish(orgRes.data?.createOrganization);
+		const orgId = orgRes.data.createOrganization.id;
+		cleanupFns.push(async () => {
+			await mercuriusClient.mutate(Mutation_deleteOrganization, {
+				headers: { authorization: `bearer ${adminToken}` },
+				variables: { input: { id: orgId } },
+			});
+		});
+
+		await mercuriusClient.mutate(Mutation_createOrganizationMembership, {
+			headers: { authorization: `bearer ${adminToken}` },
+			variables: {
+				input: {
+					memberId: owner.user?.id,
+					organizationId: orgId,
+					role: "regular",
+				},
+			},
+		});
+
+		const ownerSignIn = await mercuriusClient.query(Query_signIn, {
+			variables: {
+				input: {
+					emailAddress: owner.user?.emailAddress,
+					password: "password123",
+				},
+			},
+		});
+		assertToBeNonNullish(ownerSignIn.data?.signIn?.authenticationToken);
+		const ownerToken = ownerSignIn.data.signIn.authenticationToken as string;
+
+		const chatRes = await mercuriusClient.mutate(Mutation_createChat, {
+			headers: { authorization: `bearer ${ownerToken}` },
+			variables: {
+				input: { name: `chat-${faker.string.uuid()}`, organizationId: orgId },
+			},
+		});
+		assertToBeNonNullish(chatRes.data?.createChat);
+		const chatId = chatRes.data.createChat.id;
+		cleanupFns.push(async () => {
+			await mercuriusClient.mutate(Mutation_deleteChat, {
+				headers: { authorization: `bearer ${adminToken}` },
+				variables: { input: { id: chatId } },
+			});
+		});
+
+		const actorSignIn = await mercuriusClient.query(Query_signIn, {
+			variables: {
+				input: {
+					emailAddress: actor.user?.emailAddress,
+					password: "password123",
+				},
+			},
+		});
+		assertToBeNonNullish(actorSignIn.data?.signIn?.authenticationToken);
+		const actorToken = actorSignIn.data.signIn.authenticationToken as string;
+
+		const res = await mercuriusClient.mutate(Mutation_createChatMembership, {
+			headers: { authorization: `bearer ${actorToken}` },
+			variables: { input: { chatId, memberId: actor.user?.id } },
+		});
+
+		expect(res.errors).toBeDefined();
+		expect(res.errors?.[0]?.extensions?.code).toBe(
+			"unauthorized_action_on_arguments_associated_resources",
+		);
+	});
+
+	test("unauthorized_arguments when setting non-regular role without org membership", async () => {
+		const admin = await mercuriusClient.query(Query_signIn, {
+			variables: {
+				input: {
+					emailAddress: server.envConfig.API_ADMINISTRATOR_USER_EMAIL_ADDRESS,
+					password: server.envConfig.API_ADMINISTRATOR_USER_PASSWORD,
+				},
+			},
+		});
+		assertToBeNonNullish(admin.data?.signIn?.authenticationToken);
+		const adminToken = admin.data.signIn.authenticationToken as string;
+
+		const ownerRes = await mercuriusClient.mutate(Mutation_createUser, {
+			headers: { authorization: `bearer ${adminToken}` },
+			variables: {
+				input: {
+					emailAddress: `${faker.string.uuid()}@test.com`,
+					name: faker.person.fullName(),
+					password: "password123",
+					role: "regular",
+					isEmailAddressVerified: false,
+				},
+			},
+		});
+		assertToBeNonNullish(ownerRes.data?.createUser);
+		const owner = ownerRes.data.createUser;
+		cleanupFns.push(async () => {
+			await mercuriusClient.mutate(Mutation_deleteUser, {
+				headers: { authorization: `bearer ${adminToken}` },
+				variables: { input: { id: owner.user?.id } },
+			});
+		});
+
+		const chatMemberRes = await mercuriusClient.mutate(Mutation_createUser, {
+			headers: { authorization: `bearer ${adminToken}` },
+			variables: {
+				input: {
+					emailAddress: `${faker.string.uuid()}@test.com`,
+					name: faker.person.fullName(),
+					password: "password123",
+					role: "regular",
+					isEmailAddressVerified: false,
+				},
+			},
+		});
+		assertToBeNonNullish(chatMemberRes.data?.createUser);
+		const chatMember = chatMemberRes.data.createUser;
+		cleanupFns.push(async () => {
+			await mercuriusClient.mutate(Mutation_deleteUser, {
+				headers: { authorization: `bearer ${adminToken}` },
+				variables: { input: { id: chatMember.user?.id } },
+			});
+		});
+
+		const targetRes = await mercuriusClient.mutate(Mutation_createUser, {
+			headers: { authorization: `bearer ${adminToken}` },
+			variables: {
+				input: {
+					emailAddress: `${faker.string.uuid()}@test.com`,
+					name: faker.person.fullName(),
+					password: "password123",
+					role: "regular",
+					isEmailAddressVerified: false,
+				},
+			},
+		});
+		assertToBeNonNullish(targetRes.data?.createUser);
+		const target = targetRes.data.createUser;
+		cleanupFns.push(async () => {
+			await mercuriusClient.mutate(Mutation_deleteUser, {
+				headers: { authorization: `bearer ${adminToken}` },
+				variables: { input: { id: target.user?.id } },
+			});
+		});
+
+		const orgRes = await mercuriusClient.mutate(Mutation_createOrganization, {
+			headers: { authorization: `bearer ${adminToken}` },
+			variables: {
+				input: { name: `org-${faker.string.uuid()}`, countryCode: "us" },
+			},
+		});
+		assertToBeNonNullish(orgRes.data?.createOrganization);
+		const orgId = orgRes.data.createOrganization.id;
+		cleanupFns.push(async () => {
+			await mercuriusClient.mutate(Mutation_deleteOrganization, {
+				headers: { authorization: `bearer ${adminToken}` },
+				variables: { input: { id: orgId } },
+			});
+		});
+
+		await mercuriusClient.mutate(Mutation_createOrganizationMembership, {
+			headers: { authorization: `bearer ${adminToken}` },
+			variables: {
+				input: {
+					memberId: owner.user?.id,
+					organizationId: orgId,
+					role: "regular",
+				},
+			},
+		});
+
+		const ownerSignIn = await mercuriusClient.query(Query_signIn, {
+			variables: {
+				input: {
+					emailAddress: owner.user?.emailAddress,
+					password: "password123",
+				},
+			},
+		});
+		assertToBeNonNullish(ownerSignIn.data?.signIn?.authenticationToken);
+		const ownerToken = ownerSignIn.data.signIn.authenticationToken as string;
+
+		const chatRes = await mercuriusClient.mutate(Mutation_createChat, {
+			headers: { authorization: `bearer ${ownerToken}` },
+			variables: {
+				input: { name: `chat-${faker.string.uuid()}`, organizationId: orgId },
+			},
+		});
+		assertToBeNonNullish(chatRes.data?.createChat);
+		const chatId = chatRes.data.createChat.id;
+		cleanupFns.push(async () => {
+			await mercuriusClient.mutate(Mutation_deleteChat, {
+				headers: { authorization: `bearer ${adminToken}` },
+				variables: { input: { id: chatId } },
+			});
+		});
+
+		const chatMemberSignIn = await mercuriusClient.query(Query_signIn, {
+			variables: {
+				input: {
+					emailAddress: chatMember.user?.emailAddress,
+					password: "password123",
+				},
+			},
+		});
+		assertToBeNonNullish(chatMemberSignIn.data?.signIn?.authenticationToken);
+		const chatMemberToken = chatMemberSignIn.data.signIn
+			.authenticationToken as string;
+
+		await mercuriusClient.mutate(Mutation_createChatMembership, {
+			headers: { authorization: `bearer ${ownerToken}` },
+			variables: { input: { chatId, memberId: chatMember.user?.id } },
+		});
+
+		const res = await mercuriusClient.mutate(Mutation_createChatMembership, {
+			headers: { authorization: `bearer ${chatMemberToken}` },
+			variables: {
+				input: { chatId, memberId: target.user?.id, role: "administrator" },
+			},
+		});
+
+		expect(res.errors).toBeDefined();
+		expect(res.errors?.[0]?.extensions?.code).toBe(
+			"unauthorized_action_on_arguments_associated_resources",
+		);
 	});
 
 	test("createChatMembership: unauthorized_arguments when non-admin sets role without org membership", async () => {
@@ -317,31 +1220,6 @@
 			log: { error: vi.fn() },
 		} as unknown as MockCtx;
 
-<<<<<<< HEAD
-		const targetRes = await mercuriusClient.mutate(Mutation_createUser, {
-			headers: { authorization: `bearer ${adminToken}` },
-			variables: {
-				input: {
-					emailAddress: `${faker.string.uuid()}@test.com`,
-					name: faker.person.fullName(),
-					password: "password123",
-					role: "regular",
-					isEmailAddressVerified: false,
-				},
-			},
-		});
-		requireNoErrors(targetRes, "createUser");
-		if (!targetRes.data?.createUser) {
-			console.error("createUser failed:", targetRes.errors);
-		}
-		assertToBeNonNullish(targetRes.data?.createUser);
-		const targetUser = targetRes.data.createUser;
-		cleanupFns.push(async () => {
-			await mercuriusClient.mutate(Mutation_deleteUser, {
-				headers: { authorization: `bearer ${adminToken}` },
-				variables: { input: { id: targetUser.user?.id } },
-			});
-=======
 		await expect(
 			ChatMembershipResolver.createChatMembership(
 				undefined,
@@ -385,76 +1263,9 @@
 		expect(result).toEqual({
 			chatMembershipsWhereChat: [],
 			organization: { membershipsWhereOrganization: [] },
->>>>>>> 09908117
-		});
-	});
-
-<<<<<<< HEAD
-		const orgRes = await mercuriusClient.mutate(Mutation_createOrganization, {
-			headers: { authorization: `bearer ${adminToken}` },
-			variables: {
-				input: { name: `org-${faker.string.uuid()}`, countryCode: "us" },
-			},
-		});
-		requireNoErrors(orgRes, "createOrganization");
-		assertToBeNonNullish(orgRes.data?.createOrganization);
-		const orgId = orgRes.data.createOrganization.id;
-		cleanupFns.push(async () => {
-			await mercuriusClient.mutate(Mutation_deleteOrganization, {
-				headers: { authorization: `bearer ${adminToken}` },
-				variables: { input: { id: orgId } },
-			});
-		});
-
-		const orgMemberRes = await mercuriusClient.mutate(
-			Mutation_createOrganizationMembership,
-			{
-				headers: { authorization: `bearer ${adminToken}` },
-				variables: {
-					input: {
-						memberId: creatorUser.user?.id,
-						organizationId: orgId,
-						role: "regular",
-					},
-				},
-			},
-		);
-		requireNoErrors(orgMemberRes, "createOrganizationMembership");
-		assertToBeNonNullish(orgMemberRes.data?.createOrganizationMembership);
-
-		const creatorSignIn = await mercuriusClient.query(Query_signIn, {
-			variables: {
-				input: {
-					emailAddress: creatorUser.user?.emailAddress,
-					password: "password123",
-				},
-			},
-		});
-		assertToBeNonNullish(creatorSignIn.data?.signIn?.authenticationToken);
-		const creatorToken = creatorSignIn.data.signIn
-			.authenticationToken as string;
-
-		const chatRes = await mercuriusClient.mutate(Mutation_createChat, {
-			headers: { authorization: `bearer ${creatorToken}` },
-			variables: {
-				input: { name: `chat-${faker.string.uuid()}`, organizationId: orgId },
-			},
-		});
-		assertToBeNonNullish(chatRes.data?.createChat);
-		const chatId = chatRes.data.createChat.id;
-		cleanupFns.push(async () => {
-			await mercuriusClient.mutate(Mutation_deleteChat, {
-				headers: { authorization: `bearer ${adminToken}` },
-				variables: { input: { id: chatId } },
-			});
-		});
-
-		const memRes = await mercuriusClient.mutate(Mutation_createChatMembership, {
-			headers: { authorization: `bearer ${creatorToken}` },
-			variables: {
-				input: { chatId, memberId: targetUser.user?.id, role: "regular" },
-			},
-=======
+		});
+	});
+
 	test("createChatMembership: forbidden when existing chat membership present", async () => {
 		const args = {
 			input: { chatId: faker.string.uuid(), memberId: faker.string.uuid() },
@@ -530,33 +1341,8 @@
 				headers: { authorization: `bearer ${adminToken}` },
 				variables: { input: { id: creatorId } },
 			});
->>>>>>> 09908117
-		});
-		assertToBeNonNullish(memRes.data?.createChatMembership);
-
-		const createdTargetMembership =
-			await server.drizzleClient.query.chatMembershipsTable.findFirst({
-				where: (fields, operators) =>
-					operators.and(
-						operators.eq(fields.chatId, chatId),
-						operators.eq(fields.memberId, targetUser.user?.id),
-					),
-			});
-		if (!createdTargetMembership)
-			throw new Error("expected created membership in DB");
-		expect(createdTargetMembership.creatorId).toBe(creatorUser.user?.id);
-	});
-
-<<<<<<< HEAD
-	test("creates membership when actor is org member (happy path)", async () => {
-		const admin = await mercuriusClient.query(Query_signIn, {
-			variables: {
-				input: {
-					emailAddress: server.envConfig.API_ADMINISTRATOR_USER_EMAIL_ADDRESS,
-					password: server.envConfig.API_ADMINISTRATOR_USER_PASSWORD,
-				},
-			},
-=======
+		});
+
 		const targetRes = await mercuriusClient.mutate(Mutation_createUser, {
 			headers: { authorization: `bearer ${adminToken}` },
 			variables: {
@@ -596,57 +1382,8 @@
 				headers: { authorization: `bearer ${adminToken}` },
 				variables: { input: { id: orgId } },
 			});
->>>>>>> 09908117
-		});
-		assertToBeNonNullish(admin.data?.signIn?.authenticationToken);
-		const adminToken = admin.data.signIn.authenticationToken as string;
-
-<<<<<<< HEAD
-		const creatorRes = await mercuriusClient.mutate(Mutation_createUser, {
-			headers: { authorization: `bearer ${adminToken}` },
-			variables: {
-				input: {
-					emailAddress: `${faker.string.uuid()}@test.com`,
-					name: faker.person.fullName(),
-					password: "password123",
-					role: "regular",
-					isEmailAddressVerified: false,
-				},
-			},
-		});
-		if (!creatorRes.data?.createUser)
-			console.error("createUser failed:", creatorRes.errors);
-		assertToBeNonNullish(creatorRes.data?.createUser);
-		const creator = creatorRes.data.createUser;
-		cleanupFns.push(async () => {
-			await mercuriusClient.mutate(Mutation_deleteUser, {
-				headers: { authorization: `bearer ${adminToken}` },
-				variables: { input: { id: creator.user?.id } },
-			});
-		});
-
-		const targetRes = await mercuriusClient.mutate(Mutation_createUser, {
-			headers: { authorization: `bearer ${adminToken}` },
-			variables: {
-				input: {
-					emailAddress: `${faker.string.uuid()}@test.com`,
-					name: faker.person.fullName(),
-					password: "password123",
-					role: "regular",
-					isEmailAddressVerified: false,
-				},
-			},
-		});
-		if (!targetRes.data?.createUser)
-			console.error("createUser failed:", targetRes.errors);
-		assertToBeNonNullish(targetRes.data?.createUser);
-		const target = targetRes.data.createUser;
-		cleanupFns.push(async () => {
-			await mercuriusClient.mutate(Mutation_deleteUser, {
-				headers: { authorization: `bearer ${adminToken}` },
-				variables: { input: { id: target.user?.id } },
-			});
-=======
+		});
+
 		await mercuriusClient.mutate(Mutation_createOrganizationMembership, {
 			headers: { authorization: `bearer ${adminToken}` },
 			variables: {
@@ -730,20 +1467,68 @@
 					password: server.envConfig.API_ADMINISTRATOR_USER_PASSWORD,
 				},
 			},
->>>>>>> 09908117
 		});
 		assertToBeNonNullish(admin.data?.signIn?.authenticationToken);
 		const adminToken = admin.data.signIn.authenticationToken as string;
 
-<<<<<<< HEAD
+		const creatorRes = await mercuriusClient.mutate(Mutation_createUser, {
+			headers: { authorization: `bearer ${adminToken}` },
+			variables: {
+				input: {
+					emailAddress: `${faker.string.uuid()}@test.com`,
+					name: faker.person.fullName(),
+					password: "password123",
+					role: "regular",
+					isEmailAddressVerified: false,
+				},
+			},
+		});
+		assertToBeNonNullish(creatorRes.data?.createUser);
+		const creator = creatorRes.data.createUser;
+
+		assertToBeNonNullish(creator.user);
+		assertToBeNonNullish(creator.user?.id);
+
+		const creatorId = creator.user.id;
+		cleanupFns.push(async () => {
+			await mercuriusClient.mutate(Mutation_deleteUser, {
+				headers: { authorization: `bearer ${adminToken}` },
+				variables: { input: { id: creatorId } },
+			});
+		});
+
+		const targetRes = await mercuriusClient.mutate(Mutation_createUser, {
+			headers: { authorization: `bearer ${adminToken}` },
+			variables: {
+				input: {
+					emailAddress: `${faker.string.uuid()}@test.com`,
+					name: faker.person.fullName(),
+					password: "password123",
+					role: "regular",
+					isEmailAddressVerified: false,
+				},
+			},
+		});
+		assertToBeNonNullish(targetRes.data?.createUser);
+		const target = targetRes.data.createUser;
+
+		assertToBeNonNullish(target.user);
+		assertToBeNonNullish(target.user?.id);
+
+		const targetId = target.user.id;
+		cleanupFns.push(async () => {
+			await mercuriusClient.mutate(Mutation_deleteUser, {
+				headers: { authorization: `bearer ${adminToken}` },
+				variables: { input: { id: targetId } },
+			});
+		});
+
 		const orgRes = await mercuriusClient.mutate(Mutation_createOrganization, {
 			headers: { authorization: `bearer ${adminToken}` },
 			variables: {
 				input: { name: `org-${faker.string.uuid()}`, countryCode: "us" },
 			},
 		});
-		if (!orgRes.data?.createOrganization)
-			console.error("createOrganization failed:", orgRes.errors);
 		assertToBeNonNullish(orgRes.data?.createOrganization);
 		const orgId = orgRes.data.createOrganization.id;
 		cleanupFns.push(async () => {
@@ -753,166 +1538,6 @@
 			});
 		});
 
-		await mercuriusClient.mutate(Mutation_createOrganizationMembership, {
-			headers: { authorization: `bearer ${adminToken}` },
-			variables: {
-				input: {
-					memberId: creator.user?.id,
-					organizationId: orgId,
-					role: "regular",
-				},
-			},
-		});
-
-		const creatorSignIn = await mercuriusClient.query(Query_signIn, {
-			variables: {
-				input: {
-					emailAddress: creator.user?.emailAddress,
-					password: "password123",
-				},
-			},
-		});
-		if (!creatorSignIn.data?.signIn?.authenticationToken)
-			console.error("creator sign in failed:", creatorSignIn.errors);
-		assertToBeNonNullish(creatorSignIn.data?.signIn?.authenticationToken);
-		const creatorToken = creatorSignIn.data.signIn
-			.authenticationToken as string;
-
-		const chatRes = await mercuriusClient.mutate(Mutation_createChat, {
-			headers: { authorization: `bearer ${creatorToken}` },
-			variables: {
-				input: { name: `chat-${faker.string.uuid()}`, organizationId: orgId },
-			},
-		});
-		assertToBeNonNullish(chatRes.data?.createChat);
-		const chatId = chatRes.data.createChat.id;
-		cleanupFns.push(async () => {
-			await mercuriusClient.mutate(Mutation_deleteChat, {
-				headers: { authorization: `bearer ${adminToken}` },
-				variables: { input: { id: chatId } },
-			});
-		});
-
-		const memRes = await mercuriusClient.mutate(Mutation_createChatMembership, {
-			headers: { authorization: `bearer ${creatorToken}` },
-			variables: {
-				input: { chatId, memberId: target.user?.id, role: "regular" },
-			},
-		});
-		assertToBeNonNullish(memRes.data?.createChatMembership);
-
-		const createdTargetMembership =
-			await server.drizzleClient.query.chatMembershipsTable.findFirst({
-				where: (fields, operators) =>
-					operators.and(
-						operators.eq(fields.chatId, chatId),
-						operators.eq(fields.memberId, target.user?.id),
-					),
-=======
-		const creatorRes = await mercuriusClient.mutate(Mutation_createUser, {
-			headers: { authorization: `bearer ${adminToken}` },
-			variables: {
-				input: {
-					emailAddress: `${faker.string.uuid()}@test.com`,
-					name: faker.person.fullName(),
-					password: "password123",
-					role: "regular",
-					isEmailAddressVerified: false,
-				},
-			},
-		});
-		assertToBeNonNullish(creatorRes.data?.createUser);
-		const creator = creatorRes.data.createUser;
-
-		assertToBeNonNullish(creator.user);
-		assertToBeNonNullish(creator.user?.id);
-
-		const creatorId = creator.user.id;
-		cleanupFns.push(async () => {
-			await mercuriusClient.mutate(Mutation_deleteUser, {
-				headers: { authorization: `bearer ${adminToken}` },
-				variables: { input: { id: creatorId } },
-			});
-		});
-
-		const targetRes = await mercuriusClient.mutate(Mutation_createUser, {
-			headers: { authorization: `bearer ${adminToken}` },
-			variables: {
-				input: {
-					emailAddress: `${faker.string.uuid()}@test.com`,
-					name: faker.person.fullName(),
-					password: "password123",
-					role: "regular",
-					isEmailAddressVerified: false,
-				},
-			},
-		});
-		assertToBeNonNullish(targetRes.data?.createUser);
-		const target = targetRes.data.createUser;
-
-		assertToBeNonNullish(target.user);
-		assertToBeNonNullish(target.user?.id);
-
-		const targetId = target.user.id;
-		cleanupFns.push(async () => {
-			await mercuriusClient.mutate(Mutation_deleteUser, {
-				headers: { authorization: `bearer ${adminToken}` },
-				variables: { input: { id: targetId } },
-			});
-		});
-
-		const orgRes = await mercuriusClient.mutate(Mutation_createOrganization, {
-			headers: { authorization: `bearer ${adminToken}` },
-			variables: {
-				input: { name: `org-${faker.string.uuid()}`, countryCode: "us" },
-			},
-		});
-		assertToBeNonNullish(orgRes.data?.createOrganization);
-		const orgId = orgRes.data.createOrganization.id;
-		cleanupFns.push(async () => {
-			await mercuriusClient.mutate(Mutation_deleteOrganization, {
-				headers: { authorization: `bearer ${adminToken}` },
-				variables: { input: { id: orgId } },
->>>>>>> 09908117
-			});
-		if (!createdTargetMembership) {
-			throw new Error("expected created membership in DB");
-		}
-	});
-
-	test("invalid arguments cause invalid_arguments error", async () => {
-		const admin = await mercuriusClient.query(Query_signIn, {
-			variables: {
-				input: {
-					emailAddress: server.envConfig.API_ADMINISTRATOR_USER_EMAIL_ADDRESS,
-					password: server.envConfig.API_ADMINISTRATOR_USER_PASSWORD,
-				},
-			},
-		});
-		assertToBeNonNullish(admin.data?.signIn?.authenticationToken);
-		const adminToken = admin.data.signIn.authenticationToken as string;
-
-<<<<<<< HEAD
-		const res = await mercuriusClient.mutate(Mutation_createChatMembership, {
-			headers: { authorization: `bearer ${adminToken}` },
-			variables: {
-				input: { chatId: "not-a-uuid", memberId: "also-not-a-uuid" },
-			},
-		});
-
-		expect(res.errors).toBeDefined();
-		const code = res.errors?.[0]?.extensions?.code as string;
-		expect([
-			"invalid_arguments",
-			"arguments_associated_resources_not_found",
-		]).toContain(code);
-	});
-
-	test("unauthenticated requests are denied", async () => {
-		const res = await mercuriusClient.mutate(Mutation_createChatMembership, {
-			variables: {
-				input: { chatId: faker.string.uuid(), memberId: faker.string.uuid() },
-=======
 		await mercuriusClient.mutate(Mutation_createOrganizationMembership, {
 			headers: { authorization: `bearer ${adminToken}` },
 			variables: {
@@ -980,18 +1605,11 @@
 					emailAddress: server.envConfig.API_ADMINISTRATOR_USER_EMAIL_ADDRESS,
 					password: server.envConfig.API_ADMINISTRATOR_USER_PASSWORD,
 				},
->>>>>>> 09908117
 			},
 		});
 		assertToBeNonNullish(admin.data?.signIn?.authenticationToken);
 		const adminToken = admin.data.signIn.authenticationToken as string;
 
-<<<<<<< HEAD
-		expect(res.errors).toBeDefined();
-		expect(res.errors?.[0]?.extensions?.code).toBe("unauthenticated");
-	});
-
-=======
 		const res = await mercuriusClient.mutate(Mutation_createChatMembership, {
 			headers: { authorization: `bearer ${adminToken}` },
 			variables: {
@@ -1018,7 +1636,6 @@
 		expect(res.errors?.[0]?.extensions?.code).toBe("unauthenticated");
 	});
 
->>>>>>> 09908117
 	test("unauthenticated is returned when authenticated user record missing", async () => {
 		const admin = await mercuriusClient.query(Query_signIn, {
 			variables: {
@@ -1045,19 +1662,6 @@
 		});
 		assertToBeNonNullish(userRes.data?.createUser);
 		const user = userRes.data.createUser;
-<<<<<<< HEAD
-		cleanupFns.push(async () => {
-			await mercuriusClient.mutate(Mutation_deleteUser, {
-				headers: { authorization: `bearer ${adminToken}` },
-				variables: { input: { id: user.user?.id } },
-			});
-		});
-
-		const signIn = await mercuriusClient.query(Query_signIn, {
-			variables: {
-				input: {
-					emailAddress: user.user?.emailAddress,
-=======
 
 		assertToBeNonNullish(user.user);
 		assertToBeNonNullish(user.user?.id);
@@ -1075,7 +1679,6 @@
 			variables: {
 				input: {
 					emailAddress: user.user.emailAddress,
->>>>>>> 09908117
 					password: "password123",
 				},
 			},
@@ -1085,21 +1688,13 @@
 
 		await mercuriusClient.mutate(Mutation_deleteUser, {
 			headers: { authorization: `bearer ${adminToken}` },
-<<<<<<< HEAD
-			variables: { input: { id: user.user?.id } },
-=======
 			variables: { input: { id: user.user.id } },
->>>>>>> 09908117
 		});
 
 		const res = await mercuriusClient.mutate(Mutation_createChatMembership, {
 			headers: { authorization: `bearer ${userToken}` },
 			variables: {
-<<<<<<< HEAD
-				input: { chatId: faker.string.uuid(), memberId: user.user?.id },
-=======
 				input: { chatId: faker.string.uuid(), memberId: user.user.id },
->>>>>>> 09908117
 			},
 		});
 
@@ -1132,10 +1727,7 @@
 			"arguments_associated_resources_not_found",
 		);
 	});
-<<<<<<< HEAD
-=======
-
->>>>>>> 09908117
+
 	test("invalid_arguments when chat missing but member exists", async () => {
 		const admin = await mercuriusClient.query(Query_signIn, {
 			variables: {
@@ -1162,12 +1754,6 @@
 		});
 		assertToBeNonNullish(targetRes.data?.createUser);
 		const target = targetRes.data.createUser;
-<<<<<<< HEAD
-		cleanupFns.push(async () => {
-			await mercuriusClient.mutate(Mutation_deleteUser, {
-				headers: { authorization: `bearer ${adminToken}` },
-				variables: { input: { id: target.user?.id } },
-=======
 
 		assertToBeNonNullish(target.user);
 		assertToBeNonNullish(target.user?.id);
@@ -1177,7 +1763,6 @@
 			await mercuriusClient.mutate(Mutation_deleteUser, {
 				headers: { authorization: `bearer ${adminToken}` },
 				variables: { input: { id: targetId } },
->>>>>>> 09908117
 			});
 		});
 
@@ -1185,11 +1770,7 @@
 		const res = await mercuriusClient.mutate(Mutation_createChatMembership, {
 			headers: { authorization: `bearer ${adminToken}` },
 			variables: {
-<<<<<<< HEAD
-				input: { chatId: invalidChatId, memberId: target.user?.id },
-=======
 				input: { chatId: invalidChatId, memberId: target.user.id },
->>>>>>> 09908117
 			},
 		});
 
@@ -1200,7 +1781,6 @@
 			"arguments_associated_resources_not_found",
 		]).toContain(code2);
 	});
-<<<<<<< HEAD
 
 	test("invalid_arguments when member missing but chat exists", async () => {
 		const admin = await mercuriusClient.query(Query_signIn, {
@@ -1214,21 +1794,6 @@
 		assertToBeNonNullish(admin.data?.signIn?.authenticationToken);
 		const adminToken = admin.data.signIn.authenticationToken as string;
 
-=======
-
-	test("invalid_arguments when member missing but chat exists", async () => {
-		const admin = await mercuriusClient.query(Query_signIn, {
-			variables: {
-				input: {
-					emailAddress: server.envConfig.API_ADMINISTRATOR_USER_EMAIL_ADDRESS,
-					password: server.envConfig.API_ADMINISTRATOR_USER_PASSWORD,
-				},
-			},
-		});
-		assertToBeNonNullish(admin.data?.signIn?.authenticationToken);
-		const adminToken = admin.data.signIn.authenticationToken as string;
-
->>>>>>> 09908117
 		const creatorRes = await mercuriusClient.mutate(Mutation_createUser, {
 			headers: { authorization: `bearer ${adminToken}` },
 			variables: {
@@ -1238,16 +1803,20 @@
 					password: "password123",
 					role: "regular",
 					isEmailAddressVerified: false,
-<<<<<<< HEAD
 				},
 			},
 		});
 		assertToBeNonNullish(creatorRes.data?.createUser);
 		const creator = creatorRes.data.createUser;
-		cleanupFns.push(async () => {
-			await mercuriusClient.mutate(Mutation_deleteUser, {
-				headers: { authorization: `bearer ${adminToken}` },
-				variables: { input: { id: creator.user?.id } },
+
+		assertToBeNonNullish(creator.user);
+		assertToBeNonNullish(creator.user?.id);
+
+		const creatorId = creator.user.id;
+		cleanupFns.push(async () => {
+			await mercuriusClient.mutate(Mutation_deleteUser, {
+				headers: { authorization: `bearer ${adminToken}` },
+				variables: { input: { id: creatorId } },
 			});
 		});
 
@@ -1270,17 +1839,18 @@
 			headers: { authorization: `bearer ${adminToken}` },
 			variables: {
 				input: {
-					memberId: creator.user?.id,
+					memberId: creator.user.id,
 					organizationId: orgId,
 					role: "regular",
 				},
 			},
 		});
 
+		assertToBeNonNullish(creator.user?.emailAddress);
 		const creatorSignIn = await mercuriusClient.query(Query_signIn, {
 			variables: {
 				input: {
-					emailAddress: creator.user?.emailAddress,
+					emailAddress: creator.user.emailAddress,
 					password: "password123",
 				},
 			},
@@ -1295,7 +1865,6 @@
 				input: { name: `chat-${faker.string.uuid()}`, organizationId: orgId },
 			},
 		});
-		requireNoErrors(chatRes, "createChat");
 		assertToBeNonNullish(chatRes.data?.createChat);
 		const chatId = chatRes.data.createChat.id;
 		cleanupFns.push(async () => {
@@ -1345,10 +1914,15 @@
 		});
 		assertToBeNonNullish(creatorRes.data?.createUser);
 		const creator = creatorRes.data.createUser;
-		cleanupFns.push(async () => {
-			await mercuriusClient.mutate(Mutation_deleteUser, {
-				headers: { authorization: `bearer ${adminToken}` },
-				variables: { input: { id: creator.user?.id } },
+
+		assertToBeNonNullish(creator.user);
+		assertToBeNonNullish(creator.user?.id);
+
+		const creatorId = creator.user.id;
+		cleanupFns.push(async () => {
+			await mercuriusClient.mutate(Mutation_deleteUser, {
+				headers: { authorization: `bearer ${adminToken}` },
+				variables: { input: { id: creatorId } },
 			});
 		});
 
@@ -1366,393 +1940,6 @@
 		});
 		assertToBeNonNullish(targetRes.data?.createUser);
 		const target = targetRes.data.createUser;
-		cleanupFns.push(async () => {
-			await mercuriusClient.mutate(Mutation_deleteUser, {
-				headers: { authorization: `bearer ${adminToken}` },
-				variables: { input: { id: target.user?.id } },
-			});
-		});
-
-		const orgRes = await mercuriusClient.mutate(Mutation_createOrganization, {
-			headers: { authorization: `bearer ${adminToken}` },
-			variables: {
-				input: { name: `org-${faker.string.uuid()}`, countryCode: "us" },
-			},
-		});
-		assertToBeNonNullish(orgRes.data?.createOrganization);
-		const orgId = orgRes.data.createOrganization.id;
-		cleanupFns.push(async () => {
-			await mercuriusClient.mutate(Mutation_deleteOrganization, {
-				headers: { authorization: `bearer ${adminToken}` },
-				variables: { input: { id: orgId } },
-			});
-		});
-
-		await mercuriusClient.mutate(Mutation_createOrganizationMembership, {
-			headers: { authorization: `bearer ${adminToken}` },
-			variables: {
-				input: {
-					memberId: creator.user?.id,
-					organizationId: orgId,
-					role: "regular",
-				},
-			},
-		});
-
-		const creatorSignIn = await mercuriusClient.query(Query_signIn, {
-			variables: {
-				input: {
-					emailAddress: creator.user?.emailAddress,
-					password: "password123",
-				},
-			},
-		});
-		assertToBeNonNullish(creatorSignIn.data?.signIn?.authenticationToken);
-		const creatorToken = creatorSignIn.data.signIn
-			.authenticationToken as string;
-
-		const chatRes = await mercuriusClient.mutate(Mutation_createChat, {
-			headers: { authorization: `bearer ${creatorToken}` },
-			variables: {
-				input: { name: `chat-${faker.string.uuid()}`, organizationId: orgId },
-			},
-		});
-		assertToBeNonNullish(chatRes.data?.createChat);
-		const chatId = chatRes.data.createChat.id;
-		cleanupFns.push(async () => {
-			await mercuriusClient.mutate(Mutation_deleteChat, {
-				headers: { authorization: `bearer ${adminToken}` },
-				variables: { input: { id: chatId } },
-			});
-		});
-
-		const memRes = await mercuriusClient.mutate(Mutation_createChatMembership, {
-			headers: { authorization: `bearer ${creatorToken}` },
-			variables: { input: { chatId, memberId: target.user?.id } },
-		});
-		assertToBeNonNullish(memRes.data?.createChatMembership);
-
-		const second = await mercuriusClient.mutate(Mutation_createChatMembership, {
-			headers: { authorization: `bearer ${creatorToken}` },
-			variables: { input: { chatId, memberId: target.user?.id } },
-		});
-
-		expect(second.errors).toBeUndefined();
-		expect(second.data?.createChatMembership).not.toBeNull();
-
-		const memberships =
-			await server.drizzleClient.query.chatMembershipsTable.findMany({
-				where: (fields, ops) =>
-					ops.and(
-						ops.eq(fields.chatId, chatId),
-						ops.eq(fields.memberId, target.user?.id),
-					),
-			});
-		expect(memberships.length).toBeGreaterThanOrEqual(1);
-	});
-
-	test("forbidden to add members to a direct chat", async () => {
-		const admin = await mercuriusClient.query(Query_signIn, {
-			variables: {
-				input: {
-					emailAddress: server.envConfig.API_ADMINISTRATOR_USER_EMAIL_ADDRESS,
-					password: server.envConfig.API_ADMINISTRATOR_USER_PASSWORD,
-				},
-			},
-		});
-		assertToBeNonNullish(admin.data?.signIn?.authenticationToken);
-		const adminToken = admin.data.signIn.authenticationToken as string;
-
-		const userARes = await mercuriusClient.mutate(Mutation_createUser, {
-			headers: { authorization: `bearer ${adminToken}` },
-			variables: {
-				input: {
-					emailAddress: `${faker.string.uuid()}@test.com`,
-					name: faker.person.fullName(),
-					password: "password123",
-					role: "regular",
-					isEmailAddressVerified: false,
-				},
-			},
-		});
-		assertToBeNonNullish(userARes.data?.createUser);
-		const userA = userARes.data.createUser;
-		cleanupFns.push(async () => {
-			await mercuriusClient.mutate(Mutation_deleteUser, {
-				headers: { authorization: `bearer ${adminToken}` },
-				variables: { input: { id: userA.user?.id } },
-			});
-		});
-
-		const userBRes = await mercuriusClient.mutate(Mutation_createUser, {
-			headers: { authorization: `bearer ${adminToken}` },
-			variables: {
-				input: {
-					emailAddress: `${faker.string.uuid()}@test.com`,
-					name: faker.person.fullName(),
-					password: "password123",
-					role: "regular",
-					isEmailAddressVerified: false,
-				},
-			},
-		});
-		assertToBeNonNullish(userBRes.data?.createUser);
-		const userB = userBRes.data.createUser;
-		cleanupFns.push(async () => {
-			await mercuriusClient.mutate(Mutation_deleteUser, {
-				headers: { authorization: `bearer ${adminToken}` },
-				variables: { input: { id: userB.user?.id } },
-			});
-		});
-
-		const thirdRes = await mercuriusClient.mutate(Mutation_createUser, {
-			headers: { authorization: `bearer ${adminToken}` },
-			variables: {
-				input: {
-					emailAddress: `${faker.string.uuid()}@test.com`,
-					name: faker.person.fullName(),
-					password: "password123",
-					role: "regular",
-					isEmailAddressVerified: false,
-				},
-			},
-		});
-		assertToBeNonNullish(thirdRes.data?.createUser);
-		const thirdUser = thirdRes.data.createUser;
-		cleanupFns.push(async () => {
-			await mercuriusClient.mutate(Mutation_deleteUser, {
-				headers: { authorization: `bearer ${adminToken}` },
-				variables: { input: { id: thirdUser.user?.id } },
-			});
-		});
-
-		const orgRes = await mercuriusClient.mutate(Mutation_createOrganization, {
-			headers: { authorization: `bearer ${adminToken}` },
-			variables: {
-				input: { name: `org-${faker.string.uuid()}`, countryCode: "us" },
-			},
-		});
-		assertToBeNonNullish(orgRes.data?.createOrganization);
-		const orgId = orgRes.data.createOrganization.id;
-		cleanupFns.push(async () => {
-			await mercuriusClient.mutate(Mutation_deleteOrganization, {
-				headers: { authorization: `bearer ${adminToken}` },
-				variables: { input: { id: orgId } },
-			});
-		});
-
-		cleanupFns.push(async () => {
-			await mercuriusClient.mutate(Mutation_deleteChat, {
-				headers: { authorization: `bearer ${adminToken}` },
-				variables: { input: { id: directChatId } },
-			});
-		});
-
-		await mercuriusClient.mutate(Mutation_createOrganizationMembership, {
-			headers: { authorization: `bearer ${adminToken}` },
-			variables: {
-				input: {
-					memberId: userA.user?.id,
-					organizationId: orgId,
-					role: "regular",
-				},
-			},
-		});
-		await mercuriusClient.mutate(Mutation_createOrganizationMembership, {
-			headers: { authorization: `bearer ${adminToken}` },
-			variables: {
-				input: {
-					memberId: userB.user?.id,
-					organizationId: orgId,
-					role: "regular",
-				},
-			},
-		});
-
-		const userASignIn = await mercuriusClient.query(Query_signIn, {
-			variables: {
-				input: {
-					emailAddress: userA.user?.emailAddress,
-					password: "password123",
-				},
-			},
-		});
-		assertToBeNonNullish(userASignIn.data?.signIn?.authenticationToken);
-		const userAToken = userASignIn.data.signIn.authenticationToken as string;
-
-		const createDirectRes = await mercuriusClient.mutate(Mutation_createChat, {
-			headers: { authorization: `bearer ${userAToken}` },
-			variables: {
-				input: {
-					name: `direct-${faker.string.uuid()}`,
-					participants: [userA.user?.id, userB.user?.id],
-					organizationId: orgId,
-				},
-			},
-		});
-		requireNoErrors(createDirectRes, "createDirectChat");
-		assertToBeNonNullish(createDirectRes.data?.createChat);
-		const directChatId = createDirectRes.data.createChat.id;
-
-		const addRes = await mercuriusClient.mutate(Mutation_createChatMembership, {
-			headers: { authorization: `bearer ${userAToken}` },
-			variables: {
-				input: { chatId: directChatId, memberId: thirdUser.user?.id },
-			},
-		});
-
-		expect(addRes.errors).toBeDefined();
-		expect(addRes.errors?.[0]?.extensions?.code).toBe(
-			"forbidden_action_on_arguments_associated_resources",
-		);
-	});
-
-	test("unauthorized when actor is not admin and not org/chat member", async () => {
-		const admin = await mercuriusClient.query(Query_signIn, {
-			variables: {
-				input: {
-					emailAddress: server.envConfig.API_ADMINISTRATOR_USER_EMAIL_ADDRESS,
-					password: server.envConfig.API_ADMINISTRATOR_USER_PASSWORD,
-				},
-			},
-=======
-				},
-			},
-		});
-		assertToBeNonNullish(creatorRes.data?.createUser);
-		const creator = creatorRes.data.createUser;
-
-		assertToBeNonNullish(creator.user);
-		assertToBeNonNullish(creator.user?.id);
-
-		const creatorId = creator.user.id;
-		cleanupFns.push(async () => {
-			await mercuriusClient.mutate(Mutation_deleteUser, {
-				headers: { authorization: `bearer ${adminToken}` },
-				variables: { input: { id: creatorId } },
-			});
-		});
-
-		const orgRes = await mercuriusClient.mutate(Mutation_createOrganization, {
-			headers: { authorization: `bearer ${adminToken}` },
-			variables: {
-				input: { name: `org-${faker.string.uuid()}`, countryCode: "us" },
-			},
-		});
-		assertToBeNonNullish(orgRes.data?.createOrganization);
-		const orgId = orgRes.data.createOrganization.id;
-		cleanupFns.push(async () => {
-			await mercuriusClient.mutate(Mutation_deleteOrganization, {
-				headers: { authorization: `bearer ${adminToken}` },
-				variables: { input: { id: orgId } },
-			});
-		});
-
-		await mercuriusClient.mutate(Mutation_createOrganizationMembership, {
-			headers: { authorization: `bearer ${adminToken}` },
-			variables: {
-				input: {
-					memberId: creator.user.id,
-					organizationId: orgId,
-					role: "regular",
-				},
-			},
-		});
-
-		assertToBeNonNullish(creator.user?.emailAddress);
-		const creatorSignIn = await mercuriusClient.query(Query_signIn, {
-			variables: {
-				input: {
-					emailAddress: creator.user.emailAddress,
-					password: "password123",
-				},
-			},
-		});
-		assertToBeNonNullish(creatorSignIn.data?.signIn?.authenticationToken);
-		const creatorToken = creatorSignIn.data.signIn
-			.authenticationToken as string;
-
-		const chatRes = await mercuriusClient.mutate(Mutation_createChat, {
-			headers: { authorization: `bearer ${creatorToken}` },
-			variables: {
-				input: { name: `chat-${faker.string.uuid()}`, organizationId: orgId },
-			},
-		});
-		assertToBeNonNullish(chatRes.data?.createChat);
-		const chatId = chatRes.data.createChat.id;
-		cleanupFns.push(async () => {
-			await mercuriusClient.mutate(Mutation_deleteChat, {
-				headers: { authorization: `bearer ${adminToken}` },
-				variables: { input: { id: chatId } },
-			});
-		});
-
-		const missingMemberId = faker.string.uuid();
-		const res = await mercuriusClient.mutate(Mutation_createChatMembership, {
-			headers: { authorization: `bearer ${creatorToken}` },
-			variables: { input: { chatId, memberId: missingMemberId } },
-		});
-
-		expect(res.errors).toBeDefined();
-		const code3 = res.errors?.[0]?.extensions?.code as string;
-		expect([
-			"invalid_arguments",
-			"arguments_associated_resources_not_found",
-		]).toContain(code3);
-	});
-
-	test("forbidden when membership already exists", async () => {
-		const admin = await mercuriusClient.query(Query_signIn, {
-			variables: {
-				input: {
-					emailAddress: server.envConfig.API_ADMINISTRATOR_USER_EMAIL_ADDRESS,
-					password: server.envConfig.API_ADMINISTRATOR_USER_PASSWORD,
-				},
-			},
-		});
-		assertToBeNonNullish(admin.data?.signIn?.authenticationToken);
-		const adminToken = admin.data.signIn.authenticationToken as string;
-
-		const creatorRes = await mercuriusClient.mutate(Mutation_createUser, {
-			headers: { authorization: `bearer ${adminToken}` },
-			variables: {
-				input: {
-					emailAddress: `${faker.string.uuid()}@test.com`,
-					name: faker.person.fullName(),
-					password: "password123",
-					role: "regular",
-					isEmailAddressVerified: false,
-				},
-			},
-		});
-		assertToBeNonNullish(creatorRes.data?.createUser);
-		const creator = creatorRes.data.createUser;
-
-		assertToBeNonNullish(creator.user);
-		assertToBeNonNullish(creator.user?.id);
-
-		const creatorId = creator.user.id;
-		cleanupFns.push(async () => {
-			await mercuriusClient.mutate(Mutation_deleteUser, {
-				headers: { authorization: `bearer ${adminToken}` },
-				variables: { input: { id: creatorId } },
-			});
-		});
-
-		const targetRes = await mercuriusClient.mutate(Mutation_createUser, {
-			headers: { authorization: `bearer ${adminToken}` },
-			variables: {
-				input: {
-					emailAddress: `${faker.string.uuid()}@test.com`,
-					name: faker.person.fullName(),
-					password: "password123",
-					role: "regular",
-					isEmailAddressVerified: false,
-				},
-			},
-		});
-		assertToBeNonNullish(targetRes.data?.createUser);
-		const target = targetRes.data.createUser;
 
 		assertToBeNonNullish(target.user);
 		assertToBeNonNullish(target.user?.id);
@@ -1763,114 +1950,8 @@
 				headers: { authorization: `bearer ${adminToken}` },
 				variables: { input: { id: targetId } },
 			});
->>>>>>> 09908117
-		});
-		assertToBeNonNullish(admin.data?.signIn?.authenticationToken);
-		const adminToken = admin.data.signIn.authenticationToken as string;
-
-<<<<<<< HEAD
-		const ownerRes = await mercuriusClient.mutate(Mutation_createUser, {
-			headers: { authorization: `bearer ${adminToken}` },
-			variables: {
-				input: {
-					emailAddress: `${faker.string.uuid()}@test.com`,
-					name: faker.person.fullName(),
-					password: "password123",
-					role: "regular",
-					isEmailAddressVerified: false,
-				},
-			},
-		});
-		assertToBeNonNullish(ownerRes.data?.createUser);
-		const owner = ownerRes.data.createUser;
-		cleanupFns.push(async () => {
-			await mercuriusClient.mutate(Mutation_deleteUser, {
-				headers: { authorization: `bearer ${adminToken}` },
-				variables: { input: { id: owner.user?.id } },
-			});
-		});
-
-		const actorRes = await mercuriusClient.mutate(Mutation_createUser, {
-			headers: { authorization: `bearer ${adminToken}` },
-			variables: {
-				input: {
-					emailAddress: `${faker.string.uuid()}@test.com`,
-					name: faker.person.fullName(),
-					password: "password123",
-					role: "regular",
-					isEmailAddressVerified: false,
-				},
-			},
-		});
-		assertToBeNonNullish(actorRes.data?.createUser);
-		const actor = actorRes.data.createUser;
-		cleanupFns.push(async () => {
-			await mercuriusClient.mutate(Mutation_deleteUser, {
-				headers: { authorization: `bearer ${adminToken}` },
-				variables: { input: { id: actor.user?.id } },
-			});
-		});
-
-		const orgRes = await mercuriusClient.mutate(Mutation_createOrganization, {
-			headers: { authorization: `bearer ${adminToken}` },
-			variables: {
-				input: { name: `org-${faker.string.uuid()}`, countryCode: "us" },
-			},
-		});
-		assertToBeNonNullish(orgRes.data?.createOrganization);
-		const orgId = orgRes.data.createOrganization.id;
-		cleanupFns.push(async () => {
-			await mercuriusClient.mutate(Mutation_deleteOrganization, {
-				headers: { authorization: `bearer ${adminToken}` },
-				variables: { input: { id: orgId } },
-			});
-		});
-
-		await mercuriusClient.mutate(Mutation_createOrganizationMembership, {
-			headers: { authorization: `bearer ${adminToken}` },
-			variables: {
-				input: {
-					memberId: owner.user?.id,
-					organizationId: orgId,
-					role: "regular",
-				},
-			},
-		});
-
-		const ownerSignIn = await mercuriusClient.query(Query_signIn, {
-			variables: {
-				input: {
-					emailAddress: owner.user?.emailAddress,
-					password: "password123",
-				},
-			},
-		});
-		assertToBeNonNullish(ownerSignIn.data?.signIn?.authenticationToken);
-		const ownerToken = ownerSignIn.data.signIn.authenticationToken as string;
-
-		const chatRes = await mercuriusClient.mutate(Mutation_createChat, {
-			headers: { authorization: `bearer ${ownerToken}` },
-			variables: {
-				input: { name: `chat-${faker.string.uuid()}`, organizationId: orgId },
-			},
-		});
-		assertToBeNonNullish(chatRes.data?.createChat);
-		const chatId = chatRes.data.createChat.id;
-		cleanupFns.push(async () => {
-			await mercuriusClient.mutate(Mutation_deleteChat, {
-				headers: { authorization: `bearer ${adminToken}` },
-				variables: { input: { id: chatId } },
-			});
-		});
-
-		const actorSignIn = await mercuriusClient.query(Query_signIn, {
-			variables: {
-				input: {
-					emailAddress: actor.user?.emailAddress,
-					password: "password123",
-				},
-			},
-=======
+		});
+
 		const orgRes = await mercuriusClient.mutate(Mutation_createOrganization, {
 			headers: { authorization: `bearer ${adminToken}` },
 			variables: {
@@ -2004,15 +2085,76 @@
 				headers: { authorization: `bearer ${adminToken}` },
 				variables: { input: { id: actorId } },
 			});
->>>>>>> 09908117
+		});
+
+		const orgRes = await mercuriusClient.mutate(Mutation_createOrganization, {
+			headers: { authorization: `bearer ${adminToken}` },
+			variables: {
+				input: { name: `org-${faker.string.uuid()}`, countryCode: "us" },
+			},
+		});
+		assertToBeNonNullish(orgRes.data?.createOrganization);
+		const orgId = orgRes.data.createOrganization.id;
+		cleanupFns.push(async () => {
+			await mercuriusClient.mutate(Mutation_deleteOrganization, {
+				headers: { authorization: `bearer ${adminToken}` },
+				variables: { input: { id: orgId } },
+			});
+		});
+
+		await mercuriusClient.mutate(Mutation_createOrganizationMembership, {
+			headers: { authorization: `bearer ${adminToken}` },
+			variables: {
+				input: {
+					memberId: owner.user.id,
+					organizationId: orgId,
+					role: "regular",
+				},
+			},
+		});
+
+		assertToBeNonNullish(owner.user?.emailAddress);
+		const ownerSignIn = await mercuriusClient.query(Query_signIn, {
+			variables: {
+				input: {
+					emailAddress: owner.user.emailAddress,
+					password: "password123",
+				},
+			},
+		});
+		assertToBeNonNullish(ownerSignIn.data?.signIn?.authenticationToken);
+		const ownerToken = ownerSignIn.data.signIn.authenticationToken as string;
+
+		const chatRes = await mercuriusClient.mutate(Mutation_createChat, {
+			headers: { authorization: `bearer ${ownerToken}` },
+			variables: {
+				input: { name: `chat-${faker.string.uuid()}`, organizationId: orgId },
+			},
+		});
+		assertToBeNonNullish(chatRes.data?.createChat);
+		const chatId = chatRes.data.createChat.id;
+		cleanupFns.push(async () => {
+			await mercuriusClient.mutate(Mutation_deleteChat, {
+				headers: { authorization: `bearer ${adminToken}` },
+				variables: { input: { id: chatId } },
+			});
+		});
+
+		assertToBeNonNullish(actor.user?.emailAddress);
+		const actorSignIn = await mercuriusClient.query(Query_signIn, {
+			variables: {
+				input: {
+					emailAddress: actor.user.emailAddress,
+					password: "password123",
+				},
+			},
 		});
 		assertToBeNonNullish(actorSignIn.data?.signIn?.authenticationToken);
 		const actorToken = actorSignIn.data.signIn.authenticationToken as string;
 
-<<<<<<< HEAD
 		const res = await mercuriusClient.mutate(Mutation_createChatMembership, {
 			headers: { authorization: `bearer ${actorToken}` },
-			variables: { input: { chatId, memberId: actor.user?.id } },
+			variables: { input: { chatId, memberId: actor.user.id } },
 		});
 
 		expect(res.errors).toBeDefined();
@@ -2047,10 +2189,15 @@
 		});
 		assertToBeNonNullish(ownerRes.data?.createUser);
 		const owner = ownerRes.data.createUser;
-		cleanupFns.push(async () => {
-			await mercuriusClient.mutate(Mutation_deleteUser, {
-				headers: { authorization: `bearer ${adminToken}` },
-				variables: { input: { id: owner.user?.id } },
+
+		assertToBeNonNullish(owner.user);
+		assertToBeNonNullish(owner.user?.id);
+
+		const ownerId = owner.user.id;
+		cleanupFns.push(async () => {
+			await mercuriusClient.mutate(Mutation_deleteUser, {
+				headers: { authorization: `bearer ${adminToken}` },
+				variables: { input: { id: ownerId } },
 			});
 		});
 
@@ -2068,15 +2215,44 @@
 		});
 		assertToBeNonNullish(chatMemberRes.data?.createUser);
 		const chatMember = chatMemberRes.data.createUser;
-		cleanupFns.push(async () => {
-			await mercuriusClient.mutate(Mutation_deleteUser, {
-				headers: { authorization: `bearer ${adminToken}` },
-				variables: { input: { id: chatMember.user?.id } },
+
+		assertToBeNonNullish(chatMember.user);
+		assertToBeNonNullish(chatMember.user?.id);
+
+		const chatMemberId = chatMember.user.id;
+		cleanupFns.push(async () => {
+			await mercuriusClient.mutate(Mutation_deleteUser, {
+				headers: { authorization: `bearer ${adminToken}` },
+				variables: { input: { id: chatMemberId } },
 			});
 		});
 
 		const targetRes = await mercuriusClient.mutate(Mutation_createUser, {
-=======
+			headers: { authorization: `bearer ${adminToken}` },
+			variables: {
+				input: {
+					emailAddress: `${faker.string.uuid()}@test.com`,
+					name: faker.person.fullName(),
+					password: "password123",
+					role: "regular",
+					isEmailAddressVerified: false,
+				},
+			},
+		});
+		assertToBeNonNullish(targetRes.data?.createUser);
+		const target = targetRes.data.createUser;
+
+		assertToBeNonNullish(target.user);
+		assertToBeNonNullish(target.user?.id);
+
+		const targetId = target.user.id;
+		cleanupFns.push(async () => {
+			await mercuriusClient.mutate(Mutation_deleteUser, {
+				headers: { authorization: `bearer ${adminToken}` },
+				variables: { input: { id: targetId } },
+			});
+		});
+
 		const orgRes = await mercuriusClient.mutate(Mutation_createOrganization, {
 			headers: { authorization: `bearer ${adminToken}` },
 			variables: {
@@ -2130,21 +2306,29 @@
 			});
 		});
 
-		assertToBeNonNullish(actor.user?.emailAddress);
-		const actorSignIn = await mercuriusClient.query(Query_signIn, {
-			variables: {
-				input: {
-					emailAddress: actor.user.emailAddress,
-					password: "password123",
-				},
-			},
-		});
-		assertToBeNonNullish(actorSignIn.data?.signIn?.authenticationToken);
-		const actorToken = actorSignIn.data.signIn.authenticationToken as string;
+		assertToBeNonNullish(chatMember.user?.emailAddress);
+		const chatMemberSignIn = await mercuriusClient.query(Query_signIn, {
+			variables: {
+				input: {
+					emailAddress: chatMember.user.emailAddress,
+					password: "password123",
+				},
+			},
+		});
+		assertToBeNonNullish(chatMemberSignIn.data?.signIn?.authenticationToken);
+		const chatMemberToken = chatMemberSignIn.data.signIn
+			.authenticationToken as string;
+
+		await mercuriusClient.mutate(Mutation_createChatMembership, {
+			headers: { authorization: `bearer ${ownerToken}` },
+			variables: { input: { chatId, memberId: chatMember.user.id } },
+		});
 
 		const res = await mercuriusClient.mutate(Mutation_createChatMembership, {
-			headers: { authorization: `bearer ${actorToken}` },
-			variables: { input: { chatId, memberId: actor.user.id } },
+			headers: { authorization: `bearer ${chatMemberToken}` },
+			variables: {
+				input: { chatId, memberId: target.user.id, role: "administrator" },
+			},
 		});
 
 		expect(res.errors).toBeDefined();
@@ -2152,267 +2336,4 @@
 			"unauthorized_action_on_arguments_associated_resources",
 		);
 	});
-
-	test("unauthorized_arguments when setting non-regular role without org membership", async () => {
-		const admin = await mercuriusClient.query(Query_signIn, {
-			variables: {
-				input: {
-					emailAddress: server.envConfig.API_ADMINISTRATOR_USER_EMAIL_ADDRESS,
-					password: server.envConfig.API_ADMINISTRATOR_USER_PASSWORD,
-				},
-			},
-		});
-		assertToBeNonNullish(admin.data?.signIn?.authenticationToken);
-		const adminToken = admin.data.signIn.authenticationToken as string;
-
-		const ownerRes = await mercuriusClient.mutate(Mutation_createUser, {
->>>>>>> 09908117
-			headers: { authorization: `bearer ${adminToken}` },
-			variables: {
-				input: {
-					emailAddress: `${faker.string.uuid()}@test.com`,
-					name: faker.person.fullName(),
-					password: "password123",
-					role: "regular",
-					isEmailAddressVerified: false,
-				},
-			},
-		});
-<<<<<<< HEAD
-		assertToBeNonNullish(targetRes.data?.createUser);
-		const target = targetRes.data.createUser;
-		cleanupFns.push(async () => {
-			await mercuriusClient.mutate(Mutation_deleteUser, {
-				headers: { authorization: `bearer ${adminToken}` },
-				variables: { input: { id: target.user?.id } },
-			});
-		});
-
-		const orgRes = await mercuriusClient.mutate(Mutation_createOrganization, {
-			headers: { authorization: `bearer ${adminToken}` },
-			variables: {
-				input: { name: `org-${faker.string.uuid()}`, countryCode: "us" },
-			},
-		});
-		assertToBeNonNullish(orgRes.data?.createOrganization);
-		const orgId = orgRes.data.createOrganization.id;
-		cleanupFns.push(async () => {
-			await mercuriusClient.mutate(Mutation_deleteOrganization, {
-				headers: { authorization: `bearer ${adminToken}` },
-				variables: { input: { id: orgId } },
-			});
-		});
-
-		await mercuriusClient.mutate(Mutation_createOrganizationMembership, {
-			headers: { authorization: `bearer ${adminToken}` },
-			variables: {
-				input: {
-					memberId: owner.user?.id,
-					organizationId: orgId,
-					role: "regular",
-				},
-			},
-		});
-
-		const ownerSignIn = await mercuriusClient.query(Query_signIn, {
-			variables: {
-				input: {
-					emailAddress: owner.user?.emailAddress,
-					password: "password123",
-				},
-			},
-		});
-		assertToBeNonNullish(ownerSignIn.data?.signIn?.authenticationToken);
-		const ownerToken = ownerSignIn.data.signIn.authenticationToken as string;
-
-		const chatRes = await mercuriusClient.mutate(Mutation_createChat, {
-			headers: { authorization: `bearer ${ownerToken}` },
-			variables: {
-				input: { name: `chat-${faker.string.uuid()}`, organizationId: orgId },
-			},
-		});
-		assertToBeNonNullish(chatRes.data?.createChat);
-		const chatId = chatRes.data.createChat.id;
-		cleanupFns.push(async () => {
-			await mercuriusClient.mutate(Mutation_deleteChat, {
-				headers: { authorization: `bearer ${adminToken}` },
-				variables: { input: { id: chatId } },
-			});
-		});
-
-		const chatMemberSignIn = await mercuriusClient.query(Query_signIn, {
-			variables: {
-				input: {
-					emailAddress: chatMember.user?.emailAddress,
-					password: "password123",
-				},
-			},
-		});
-		assertToBeNonNullish(chatMemberSignIn.data?.signIn?.authenticationToken);
-		const chatMemberToken = chatMemberSignIn.data.signIn
-			.authenticationToken as string;
-
-		await mercuriusClient.mutate(Mutation_createChatMembership, {
-			headers: { authorization: `bearer ${ownerToken}` },
-			variables: { input: { chatId, memberId: chatMember.user?.id } },
-		});
-
-		const res = await mercuriusClient.mutate(Mutation_createChatMembership, {
-			headers: { authorization: `bearer ${chatMemberToken}` },
-			variables: {
-				input: { chatId, memberId: target.user?.id, role: "administrator" },
-			},
-		});
-
-=======
-		assertToBeNonNullish(ownerRes.data?.createUser);
-		const owner = ownerRes.data.createUser;
-
-		assertToBeNonNullish(owner.user);
-		assertToBeNonNullish(owner.user?.id);
-
-		const ownerId = owner.user.id;
-		cleanupFns.push(async () => {
-			await mercuriusClient.mutate(Mutation_deleteUser, {
-				headers: { authorization: `bearer ${adminToken}` },
-				variables: { input: { id: ownerId } },
-			});
-		});
-
-		const chatMemberRes = await mercuriusClient.mutate(Mutation_createUser, {
-			headers: { authorization: `bearer ${adminToken}` },
-			variables: {
-				input: {
-					emailAddress: `${faker.string.uuid()}@test.com`,
-					name: faker.person.fullName(),
-					password: "password123",
-					role: "regular",
-					isEmailAddressVerified: false,
-				},
-			},
-		});
-		assertToBeNonNullish(chatMemberRes.data?.createUser);
-		const chatMember = chatMemberRes.data.createUser;
-
-		assertToBeNonNullish(chatMember.user);
-		assertToBeNonNullish(chatMember.user?.id);
-
-		const chatMemberId = chatMember.user.id;
-		cleanupFns.push(async () => {
-			await mercuriusClient.mutate(Mutation_deleteUser, {
-				headers: { authorization: `bearer ${adminToken}` },
-				variables: { input: { id: chatMemberId } },
-			});
-		});
-
-		const targetRes = await mercuriusClient.mutate(Mutation_createUser, {
-			headers: { authorization: `bearer ${adminToken}` },
-			variables: {
-				input: {
-					emailAddress: `${faker.string.uuid()}@test.com`,
-					name: faker.person.fullName(),
-					password: "password123",
-					role: "regular",
-					isEmailAddressVerified: false,
-				},
-			},
-		});
-		assertToBeNonNullish(targetRes.data?.createUser);
-		const target = targetRes.data.createUser;
-
-		assertToBeNonNullish(target.user);
-		assertToBeNonNullish(target.user?.id);
-
-		const targetId = target.user.id;
-		cleanupFns.push(async () => {
-			await mercuriusClient.mutate(Mutation_deleteUser, {
-				headers: { authorization: `bearer ${adminToken}` },
-				variables: { input: { id: targetId } },
-			});
-		});
-
-		const orgRes = await mercuriusClient.mutate(Mutation_createOrganization, {
-			headers: { authorization: `bearer ${adminToken}` },
-			variables: {
-				input: { name: `org-${faker.string.uuid()}`, countryCode: "us" },
-			},
-		});
-		assertToBeNonNullish(orgRes.data?.createOrganization);
-		const orgId = orgRes.data.createOrganization.id;
-		cleanupFns.push(async () => {
-			await mercuriusClient.mutate(Mutation_deleteOrganization, {
-				headers: { authorization: `bearer ${adminToken}` },
-				variables: { input: { id: orgId } },
-			});
-		});
-
-		await mercuriusClient.mutate(Mutation_createOrganizationMembership, {
-			headers: { authorization: `bearer ${adminToken}` },
-			variables: {
-				input: {
-					memberId: owner.user.id,
-					organizationId: orgId,
-					role: "regular",
-				},
-			},
-		});
-
-		assertToBeNonNullish(owner.user?.emailAddress);
-		const ownerSignIn = await mercuriusClient.query(Query_signIn, {
-			variables: {
-				input: {
-					emailAddress: owner.user.emailAddress,
-					password: "password123",
-				},
-			},
-		});
-		assertToBeNonNullish(ownerSignIn.data?.signIn?.authenticationToken);
-		const ownerToken = ownerSignIn.data.signIn.authenticationToken as string;
-
-		const chatRes = await mercuriusClient.mutate(Mutation_createChat, {
-			headers: { authorization: `bearer ${ownerToken}` },
-			variables: {
-				input: { name: `chat-${faker.string.uuid()}`, organizationId: orgId },
-			},
-		});
-		assertToBeNonNullish(chatRes.data?.createChat);
-		const chatId = chatRes.data.createChat.id;
-		cleanupFns.push(async () => {
-			await mercuriusClient.mutate(Mutation_deleteChat, {
-				headers: { authorization: `bearer ${adminToken}` },
-				variables: { input: { id: chatId } },
-			});
-		});
-
-		assertToBeNonNullish(chatMember.user?.emailAddress);
-		const chatMemberSignIn = await mercuriusClient.query(Query_signIn, {
-			variables: {
-				input: {
-					emailAddress: chatMember.user.emailAddress,
-					password: "password123",
-				},
-			},
-		});
-		assertToBeNonNullish(chatMemberSignIn.data?.signIn?.authenticationToken);
-		const chatMemberToken = chatMemberSignIn.data.signIn
-			.authenticationToken as string;
-
-		await mercuriusClient.mutate(Mutation_createChatMembership, {
-			headers: { authorization: `bearer ${ownerToken}` },
-			variables: { input: { chatId, memberId: chatMember.user.id } },
-		});
-
-		const res = await mercuriusClient.mutate(Mutation_createChatMembership, {
-			headers: { authorization: `bearer ${chatMemberToken}` },
-			variables: {
-				input: { chatId, memberId: target.user.id, role: "administrator" },
-			},
-		});
-
->>>>>>> 09908117
-		expect(res.errors).toBeDefined();
-		expect(res.errors?.[0]?.extensions?.code).toBe(
-			"unauthorized_action_on_arguments_associated_resources",
-		);
-	});
 });