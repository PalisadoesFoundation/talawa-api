// External packages
import { faker } from "@faker-js/faker";
import { hash } from "@node-rs/argon2";
<<<<<<< HEAD
import {
    organizationsTable,
    postsTable,
    usersTable,
} from "src/drizzle/schema";
=======
import { eq } from "drizzle-orm";
>>>>>>> 4397d974
import { uuidv7 } from "uuidv7";
import { beforeEach, expect, suite, test } from "vitest";

// Internal modules
import { organizationsTable, postsTable, usersTable } from "src/drizzle/schema";
import { server } from "../../../server";
import { mercuriusClient } from "../client";
import { Query_post, Query_signIn } from "../documentNodes";

// Types
import type {
    ArgumentsAssociatedResourcesNotFoundExtensions,
    InvalidArgumentsExtensions,
    TalawaGraphQLFormattedError,
    UnauthenticatedExtensions,
    UnauthorizedActionOnArgumentsAssociatedResourcesExtensions,
} from "~/src/utilities/TalawaGraphQLError";
import { mercuriusClient } from "../client";
import { Query_post, Query_signIn } from "../documentNodes";

suite("Query field post", () => {
    let adminUserId: string;

    const createTestUser = async (role: "regular" | "administrator" = "regular") => {
        const testEmail = `test.user.${faker.string.ulid()}@email.com`;
        const testPassword = "password";
        
        const hashedPassword = await hash(testPassword);
        
        const [userRow] = await server.drizzleClient
            .insert(usersTable)
            .values({
                emailAddress: testEmail,
                passwordHash: hashedPassword,
                role,
                name: faker.person.fullName(),
                isEmailAddressVerified: true,
            })
            .returning({ 
                id: usersTable.id,
            });

        if (!userRow) throw new Error("Failed to create test user");
        
        return { userId: userRow.id, email: testEmail, password: testPassword };
    };

    beforeEach(async () => {
        // Create admin user if it doesn't exist
        const [adminUser] = await server.drizzleClient
            .insert(usersTable)
            .values({
                emailAddress: server.envConfig.API_ADMINISTRATOR_USER_EMAIL_ADDRESS,
                passwordHash: server.envConfig.API_ADMINISTRATOR_USER_PASSWORD, 
                role: "administrator",
                name: server.envConfig.API_ADMINISTRATOR_USER_NAME,
                isEmailAddressVerified: true,
            })
            .onConflictDoNothing()
            .returning({ id: usersTable.id });

        if (adminUser) {
            adminUserId = adminUser.id;
        } else {
            // If user already exists, get their ID
            const [existingAdmin] = await server.drizzleClient
                .select({ id: usersTable.id })
                .from(usersTable)
                .where(eq(usersTable.emailAddress, server.envConfig.API_ADMINISTRATOR_USER_EMAIL_ADDRESS))
                .limit(1);
            
            if (!existingAdmin) throw new Error("Failed to find or create admin user");
            adminUserId = existingAdmin.id;
        }
    });

<<<<<<< HEAD
    const getAuthToken = async () => {
        const signInResult = await mercuriusClient.query(Query_signIn, {
            variables: {
                input: {
                    emailAddress: server.envConfig.API_ADMINISTRATOR_USER_EMAIL_ADDRESS,
                    password: server.envConfig.API_ADMINISTRATOR_USER_PASSWORD,
                },
            },
        });
        return signInResult.data.signIn?.authenticationToken;
    };

    const createTestPost = async (creatorId: string) => {
        const [organizationRow] = await server.drizzleClient
            .insert(organizationsTable)
            .values({
                name: faker.company.name(),
                countryCode: "us",
            })
            .returning({ id: organizationsTable.id });
=======
	// Helper function to get authentication token
	const getAuthToken = async () => {
		const signInResult = await mercuriusClient.query(Query_signIn, {
			variables: {
				input: {
					emailAddress: server.envConfig.API_ADMINISTRATOR_USER_EMAIL_ADDRESS,
					password: server.envConfig.API_ADMINISTRATOR_USER_PASSWORD,
				},
			},
		});
		if (!signInResult.data?.signIn?.authenticationToken) {
			throw new Error("Failed to get authentication token");
		}
		return signInResult.data.signIn?.authenticationToken;
	};

	const createTestPost = async (creatorId: string): Promise<{ postId: string; organizationId: string }> => {
		const [organizationRow] = await server.drizzleClient
			.insert(organizationsTable)
			.values({
				name: faker.company.name(),
				countryCode: "us",
			})
			.returning({ id: organizationsTable.id });
>>>>>>> 4397d974

        const organizationId = organizationRow?.id;
        if (!organizationId) throw new Error("Failed to create organization.");

        const [postRow] = await server.drizzleClient
            .insert(postsTable)
            .values({
                caption: faker.lorem.paragraph(),
                creatorId,
                organizationId,
            })
            .returning({ id: postsTable.id });

        const postId = postRow?.id;
        if (!postId) throw new Error("Failed to create post.");

        return { postId, organizationId };
    };

    suite(
        `results in a graphql error with "unauthenticated" extensions code in the "errors" field and "null" as the value of "data.post" field if`,
        () => {
            test("client triggering the graphql operation is not authenticated.", async () => {
                const result = await mercuriusClient.query(Query_post, {
                    variables: {
                        input: {
                            id: uuidv7(),
                        },
                    },
                });

                expect(result.data.post).toEqual(null);
                expect(result.errors).toEqual(
                    expect.arrayContaining<TalawaGraphQLFormattedError>([
                        expect.objectContaining<TalawaGraphQLFormattedError>({
                            extensions: expect.objectContaining<UnauthenticatedExtensions>({
                                code: "unauthenticated",
                            }),
                            message: expect.any(String),
                            path: ["post"],
                        }),
                    ]),
                );
            });
        },
    );

    suite(
        `results in a graphql error with "invalid_arguments" extensions code in the "errors" field and "null" as the value of "data.post" field if`,
        () => {
            test("the provided post ID is not a valid UUID.", async () => {
                const authToken = await getAuthToken();
    
                const result = await mercuriusClient.query(Query_post, {
                    headers: {
                        authorization: `bearer ${authToken}`,
                    },
                    variables: {
                        input: {
                            id: "not-a-uuid",
                        },
                    },
                });
    
                expect(result.data.post).toEqual(null);
                expect(result.errors).toEqual(
                    expect.arrayContaining<TalawaGraphQLFormattedError>([
                        expect.objectContaining<TalawaGraphQLFormattedError>({
                            extensions: expect.objectContaining<InvalidArgumentsExtensions>({
                                code: "invalid_arguments",
                                issues: expect.arrayContaining([
                                    {
                                        argumentPath: ["input", "id"],
                                        message: expect.any(String),
                                    },
                                ]),
                            }),
                            message: expect.any(String),
                            path: ["post"],
                        }),
                    ]),
                );
            });
        }
    );

    suite(
        `results in a graphql error with "arguments_associated_resources_not_found" extensions code in the "errors" field and "null" as the value of "data.post" field if`,
        () => {
            test(`value of the "input.id" does not correspond to an existing post.`, async () => {
                const authToken = await getAuthToken();

                const result = await mercuriusClient.query(Query_post, {
                    headers: {
                        authorization: `bearer ${authToken}`,
                    },
                    variables: {
                        input: {
                            id: uuidv7(),
                        },
                    },
                });

                expect(result.data.post).toEqual(null);
                expect(result.errors).toEqual(
                    expect.arrayContaining<TalawaGraphQLFormattedError>([
                        expect.objectContaining<TalawaGraphQLFormattedError>({
                            extensions:
                                expect.objectContaining<ArgumentsAssociatedResourcesNotFoundExtensions>(
                                    {
                                        code: "arguments_associated_resources_not_found",
                                        issues: expect.arrayContaining<
                                            ArgumentsAssociatedResourcesNotFoundExtensions["issues"][number]
                                        >([
                                            {
                                                argumentPath: ["input", "id"],
                                            },
                                        ]),
                                    },
                                ),
                            message: expect.any(String),
                            path: ["post"],
                        }),
                    ]),
                );
            });
        },
    );

    suite(
        `results in a graphql error with "unauthenticated" extensions code in the "errors" field and "null" as the value of "data.post" field if`,
        () => {
            test("authenticated user exists in token but not in database.", async () => {
                const authToken = await getAuthToken();
    
                await server.drizzleClient
                    .delete(usersTable)
                    .where(eq(usersTable.emailAddress, server.envConfig.API_ADMINISTRATOR_USER_EMAIL_ADDRESS));
    
                const result = await mercuriusClient.query(Query_post, {
                    headers: {
                        authorization: `bearer ${authToken}`,
                    },
                    variables: {
                        input: {
                            id: uuidv7(),
                        },
                    },
                });
    
                expect(result.data.post).toEqual(null);
                expect(result.errors).toEqual(
                    expect.arrayContaining<TalawaGraphQLFormattedError>([
                        expect.objectContaining<TalawaGraphQLFormattedError>({
                            extensions: expect.objectContaining<UnauthenticatedExtensions>({
                                code: "unauthenticated",
                            }),
                            message: expect.any(String),
                            path: ["post"],
                        }),
                    ]),
                );
            });
        }
    );

    suite(
        `results in a graphql error with "unauthorized_action_on_arguments_associated_resources" extensions code in the "errors" field and "null" as the value of "data.post" field if`,
        () => {
            test("regular user attempts to access a post from an organization they are not a member of", async () => {
                // Create test user using the helper function
                const { email, password } = await createTestUser();
                
                // Create a different user's post
                const { postId } = await createTestPost(adminUserId);
                
                // Sign in with plain password
                const signInResult = await mercuriusClient.query(Query_signIn, {
                    variables: {
                        input: {
                            emailAddress: email,
                            password: password,
                        },
                    },
                });
                
                const authToken = signInResult.data?.signIn?.authenticationToken;

                // validation for authentication token
                if (!authToken) {
                    console.error('SignIn Result:', JSON.stringify(signInResult, null, 2));
                    throw new Error("Failed to get authentication token");
                }
                
                // Attempt to access post
                const result = await mercuriusClient.query(Query_post, {
                    headers: {
                        authorization: `bearer ${authToken}`,
                    },
                    variables: {
                        input: {
                            id: postId,
                        },
                    },
                });
                
                expect(result.data.post).toEqual(null);
                expect(result.errors).toEqual(
                    expect.arrayContaining<TalawaGraphQLFormattedError>([
                        expect.objectContaining<TalawaGraphQLFormattedError>({
                            extensions: expect.objectContaining<UnauthorizedActionOnArgumentsAssociatedResourcesExtensions>({
                                code: "unauthorized_action_on_arguments_associated_resources",
                                issues: expect.arrayContaining([
                                    {
                                        argumentPath: ["input", "id"],
                                    },
                                ]),
                            }),
                            message: expect.any(String),
                            path: ["post"],
                        }),
                    ]),
                );
            });
        }
    );
});<|MERGE_RESOLUTION|>--- conflicted
+++ resolved
@@ -1,61 +1,27 @@
-// External packages
 import { faker } from "@faker-js/faker";
+import { eq } from "drizzle-orm";
 import { hash } from "@node-rs/argon2";
-<<<<<<< HEAD
 import {
     organizationsTable,
-    postsTable,
-    usersTable,
+	postsTable,
+	usersTable,
 } from "src/drizzle/schema";
-=======
-import { eq } from "drizzle-orm";
->>>>>>> 4397d974
 import { uuidv7 } from "uuidv7";
 import { beforeEach, expect, suite, test } from "vitest";
-
-// Internal modules
-import { organizationsTable, postsTable, usersTable } from "src/drizzle/schema";
+import type {
+	ArgumentsAssociatedResourcesNotFoundExtensions,
+	InvalidArgumentsExtensions,
+	TalawaGraphQLFormattedError,
+	UnauthenticatedExtensions,
+	UnauthorizedActionOnArgumentsAssociatedResourcesExtensions,
+} from "~/src/utilities/TalawaGraphQLError";
 import { server } from "../../../server";
 import { mercuriusClient } from "../client";
 import { Query_post, Query_signIn } from "../documentNodes";
 
-// Types
-import type {
-    ArgumentsAssociatedResourcesNotFoundExtensions,
-    InvalidArgumentsExtensions,
-    TalawaGraphQLFormattedError,
-    UnauthenticatedExtensions,
-    UnauthorizedActionOnArgumentsAssociatedResourcesExtensions,
-} from "~/src/utilities/TalawaGraphQLError";
-import { mercuriusClient } from "../client";
-import { Query_post, Query_signIn } from "../documentNodes";
-
 suite("Query field post", () => {
+
     let adminUserId: string;
-
-    const createTestUser = async (role: "regular" | "administrator" = "regular") => {
-        const testEmail = `test.user.${faker.string.ulid()}@email.com`;
-        const testPassword = "password";
-        
-        const hashedPassword = await hash(testPassword);
-        
-        const [userRow] = await server.drizzleClient
-            .insert(usersTable)
-            .values({
-                emailAddress: testEmail,
-                passwordHash: hashedPassword,
-                role,
-                name: faker.person.fullName(),
-                isEmailAddressVerified: true,
-            })
-            .returning({ 
-                id: usersTable.id,
-            });
-
-        if (!userRow) throw new Error("Failed to create test user");
-        
-        return { userId: userRow.id, email: testEmail, password: testPassword };
-    };
 
     beforeEach(async () => {
         // Create admin user if it doesn't exist
@@ -86,28 +52,6 @@
         }
     });
 
-<<<<<<< HEAD
-    const getAuthToken = async () => {
-        const signInResult = await mercuriusClient.query(Query_signIn, {
-            variables: {
-                input: {
-                    emailAddress: server.envConfig.API_ADMINISTRATOR_USER_EMAIL_ADDRESS,
-                    password: server.envConfig.API_ADMINISTRATOR_USER_PASSWORD,
-                },
-            },
-        });
-        return signInResult.data.signIn?.authenticationToken;
-    };
-
-    const createTestPost = async (creatorId: string) => {
-        const [organizationRow] = await server.drizzleClient
-            .insert(organizationsTable)
-            .values({
-                name: faker.company.name(),
-                countryCode: "us",
-            })
-            .returning({ id: organizationsTable.id });
-=======
 	// Helper function to get authentication token
 	const getAuthToken = async () => {
 		const signInResult = await mercuriusClient.query(Query_signIn, {
@@ -118,13 +62,10 @@
 				},
 			},
 		});
-		if (!signInResult.data?.signIn?.authenticationToken) {
-			throw new Error("Failed to get authentication token");
-		}
 		return signInResult.data.signIn?.authenticationToken;
 	};
 
-	const createTestPost = async (creatorId: string): Promise<{ postId: string; organizationId: string }> => {
+	const createTestPost = async (creatorId: string) => {
 		const [organizationRow] = await server.drizzleClient
 			.insert(organizationsTable)
 			.values({
@@ -132,53 +73,52 @@
 				countryCode: "us",
 			})
 			.returning({ id: organizationsTable.id });
->>>>>>> 4397d974
-
-        const organizationId = organizationRow?.id;
-        if (!organizationId) throw new Error("Failed to create organization.");
-
-        const [postRow] = await server.drizzleClient
-            .insert(postsTable)
-            .values({
-                caption: faker.lorem.paragraph(),
-                creatorId,
-                organizationId,
-            })
-            .returning({ id: postsTable.id });
-
-        const postId = postRow?.id;
-        if (!postId) throw new Error("Failed to create post.");
-
-        return { postId, organizationId };
-    };
-
-    suite(
-        `results in a graphql error with "unauthenticated" extensions code in the "errors" field and "null" as the value of "data.post" field if`,
-        () => {
-            test("client triggering the graphql operation is not authenticated.", async () => {
-                const result = await mercuriusClient.query(Query_post, {
-                    variables: {
-                        input: {
-                            id: uuidv7(),
-                        },
-                    },
-                });
-
-                expect(result.data.post).toEqual(null);
-                expect(result.errors).toEqual(
-                    expect.arrayContaining<TalawaGraphQLFormattedError>([
-                        expect.objectContaining<TalawaGraphQLFormattedError>({
-                            extensions: expect.objectContaining<UnauthenticatedExtensions>({
-                                code: "unauthenticated",
-                            }),
-                            message: expect.any(String),
-                            path: ["post"],
-                        }),
-                    ]),
-                );
-            });
-        },
-    );
+
+		const organizationId = organizationRow?.id;
+		if (!organizationId) throw new Error("Failed to create organization.");
+
+		const [postRow] = await server.drizzleClient
+			.insert(postsTable)
+			.values({
+				caption: faker.lorem.paragraph(),
+				creatorId,
+				organizationId,
+			})
+			.returning({ id: postsTable.id });
+
+		const postId = postRow?.id;
+		if (!postId) throw new Error("Failed to create post.");
+
+		return { postId, organizationId };
+	};
+
+	suite(
+		`results in a graphql error with "unauthenticated" extensions code in the "errors" field and "null" as the value of "data.post" field if`,
+		() => {
+			test("client triggering the graphql operation is not authenticated.", async () => {
+				const result = await mercuriusClient.query(Query_post, {
+					variables: {
+						input: {
+							id: uuidv7(),
+						},
+					},
+				});
+
+				expect(result.data.post).toEqual(null);
+				expect(result.errors).toEqual(
+					expect.arrayContaining<TalawaGraphQLFormattedError>([
+						expect.objectContaining<TalawaGraphQLFormattedError>({
+							extensions: expect.objectContaining<UnauthenticatedExtensions>({
+								code: "unauthenticated",
+							}),
+							message: expect.any(String),
+							path: ["post"],
+						}),
+					]),
+				);
+			});
+		},
+	);
 
     suite(
         `results in a graphql error with "invalid_arguments" extensions code in the "errors" field and "null" as the value of "data.post" field if`,
@@ -219,48 +159,48 @@
         }
     );
 
-    suite(
-        `results in a graphql error with "arguments_associated_resources_not_found" extensions code in the "errors" field and "null" as the value of "data.post" field if`,
-        () => {
-            test(`value of the "input.id" does not correspond to an existing post.`, async () => {
-                const authToken = await getAuthToken();
-
-                const result = await mercuriusClient.query(Query_post, {
-                    headers: {
-                        authorization: `bearer ${authToken}`,
-                    },
-                    variables: {
-                        input: {
-                            id: uuidv7(),
-                        },
-                    },
-                });
-
-                expect(result.data.post).toEqual(null);
-                expect(result.errors).toEqual(
-                    expect.arrayContaining<TalawaGraphQLFormattedError>([
-                        expect.objectContaining<TalawaGraphQLFormattedError>({
-                            extensions:
-                                expect.objectContaining<ArgumentsAssociatedResourcesNotFoundExtensions>(
-                                    {
-                                        code: "arguments_associated_resources_not_found",
-                                        issues: expect.arrayContaining<
-                                            ArgumentsAssociatedResourcesNotFoundExtensions["issues"][number]
-                                        >([
-                                            {
-                                                argumentPath: ["input", "id"],
-                                            },
-                                        ]),
-                                    },
-                                ),
-                            message: expect.any(String),
-                            path: ["post"],
-                        }),
-                    ]),
-                );
-            });
-        },
-    );
+	suite(
+		`results in a graphql error with "arguments_associated_resources_not_found" extensions code in the "errors" field and "null" as the value of "data.post" field if`,
+		() => {
+			test(`value of the "input.id" does not correspond to an existing post.`, async () => {
+				const authToken = await getAuthToken();
+
+				const result = await mercuriusClient.query(Query_post, {
+					headers: {
+						authorization: `bearer ${authToken}`,
+					},
+					variables: {
+						input: {
+							id: uuidv7(),
+						},
+					},
+				});
+
+				expect(result.data.post).toEqual(null);
+				expect(result.errors).toEqual(
+					expect.arrayContaining<TalawaGraphQLFormattedError>([
+						expect.objectContaining<TalawaGraphQLFormattedError>({
+							extensions:
+								expect.objectContaining<ArgumentsAssociatedResourcesNotFoundExtensions>(
+									{
+										code: "arguments_associated_resources_not_found",
+										issues: expect.arrayContaining<
+											ArgumentsAssociatedResourcesNotFoundExtensions["issues"][number]
+										>([
+											{
+												argumentPath: ["input", "id"],
+											},
+										]),
+									},
+								),
+							message: expect.any(String),
+							path: ["post"],
+						}),
+					]),
+				);
+			});
+		},
+	);
 
     suite(
         `results in a graphql error with "unauthenticated" extensions code in the "errors" field and "null" as the value of "data.post" field if`,
@@ -303,18 +243,36 @@
         `results in a graphql error with "unauthorized_action_on_arguments_associated_resources" extensions code in the "errors" field and "null" as the value of "data.post" field if`,
         () => {
             test("regular user attempts to access a post from an organization they are not a member of", async () => {
-                // Create test user using the helper function
-                const { email, password } = await createTestUser();
+                const testEmail = `test.user.${faker.string.ulid()}@email.com`;
+                const testPassword = "password";
+                
+                // Hashing the password with argon2 since it's hashed in userTable schema
+                const hashedPassword = await hash(testPassword);
+                
+                const [userRow] = await server.drizzleClient
+                    .insert(usersTable)
+                    .values({
+                        emailAddress: testEmail,
+                        passwordHash: hashedPassword,
+                        role: "regular",
+                        name: faker.person.fullName(),
+                        isEmailAddressVerified: true,
+                    })
+                    .returning({ 
+                        id: usersTable.id,
+                    });
+    
+                if (!userRow) throw new Error("Failed to create test user");
                 
                 // Create a different user's post
                 const { postId } = await createTestPost(adminUserId);
                 
-                // Sign in with plain password
+                // Sign in with plain password (will be hashed by resolver)
                 const signInResult = await mercuriusClient.query(Query_signIn, {
                     variables: {
                         input: {
-                            emailAddress: email,
-                            password: password,
+                            emailAddress: testEmail,
+                            password: testPassword,
                         },
                     },
                 });
@@ -330,7 +288,7 @@
                 // Attempt to access post
                 const result = await mercuriusClient.query(Query_post, {
                     headers: {
-                        authorization: `bearer ${authToken}`,
+                        Authorization: `Bearer ${authToken}`,
                     },
                     variables: {
                         input: {
