// DO NOT USE HARDCODE VALUES FOR VARIABLES IN THE GRAPHQL DOCUMENT NODES, PROVIDE THEM EXPLICITLY IN THE TESTS WHERE THE DOCUMENT NODES ARE USED IN.

import { initGraphQLTada } from "gql.tada";
import type { ClientCustomScalars } from "~/src/graphql/scalars/index";
import type { introspection } from "./gql.tada";

const gql = initGraphQLTada<{
	introspection: introspection;
	scalars: ClientCustomScalars;
}>();

export const Mutation_createUser =
	gql(`mutation Mutation_createUser($input: MutationCreateUserInput!) {
    createUser(input: $input){
        authenticationToken
        user {
            addressLine1
            addressLine2
            birthDate
            city
            id
            countryCode
            createdAt
            description
            educationGrade
            emailAddress
            employmentStatus
            homePhoneNumber
            isEmailAddressVerified
            maritalStatus
            mobilePhoneNumber
            name
            natalSex
            postalCode
            role
            state
            workPhoneNumber
        }
    }
}`);

export const Mutation_deleteCurrentUser =
	gql(`mutation Mutation_deleteCurrentUser {
    deleteCurrentUser {
        id  
    }
}`);

export const Mutation_deleteUser =
	gql(`mutation Mutation_deleteUser($input: MutationDeleteUserInput!) {
    deleteUser(input: $input) {
        addressLine1
        addressLine2
        birthDate
        city
        countryCode
        createdAt
        description
        educationGrade
        emailAddress
        employmentStatus
        homePhoneNumber
        id
        isEmailAddressVerified
        maritalStatus
        mobilePhoneNumber
        name
        natalSex
        postalCode
        role
        state
        workPhoneNumber    
    }
}`);

export const Mutation_signUp =
	gql(`mutation Mutation_signUp($input: MutationSignUpInput!) {
    signUp(input: $input) {
        authenticationToken
        user {
            addressLine1
            addressLine2
            birthDate
            city
            countryCode
            createdAt
            description
            educationGrade
            emailAddress
            employmentStatus
            homePhoneNumber
            id
            isEmailAddressVerified
            maritalStatus
            mobilePhoneNumber
            name
            natalSex
            postalCode
            role
            state
            workPhoneNumber
        }
    }
}`);

export const Mutation_updateCurrentUser =
	gql(`mutation Mutation_updateCurrentUser($input: MutationUpdateCurrentUserInput!) {
    updateCurrentUser(input: $input) {
        addressLine1
        addressLine2
        birthDate
        city
        countryCode
        createdAt
        description
        educationGrade
        emailAddress
        employmentStatus
        homePhoneNumber
        id
        isEmailAddressVerified
        maritalStatus
        mobilePhoneNumber
        name
        natalSex
        postalCode
        role
        state
        workPhoneNumber    
    }
}`);

export const Mutation_updateUser =
	gql(`mutation Mutation_updateUser($input: MutationUpdateUserInput!) {
    updateUser(input: $input) {
        addressLine1
        addressLine2
        birthDate
        city
        countryCode
        createdAt
        description
        educationGrade
        emailAddress
        employmentStatus
        homePhoneNumber
        id
        isEmailAddressVerified
        maritalStatus
        mobilePhoneNumber
        name
        natalSex
        postalCode
        role
        state
        workPhoneNumber    
    }
}`);

export const Query_currentUser = gql(`query Query_currentUser {
    currentUser {
        addressLine1
        addressLine2
        birthDate
        city
        countryCode
        createdAt
        description
        educationGrade
        emailAddress
        employmentStatus
        homePhoneNumber
        id
        isEmailAddressVerified
        maritalStatus
        mobilePhoneNumber
        name
        natalSex
        postalCode
        role
        state
        workPhoneNumber
    }
}`);

export const Query_renewAuthenticationToken =
	gql(`query Query_renewAuthenticationToken {
    renewAuthenticationToken
}`);

export const Query_signIn = gql(`query Query_signIn($input: QuerySignInInput!) {
    signIn(input: $input) {
        authenticationToken
        user {
            addressLine1
            addressLine2
            birthDate
            city
            countryCode
            createdAt
            description
            educationGrade
            emailAddress
            employmentStatus
            homePhoneNumber
            id
            isEmailAddressVerified
            maritalStatus
            mobilePhoneNumber
            name
            natalSex
            postalCode
            role
            state
            workPhoneNumber
        }
    }
}`);

export const Query_user = gql(`query Query_user($input: QueryUserInput!) {
    user(input: $input) {
        addressLine1
        addressLine2
        birthDate
        city
        countryCode
        createdAt
        description
        educationGrade
        emailAddress
        employmentStatus
        homePhoneNumber
        id
        isEmailAddressVerified
        maritalStatus
        mobilePhoneNumber
        name
        natalSex
        postalCode
        role
        state
        workPhoneNumber
    }
}`);

<<<<<<< HEAD
export const Query_users = gql(`query Query_users($input: QueryUsersInput) {
    users(input: $input) {
      id
      name
      emailAddress
      mobilePhoneNumber
      birthDate
      addressLine1
      addressLine2
      city
      state
      postalCode
      countryCode
      workPhoneNumber
      homePhoneNumber
      maritalStatus
      educationGrade
      employmentStatus
      natalSex
      role
      description
      isEmailAddressVerified
      createdAt
    }
  }`);
=======
export const Query_allUsers = gql(`
    query Query_allUsers(
      $first: Int,
      $after: String,
      $last: Int,
      $before: String,
      $name: String
    ) {
      allUsers(
        first: $first,
        after: $after,
        last: $last,
        before: $before,
        name: $name
      ) {
        pageInfo {
          hasNextPage
          hasPreviousPage
          startCursor
          endCursor
        }
        edges {
          cursor
          node {
            id
            name
            emailAddress
            role
            createdAt
            isEmailAddressVerified
            addressLine1
            addressLine2
            birthDate
            city
            countryCode
            description
            educationGrade
            employmentStatus
            homePhoneNumber
            maritalStatus
            mobilePhoneNumber
            natalSex
            postalCode
            state
            workPhoneNumber
          }
        }
      }
    }
  `);
>>>>>>> fc581255

export const Query_user_creator =
	gql(`query Query_user_creator($input: QueryUserInput!) {
    user(input: $input) {
        creator {
            addressLine1
            addressLine2
            birthDate
            city
            countryCode
            createdAt
            description
            educationGrade
            emailAddress
            employmentStatus
            homePhoneNumber
            id
            isEmailAddressVerified
            maritalStatus
            mobilePhoneNumber
            name
            natalSex
            postalCode
            role
            state
            workPhoneNumber 
        }
    }
}`);

export const Query_user_updatedAt =
	gql(`query Query_user_updatedAt($input: QueryUserInput!) {
    user(input: $input) {
        updatedAt
    }
}`);

export const Query_user_updater =
	gql(`query Query_user_updater($input: QueryUserInput!) {
    user(input: $input) {
        updater {
            addressLine1
            addressLine2
            birthDate
            city
            countryCode
            createdAt
            description
            educationGrade
            emailAddress
            employmentStatus
            homePhoneNumber
            id
            isEmailAddressVerified
            maritalStatus
            mobilePhoneNumber
            name
            natalSex
            postalCode
            role
            state
            workPhoneNumber 
        }
    }
}`);

export const Query_fund = gql(`query Query_fund($input: QueryFundInput!) {
    fund(input: $input) {
      id
      isTaxDeductible
      name
    }
  }`);

export const Mutation_createOrganization =
	gql(`mutation Mutation_createOrganization($input: MutationCreateOrganizationInput!) {
    createOrganization(input: $input) {
      id 
      name
      countryCode
    }
  }`);

export const Mutation_createFund =
	gql(`mutation Mutation_createFund($input: MutationCreateFundInput!) {
    createFund(input: $input) {
      id
      name
      isTaxDeductible
    }
  }`);

export const Mutation_createOrganizationMembership =
	gql(`mutation Mutation_createOrganizationMembership($input: MutationCreateOrganizationMembershipInput!) {
    createOrganizationMembership(input: $input) {
      id
    }
  }`);

export const Mutation_deleteFund =
	gql(`mutation Mutation_deleteFund($input: MutationDeleteFundInput!) {
    deleteFund(input: $input) {
      id
      name
      isTaxDeductible
    }
}`);

export const Mutation_deleteOrganization =
	gql(`mutation Mutation_deleteOrganization($input: MutationDeleteOrganizationInput!) {
    deleteOrganization(input: $input) {
      id
      name
      countryCode
    }
}`);

export const Mutation_deleteOrganizationMembership =
	gql(`mutation Mutation_deleteOrganizationMembership($input: MutationDeleteOrganizationMembershipInput!) {
    deleteOrganizationMembership(input: $input) {
      id
      name
      countryCode
    }
}`);

export const Query_post = gql(`query Query_post($input: QueryPostInput!) {
    post(input: $input) {
        id
        organization {
            countryCode
        }
    }
}`);

export const Query_event = gql(`query Query_event($input: QueryEventInput!) {
    event(input: $input) {
        id
        name
        description
        startAt
        endAt
        creator {
            id
            name
        }
        organization {
            id
            countryCode
        }
    }
}`);

export const Mutation_createEvent =
	gql(`mutation Mutation_createEvent($input: MutationCreateEventInput!) {
    createEvent(input: $input) {
        id
        name
        description
        startAt
        endAt
        createdAt
        creator{
            id
            name
        }
        organization {
            id
            countryCode
        }
    }
}`);

export const Mutation_deleteEvent =
	gql(`mutation Mutation_deleteEvent($input: MutationDeleteEventInput!) {
    deleteEvent(input: $input) {
        id
    }
}`);

export const Mutation_updateEvent =
	gql(`mutation Mutation_updateEvent($input: MutationUpdateEventInput!) {
    updateEvent(input: $input) {
        id
        name
        description
        startAt
        endAt
        updatedAt
        organization {
            id
            countryCode
        }
    }
}`);

export const Query_tag = gql(`
    query tag($input:QueryTagInput!) {
  tag(input: $input) {
    id
    name
    organization {
      id
    }
    createdAt
  }
}`);

export const Mutation_createTag = gql(`
  mutation CreateTag($input:MutationCreateTagInput!) {
    createTag(input: $input) {
      id
      name
      createdAt
      organization{
        id
        name
        createdAt

        }
    }
  }`);

export const Query_organization = gql(`
    query Organization($input: QueryOrganizationInput!, $first: Int!) {
      organization(input: $input) {
        id
        name
        members(first: $first) {
          edges {
            node {
              id
              name
            }
          }
        }
      }
    }
  `);

export const Query_agendaItem =
	gql(`query Query_agendaItem($input: QueryAgendaItemInput!) {
  agendaItem(input: $input) {
    id
    name
    description
    duration
    key
    type
  }
}`);

export const Mutation_createAgendaFolder = gql(`
  mutation Mutation_createAgendaFolder($input: MutationCreateAgendaFolderInput!) {
    createAgendaFolder(input: $input) {
      id
      name
      event {
        id
      }
    }
  }
`);

export const Mutation_createAgendaItem = gql(`
  mutation Mutation_createAgendaItem($input: MutationCreateAgendaItemInput!) {
    createAgendaItem(input: $input) {
      id
      name
      description
      duration
      type
    }
  }
`);

export const Mutation_deleteAgendaItem = gql(`
  mutation Mutation_deleteAgendaItem($input: MutationDeleteAgendaItemInput!) {
    deleteAgendaItem(input: $input) {
      id
      name
    }
  }
`);<|MERGE_RESOLUTION|>--- conflicted
+++ resolved
@@ -243,7 +243,6 @@
     }
 }`);
 
-<<<<<<< HEAD
 export const Query_users = gql(`query Query_users($input: QueryUsersInput) {
     users(input: $input) {
       id
@@ -269,7 +268,7 @@
       createdAt
     }
   }`);
-=======
+
 export const Query_allUsers = gql(`
     query Query_allUsers(
       $first: Int,
@@ -320,7 +319,7 @@
       }
     }
   `);
->>>>>>> fc581255
+
 
 export const Query_user_creator =
 	gql(`query Query_user_creator($input: QueryUserInput!) {
