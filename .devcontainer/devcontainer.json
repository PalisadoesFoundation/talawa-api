<<<<<<< HEAD
// https://containers.dev/implementors/json_reference/
// https://github.com/orgs/devcontainers/discussions/4
{
	"$schema": "https://raw.githubusercontent.com/devcontainers/spec/main/schemas/devContainer.schema.json",
	"containerUser": "talawa",
	"customizations": {
		"vscode": {
			"extensions": [
				"biomejs.biome",
				"esbenp.prettier-vscode",
				"GraphQL.vscode-graphql",
				"GraphQL.vscode-graphql-syntax",
				"redhat.vscode-yaml"
			],
			"settings": {
				"editor.codeActionsOnSave": {
					"quickfix.biome": "explicit",
					"source.organizeImports.biome": "explicit"
				},
				"editor.formatOnSave": true,
				"editor.lineNumbers": "relative",
				"editor.mouseWheelZoom": true,
				"editor.wordWrap": "on",
				"typescript.enablePromptUseWorkspaceTsdk": true,
				"typescript.tsdk": "./node_modules/typescript/lib",
				"[graphql]": {
					"editor.defaultFormatter": "biomejs.biome"
				},
				"[javascript]": {
					"editor.defaultFormatter": "biomejs.biome"
				},
				"[json]": {
					"editor.defaultFormatter": "biomejs.biome"
				},
				"[jsonc]": {
					"editor.defaultFormatter": "biomejs.biome"
				},
				"[markdown]": {
					"editor.defaultFormatter": "esbenp.prettier-vscode"
				},
				"[typescript]": {
					"editor.defaultFormatter": "biomejs.biome"
				},
				"[yaml]": {
					"editor.defaultFormatter": "redhat.vscode-yaml"
				}
			}
		}
	},
	"dockerComposeFile": [
		"../compose.yaml",
		"../docker/compose.testing.yaml",
		"../docker/compose.devcontainer.yaml"
	],
	"features": {
		// https://github.com/devcontainers/features/tree/main/src/common-utils
		"ghcr.io/devcontainers/features/common-utils": {
			"installZsh": false,
			"installOhMyZsh": false,
			"installOhMyZshConfig": false,
			"nonFreePackages": true,
			"username": "talawa"
		},
		// https://github.com/devcontainers/features/tree/main/src/git
		"ghcr.io/devcontainers/features/git": {},
		// https://github.com/devcontainers/features/tree/main/src/github-cli
		"ghcr.io/devcontainers/features/github-cli": {}
	},
	"init": true,
	"initializeCommand": "/bin/sh -c '[ ! -f .env ] && cp ./envFiles/.env.devcontainer ./.env || true'",
	"name": "talawa_api",
	"overrideCommand": true,
	"postCreateCommand": "sudo chown talawa:talawa ./.pnpm-store ./node_modules && fnm install && fnm use && corepack enable npm && corepack enable && corepack install && pnpm install && pnpm start_development_server",
	"postStartCommand": "pnpm install",
	"remoteUser": "talawa",
	"service": "api",
	"shutdownAction": "stopCompose",
	"workspaceFolder": "/home/talawa/api"
}
=======
// https://containers.dev/implementors/json_reference/
// https://github.com/orgs/devcontainers/discussions/4
{
	"$schema": "https://raw.githubusercontent.com/devcontainers/spec/main/schemas/devContainer.schema.json",
	"containerUser": "talawa",
	"customizations": {
		"vscode": {
			"extensions": [
				"biomejs.biome",
				"esbenp.prettier-vscode",
				"GraphQL.vscode-graphql",
				"GraphQL.vscode-graphql-syntax",
				"redhat.vscode-yaml"
			],
			"settings": {
				"editor.codeActionsOnSave": {
					"quickfix.biome": "explicit",
					"source.organizeImports.biome": "explicit"
				},
				"editor.formatOnSave": true,
				"editor.lineNumbers": "relative",
				"editor.mouseWheelZoom": true,
				"editor.wordWrap": "on",
				"typescript.enablePromptUseWorkspaceTsdk": true,
				"typescript.tsdk": "./node_modules/typescript/lib",
				"[graphql]": {
					"editor.defaultFormatter": "biomejs.biome"
				},
				"[javascript]": {
					"editor.defaultFormatter": "biomejs.biome"
				},
				"[json]": {
					"editor.defaultFormatter": "biomejs.biome"
				},
				"[jsonc]": {
					"editor.defaultFormatter": "biomejs.biome"
				},
				"[markdown]": {
					"editor.defaultFormatter": "esbenp.prettier-vscode"
				},
				"[typescript]": {
					"editor.defaultFormatter": "biomejs.biome"
				},
				"[yaml]": {
					"editor.defaultFormatter": "redhat.vscode-yaml"
				}
			}
		}
	},
	"dockerComposeFile": [
		"../compose.yaml",
		"../docker/compose.testing.yaml",
		"../docker/compose.devcontainer.yaml"
	],
	"features": {
		// https://github.com/devcontainers/features/tree/main/src/common-utils
		"ghcr.io/devcontainers/features/common-utils": {
			"installZsh": false,
			"installOhMyZsh": false,
			"installOhMyZshConfig": false,
			"nonFreePackages": true,
			"username": "talawa"
		},
		// https://github.com/devcontainers/features/tree/main/src/git
		"ghcr.io/devcontainers/features/git": {},
		// https://github.com/devcontainers/features/tree/main/src/github-cli
		"ghcr.io/devcontainers/features/github-cli": {}
	},
	"init": true,
	"initializeCommand": "/bin/sh -c '[ ! -f .env ] && cp ./envFiles/.env.devcontainer ./.env || true'",
	"name": "talawa_api",
	"overrideCommand": true,
	"postCreateCommand": "sudo chown talawa:talawa ./.pnpm-store ./node_modules && fnm install && fnm use && corepack enable npm && corepack enable && corepack install && pnpm install",
	"postStartCommand": "pnpm install",
	"remoteUser": "talawa",
	"service": "api",
	"shutdownAction": "stopCompose",
	"workspaceFolder": "/home/talawa/api"
}
>>>>>>> 8547a42c
<|MERGE_RESOLUTION|>--- conflicted
+++ resolved
@@ -1,161 +1,80 @@
-<<<<<<< HEAD
-// https://containers.dev/implementors/json_reference/
-// https://github.com/orgs/devcontainers/discussions/4
-{
-	"$schema": "https://raw.githubusercontent.com/devcontainers/spec/main/schemas/devContainer.schema.json",
-	"containerUser": "talawa",
-	"customizations": {
-		"vscode": {
-			"extensions": [
-				"biomejs.biome",
-				"esbenp.prettier-vscode",
-				"GraphQL.vscode-graphql",
-				"GraphQL.vscode-graphql-syntax",
-				"redhat.vscode-yaml"
-			],
-			"settings": {
-				"editor.codeActionsOnSave": {
-					"quickfix.biome": "explicit",
-					"source.organizeImports.biome": "explicit"
-				},
-				"editor.formatOnSave": true,
-				"editor.lineNumbers": "relative",
-				"editor.mouseWheelZoom": true,
-				"editor.wordWrap": "on",
-				"typescript.enablePromptUseWorkspaceTsdk": true,
-				"typescript.tsdk": "./node_modules/typescript/lib",
-				"[graphql]": {
-					"editor.defaultFormatter": "biomejs.biome"
-				},
-				"[javascript]": {
-					"editor.defaultFormatter": "biomejs.biome"
-				},
-				"[json]": {
-					"editor.defaultFormatter": "biomejs.biome"
-				},
-				"[jsonc]": {
-					"editor.defaultFormatter": "biomejs.biome"
-				},
-				"[markdown]": {
-					"editor.defaultFormatter": "esbenp.prettier-vscode"
-				},
-				"[typescript]": {
-					"editor.defaultFormatter": "biomejs.biome"
-				},
-				"[yaml]": {
-					"editor.defaultFormatter": "redhat.vscode-yaml"
-				}
-			}
-		}
-	},
-	"dockerComposeFile": [
-		"../compose.yaml",
-		"../docker/compose.testing.yaml",
-		"../docker/compose.devcontainer.yaml"
-	],
-	"features": {
-		// https://github.com/devcontainers/features/tree/main/src/common-utils
-		"ghcr.io/devcontainers/features/common-utils": {
-			"installZsh": false,
-			"installOhMyZsh": false,
-			"installOhMyZshConfig": false,
-			"nonFreePackages": true,
-			"username": "talawa"
-		},
-		// https://github.com/devcontainers/features/tree/main/src/git
-		"ghcr.io/devcontainers/features/git": {},
-		// https://github.com/devcontainers/features/tree/main/src/github-cli
-		"ghcr.io/devcontainers/features/github-cli": {}
-	},
-	"init": true,
-	"initializeCommand": "/bin/sh -c '[ ! -f .env ] && cp ./envFiles/.env.devcontainer ./.env || true'",
-	"name": "talawa_api",
-	"overrideCommand": true,
-	"postCreateCommand": "sudo chown talawa:talawa ./.pnpm-store ./node_modules && fnm install && fnm use && corepack enable npm && corepack enable && corepack install && pnpm install && pnpm start_development_server",
-	"postStartCommand": "pnpm install",
-	"remoteUser": "talawa",
-	"service": "api",
-	"shutdownAction": "stopCompose",
-	"workspaceFolder": "/home/talawa/api"
-}
-=======
-// https://containers.dev/implementors/json_reference/
-// https://github.com/orgs/devcontainers/discussions/4
-{
-	"$schema": "https://raw.githubusercontent.com/devcontainers/spec/main/schemas/devContainer.schema.json",
-	"containerUser": "talawa",
-	"customizations": {
-		"vscode": {
-			"extensions": [
-				"biomejs.biome",
-				"esbenp.prettier-vscode",
-				"GraphQL.vscode-graphql",
-				"GraphQL.vscode-graphql-syntax",
-				"redhat.vscode-yaml"
-			],
-			"settings": {
-				"editor.codeActionsOnSave": {
-					"quickfix.biome": "explicit",
-					"source.organizeImports.biome": "explicit"
-				},
-				"editor.formatOnSave": true,
-				"editor.lineNumbers": "relative",
-				"editor.mouseWheelZoom": true,
-				"editor.wordWrap": "on",
-				"typescript.enablePromptUseWorkspaceTsdk": true,
-				"typescript.tsdk": "./node_modules/typescript/lib",
-				"[graphql]": {
-					"editor.defaultFormatter": "biomejs.biome"
-				},
-				"[javascript]": {
-					"editor.defaultFormatter": "biomejs.biome"
-				},
-				"[json]": {
-					"editor.defaultFormatter": "biomejs.biome"
-				},
-				"[jsonc]": {
-					"editor.defaultFormatter": "biomejs.biome"
-				},
-				"[markdown]": {
-					"editor.defaultFormatter": "esbenp.prettier-vscode"
-				},
-				"[typescript]": {
-					"editor.defaultFormatter": "biomejs.biome"
-				},
-				"[yaml]": {
-					"editor.defaultFormatter": "redhat.vscode-yaml"
-				}
-			}
-		}
-	},
-	"dockerComposeFile": [
-		"../compose.yaml",
-		"../docker/compose.testing.yaml",
-		"../docker/compose.devcontainer.yaml"
-	],
-	"features": {
-		// https://github.com/devcontainers/features/tree/main/src/common-utils
-		"ghcr.io/devcontainers/features/common-utils": {
-			"installZsh": false,
-			"installOhMyZsh": false,
-			"installOhMyZshConfig": false,
-			"nonFreePackages": true,
-			"username": "talawa"
-		},
-		// https://github.com/devcontainers/features/tree/main/src/git
-		"ghcr.io/devcontainers/features/git": {},
-		// https://github.com/devcontainers/features/tree/main/src/github-cli
-		"ghcr.io/devcontainers/features/github-cli": {}
-	},
-	"init": true,
-	"initializeCommand": "/bin/sh -c '[ ! -f .env ] && cp ./envFiles/.env.devcontainer ./.env || true'",
-	"name": "talawa_api",
-	"overrideCommand": true,
-	"postCreateCommand": "sudo chown talawa:talawa ./.pnpm-store ./node_modules && fnm install && fnm use && corepack enable npm && corepack enable && corepack install && pnpm install",
-	"postStartCommand": "pnpm install",
-	"remoteUser": "talawa",
-	"service": "api",
-	"shutdownAction": "stopCompose",
-	"workspaceFolder": "/home/talawa/api"
-}
->>>>>>> 8547a42c
+// https://containers.dev/implementors/json_reference/
+// https://github.com/orgs/devcontainers/discussions/4
+{
+	"$schema": "https://raw.githubusercontent.com/devcontainers/spec/main/schemas/devContainer.schema.json",
+	"containerUser": "talawa",
+	"customizations": {
+		"vscode": {
+			"extensions": [
+				"biomejs.biome",
+				"esbenp.prettier-vscode",
+				"GraphQL.vscode-graphql",
+				"GraphQL.vscode-graphql-syntax",
+				"redhat.vscode-yaml"
+			],
+			"settings": {
+				"editor.codeActionsOnSave": {
+					"quickfix.biome": "explicit",
+					"source.organizeImports.biome": "explicit"
+				},
+				"editor.formatOnSave": true,
+				"editor.lineNumbers": "relative",
+				"editor.mouseWheelZoom": true,
+				"editor.wordWrap": "on",
+				"typescript.enablePromptUseWorkspaceTsdk": true,
+				"typescript.tsdk": "./node_modules/typescript/lib",
+				"[graphql]": {
+					"editor.defaultFormatter": "biomejs.biome"
+				},
+				"[javascript]": {
+					"editor.defaultFormatter": "biomejs.biome"
+				},
+				"[json]": {
+					"editor.defaultFormatter": "biomejs.biome"
+				},
+				"[jsonc]": {
+					"editor.defaultFormatter": "biomejs.biome"
+				},
+				"[markdown]": {
+					"editor.defaultFormatter": "esbenp.prettier-vscode"
+				},
+				"[typescript]": {
+					"editor.defaultFormatter": "biomejs.biome"
+				},
+				"[yaml]": {
+					"editor.defaultFormatter": "redhat.vscode-yaml"
+				}
+			}
+		}
+	},
+	"dockerComposeFile": [
+		"../compose.yaml",
+		"../docker/compose.testing.yaml",
+		"../docker/compose.devcontainer.yaml"
+	],
+	"features": {
+		// https://github.com/devcontainers/features/tree/main/src/common-utils
+		"ghcr.io/devcontainers/features/common-utils": {
+			"installZsh": false,
+			"installOhMyZsh": false,
+			"installOhMyZshConfig": false,
+			"nonFreePackages": true,
+			"username": "talawa"
+		},
+		// https://github.com/devcontainers/features/tree/main/src/git
+		"ghcr.io/devcontainers/features/git": {},
+		// https://github.com/devcontainers/features/tree/main/src/github-cli
+		"ghcr.io/devcontainers/features/github-cli": {}
+	},
+	"init": true,
+	"initializeCommand": "/bin/sh -c '[ ! -f .env ] && cp ./envFiles/.env.devcontainer ./.env || true'",
+	"name": "talawa_api",
+	"overrideCommand": true,
+	"postCreateCommand": "sudo chown talawa:talawa ./.pnpm-store ./node_modules && fnm install && fnm use && corepack enable npm && corepack enable && corepack install && pnpm install",
+	"postStartCommand": "pnpm install",
+	"remoteUser": "talawa",
+	"service": "api",
+	"shutdownAction": "stopCompose",
+	"workspaceFolder": "/home/talawa/api"
+}
+