--- conflicted
+++ resolved
@@ -110,15 +110,9 @@
     "tsdoc/syntax": "error",
     // Typescript Rules
     "@typescript-eslint/ban-ts-comment": "error",
-<<<<<<< HEAD
-    "@typescript-eslint/no-empty-object-type": "error",
-    "@typescript-eslint/no-unsafe-function-type": "error",
-    "@typescript-eslint/no-wrapper-object-types": "error",
-=======
     "@typescript-eslint/no-unsafe-function-type": "error",
     "@typescript-eslint/no-wrapper-object-types": "error",
     "@typescript-eslint/no-empty-object-type": "error",
->>>>>>> 95597d70
     "@typescript-eslint/no-duplicate-enum-values": "error",
     "@typescript-eslint/no-explicit-any": "warn",
     "@typescript-eslint/no-non-null-asserted-optional-chain": "error",
