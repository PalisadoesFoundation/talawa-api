--- conflicted
+++ resolved
@@ -31,10 +31,7 @@
 const GroupChat = require('./resolvers/GroupChat');
 const GroupChatMessage = require('./resolvers/GroupChatMessage');
 const Subscription = require('./resolvers/Subscription');
-<<<<<<< HEAD
 const AuthenticationDirective = require('./directives/authDirective');
-=======
->>>>>>> 16a76956
 
 const app = express();
 
@@ -92,13 +89,9 @@
 app.use(
   requestLogger(
     ':remote-addr - :remote-user [:date[clf]] ":method :url HTTP/:http-version" :status :res[content-length] :response-time ms',
-<<<<<<< HEAD
-    { stream: logger.stream }
-=======
     {
       stream: logger.stream,
     }
->>>>>>> 16a76956
   )
 );
 app.use('/images', express.static(path.join(__dirname, './images')));
@@ -150,16 +143,6 @@
       data,
     };
   },
-  formatError: (err) => {
-    if (!err.originalError) {
-      return err;
-    }
-    const message = err.message || 'Something went wrong !';
-    const data = err.originalError.errors || [];
-    const code = err.originalError.code || 422;
-    logger.error(message, err);
-    return { message, status: code, data };
-  },
   subscriptions: {
     onConnect: (connection) => {
       if (!connection.authToken) {
@@ -206,14 +189,9 @@
         }`
       );
     });
-<<<<<<< HEAD
-  })
-  .catch((e) => logger.error('Error while connecting to database', e));
-=======
   } catch (e) {
     logger.error('Error while connecting to database', e);
   }
 };
 
-serverStart();
->>>>>>> 16a76956
+serverStart();