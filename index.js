require('dotenv').config(); // pull env variables from .env file

const depthLimit = require('graphql-depth-limit');
const { ApolloServer, PubSub } = require('apollo-server-express');
const http = require('http');
const rateLimit = require('express-rate-limit');
const xss = require('xss-clean');
const helmet = require('helmet');
const mongoSanitize = require('express-mongo-sanitize');
const jwt = require('jsonwebtoken');
const express = require('express');
const cors = require('cors');
const logger = require('logger');
const requestLogger = require('morgan');
const path = require('path');
const i18n = require('i18n');
const requestContext = require('talawa-request-context');
<<<<<<< HEAD
=======
const { UnauthenticatedError } = require('errors');
>>>>>>> d50ea671
const requestTracing = require('request-tracing');

const Query = require('./resolvers/Query');
const Mutation = require('./resolvers/Mutation');
const typeDefs = require('./schema/schema.graphql');
const isAuth = require('./middleware/is-auth');
const User = require('./resolvers/User');
const database = require('./db.js');
const Organization = require('./resolvers/Organization');
const MembershipRequest = require('./resolvers/MembershipRequest');
const DirectChat = require('./resolvers/DirectChat');
const DirectChatMessage = require('./resolvers/DirectChatMessage');
const { defaultLocale, supportedLocales } = require('./config/app');
const GroupChat = require('./resolvers/GroupChat');
const GroupChatMessage = require('./resolvers/GroupChatMessage');
<<<<<<< HEAD
//const Subscription = require('./resolvers/Subscription');
const AuthenticationDirective = require('./directives/authDirective');
const RoleAuthorizationDirective = require('./directives/roleDirective');
=======
const Subscription = require('./resolvers/Subscription');
>>>>>>> d50ea671

const app = express();

app.use(requestTracing.middleware());

const pubsub = new PubSub();

const resolvers = {
  //Subscription,
  Subscription: {
    directMessageChat: {
      resolve: (payload) => {
        return payload.directMessageChat;
      },
      subscribe: () => pubsub.asyncIterator('CHAT_CHANNEL'),
    },
  },
  Query,
  Mutation,
  User,
  Organization,
  MembershipRequest,
  DirectChat,
  DirectChatMessage,
  GroupChat,
  GroupChatMessage,
};

const apiLimiter = rateLimit({
  windowMs: 60 * 60 * 1000,
  max: 50000,
  message: 'Too many requests from this IP, please try again after 15 minutes',
});

i18n.configure({
  directory: `${__dirname}/locales`,
  staticCatalog: {
    en: require('./locales/en.json'),
    hi: require('./locales/hi.json'),
    zh: require('./locales/zh.json'),
    sp: require('./locales/sp.json'),
    fr: require('./locales/fr.json'),
  },
  queryParameter: 'lang',
  defaultLocale: defaultLocale,
  locales: supportedLocales,
  autoReload: process.env.NODE_ENV !== 'production',
  updateFiles: process.env.NODE_ENV !== 'production',
  syncFiles: process.env.NODE_ENV !== 'production',
});

app.use(i18n.init);
app.use(apiLimiter);
app.use(xss());
app.use(
  helmet({
    contentSecurityPolicy:
      process.env.NODE_ENV === 'production' ? undefined : false,
  })
);
app.use(mongoSanitize());
app.use(cors());
app.use(
  requestLogger(
    ':remote-addr - :remote-user [:date[clf]] ":method :url HTTP/:http-version" :status :res[content-length] :response-time ms',
<<<<<<< HEAD
    {
      stream: logger.stream,
    }
=======
    { stream: logger.stream }
>>>>>>> d50ea671
  )
);
app.use('/images', express.static(path.join(__dirname, './images')));
app.use(requestContext.middleware());

app.get('/', (req, res) =>
  res.json({
    'talawa-version': 'v1',
    status: 'healthy',
  })
);

const httpServer = http.createServer(app);

const apolloServer = new ApolloServer({
  typeDefs,
  resolvers,
  validationRules: [depthLimit(3)],
  schemaDirectives: {
    auth: AuthenticationDirective,
    role: RoleAuthorizationDirective,
  },
  context: ({ req, res, connection }) => {
    if (connection) {
      return {
        ...connection,
        pubsub,
        res,
        req,
      };
    } else {
      return {
        ...isAuth(req),
        pubsub,
        res,
        req,
      };
    }
  },
  formatError: (err) => {
    if (!err.originalError) {
      return err;
    }
    const message = err.message || 'Something went wrong !';
    const data = err.originalError.errors || [];
    const code = err.originalError.code || 422;
    logger.error(message, err);
    return {
      message,
      status: code,
      data,
    };
  },
  formatError: (err) => {
    if (!err.originalError) {
      return err;
    }
    const message = err.message || 'Something went wrong !';
    const data = err.originalError.errors || [];
    const code = err.originalError.code || 422;
    logger.error(message, err);
    return { message, status: code, data };
  },
  subscriptions: {
    onConnect: (connection) => {
<<<<<<< HEAD
      if (!connection.authorization) {
        throw new Error('userAuthentication');
=======
      if (!connection.authToken) {
        throw new UnauthenticatedError(
          requestContext.translate('user.notAuthenticated'),
          'user.notAuthenticated',
          'userAuthentication'
        );
>>>>>>> d50ea671
      }
      let userId = null;
      if (connection.authToken) {
        let decodedToken = jwt.verify(
          connection.authToken,
          process.env.ACCESS_TOKEN_SECRET
        );
        userId = decodedToken.userId;
      }

      return {
        currentUserToken: connection,
        currentUserId: userId,
      };
    },
  },
});

apolloServer.applyMiddleware({
  app,
});
apolloServer.installSubscriptionHandlers(httpServer);

const serverStart = async () => {
  try {
    await database.connect();
    httpServer.listen(process.env.PORT || 4000, () => {
      logger.info(
        `🚀 Server ready at http://localhost:${process.env.PORT || 4000}${
          apolloServer.graphqlPath
        }`
      );
      logger.info(
        `🚀 Subscriptions ready at ws://localhost:${process.env.PORT || 4000}${
          apolloServer.subscriptionsPath
        }`
      );
    });
<<<<<<< HEAD
  } catch (e) {
    logger.error('Error while connecting to database', e);
  }
};

serverStart();
=======
  })
  .catch((e) => logger.error('Error while connecting to database', e));
>>>>>>> d50ea671
<|MERGE_RESOLUTION|>--- conflicted
+++ resolved
@@ -15,10 +15,7 @@
 const path = require('path');
 const i18n = require('i18n');
 const requestContext = require('talawa-request-context');
-<<<<<<< HEAD
-=======
 const { UnauthenticatedError } = require('errors');
->>>>>>> d50ea671
 const requestTracing = require('request-tracing');
 
 const Query = require('./resolvers/Query');
@@ -34,13 +31,7 @@
 const { defaultLocale, supportedLocales } = require('./config/app');
 const GroupChat = require('./resolvers/GroupChat');
 const GroupChatMessage = require('./resolvers/GroupChatMessage');
-<<<<<<< HEAD
-//const Subscription = require('./resolvers/Subscription');
-const AuthenticationDirective = require('./directives/authDirective');
-const RoleAuthorizationDirective = require('./directives/roleDirective');
-=======
 const Subscription = require('./resolvers/Subscription');
->>>>>>> d50ea671
 
 const app = express();
 
@@ -49,192 +40,170 @@
 const pubsub = new PubSub();
 
 const resolvers = {
-  //Subscription,
-  Subscription: {
-    directMessageChat: {
-      resolve: (payload) => {
-        return payload.directMessageChat;
-      },
-      subscribe: () => pubsub.asyncIterator('CHAT_CHANNEL'),
-    },
-  },
-  Query,
-  Mutation,
-  User,
-  Organization,
-  MembershipRequest,
-  DirectChat,
-  DirectChatMessage,
-  GroupChat,
-  GroupChatMessage,
+    //Subscription,
+    Subscription: {
+        directMessageChat: {
+            resolve: (payload) => {
+                return payload.directMessageChat;
+            },
+            subscribe: () => pubsub.asyncIterator('CHAT_CHANNEL'),
+        },
+    },
+    Query,
+    Mutation,
+    User,
+    Organization,
+    MembershipRequest,
+    DirectChat,
+    DirectChatMessage,
+    GroupChat,
+    GroupChatMessage,
 };
 
 const apiLimiter = rateLimit({
-  windowMs: 60 * 60 * 1000,
-  max: 50000,
-  message: 'Too many requests from this IP, please try again after 15 minutes',
+    windowMs: 60 * 60 * 1000,
+    max: 50000,
+    message: 'Too many requests from this IP, please try again after 15 minutes',
 });
 
 i18n.configure({
-  directory: `${__dirname}/locales`,
-  staticCatalog: {
-    en: require('./locales/en.json'),
-    hi: require('./locales/hi.json'),
-    zh: require('./locales/zh.json'),
-    sp: require('./locales/sp.json'),
-    fr: require('./locales/fr.json'),
-  },
-  queryParameter: 'lang',
-  defaultLocale: defaultLocale,
-  locales: supportedLocales,
-  autoReload: process.env.NODE_ENV !== 'production',
-  updateFiles: process.env.NODE_ENV !== 'production',
-  syncFiles: process.env.NODE_ENV !== 'production',
+    directory: `${__dirname}/locales`,
+    staticCatalog: {
+        en: require('./locales/en.json'),
+        hi: require('./locales/hi.json'),
+        zh: require('./locales/zh.json'),
+        sp: require('./locales/sp.json'),
+        fr: require('./locales/fr.json'),
+    },
+    queryParameter: 'lang',
+    defaultLocale: defaultLocale,
+    locales: supportedLocales,
+    autoReload: process.env.NODE_ENV !== 'production',
+    updateFiles: process.env.NODE_ENV !== 'production',
+    syncFiles: process.env.NODE_ENV !== 'production',
 });
 
 app.use(i18n.init);
 app.use(apiLimiter);
 app.use(xss());
 app.use(
-  helmet({
-    contentSecurityPolicy:
-      process.env.NODE_ENV === 'production' ? undefined : false,
-  })
+    helmet({
+        contentSecurityPolicy: process.env.NODE_ENV === 'production' ? undefined : false,
+    })
 );
 app.use(mongoSanitize());
 app.use(cors());
 app.use(
-  requestLogger(
-    ':remote-addr - :remote-user [:date[clf]] ":method :url HTTP/:http-version" :status :res[content-length] :response-time ms',
-<<<<<<< HEAD
-    {
-      stream: logger.stream,
-    }
-=======
-    { stream: logger.stream }
->>>>>>> d50ea671
-  )
+    requestLogger(
+        ':remote-addr - :remote-user [:date[clf]] ":method :url HTTP/:http-version" :status :res[content-length] :response-time ms', { stream: logger.stream }
+    )
 );
 app.use('/images', express.static(path.join(__dirname, './images')));
 app.use(requestContext.middleware());
 
 app.get('/', (req, res) =>
-  res.json({
-    'talawa-version': 'v1',
-    status: 'healthy',
-  })
+    res.json({
+        'talawa-version': 'v1',
+        status: 'healthy',
+    })
 );
 
 const httpServer = http.createServer(app);
 
 const apolloServer = new ApolloServer({
-  typeDefs,
-  resolvers,
-  validationRules: [depthLimit(3)],
-  schemaDirectives: {
-    auth: AuthenticationDirective,
-    role: RoleAuthorizationDirective,
-  },
-  context: ({ req, res, connection }) => {
-    if (connection) {
-      return {
-        ...connection,
-        pubsub,
-        res,
-        req,
-      };
-    } else {
-      return {
-        ...isAuth(req),
-        pubsub,
-        res,
-        req,
-      };
-    }
-  },
-  formatError: (err) => {
-    if (!err.originalError) {
-      return err;
-    }
-    const message = err.message || 'Something went wrong !';
-    const data = err.originalError.errors || [];
-    const code = err.originalError.code || 422;
-    logger.error(message, err);
-    return {
-      message,
-      status: code,
-      data,
-    };
-  },
-  formatError: (err) => {
-    if (!err.originalError) {
-      return err;
-    }
-    const message = err.message || 'Something went wrong !';
-    const data = err.originalError.errors || [];
-    const code = err.originalError.code || 422;
-    logger.error(message, err);
-    return { message, status: code, data };
-  },
-  subscriptions: {
-    onConnect: (connection) => {
-<<<<<<< HEAD
-      if (!connection.authorization) {
-        throw new Error('userAuthentication');
-=======
-      if (!connection.authToken) {
-        throw new UnauthenticatedError(
-          requestContext.translate('user.notAuthenticated'),
-          'user.notAuthenticated',
-          'userAuthentication'
-        );
->>>>>>> d50ea671
-      }
-      let userId = null;
-      if (connection.authToken) {
-        let decodedToken = jwt.verify(
-          connection.authToken,
-          process.env.ACCESS_TOKEN_SECRET
-        );
-        userId = decodedToken.userId;
-      }
-
-      return {
-        currentUserToken: connection,
-        currentUserId: userId,
-      };
-    },
-  },
+    typeDefs,
+    resolvers,
+    validationRules: [depthLimit(3)],
+    schemaDirectives: {
+        auth: AuthenticationDirective,
+        role: RoleAuthorizationDirective,
+    },
+    context: ({ req, res, connection }) => {
+        if (connection) {
+            return {
+                ...connection,
+                pubsub,
+                res,
+                req,
+            };
+        } else {
+            return {
+                ...isAuth(req),
+                pubsub,
+                res,
+                req,
+            };
+        }
+    },
+    formatError: (err) => {
+        if (!err.originalError) {
+            return err;
+        }
+        const message = err.message || 'Something went wrong !';
+        const data = err.originalError.errors || [];
+        const code = err.originalError.code || 422;
+        logger.error(message, err);
+        return {
+            message,
+            status: code,
+            data,
+        };
+    },
+    formatError: (err) => {
+        if (!err.originalError) {
+            return err;
+        }
+        const message = err.message || 'Something went wrong !';
+        const data = err.originalError.errors || [];
+        const code = err.originalError.code || 422;
+        logger.error(message, err);
+        return { message, status: code, data };
+    },
+    subscriptions: {
+        onConnect: (connection) => {
+            if (!connection.authToken) {
+                throw new UnauthenticatedError(
+                    requestContext.translate('user.notAuthenticated'),
+                    'user.notAuthenticated',
+                    'userAuthentication'
+                );
+            }
+            let userId = null;
+            if (connection.authToken) {
+                let decodedToken = jwt.verify(
+                    connection.authToken,
+                    process.env.ACCESS_TOKEN_SECRET
+                );
+                userId = decodedToken.userId;
+            }
+
+            return {
+                currentUserToken: connection,
+                currentUserId: userId,
+            };
+        },
+    },
 });
 
 apolloServer.applyMiddleware({
-  app,
+    app,
 });
 apolloServer.installSubscriptionHandlers(httpServer);
 
-const serverStart = async () => {
-  try {
-    await database.connect();
-    httpServer.listen(process.env.PORT || 4000, () => {
-      logger.info(
-        `🚀 Server ready at http://localhost:${process.env.PORT || 4000}${
+const serverStart = async() => {
+        try {
+            await database.connect();
+            httpServer.listen(process.env.PORT || 4000, () => {
+                logger.info(
+                    `🚀 Server ready at http://localhost:${process.env.PORT || 4000}${
           apolloServer.graphqlPath
         }`
-      );
-      logger.info(
-        `🚀 Subscriptions ready at ws://localhost:${process.env.PORT || 4000}${
+                );
+                logger.info(
+                    `🚀 Subscriptions ready at ws://localhost:${process.env.PORT || 4000}${
           apolloServer.subscriptionsPath
         }`
-      );
-    });
-<<<<<<< HEAD
-  } catch (e) {
-    logger.error('Error while connecting to database', e);
-  }
-};
-
-serverStart();
-=======
-  })
-  .catch((e) => logger.error('Error while connecting to database', e));
->>>>>>> d50ea671
+                );
+            });
+        })
+    .catch((e) => logger.error('Error while connecting to database', e));