--- conflicted
+++ resolved
@@ -88,13 +88,9 @@
 app.use(
   requestLogger(
     ':remote-addr - :remote-user [:date[clf]] ":method :url HTTP/:http-version" :status :res[content-length] :response-time ms',
-<<<<<<< HEAD
-    { stream: logger.stream }
-=======
     {
       stream: logger.stream,
     }
->>>>>>> 2b490167
   )
 );
 app.use('/images', express.static(path.join(__dirname, './images')));
@@ -137,15 +133,11 @@
     const data = err.originalError.errors || [];
     const code = err.originalError.code || 422;
     logger.error(message, err);
-<<<<<<< HEAD
-    return { message, status: code, data };
-=======
     return {
       message,
       status: code,
       data,
     };
->>>>>>> 2b490167
   },
   subscriptions: {
     onConnect: (connection) => {
@@ -193,14 +185,9 @@
         }`
       );
     });
-<<<<<<< HEAD
   } catch (e) {
     logger.error('Error while connecting to database', e);
   }
 };
 
-serverStart();
-=======
-  })
-  .catch((e) => logger.error('Error while connecting to database', e));
->>>>>>> 2b490167
+serverStart();