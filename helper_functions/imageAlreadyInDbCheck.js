const ImageHash = require('../models/ImageHash');
const { imageHash } = require('image-hash');
const deleteDuplicatedImage = require('./deleteDuplicatedImage');
const reuploadDuplicateCheck = require('./ReuploadDuplicateCheck');
const { ValidationError } = require('errors');
const requestContext = require('talawa-request-context');

// Check to see if image already exists in db using hash
// if its there point to that image and remove the image just uploaded
// if its not there allow the file to remain uploaded
module.exports = async function imageAlreadyInDbCheck(
  imageJustUploadedPath,
  itemImage
) {
<<<<<<< HEAD
  try {
    let fileName;
    const getImageHash = () =>
      new Promise((resolve, reject) => {
        imageHash(`./${imageJustUploadedPath}`, 16, true, (error, data) => {
          if (error) reject(JSON.stringify(error));
          else resolve(data);
        });
=======
  let fileName;
  return new Promise((resolve) => {
    imageHash(`./${imageJustUploadedPath}`, 16, true, async (error, data) => {
      const hash = data;

      // Finds an entry with the same hash
      const imageAlreadyExistsInDb = await ImageHash.findOne({
        hashValue: hash,
>>>>>>> d50ea671
      });
    const hash = await getImageHash();
    const imageAlreadyExistsInDb = await ImageHash.findOne({
      hashValue: hash,
    });
    if (imageAlreadyExistsInDb) {
      let tryingToReUploadADuplicate;
      tryingToReUploadADuplicate = await reuploadDuplicateCheck(
        imageJustUploadedPath,
        itemImage
      );
      if (!tryingToReUploadADuplicate) {
        // dont increment if the same user/org is using the same image multiple times for the same use case
        await ImageHash.findOneAndUpdate(
          {
            // Increase the number of places this image is used
            hashValue: hash,
          },
          {
            $inc: {
              numberOfUses: 1,
            },
<<<<<<< HEAD
          },
          {
            new: true,
          }
        );
        // console.log(
        //   "num of uses of hash (old image): " + imageHashObj._doc.numberOfUses
        // );
      }

      //console.log("Image already exists in db");
      // remove the image that was just uploaded
      deleteDuplicatedImage(imageJustUploadedPath);

      fileName = imageAlreadyExistsInDb._doc.fileName; // will include have file already in db if pic is already saved will be null otherwise
    } else {
      let hashObj = new ImageHash({
        hashValue: hash,
        fileName: imageJustUploadedPath,
        numberOfUses: 1,
      });
      await hashObj.save();
      // console.log(
      //   "number of uses of hash (new image) : " + hashObj._doc.numberOfUses
      // );
    }
    return fileName;
  } catch (e) {
    throw new ValidationError(
      [
        {
          message: requestContext.translate('invalid.fileType'),
          code: 'invalid.fileType',
          param: 'fileType',
        },
      ],
      requestContext.translate('invalid.fileType')
    );
  }
=======
            {
              new: true,
            }
          );
        }
        // remove the image that was just uploaded
        deleteDuplicatedImage(imageJustUploadedPath);

        fileName = imageAlreadyExistsInDb._doc.fileName; // will include have file already in db if pic is already saved will be null otherwise
      } else {
        let hashObj = new ImageHash({
          hashValue: hash,
          fileName: imageJustUploadedPath,
          numberOfUses: 1,
        });
        await hashObj.save();
      }
      resolve();
    });
  })
    .then(() => {
      return fileName;
    })
    .catch(() => {
      throw new ValidationError(
        [
          {
            message: requestContext.translate('invalid.fileType'),
            code: 'invalid.fileType',
            param: 'fileType',
          },
        ],
        requestContext.translate('invalid.fileType')
      );
    });
>>>>>>> d50ea671
};<|MERGE_RESOLUTION|>--- conflicted
+++ resolved
@@ -9,125 +9,68 @@
 // if its there point to that image and remove the image just uploaded
 // if its not there allow the file to remain uploaded
 module.exports = async function imageAlreadyInDbCheck(
-  imageJustUploadedPath,
-  itemImage
-) {
-<<<<<<< HEAD
-  try {
-    let fileName;
-    const getImageHash = () =>
-      new Promise((resolve, reject) => {
-        imageHash(`./${imageJustUploadedPath}`, 16, true, (error, data) => {
-          if (error) reject(JSON.stringify(error));
-          else resolve(data);
-        });
-=======
-  let fileName;
-  return new Promise((resolve) => {
-    imageHash(`./${imageJustUploadedPath}`, 16, true, async (error, data) => {
-      const hash = data;
-
-      // Finds an entry with the same hash
-      const imageAlreadyExistsInDb = await ImageHash.findOne({
-        hashValue: hash,
->>>>>>> d50ea671
-      });
-    const hash = await getImageHash();
-    const imageAlreadyExistsInDb = await ImageHash.findOne({
-      hashValue: hash,
-    });
-    if (imageAlreadyExistsInDb) {
-      let tryingToReUploadADuplicate;
-      tryingToReUploadADuplicate = await reuploadDuplicateCheck(
         imageJustUploadedPath,
         itemImage
-      );
-      if (!tryingToReUploadADuplicate) {
-        // dont increment if the same user/org is using the same image multiple times for the same use case
-        await ImageHash.findOneAndUpdate(
-          {
-            // Increase the number of places this image is used
-            hashValue: hash,
-          },
-          {
-            $inc: {
-              numberOfUses: 1,
-            },
-<<<<<<< HEAD
-          },
-          {
-            new: true,
-          }
-        );
-        // console.log(
-        //   "num of uses of hash (old image): " + imageHashObj._doc.numberOfUses
-        // );
-      }
+    ) {
+        let fileName;
+        return new Promise((resolve) => {
+                imageHash(`./${imageJustUploadedPath}`, 16, true, async(error, data) => {
+                        const hash = data;
 
-      //console.log("Image already exists in db");
-      // remove the image that was just uploaded
-      deleteDuplicatedImage(imageJustUploadedPath);
+                        // Finds an entry with the same hash
+                        const imageAlreadyExistsInDb = await ImageHash.findOne({
+                            hashValue: hash,
+                        });
+                        const hash = await getImageHash();
+                        const imageAlreadyExistsInDb = await ImageHash.findOne({
+                            hashValue: hash,
+                        });
+                        if (imageAlreadyExistsInDb) {
+                            let tryingToReUploadADuplicate;
+                            tryingToReUploadADuplicate = await reuploadDuplicateCheck(
+                                imageJustUploadedPath,
+                                itemImage
+                            );
+                            if (!tryingToReUploadADuplicate) {
+                                // dont increment if the same user/org is using the same image multiple times for the same use case
+                                await ImageHash.findOneAndUpdate({
+                                            // Increase the number of places this image is used
+                                            hashValue: hash,
+                                        }, {
+                                            $inc: {
+                                                numberOfUses: 1,
+                                            },
+                                            {
+                                                new: true,
+                                            }
+                                        );
+                                    }
+                                    // remove the image that was just uploaded
+                                deleteDuplicatedImage(imageJustUploadedPath);
 
-      fileName = imageAlreadyExistsInDb._doc.fileName; // will include have file already in db if pic is already saved will be null otherwise
-    } else {
-      let hashObj = new ImageHash({
-        hashValue: hash,
-        fileName: imageJustUploadedPath,
-        numberOfUses: 1,
-      });
-      await hashObj.save();
-      // console.log(
-      //   "number of uses of hash (new image) : " + hashObj._doc.numberOfUses
-      // );
-    }
-    return fileName;
-  } catch (e) {
-    throw new ValidationError(
-      [
-        {
-          message: requestContext.translate('invalid.fileType'),
-          code: 'invalid.fileType',
-          param: 'fileType',
-        },
-      ],
-      requestContext.translate('invalid.fileType')
-    );
-  }
-=======
-            {
-              new: true,
-            }
-          );
-        }
-        // remove the image that was just uploaded
-        deleteDuplicatedImage(imageJustUploadedPath);
-
-        fileName = imageAlreadyExistsInDb._doc.fileName; // will include have file already in db if pic is already saved will be null otherwise
-      } else {
-        let hashObj = new ImageHash({
-          hashValue: hash,
-          fileName: imageJustUploadedPath,
-          numberOfUses: 1,
-        });
-        await hashObj.save();
-      }
-      resolve();
-    });
-  })
-    .then(() => {
-      return fileName;
-    })
-    .catch(() => {
-      throw new ValidationError(
-        [
-          {
-            message: requestContext.translate('invalid.fileType'),
-            code: 'invalid.fileType',
-            param: 'fileType',
-          },
-        ],
-        requestContext.translate('invalid.fileType')
-      );
-    });
->>>>>>> d50ea671
-};+                                fileName = imageAlreadyExistsInDb._doc.fileName; // will include have file already in db if pic is already saved will be null otherwise
+                            } else {
+                                let hashObj = new ImageHash({
+                                    hashValue: hash,
+                                    fileName: imageJustUploadedPath,
+                                    numberOfUses: 1,
+                                });
+                                await hashObj.save();
+                            }
+                            resolve();
+                        });
+                })
+            .then(() => {
+                return fileName;
+            })
+            .catch(() => {
+                throw new ValidationError(
+                    [{
+                        message: requestContext.translate('invalid.fileType'),
+                        code: 'invalid.fileType',
+                        param: 'fileType',
+                    }, ],
+                    requestContext.translate('invalid.fileType')
+                );
+            });
+        };