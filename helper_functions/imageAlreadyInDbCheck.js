--- conflicted
+++ resolved
@@ -12,16 +12,6 @@
   imageJustUploadedPath,
   itemImage
 ) {
-<<<<<<< HEAD
-  let fileName;
-  return new Promise((resolve) => {
-    imageHash(`./${imageJustUploadedPath}`, 16, true, async (error, data) => {
-      const hash = data;
-
-      // Finds an entry with the same hash
-      const imageAlreadyExistsInDb = await ImageHash.findOne({
-        hashValue: hash,
-=======
   try {
     let fileName;
     const getImageHash = () =>
@@ -30,7 +20,6 @@
           if (error) reject(JSON.stringify(error));
           else resolve(data);
         });
->>>>>>> 16a76956
       });
     const hash = await getImageHash();
     const imageAlreadyExistsInDb = await ImageHash.findOne({
@@ -53,43 +42,6 @@
             $inc: {
               numberOfUses: 1,
             },
-<<<<<<< HEAD
-            {
-              new: true,
-            }
-          );
-        }
-        // remove the image that was just uploaded
-        deleteDuplicatedImage(imageJustUploadedPath);
-
-        fileName = imageAlreadyExistsInDb._doc.fileName; // will include have file already in db if pic is already saved will be null otherwise
-      } else {
-        let hashObj = new ImageHash({
-          hashValue: hash,
-          fileName: imageJustUploadedPath,
-          numberOfUses: 1,
-        });
-        await hashObj.save();
-      }
-      resolve();
-    });
-  })
-    .then(() => {
-      return fileName;
-    })
-    .catch(() => {
-      throw new ValidationError(
-        [
-          {
-            message: requestContext.translate('invalid.fileType'),
-            code: 'invalid.fileType',
-            param: 'fileType',
-          },
-        ],
-        requestContext.translate('invalid.fileType')
-      );
-    });
-=======
           },
           {
             new: true,
@@ -129,5 +81,4 @@
       requestContext.translate('invalid.fileType')
     );
   }
->>>>>>> 16a76956
 };