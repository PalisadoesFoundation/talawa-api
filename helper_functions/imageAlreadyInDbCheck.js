--- conflicted
+++ resolved
@@ -12,7 +12,6 @@
   imageJustUploadedPath,
   itemImage
 ) {
-<<<<<<< HEAD
   try {
     let fileName;
     const getImageHash = () =>
@@ -21,16 +20,6 @@
           if (error) reject(JSON.stringify(error));
           else resolve(data);
         });
-=======
-  let fileName;
-  return new Promise((resolve) => {
-    imageHash(`./${imageJustUploadedPath}`, 16, true, async (error, data) => {
-      const hash = data;
-
-      // Finds an entry with the same hash
-      const imageAlreadyExistsInDb = await ImageHash.findOne({
-        hashValue: hash,
->>>>>>> 8e3b0c32
       });
     const hash = await getImageHash();
     const imageAlreadyExistsInDb = await ImageHash.findOne({
@@ -62,7 +51,6 @@
         //   "num of uses of hash (old image): " + imageHashObj._doc.numberOfUses
         // );
       }
-<<<<<<< HEAD
 
       //console.log("Image already exists in db");
       // remove the image that was just uploaded
@@ -82,26 +70,15 @@
     }
     return fileName;
   } catch (e) {
-    throw new Error('Invalid file type');
+    throw new ValidationError(
+      [
+        {
+          message: requestContext.translate('invalid.fileType'),
+          code: 'invalid.fileType',
+          param: 'fileType',
+        },
+      ],
+      requestContext.translate('invalid.fileType')
+    );
   }
-=======
-      resolve();
-    });
-  })
-    .then(() => {
-      return fileName;
-    })
-    .catch(() => {
-      throw new ValidationError(
-        [
-          {
-            message: requestContext.translate('invalid.fileType'),
-            code: 'invalid.fileType',
-            param: 'fileType',
-          },
-        ],
-        requestContext.translate('invalid.fileType')
-      );
-    });
->>>>>>> 8e3b0c32
 };