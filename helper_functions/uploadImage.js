--- conflicted
+++ resolved
@@ -1,5 +1,5 @@
 const shortid = require('shortid');
-const { createWriteStream, unlinkSync } = require('fs');
+const { createWriteStream } = require('fs');
 const path = require('path');
 const imageAlreadyInDbCheck = require('./imageAlreadyInDbCheck');
 const deleteImage = require('./deleteImage');
@@ -9,35 +9,24 @@
   const id = shortid.generate();
   const { createReadStream, filename } = await file;
 
-<<<<<<< HEAD
   // throw an error if file is not png or jpg
   await imageExtensionCheck(filename);
 
-=======
-  const save_path = path.join(__dirname, '../images', `/${id}-${filename}`);
-
-  // throw an error if file is not png or jpg
-  await imageExtensionCheck(filename);
->>>>>>> d7d5d50e
   // upload new image
   await new Promise((resolve, reject) =>
     createReadStream()
-      .on('error', (error) => {
-        if (createReadStream().truncated)
-          // delete the truncated file
-          unlinkSync(path);
-        reject(error);
-      })
-      .pipe(createWriteStream(save_path))
+      .pipe(
+        createWriteStream(
+          path.join(__dirname, '../images', `/${id}-${filename}`)
+        )
+      )
+      .on('close', resolve)
       .on('error', (error) => reject(error))
       .on('finish', () => resolve({ path }))
   );
 
-<<<<<<< HEAD
   let imageJustUploadedPath = `images/${id}-${filename}`;
 
-=======
->>>>>>> d7d5d50e
   //return imagePath;
 
   if (itemImage) {
