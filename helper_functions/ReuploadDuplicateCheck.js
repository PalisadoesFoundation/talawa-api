--- conflicted
+++ resolved
@@ -4,53 +4,6 @@
 
 module.exports = async (imageJustUploadedPath, itemImage) => {
   // This function checks whether a user is trying to re=upload the same profile picture or an org is trying to re-upload the same org image
-<<<<<<< HEAD
-  if (itemImage) {
-    let oldImageHash;
-    let newImageHash;
-    await new Promise((resolve) => {
-      imageHash(itemImage, 16, true, (error, data) => {
-        if (error) oldImageHash = '';
-        oldImageHash = data;
-        resolve();
-      });
-    })
-      .then(() => oldImageHash)
-      .catch(() => {
-        throw new ValidationError(
-          [
-            {
-              message: requestContext.translate('invalid.fileType'),
-              code: 'invalid.fileType',
-              param: 'fileType',
-            },
-          ],
-          requestContext.translate('invalid.fileType')
-        );
-      });
-
-    await new Promise((resolve) => {
-      imageHash(imageJustUploadedPath, 16, true, (error, data) => {
-        if (error) newImageHash = '';
-        newImageHash = data;
-        resolve();
-      });
-    })
-      .then(() => newImageHash)
-      .catch(() => {
-        throw new ValidationError(
-          [
-            {
-              message: requestContext.translate('invalid.fileType'),
-              code: 'invalid.fileType',
-              param: 'fileType',
-            },
-          ],
-          requestContext.translate('invalid.fileType')
-        );
-      });
-    return oldImageHash === newImageHash;
-=======
   try {
     if (itemImage) {
       const getImageHash = (oldSrc) => {
@@ -78,6 +31,5 @@
       ],
       requestContext.translate('invalid.fileType')
     );
->>>>>>> 16a76956
   }
 };