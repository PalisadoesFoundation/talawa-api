const { imageHash } = require('image-hash');
const { ValidationError } = require('errors');
const requestContext = require('talawa-request-context');

module.exports = async (imageJustUploadedPath, itemImage) => {
  // This function checks whether a user is trying to re=upload the same profile picture or an org is trying to re-upload the same org image
<<<<<<< HEAD
  try {
    if (itemImage) {
      const getImageHash = (oldSrc) => {
        return new Promise((resolve, reject) => {
          imageHash(oldSrc, 16, true, (error, data) => {
            if (error) reject(error);
            resolve(data);
          });
        });
      };
      let oldImageHash = await getImageHash(itemImage);
      let newImageHash = await getImageHash(imageJustUploadedPath);
      return oldImageHash === newImageHash;
    }
    return false;
  } catch (e) {
    console.log(e);
    throw new ValidationError(
      [
        {
          message: requestContext.translate('invalid.fileType'),
          code: 'invalid.fileType',
          param: 'fileType',
        },
      ],
      requestContext.translate('invalid.fileType')
    );
=======
  if (itemImage) {
    let oldImageHash;
    let newImageHash;
    await new Promise((resolve) => {
      imageHash(itemImage, 16, true, (error, data) => {
        if (error) oldImageHash = '';
        oldImageHash = data;
        resolve();
      });
    })
      .then(() => oldImageHash)
      .catch(() => {
        throw new ValidationError(
          [
            {
              message: requestContext.translate('invalid.fileType'),
              code: 'invalid.fileType',
              param: 'fileType',
            },
          ],
          requestContext.translate('invalid.fileType')
        );
      });

    await new Promise((resolve) => {
      imageHash(imageJustUploadedPath, 16, true, (error, data) => {
        if (error) newImageHash = '';
        newImageHash = data;
        resolve();
      });
    })
      .then(() => newImageHash)
      .catch(() => {
        throw new ValidationError(
          [
            {
              message: requestContext.translate('invalid.fileType'),
              code: 'invalid.fileType',
              param: 'fileType',
            },
          ],
          requestContext.translate('invalid.fileType')
        );
      });
    return oldImageHash === newImageHash;
>>>>>>> d50ea671
  }
};<|MERGE_RESOLUTION|>--- conflicted
+++ resolved
@@ -2,82 +2,48 @@
 const { ValidationError } = require('errors');
 const requestContext = require('talawa-request-context');
 
-module.exports = async (imageJustUploadedPath, itemImage) => {
-  // This function checks whether a user is trying to re=upload the same profile picture or an org is trying to re-upload the same org image
-<<<<<<< HEAD
-  try {
+module.exports = async(imageJustUploadedPath, itemImage) => {
+    // This function checks whether a user is trying to re=upload the same profile picture or an org is trying to re-upload the same org image
     if (itemImage) {
-      const getImageHash = (oldSrc) => {
-        return new Promise((resolve, reject) => {
-          imageHash(oldSrc, 16, true, (error, data) => {
-            if (error) reject(error);
-            resolve(data);
-          });
-        });
-      };
-      let oldImageHash = await getImageHash(itemImage);
-      let newImageHash = await getImageHash(imageJustUploadedPath);
-      return oldImageHash === newImageHash;
+        let oldImageHash;
+        let newImageHash;
+        await new Promise((resolve) => {
+                imageHash(itemImage, 16, true, (error, data) => {
+                    if (error) oldImageHash = '';
+                    oldImageHash = data;
+                    resolve();
+                });
+            })
+            .then(() => oldImageHash)
+            .catch(() => {
+                throw new ValidationError(
+                    [{
+                        message: requestContext.translate('invalid.fileType'),
+                        code: 'invalid.fileType',
+                        param: 'fileType',
+                    }, ],
+                    requestContext.translate('invalid.fileType')
+                );
+            });
+
+        await new Promise((resolve) => {
+                imageHash(imageJustUploadedPath, 16, true, (error, data) => {
+                    if (error) newImageHash = '';
+                    newImageHash = data;
+                    resolve();
+                });
+            })
+            .then(() => newImageHash)
+            .catch(() => {
+                throw new ValidationError(
+                    [{
+                        message: requestContext.translate('invalid.fileType'),
+                        code: 'invalid.fileType',
+                        param: 'fileType',
+                    }, ],
+                    requestContext.translate('invalid.fileType')
+                );
+            });
+        return oldImageHash === newImageHash;
     }
-    return false;
-  } catch (e) {
-    console.log(e);
-    throw new ValidationError(
-      [
-        {
-          message: requestContext.translate('invalid.fileType'),
-          code: 'invalid.fileType',
-          param: 'fileType',
-        },
-      ],
-      requestContext.translate('invalid.fileType')
-    );
-=======
-  if (itemImage) {
-    let oldImageHash;
-    let newImageHash;
-    await new Promise((resolve) => {
-      imageHash(itemImage, 16, true, (error, data) => {
-        if (error) oldImageHash = '';
-        oldImageHash = data;
-        resolve();
-      });
-    })
-      .then(() => oldImageHash)
-      .catch(() => {
-        throw new ValidationError(
-          [
-            {
-              message: requestContext.translate('invalid.fileType'),
-              code: 'invalid.fileType',
-              param: 'fileType',
-            },
-          ],
-          requestContext.translate('invalid.fileType')
-        );
-      });
-
-    await new Promise((resolve) => {
-      imageHash(imageJustUploadedPath, 16, true, (error, data) => {
-        if (error) newImageHash = '';
-        newImageHash = data;
-        resolve();
-      });
-    })
-      .then(() => newImageHash)
-      .catch(() => {
-        throw new ValidationError(
-          [
-            {
-              message: requestContext.translate('invalid.fileType'),
-              code: 'invalid.fileType',
-              param: 'fileType',
-            },
-          ],
-          requestContext.translate('invalid.fileType')
-        );
-      });
-    return oldImageHash === newImageHash;
->>>>>>> d50ea671
-  }
 };