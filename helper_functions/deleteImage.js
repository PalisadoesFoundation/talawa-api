--- conflicted
+++ resolved
@@ -1,14 +1,10 @@
-<<<<<<< HEAD
-const { unlink } = require('fs');
-const ImageHash = require('../models/ImageHash');
-=======
 const { unlink } = require("fs");
 const ImageHash = require("../models/ImageHash");
->>>>>>> b36fcd78
 
-const reuploadDuplicateCheck = require('./ReuploadDuplicateCheck');
+const reuploadDuplicateCheck = require("./ReuploadDuplicateCheck");
 
 async function deleteImage(imageToBeDeleted, imageBelongingToItem) {
+
   let tryingToReUploadADuplicate;
   if (imageBelongingToItem) {
     tryingToReUploadADuplicate = await reuploadDuplicateCheck(
@@ -18,22 +14,23 @@
   }
 
   if (!tryingToReUploadADuplicate) {
-    // console.log("Image isnt duplicate")
+    //console.log("Image isnt duplicate")
     // Only remove the old image if its different from the new one
     // Ensure image hash isn't used by multiple users/organization before deleting it
-    const hash = await ImageHash.findOne({
+    let hash = await ImageHash.findOne({
       fileName: imageToBeDeleted,
     });
 
+
     if (hash && hash.numberOfUses > 1) {
       // image is only deleted if it is only used once
-      console.log('Image cannot be deleted');
+      console.log("Image cannot be deleted");
     } else {
-      console.log('Image is only used once and therefore can be deleted');
-      unlink(imageToBeDeleted, (err) => {
+      console.log("Image is only used once and therefore can be deleted");
+      unlink(imageToBeDeleted, function (err) {
         if (err) throw err;
         // if no error, file has been deleted successfully
-        console.log('File deleted!');
+        console.log("File deleted!");
       });
     }
 
