{
  "name": "talawa-api",
  "version": "1.0.0",
  "description": "talawa-api is a backend repository written using Node.js and graphql for generating APIs for the talawa flutter app.",
  "main": "./build/server.js",
  "scripts": {
    "build": "tsc --pretty --project tsconfig.build.json",
    "dev": "concurrently  \"tsx watch ./src/index.ts\" \"graphql-codegen --watch\"",
    "prebuild": "graphql-codegen && rimraf ./build",
    "prod": "cross-env NODE_ENV=production pm2-runtime start ./build/server.js",
    "start": "cross-env pm2-runtime start ./build/server.js --watch",
    "setup": "tsx setup.ts",
    "test": "vitest run --no-threads --coverage",
    "typecheck": "graphql-codegen && tsc --noEmit --pretty",
    "lint:check": "eslint . --max-warnings=1500",
    "lint:fix": "eslint . --fix",
    "lint-staged": "lint-staged",
    "format:fix": "prettier --write \"**/*.{ts,tsx,json,scss,css}\"",
    "format:check": "prettier --check \"**/*.{ts,tsx,json,scss,css}\"",
    "prepare": "husky install",
    "generate:graphql-markdown": "graphql-markdown http://localhost:4000/graphql > docs/Schema.md",
    "generate:graphql-schema": "get-graphql-schema http://localhost:4000/graphql --json > docs/schema.json",
    "generate:ssl-private-key": "openssl genrsa -out ./key.pem",
<<<<<<< HEAD
    "import:sample-data": "ts-node ./src/utilities/loadSampleData.ts",
    "import:sample-data-defaultOrg": "ts-node ./src/utilities/loadDefaultOrganization.ts",
=======
    "import:sample-data": "tsx ./src/utilities/loadSampleData.ts",
>>>>>>> b8b7d292
    "import:sample-data:prod": "node ./build/utilities/loadSampleData.js",
    "gen:schema": "graphql-inspector introspect ./src/typeDefs/**/**/*.ts --write ./schema.graphql ",
    "update:toc": "node scripts/githooks/update-toc.js"
  },
  "repository": {
    "type": "git",
    "url": "https://github.com/PalisadoesFoundation/talawa-api"
  },
  "keywords": [
    "chats",
    "events",
    "organization",
    "community"
  ],
  "author": "Palisadoes Foundation",
  "license": "GNU General Public License v3.0",
  "bugs": {
    "url": "https://github.com/PalisadoesFoundation/talawa-api/issues"
  },
  "homepage": "https://github.com/PalisadoesFoundation/talawa-api#readme",
  "dependencies": {
    "@apollo/server": "^4.10.0",
    "@faker-js/faker": "^8.2.0",
    "@graphql-inspector/cli": "^4.0.3",
    "@graphql-tools/resolvers-composition": "^7.0.0",
    "@graphql-tools/schema": "^10.0.0",
    "@graphql-tools/utils": "^10.0.11",
    "@types/graphql-upload": "^16.0.5",
    "@types/yargs": "^17.0.32",
    "axios": "^1.6.7",
    "bcryptjs": "^2.4.3",
    "cls-bluebird": "^2.1.0",
    "cls-hooked": "^4.2.2",
    "copy-paste": "^1.5.3",
    "cors": "^2.8.5",
    "cross-env": "^7.0.3",
    "date-fns": "^3.3.0",
    "dotenv": "^16.4.1",
    "express": "^4.18.2",
    "express-mongo-sanitize": "^2.2.0",
    "express-rate-limit": "^7.1.5",
    "graphql": "^16.8.1",
    "graphql-depth-limit": "^1.1.0",
    "graphql-scalars": "^1.20.1",
    "graphql-subscriptions": "^2.0.0",
    "graphql-tag": "^2.12.6",
    "graphql-upload": "^16.0.2",
    "graphql-voyager": "^2.0.0",
    "graphql-ws": "^5.14.2",
    "helmet": "^7.1.0",
    "i18n": "^0.15.1",
    "image-hash": "^5.3.1",
    "ioredis": "^5.3.2",
    "jsonwebtoken": "^9.0.0",
    "jwt-decode": "^4.0.0",
    "lodash": "^4.17.21",
    "markdown-toc": "^1.2.0",
    "mongoose": "^5.13.21",
    "mongoose-paginate-v2": "^1.7.0",
    "morgan": "^1.10.0",
    "nanoid": "^3.3.7",
    "nodemailer": "^6.9.8",
    "pm2": "^5.2.0",
    "redis": "^4.6.12",
    "shortid": "^2.2.16",
    "typedoc-plugin-markdown": "^3.17.1",
    "uuid": "^9.0.0",
    "validator": "^13.7.0",
    "winston": "^3.8.0",
    "ws": "^8.15.0",
    "yargs": "^17.7.2",
    "zod": "^3.22.3",
    "zod-error": "^1.5.0"
  },
  "devDependencies": {
    "@graphql-codegen/cli": "^5.0.0",
    "@graphql-codegen/typescript": "^4.0.1",
    "@graphql-codegen/typescript-resolvers": "^4.0.1",
    "@graphql-eslint/eslint-plugin": "^3.20.1",
    "@types/bcryptjs": "^2.4.6",
    "@types/cls-hooked": "^4.3.8",
    "@types/copy-paste": "^1.1.30",
    "@types/cors": "^2.8.17",
    "@types/express": "^4.17.17",
    "@types/express-rate-limit": "^6.0.0",
    "@types/graphql-depth-limit": "^1.1.6",
    "@types/i18n": "^0.13.10",
    "@types/inquirer": "^9.0.7",
    "@types/jsonwebtoken": "^9.0.5",
    "@types/lodash": "^4.14.202",
    "@types/mongoose-paginate-v2": "^1.6.5",
    "@types/morgan": "^1.9.9",
    "@types/node": "^20.11.16",
    "@types/nodemailer": "^6.4.14",
    "@types/shortid": "^0.0.32",
    "@types/uuid": "^9.0.7",
    "@types/validator": "^13.11.7",
    "@typescript-eslint/eslint-plugin": "^6.20.0",
    "@typescript-eslint/parser": "^6.20.0",
    "@vitest/coverage-c8": "^0.24.3",
    "concurrently": "^8.2.2",
    "eslint": "^8.56.0",
    "eslint-config-prettier": "^9.1.0",
    "eslint-plugin-import": "^2.29.1",
    "eslint-plugin-tsdoc": "^0.2.17",
    "get-graphql-schema": "^2.1.2",
    "graphql-markdown": "^7.0.0",
    "husky": "^9.0.6",
    "lint-staged": "^15.2.0",
    "prettier": "^2.7.1",
    "rimraf": "^5.0.5",
    "tsx": "^4.7.0",
    "typescript": "^5.3.2",
    "vitest": "^0.24.3"
  },
  "overrides": {
    "graphql-voyager": {
      "graphql": "^16.6.0"
    }
  },
  "lint-staged": {
    "**/*.{ts,json}": [
      "prettier --write"
    ],
    "**/*.ts": "eslint --fix"
  }
}<|MERGE_RESOLUTION|>--- conflicted
+++ resolved
@@ -21,12 +21,9 @@
     "generate:graphql-markdown": "graphql-markdown http://localhost:4000/graphql > docs/Schema.md",
     "generate:graphql-schema": "get-graphql-schema http://localhost:4000/graphql --json > docs/schema.json",
     "generate:ssl-private-key": "openssl genrsa -out ./key.pem",
-<<<<<<< HEAD
     "import:sample-data": "ts-node ./src/utilities/loadSampleData.ts",
     "import:sample-data-defaultOrg": "ts-node ./src/utilities/loadDefaultOrganization.ts",
-=======
     "import:sample-data": "tsx ./src/utilities/loadSampleData.ts",
->>>>>>> b8b7d292
     "import:sample-data:prod": "node ./build/utilities/loadSampleData.js",
     "gen:schema": "graphql-inspector introspect ./src/typeDefs/**/**/*.ts --write ./schema.graphql ",
     "update:toc": "node scripts/githooks/update-toc.js"
