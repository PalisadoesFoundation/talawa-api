--- conflicted
+++ resolved
@@ -46,11 +46,8 @@
     "logger": "file:lib/logger",
     "moment": "^2.27.0",
     "mongoose": "^5.11.20",
-<<<<<<< HEAD
     "morgan": "^1.10.0",
-=======
     "mongoose-paginate-v2": "^1.3.18",
->>>>>>> f6b2e4c0
     "netmask": ">=2.0.1",
     "pm2": "^4.5.5",
     "shortid": "^2.2.15",
