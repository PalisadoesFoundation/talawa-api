{
  "name": "talawa-api",
  "version": "1.0.0",
  "description": "talawa-api is a backend repository written using Node.js and graphql for generating APIs for the talawa flutter app.",
  "main": "index.js",
  "scripts": {
    "test": "jest",
    "start": "cross-env pm2-runtime start index.js --watch",
    "prod": "cross-env NODE_ENV=production pm2-runtime start index.js",
    "test-server": "cross-env NODE_ENV=test TEST_DB=talawa-test-db nodemon index.js --ext js,graphql",
    "lint": "eslint . --fix && echo 'Lint complete.'"
  },
  "repository": {
    "type": "git",
    "url": "https://github.com/PalisadoesFoundation/talawa-api"
  },
  "keywords": [
    "chats",
    "events",
    "organization",
    "community"
  ],
  "author": "Palisadoes Foundation",
  "license": "GNU General Public License v3.0",
  "bugs": {
    "url": "https://github.com/PalisadoesFoundation/talawa-api/issues"
  },
  "homepage": "https://github.com/PalisadoesFoundation/talawa-api#readme",
  "dependencies": {
    "apollo-server-express": "^2.14.2",
    "axios": "^0.21.1",
    "bcryptjs": "^2.4.3",
    "cls-bluebird": "^2.1.0",
    "cls-hooked": "^4.2.2",
    "cors": "^2.8.5",
    "cross-env": "^7.0.2",
    "dotenv": "^8.2.0",
    "express": "^4.17.1",
    "express-mongo-sanitize": "^2.0.2",
    "express-rate-limit": "^5.2.6",
    "graphql": "^15.0.0",
    "helmet": "^4.4.1",
    "image-hash": "^4.0.1",
    "jest": "^26.6.3",
    "jsonwebtoken": "^8.5.1",
    "logger": "0.0.1",
    "moment": "^2.27.0",
    "mongoose": "^5.11.20",
<<<<<<< HEAD
    "morgan": "^1.10.0",
=======
>>>>>>> b7b2e002
    "netmask": ">=2.0.1",
    "pm2": "^4.5.5",
    "shortid": "^2.2.15",
    "validator": "^13.0.0",
<<<<<<< HEAD
    "winston": "^3.3.3",
=======
>>>>>>> b7b2e002
    "xss-clean": "^0.1.1"
  },
  "devDependencies": {
    "netmask": ">=2.0.1",
    "easygraphql-tester": "^5.1.6",
    "eslint": "^7.21.0",
    "eslint-config-airbnb-base": "^14.2.1",
    "eslint-config-prettier": "^8.1.0",
    "eslint-plugin-import": "^2.22.1",
    "eslint-plugin-jest": "^24.2.1",
    "eslint-plugin-prettier": "^3.3.1",
    "prettier": "^2.2.1"
  }
}<|MERGE_RESOLUTION|>--- conflicted
+++ resolved
@@ -46,18 +46,12 @@
     "logger": "0.0.1",
     "moment": "^2.27.0",
     "mongoose": "^5.11.20",
-<<<<<<< HEAD
     "morgan": "^1.10.0",
-=======
->>>>>>> b7b2e002
     "netmask": ">=2.0.1",
     "pm2": "^4.5.5",
     "shortid": "^2.2.15",
     "validator": "^13.0.0",
-<<<<<<< HEAD
     "winston": "^3.3.3",
-=======
->>>>>>> b7b2e002
     "xss-clean": "^0.1.1"
   },
   "devDependencies": {
