<<<<<<< HEAD
{
  "author": "Palisadoes Foundation",
  "bugs": {
    "url": "https://github.com/PalisadoesFoundation/talawa-api/issues"
  },
  "dependencies": {
    "@fastify/cors": "^11.0.1",
    "@fastify/helmet": "^13.0.1",
    "@fastify/jwt": "^9.0.3",
    "@fastify/rate-limit": "^10.2.2",
    "@fastify/redis": "^7.0.2",
    "@fastify/type-provider-typebox": "^5.1.0",
    "@node-rs/argon2": "^2.0.2",
    "@pothos/core": "^4.5.0",
    "@pothos/plugin-complexity": "^4.1.0",
    "@pothos/plugin-relay": "^4.3.0",
    "@sinclair/typebox": "^0.34.15",
    "ajv-formats": "^3.0.1",
    "close-with-grace": "^2.2.0",
    "dotenv": "^16.4.7",
    "drizzle-orm": "^0.39.1",
    "drizzle-zod": "0.6.1",
    "env-schema": "^6.0.1",
    "fastify": "^5.2.1",
    "fastify-plugin": "^5.0.1",
    "graphql": "^16.10.0",
    "graphql-scalars": "^1.24.0",
    "graphql-upload-minimal": "^1.6.1",
    "inquirer": "^12.4.2",
    "mercurius": "^16.0.1",
    "mercurius-upload": "^8.0.0",
    "minio": "^8.0.5",
    "postgres": "^3.4.5",
    "ulidx": "^2.4.1",
    "uuidv7": "^1.0.2",
    "zod": "^3.24.2"
  },
  "description": "talawa-api is a backend repository written using Node.js and graphql for generating APIs for the talawa flutter app.",
  "devDependencies": {
    "@biomejs/biome": "^1.9.4",
    "@faker-js/faker": "^9.4.0",
    "@swc/cli": "0.6.0",
    "@swc/core": "^1.11.24",
    "@types/node": "^22.13.17",
    "@vitest/coverage-v8": "^3.1.1",
    "drizzle-kit": "^0.30.6",
    "drizzle-seed": "^0.3.1",
    "gql.tada": "^1.8.10",
    "lefthook": "^1.11.12",
    "mercurius-integration-testing": "^9.0.1",
    "pino-pretty": "^13.0.0",
    "tsx": "^4.19.2",
    "typedoc": "^0.28.5",
    "typescript": "^5.7.3",
    "vite-tsconfig-paths": "^5.1.4",
    "vitest": "^3.1.1"
  },
  "engines": {
    "node": "23.7.0"
  },
  "homepage": "https://github.com/PalisadoesFoundation/talawa-api#readme",
  "keywords": [
    "chats",
    "community",
    "events",
    "organization"
  ],
  "license": "GNU General Public License v3.0",
  "main": "./dist/index.js",
  "name": "talawa-api",
  "packageManager": "pnpm@10.2.1",
  "repository": {
    "type": "git",
    "url": "https://github.com/PalisadoesFoundation/talawa-api"
  },
  "scripts": {
    "apply_drizzle_migrations": "drizzle-kit migrate",
    "apply_drizzle_test_migrations": "drizzle-kit migrate --config=./test/drizzle.config.ts",
    "build_production": "swc ./src/ --ignore \"**/*.spec.ts,**/*.test.ts\" --out-dir ./dist/ --strip-leading-paths",
    "check_code_quality": "biome check --error-on-warnings",
    "check_drizzle_migrations": "drizzle-kit check",
    "check_gql_tada": "gql.tada doctor && gql.tada check --fail-on-warn",
    "check_type_errors": "tsc",
    "disable_git_hooks": "lefthook uninstall",
    "drop_drizzle_migrations": "drizzle-kit drop",
    "enable_git_hooks": "lefthook install",
    "fix_code_quality": "biome check --error-on-warnings --write",
    "postgenerate-docs": "find docs/docs/docs/auto-schema -name 'README.md' -delete",
    "generate:docs": "typedoc && pnpm run postgenerate-docs && node fix-readme-links.js",
    "generate_drizzle_migrations": "drizzle-kit generate",
    "generate_graphql_sdl_file": "tsx ./scripts/generateGraphQLSDLFile.ts",
    "generate_gql_tada": "gql.tada generate-output && gql.tada turbo --fail-on-warn",
    "reset:data": "tsx ./scripts/dbManagement/resetData.ts",
    "add:sample_data": "tsx ./scripts/dbManagement/addSampleData.ts",
    "push_drizzle_schema": "drizzle-kit push",
    "push_drizzle_test_schema": "drizzle-kit push --config=./test/drizzle.config.ts",
    "run_tests": "vitest --coverage",
    "check_tests": "vitest run",
    "start_development_server": "tsx watch ./src/index.ts",
    "start_development_server_with_debugger": "tsx watch --inspect=${API_DEBUGGER_HOST:-127.0.0.1}:${API_DEBUGGER_PORT:-9230} ./src/index.ts",
    "start_production_server": "pnpm build_production && node ./dist/index.js",
    "start_production_server_with_debugger": "pnpm build_production && node --inspect=${API_DEBUGGER_HOST:-127.0.0.1}:${API_DEBUGGER_PORT:-9230} ./dist/index.js",
    "setup": "tsx setup.ts",
    "upgrade_drizzle_metadata": "drizzle-kit up"
  },
  "type": "module",
  "version": "1.0.0"
}
=======
{
  "author": "Palisadoes Foundation",
  "bugs": {
    "url": "https://github.com/PalisadoesFoundation/talawa-api/issues"
  },
  "dependencies": {
    "@fastify/cors": "^11.0.1",
    "@fastify/helmet": "^13.0.1",
    "@fastify/jwt": "^9.0.3",
    "@fastify/rate-limit": "^10.3.0",
    "@fastify/redis": "^7.0.2",
    "@fastify/type-provider-typebox": "^5.1.0",
    "@node-rs/argon2": "^2.0.2",
    "@pothos/core": "^4.5.0",
    "@pothos/plugin-complexity": "^4.1.0",
    "@pothos/plugin-relay": "^4.3.0",
    "@sinclair/typebox": "^0.34.15",
    "ajv-formats": "^3.0.1",
    "close-with-grace": "^2.2.0",
    "dotenv": "^16.4.7",
    "drizzle-orm": "^0.44.1",
    "drizzle-zod": "0.6.1",
    "env-schema": "^6.0.1",
    "fastify": "^5.4.0",
    "fastify-plugin": "^5.0.1",
    "graphql": "^16.10.0",
    "graphql-scalars": "^1.24.0",
    "graphql-upload-minimal": "^1.6.1",
    "inquirer": "^12.4.2",
    "mercurius": "^16.0.1",
    "mercurius-upload": "^8.0.0",
    "minio": "^8.0.5",
    "postgres": "^3.4.5",
    "ulidx": "^2.4.1",
    "uuidv7": "^1.0.2",
    "zod": "^3.24.2"
  },
  "description": "talawa-api is a backend repository written using Node.js and graphql for generating APIs for the talawa flutter app.",
  "devDependencies": {
    "@biomejs/biome": "^1.9.4",
    "@faker-js/faker": "^9.4.0",
    "@swc/cli": "0.6.0",
    "@swc/core": "^1.11.24",
    "@types/node": "^22.13.17",
    "@vitest/coverage-v8": "^3.1.1",
    "drizzle-kit": "^0.30.6",
    "drizzle-seed": "^0.3.1",
    "gql.tada": "^1.8.10",
    "lefthook": "^1.11.12",
    "mercurius-integration-testing": "^9.0.1",
    "pino-pretty": "^13.0.0",
    "tsx": "^4.19.2",
    "typedoc": "^0.28.5",
    "typescript": "^5.7.3",
    "vite-tsconfig-paths": "^5.1.4",
    "vitest": "^3.1.1"
  },
  "engines": {
    "node": "23.7.0"
  },
  "homepage": "https://github.com/PalisadoesFoundation/talawa-api#readme",
  "keywords": [
    "chats",
    "community",
    "events",
    "organization"
  ],
  "license": "GNU General Public License v3.0",
  "main": "./dist/index.js",
  "name": "talawa-api",
  "packageManager": "pnpm@10.2.1",
  "repository": {
    "type": "git",
    "url": "https://github.com/PalisadoesFoundation/talawa-api"
  },
  "scripts": {
    "apply_drizzle_migrations": "drizzle-kit migrate",
    "apply_drizzle_test_migrations": "drizzle-kit migrate --config=./test/drizzle.config.ts",
    "build_production": "swc ./src/ --ignore \"**/*.spec.ts,**/*.test.ts\" --out-dir ./dist/ --strip-leading-paths",
    "check_code_quality": "biome check --error-on-warnings",
    "check_drizzle_migrations": "drizzle-kit check",
    "check_gql_tada": "gql.tada doctor && gql.tada check --fail-on-warn",
    "check_type_errors": "tsc",
    "disable_git_hooks": "lefthook uninstall",
    "drop_drizzle_migrations": "drizzle-kit drop",
    "enable_git_hooks": "lefthook install",
    "fix_code_quality": "biome check --error-on-warnings --write",
    "postgenerate-docs": "find docs/docs/docs/auto-schema -name 'README.md' -delete",
    "generate:docs": "typedoc && pnpm run postgenerate-docs && node fix-readme-links.js",
    "generate_drizzle_migrations": "drizzle-kit generate",
    "generate_graphql_sdl_file": "tsx ./scripts/generateGraphQLSDLFile.ts",
    "generate_gql_tada": "gql.tada generate-output && gql.tada turbo --fail-on-warn",
    "reset:data": "tsx ./scripts/dbManagement/resetData.ts",
    "add:sample_data": "tsx ./scripts/dbManagement/addSampleData.ts",
    "push_drizzle_schema": "drizzle-kit push",
    "push_drizzle_test_schema": "drizzle-kit push --config=./test/drizzle.config.ts",
    "run_tests": "vitest --coverage",
    "check_tests": "vitest run",
    "start_development_server": "tsx watch ./src/index.ts",
    "start_development_server_with_debugger": "tsx watch --inspect=${API_DEBUGGER_HOST:-127.0.0.1}:${API_DEBUGGER_PORT:-9230} ./src/index.ts",
    "start_production_server": "pnpm build_production && node ./dist/index.js",
    "start_production_server_with_debugger": "pnpm build_production && node --inspect=${API_DEBUGGER_HOST:-127.0.0.1}:${API_DEBUGGER_PORT:-9230} ./dist/index.js",
    "setup": "tsx setup.ts",
    "upgrade_drizzle_metadata": "drizzle-kit up"
  },
  "type": "module",
  "version": "1.0.0"
}
>>>>>>> dbafd58b
<|MERGE_RESOLUTION|>--- conflicted
+++ resolved
@@ -1,113 +1,3 @@
-<<<<<<< HEAD
-{
-  "author": "Palisadoes Foundation",
-  "bugs": {
-    "url": "https://github.com/PalisadoesFoundation/talawa-api/issues"
-  },
-  "dependencies": {
-    "@fastify/cors": "^11.0.1",
-    "@fastify/helmet": "^13.0.1",
-    "@fastify/jwt": "^9.0.3",
-    "@fastify/rate-limit": "^10.2.2",
-    "@fastify/redis": "^7.0.2",
-    "@fastify/type-provider-typebox": "^5.1.0",
-    "@node-rs/argon2": "^2.0.2",
-    "@pothos/core": "^4.5.0",
-    "@pothos/plugin-complexity": "^4.1.0",
-    "@pothos/plugin-relay": "^4.3.0",
-    "@sinclair/typebox": "^0.34.15",
-    "ajv-formats": "^3.0.1",
-    "close-with-grace": "^2.2.0",
-    "dotenv": "^16.4.7",
-    "drizzle-orm": "^0.39.1",
-    "drizzle-zod": "0.6.1",
-    "env-schema": "^6.0.1",
-    "fastify": "^5.2.1",
-    "fastify-plugin": "^5.0.1",
-    "graphql": "^16.10.0",
-    "graphql-scalars": "^1.24.0",
-    "graphql-upload-minimal": "^1.6.1",
-    "inquirer": "^12.4.2",
-    "mercurius": "^16.0.1",
-    "mercurius-upload": "^8.0.0",
-    "minio": "^8.0.5",
-    "postgres": "^3.4.5",
-    "ulidx": "^2.4.1",
-    "uuidv7": "^1.0.2",
-    "zod": "^3.24.2"
-  },
-  "description": "talawa-api is a backend repository written using Node.js and graphql for generating APIs for the talawa flutter app.",
-  "devDependencies": {
-    "@biomejs/biome": "^1.9.4",
-    "@faker-js/faker": "^9.4.0",
-    "@swc/cli": "0.6.0",
-    "@swc/core": "^1.11.24",
-    "@types/node": "^22.13.17",
-    "@vitest/coverage-v8": "^3.1.1",
-    "drizzle-kit": "^0.30.6",
-    "drizzle-seed": "^0.3.1",
-    "gql.tada": "^1.8.10",
-    "lefthook": "^1.11.12",
-    "mercurius-integration-testing": "^9.0.1",
-    "pino-pretty": "^13.0.0",
-    "tsx": "^4.19.2",
-    "typedoc": "^0.28.5",
-    "typescript": "^5.7.3",
-    "vite-tsconfig-paths": "^5.1.4",
-    "vitest": "^3.1.1"
-  },
-  "engines": {
-    "node": "23.7.0"
-  },
-  "homepage": "https://github.com/PalisadoesFoundation/talawa-api#readme",
-  "keywords": [
-    "chats",
-    "community",
-    "events",
-    "organization"
-  ],
-  "license": "GNU General Public License v3.0",
-  "main": "./dist/index.js",
-  "name": "talawa-api",
-  "packageManager": "pnpm@10.2.1",
-  "repository": {
-    "type": "git",
-    "url": "https://github.com/PalisadoesFoundation/talawa-api"
-  },
-  "scripts": {
-    "apply_drizzle_migrations": "drizzle-kit migrate",
-    "apply_drizzle_test_migrations": "drizzle-kit migrate --config=./test/drizzle.config.ts",
-    "build_production": "swc ./src/ --ignore \"**/*.spec.ts,**/*.test.ts\" --out-dir ./dist/ --strip-leading-paths",
-    "check_code_quality": "biome check --error-on-warnings",
-    "check_drizzle_migrations": "drizzle-kit check",
-    "check_gql_tada": "gql.tada doctor && gql.tada check --fail-on-warn",
-    "check_type_errors": "tsc",
-    "disable_git_hooks": "lefthook uninstall",
-    "drop_drizzle_migrations": "drizzle-kit drop",
-    "enable_git_hooks": "lefthook install",
-    "fix_code_quality": "biome check --error-on-warnings --write",
-    "postgenerate-docs": "find docs/docs/docs/auto-schema -name 'README.md' -delete",
-    "generate:docs": "typedoc && pnpm run postgenerate-docs && node fix-readme-links.js",
-    "generate_drizzle_migrations": "drizzle-kit generate",
-    "generate_graphql_sdl_file": "tsx ./scripts/generateGraphQLSDLFile.ts",
-    "generate_gql_tada": "gql.tada generate-output && gql.tada turbo --fail-on-warn",
-    "reset:data": "tsx ./scripts/dbManagement/resetData.ts",
-    "add:sample_data": "tsx ./scripts/dbManagement/addSampleData.ts",
-    "push_drizzle_schema": "drizzle-kit push",
-    "push_drizzle_test_schema": "drizzle-kit push --config=./test/drizzle.config.ts",
-    "run_tests": "vitest --coverage",
-    "check_tests": "vitest run",
-    "start_development_server": "tsx watch ./src/index.ts",
-    "start_development_server_with_debugger": "tsx watch --inspect=${API_DEBUGGER_HOST:-127.0.0.1}:${API_DEBUGGER_PORT:-9230} ./src/index.ts",
-    "start_production_server": "pnpm build_production && node ./dist/index.js",
-    "start_production_server_with_debugger": "pnpm build_production && node --inspect=${API_DEBUGGER_HOST:-127.0.0.1}:${API_DEBUGGER_PORT:-9230} ./dist/index.js",
-    "setup": "tsx setup.ts",
-    "upgrade_drizzle_metadata": "drizzle-kit up"
-  },
-  "type": "module",
-  "version": "1.0.0"
-}
-=======
 {
   "author": "Palisadoes Foundation",
   "bugs": {
@@ -215,5 +105,4 @@
   },
   "type": "module",
   "version": "1.0.0"
-}
->>>>>>> dbafd58b
+}