--- conflicted
+++ resolved
@@ -37,17 +37,11 @@
     "dotenv": "^8.6.0",
     "errors": "file:lib/errors",
     "express": "^4.17.1",
-<<<<<<< HEAD
     "express-mongo-sanitize": "^2.0.2",
     "express-rate-limit": "^5.2.6",
+    "glob-parent": "^5.1.2",
     "graphql": "^15.5.0",
     "graphql-depth-limit": "^1.1.0",
-=======
-    "express-mongo-sanitize": "^2.1.0",
-    "express-rate-limit": "^5.3.0",
-    "glob-parent": "^5.1.2",
-    "graphql": "^15.5.1",
->>>>>>> e4d3d731
     "graphql-upload": "^11.0.0",
     "helmet": "^4.6.0",
     "i18n": "^0.13.3",
