--- conflicted
+++ resolved
@@ -55,12 +55,11 @@
   ORGANIZATION_NOT_FOUND_CODE,
   ORGANIZATION_NOT_FOUND_PARAM,
 
-<<<<<<< HEAD
   EVENT_NOT_FOUND,
   EVENT_NOT_FOUND_MESSAGE,
   EVENT_NOT_FOUND_CODE,
   EVENT_NOT_FOUND_PARAM,
-=======
+
   USER_ALREADY_MEMBER,
   USER_ALREADY_MEMBER_CODE,
   USER_ALREADY_MEMBER_MESSAGE,
@@ -70,5 +69,4 @@
   MEMBERSHIP_REQUEST_NOT_FOUND_CODE,
   MEMBERSHIP_REQUEST_NOT_FOUND_MESSAGE,
   MEMBERSHIP_REQUEST_NOT_FOUND_PARAM,
->>>>>>> fd56a4b4
 };