--- conflicted
+++ resolved
@@ -90,15 +90,9 @@
           echo "Error: Source and Target Branches are the same. Please ensure they are different."
           exit 1
 
-<<<<<<< HEAD
-  Check-Unauthorized-Changes:
+  Check-Sensitive-Files:
     if: ${{ github.actor != 'dependabot[bot]' && !contains(github.event.pull_request.labels.*.name, 'ignore-protected-files-pr') }}
-    name: Checks if no unauthorized files are changed
-=======
-  Check-Sensitive-Files:
-    if: ${{ github.actor != 'dependabot[bot]' }}
     name: Checks if sensitive files have been changed without authorization
->>>>>>> 42024f67
     runs-on: ubuntu-latest
     steps:
       - name: Checkout code
