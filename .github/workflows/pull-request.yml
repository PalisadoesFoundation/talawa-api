--- conflicted
+++ resolved
@@ -231,11 +231,7 @@
       - name: 'Run JSDocs'
         if: env.RUN_JSDOCS == 'True'
         run: echo "Run JSdocs :${{ env.RUN_JSDOCS }}"
-<<<<<<< HEAD
-  
-=======
-
->>>>>>> 207f9460
+
   Branch-check:
     name: "Base branch check"
     runs-on: ubuntu-latest
