--- conflicted
+++ resolved
@@ -181,11 +181,7 @@
       - name: 'Run JSDocs'
         if: env.RUN_JSDOCS == 'True'
         run: echo "Run JSdocs :${{ env.RUN_JSDOCS }}"
-<<<<<<< HEAD
-
-=======
   
->>>>>>> 66970ab8
   Branch-check:
     name: "Base branch check"
     runs-on: ubuntu-latest
@@ -194,11 +190,7 @@
         if: github.event.pull_request.base.ref != 'develop'
         run: |
           echo "PR is not against develop branch. Please refer PR_GUIDELINES.md"
-<<<<<<< HEAD
-          exit 1
-=======
           exit 1
 
       
-          
->>>>>>> 66970ab8
+          