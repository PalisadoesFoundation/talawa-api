##############################################################################
##############################################################################
#
# NOTE!
#
# Please read the README.md file in this directory that defines what should
# be placed in this file.
#
##############################################################################
##############################################################################

name: PR Workflow
on:
  pull_request:
    branches:
      - '**'

env:
  CODECOV_UNIQUE_NAME: CODECOV_UNIQUE_NAME-${{ github.run_id }}-${{ github.run_number }}

jobs:
  Code-Quality-Checks:
    name: Check for linting, formatting, and type errors
    runs-on: ubuntu-latest
    steps:
      - name: Checkout repository content
        uses: actions/checkout@v4
        with:
          fetch-depth: 2
          persist-credentials: true

      - name: Set up Node.js
        uses: actions/setup-node@v4
        with:
          node-version: '22.x'

      - name: Count number of lines
        run: |
          chmod +x ./.github/workflows/countline.py
          ./.github/workflows/countline.py --lines 600 --exclude_files src/types/generatedGraphQLTypes.ts tests src/typeDefs/types.ts src/constants.ts src/typeDefs/inputs.ts

      - name: Check for TSDoc comments
        run: npm run check-tsdoc # Run the TSDoc check script
        
      - name: Restore node_modules from cache
        id: cache-npm
        uses: actions/cache@v4
        env:
          cache-name: cache-node-modules
        with:
          path: |
            ~/.npm
            node_modules
          key: ${{ runner.os }}-code-quality-checks-${{ env.cache-name }}-${{ hashFiles('**/package-lock.json') }}
          restore-keys: |
            ${{ runner.os }}-code-quality-checks-${{ env.cache-name }}-
            ${{ runner.os }}-code-quality-checks-
            ${{ runner.os }}-

      - name: Install Dependencies
        run: npm ci

      # Lint, but exclude typescript files in the .eslintignore file
      # or else we'll get failures
      - name: Get changed files
        id: changed_files
        uses: tj-actions/changed-files@v44
        with:
          files: |
            **.ts
            '!src/types/**.ts'

      - name: Run ESLint to check for linting errors in modified files
        if: steps.changed_files.outputs.any_changed == 'true'
        env:
          CHANGED_FILES: ${{ steps.changed_files.outputs.all_changed_files }}
        run: npx eslint ${CHANGED_FILES} --max-warnings=1500

      - name: Check for formatting errors
        run: npm run format:check

      - name: Run Typescript Type-Checker
        run: npm run typecheck
        
      - name: Check if the source and target branches are different
        if: ${{ github.event.pull_request.base.ref == github.event.pull_request.head.ref }}
        run: |
          echo "Source Branch ${{ github.event.pull_request.head.ref }}"
          echo "Target Branch ${{ github.event.pull_request.base.ref }}"
          echo "Error: Source and Target Branches are the same. Please ensure they are different."
          echo "Error: Close this PR and try again."          
          exit 1

  Check-Sensitive-Files:
    if: ${{ github.actor != 'dependabot[bot]' && !contains(github.event.pull_request.labels.*.name, 'ignore-sensitive-files-pr') }}
    name: Checks if sensitive files have been changed without authorization
    runs-on: ubuntu-latest
    steps:
      - name: Checkout code
        uses: actions/checkout@v4
        with:
          fetch-depth: 2
          persist-credentials: true

      
      - name: Get Changed Unauthorized files
        id: changed-unauth-files
        uses: tj-actions/changed-files@v44
        with:
          files: |
            .github/**
            .husky/**
            scripts/**
            .env.sample
            .dockerignore
            .node-version
            tsconfig.json
            .gitignore
            .eslintrc.json
            .eslintignore
            .prettierrc.json
            .prettierignore
            vite.config.ts
            CODEOWNERS
            LICENSE
            docker-compose.dev.yaml
            docker-compose.prod.yaml
            setup.ts
            schema.graphql
            .coderabbit.yaml
            CODE_OF_CONDUCT.md
            CONTRIBUTING.md
            DOCUMENTATION.md
            INSTALLATION.md
            ISSUE_GUIDELINES.md
            PR_GUIDELINES.md
            README.md

      - name: List all changed unauthorized files
        if: steps.changed-unauth-files.outputs.any_changed == 'true' || steps.changed-unauth-files.outputs.any_deleted == 'true'
        env: 
          CHANGED_UNAUTH_FILES: ${{ steps.changed-unauth-files.outputs.all_changed_files }}
        run: |
          for file in ${CHANGED_UNAUTH_FILES}; do
            echo "$file is unauthorized to change/delete"
          done
          exit 1

  File-count-check:
    if: ${{ github.actor != 'dependabot[bot]' }}
    name: Checks if number of files changed is acceptable
    runs-on: ubuntu-latest
    steps:
      - name: Checkout code
        uses: actions/checkout@v4
        with:
          fetch-depth: 2
          persist-credentials: true
        
      - name: Get changed files
        id: changed-files
        uses: tj-actions/changed-files@v44

      - name: Echo number of changed files
        env: 
          CHANGED_FILES_COUNT: ${{ steps.changed-files.outputs.all_changed_files_count }}
        run: |
          echo "Number of files changed: $CHANGED_FILES_COUNT"

      - name: Check if the number of changed files is less than 100
        if: steps.changed-files.outputs.all_changed_files_count > 100
        env: 
          CHANGED_FILES_COUNT: ${{ steps.changed-files.outputs.all_changed_files_count }}
        run: |
          echo "Error: Too many files (greater than 100) changed in the pull request."
          echo "Possible issues:"
          echo "- Contributor may be merging into an incorrect branch."
          echo "- Source branch may be incorrect please use develop as source branch."
          exit 1

  Check-ESlint-Disable:
    name: Check for eslint-disable
    runs-on: ubuntu-latest
    steps:
      - name: Checkout code
        uses: actions/checkout@v4

      - name: Get changed files
        id: changed-files
        uses: tj-actions/changed-files@v45

      - name: Set up Python
        uses: actions/setup-python@v5
        with:
          python-version: 3.9

      - name: Run Python script
        run: |
          python .github/workflows/eslint_disable_check.py --files ${{ steps.changed-files.outputs.all_changed_files }}

  Check-Code-Coverage-Disable:
    name: Check for code coverage disable
    runs-on: ubuntu-latest
    steps:
      - name: Checkout code
        uses: actions/checkout@v4

      - name: Get changed files
        id: changed-files
        uses: tj-actions/changed-files@v45

      - name: Set up Python
        uses: actions/setup-python@v5
        with:
          python-version: 3.9

      - name: Run Python script
        run: |
          python .github/workflows/code_coverage_disable_check.py --files ${{ steps.changed-files.outputs.all_changed_files }} 

  Test-Application:
    name: Testing Application
    runs-on: ubuntu-latest
    needs: [Code-Quality-Checks, Check-Eslint-Disable, Check-Code-Coverage-Disable]
    strategy:
      matrix:
        node-version: [22.x]
    services:
      mongo:
        image: mongo:4.4
        options: >-
          --health-cmd mongo
          --health-interval 10s
          --health-timeout 5s
          --health-retries 10
        ports:
          - 27017:27017
      redis:
        image: redis:6.0
        options: >-
          --health-cmd "redis-cli ping"
          --health-interval 10s
          --health-timeout 5s
          --health-retries 10
        ports:
          - 6379:6379
    env:
      MONGO_DB_URL: mongodb://localhost:27017/talawa-test-db
      REDIS_HOST: localhost
      REDIS_PORT: 6379
      RECAPTCHA_SITE_KEY: ${{secrets.RECAPTCHA_SITE_KEY}}
      RECAPTCHA_SECRET_KEY: ${{secrets.RECAPTCHA_SECRET_KEY}}
      MAIL_USERNAME: ${{secrets.MAIL_USERNAME}}
      MAIL_PASSWORD: ${{secrets.MAIL_PASSWORD}}
      IS_SMTP: ""
      SMTP_HOST: ""
      SMTP_PASSWORD: ""
      SMTP_USERNAME: ""
      LAST_RESORT_SUPERADMIN_EMAIL: "abc@gmail.com"
      COLORIZE_LOGS: "true"
      LOG_LEVEL: "info"
      # ACCESS_TOKEN_SECRET: ${{ secrets.ACCESS_TOKEN_SECRET }}
      # REFRESH_TOKEN_SECRET: ${{ secrets.REFRESH_TOKEN_SECRET }}

    steps:
      - name: Checkout repository
        uses: actions/checkout@v4

      - name: Set up Node.js
        uses: actions/setup-node@v4
        with:
          node-version: '22.x'

      - name: Generate Access Token Secret
        run: echo "ACCESS_TOKEN_SECRET=$(openssl rand -hex 32)" >> $GITHUB_ENV

      - name: Generate Refresh Token Secret
        run: echo "REFRESH_TOKEN_SECRET=$(openssl rand -hex 32)" >> $GITHUB_ENV
      
      - name: Set up SERVER_PORT env
        run: echo "SERVER_PORT=4000" >> $GITHUB_ENV

      - name: Set up Node.js ${{ matrix.node-version }}
        uses: actions/setup-node@v4

      - name: Install dependencies
        run: npm ci

      - name: Sleep for 10s
        uses: juliangruber/sleep-action@v2
        with:
          time: 10s
          
      - name: Create a videos directory
        run: mkdir -p videos
  
      - name: Run the tests
        run: npm run test

      - name: Import Sample Data
        run: npm run import:sample-data  

      - name: Present and upload coverage to Codecov as ${{env.CODECOV_UNIQUE_NAME}}
        uses: codecov/codecov-action@v4
        with:
          verbose: true
          token: ${{ secrets.CODECOV_TOKEN }}
          fail_ci_if_error: false
          name: '${{env.CODECOV_UNIQUE_NAME}}'

      - name: Test acceptable level of code coverage
        uses: VeryGoodOpenSource/very_good_coverage@v2
        with:
          path: './coverage/lcov.info'
          min_coverage: 95.0

  Docker-Check:
<<<<<<< HEAD
    needs: Test-Application
    runs-on: ubuntu-latest
=======
    name: Docker Check
    needs: Test-Application
    runs-on: ubuntu-latest

>>>>>>> b64f1054
    steps:
      - name: Checkout repository
        uses: actions/checkout@v4

      - name: Set up Node.js
        uses: actions/setup-node@v4
        with:
          node-version: '22.x'

      - name: Cache Node.js dependencies
        uses: actions/cache@v4
        with:
          path: |
            ~/.npm
            node_modules
          key: ${{ runner.os }}-docker-check-${{ hashFiles('**/package-lock.json') }}
          restore-keys: |
            ${{ runner.os }}-docker-check-

<<<<<<< HEAD
=======
      - name: Install Docker Compose
        run: |
          sudo apt-get update
          sudo apt-get install -y docker-compose

>>>>>>> b64f1054
      - name: Check if Talawa API starts in Docker
        run: |
          # Ensure no containers are running
          docker-compose -f docker-compose.dev.yaml down -v || true

          # Verify docker-compose file exists
<<<<<<< HEAD
          if [ ! -f "docker-compose.dev.yaml" ]; then
            echo "Error: docker-compose.dev.yaml not found"
            docker-compose -f docker-compose.dev.yaml logs
            exit 1
          fi
=======
          chmod +x .github/workflows/scripts/docker_file_check.sh
          ./.github/workflows/scripts/docker_file_check.sh
>>>>>>> b64f1054

          # Start containers
          if ! timeout 300 docker-compose -f docker-compose.dev.yaml up -d --build; then
            echo "Failed to start containers"
            docker-compose -f docker-compose.dev.yaml logs
            exit 1
          fi

          # Wait for MongoDB and Redis to be ready
          echo "Waiting for MongoDB..."
          timeout=30
<<<<<<< HEAD
          until docker-compose -f docker-compose.dev.yaml exec -T mongodb mongo --eval "db.runCommand('ping').ok">/dev/null 2>&1 || [ $timeout -eq 0 ]; do
          sleep 1
           ((timeout--))
          done
          if [ $timeout -eq 0 ]; then
            echo "Error: MongoDB failed to start within timeout"
            docker-compose -f docker-compose.dev.yaml logs mongodb
            docker-compose -f docker-compose.dev.yaml down -v
            exit 1
          fi

          echo "Waiting for Redis..."
           timeout=30
           until docker-compose -f docker-compose.dev.yaml exec -T redis-stack-server redis-cli ping >/dev/null 2>&1 || [ $timeout -eq 0 ]; do
          sleep 1
          ((timeout--))
          done
          if[ $timeout -eq 0 ]; then
             echo "Error: Redis failed to start within timeout"
            docker-compose -f docker-compose.dev.yaml logs redis-stack-server
             docker-compose -f docker-compose.dev.yaml down -v
             exit 1
            fi

            # Wait for TALAWA API to be healthy 
            timeout=60
          until docker-compose -f docker-compose.dev.yaml exec -T talawa-api-dev curl -sf "http://localhost:4000/health" 2>&1 || [ $timeout -eq 0 ]; do
            echo "Waiting for API to start... ($timeout seconds remaining)"
            sleep 1
            ((timeout--))
           done

           if [ $timeout -eq 0 ]; then
              echo "Error: API failed to start within timeout"
              docker-compose -f docker-compose.dev.yaml logs
              docker-compose -f docker-compose.dev.yaml down -v
              exit 1
            fi

            echo "API started successfully"
=======
          until docker-compose -f docker-compose.dev.yaml exec -T mongo mongosh --eval "db.runCommand({ ping: 1 }).ok">/dev/null 2>&1 || [ $timeout -eq 0 ]; do
            echo "Waiting for MongoDB to be ready..."
            sleep 1
            ((timeout--))
          done
          if [ $timeout -eq 0 ]; then
            echo "Error: MongoDB failed to start within timeout"
            echo "Fetching MongoDB logs..."
            docker-compose -f docker-compose.dev.yaml logs mongodb
            echo "Shutting down MongoDB..."
            docker-compose -f docker-compose.dev.yaml down -v
            exit 1
          else
            echo "MongoDB is ready!"
          fi

          echo "Waiting for Redis..."
          timeout=30
          until docker-compose -f docker-compose.dev.yaml exec -T redis-stack-server redis-cli ping >/dev/null 2>&1 || [ $timeout -eq 0 ]; do
            sleep 1
            ((timeout--))
          done
          if [ $timeout -eq 0 ]; then
            echo "Error: Redis failed to start within timeout"
            echo "Fetching Redis logs..."
            docker-compose -f docker-compose.dev.yaml logs redis-stack-server
            echo "Shutting down Redis..."
            docker-compose -f docker-compose.dev.yaml down -v
            exit 1    
          else
            echo "Redis is ready!"
          fi

          # Wait for TALAWA API to be healthy 
          timeout=60
          until docker-compose -f docker-compose.dev.yaml exec -T talawa-api-dev curl -v -X OPTIONS "http://talawa-api-dev:4000/graphql" 2>&1 || [ $timeout -eq 0 ]; do
            echo "Waiting for API to start... ($timeout seconds remaining)"
            sleep 1
            ((timeout--))
          done

          if [ $timeout -eq 0 ]; then
            echo "Error: API failed to start within timeout"
            docker-compose -f docker-compose.dev.yaml logs
            docker-compose -f docker-compose.dev.yaml down -v
            exit 1
          fi

          echo "API started successfully"
>>>>>>> b64f1054

          # Ensure cleanup runs even if the script fails
          cleanup() {
            local exit_code=$?
            echo "Cleaning up containers..."
            if ! docker-compose -f  docker-compose.dev.yaml down -v; then
              echo "Warning: Failed to cleanup containers"
            fi
            exit $exit_code
<<<<<<< HEAD
            }
          trap cleanup EXIT
    env:
        HEALTH_CHECK_URL: http://localhost:4000
        COMPOSE_PROJECT_NAME: pr-${{ github.event.pull_request.number }}
        MONGO_DB_URL: mongodb://mongodb:27017/talawa-test-db
        REDIS_HOST: redis-stack-server
        REDIS_PORT: 6379
        ACCESS_TOKEN_SECRET: ${{ secrets.GITHUB_TOKEN }}_${{ github.run_id }}_${{ github.run_number }}
        REFRESH_TOKEN_SECRET: ${{ secrets.GITHUB_TOKEN }}_${{ github.run_id }}_${{ github.run_attempt }}
        LAST_RESORT_SUPERADMIN_EMAIL: "abc@gmail.com"
        COLORIZE_LOGS: "true"
        LOG_LEVEL: "info"
        RECAPTCHA_SITE_KEY: ${{secrets.RECAPTCHA_SITE_KEY}}
        RECAPTCHA_SECRET_KEY: ${{secrets.RECAPTCHA_SECRET_KEY}}
        MAIL_USERNAME: ${{secrets.MAIL_USERNAME}}
        MAIL_PASSWORD: ${{secrets.MAIL_PASSWORD}}
             
=======
          }
          trap cleanup EXIT
    env:
      HEALTH_CHECK_URL: http://localhost:4000
      COMPOSE_PROJECT_NAME: pr-${{ github.event.pull_request.number }}
      MONGO_DB_URL: mongodb://mongo:27017?replicaSet=rs0
      REDIS_HOST: redis-stack-server
      REDIS_PORT: 6379
      ACCESS_TOKEN_SECRET: ${{ secrets.GITHUB_TOKEN }}_${{ github.run_id }}_${{ github.run_number }}
      REFRESH_TOKEN_SECRET: ${{ secrets.GITHUB_TOKEN }}_${{ github.run_id }}_${{ github.run_attempt }}
      LAST_RESORT_SUPERADMIN_EMAIL: "abc@gmail.com"
      COLORIZE_LOGS: "true"
      LOG_LEVEL: "info"
      RECAPTCHA_SITE_KEY: ${{secrets.RECAPTCHA_SITE_KEY}}
      RECAPTCHA_SECRET_KEY: ${{secrets.RECAPTCHA_SECRET_KEY}}
      MAIL_USERNAME: ${{secrets.MAIL_USERNAME}}
      MAIL_PASSWORD: ${{secrets.MAIL_PASSWORD}}
          
  Test-Builds:
    name: Test Development and Production Builds
    runs-on: ubuntu-latest
    needs: Test-Application
    strategy:
      matrix:
        node-version: [22.x]
    services:
      mongo:
        image: mongo:4.4
        options: >-
          --health-cmd mongo
          --health-interval 10s
          --health-timeout 5s
          --health-retries 10
        ports:
          - 27017:27017
      redis:
        image: redis:6.0
        options: >-
          --health-cmd "redis-cli ping"
          --health-interval 10s
          --health-timeout 5s
          --health-retries 10
        ports:
          - 6379:6379
    env:
      MONGO_DB_URL: mongodb://localhost:27017/talawa-test-db
      REDIS_HOST: localhost
      REDIS_PORT: 6379
      LAST_RESORT_SUPERADMIN_EMAIL: "abc@gmail.com"
      COLORIZE_LOGS: "true"
      LOG_LEVEL: "info"
    
    steps:
      - name: Checkout repository
        uses: actions/checkout@v4

      - name: Set up Node.js
        uses: actions/setup-node@v4
        with:
          node-version: ${{ matrix.node-version }}

      - name: Install dependencies
        run: npm ci

      - name: Generate Secrets
        run: |
          echo "Generating secrets..."
          {
            echo "ACCESS_TOKEN_SECRET=$(openssl rand -hex 32)"
            echo "REFRESH_TOKEN_SECRET=$(openssl rand -hex 32)"
            echo "SERVER_PORT=4000"
          } >> "$GITHUB_ENV"

      - name: Check MongoDB and Redis Availability
        run: |
          echo "Checking MongoDB and Redis availability..."
          for i in {1..10}; do
            if nc -z localhost 27017 && nc -z localhost 6379; then
              echo "MongoDB and Redis are available!"
              break
            fi
            echo "Waiting for MongoDB and Redis..."
            sleep 5
          done

      - name: Test Development Build
        run: |
          echo "Testing development build..."
          NODE_ENV=development npm run dev &
          DEV_PID=$!
          sleep 10
          if curl -f http://localhost:4000 | jq -e '. == {"talawa-version":"v1","status":"healthy"}' > /dev/null; then
            echo "Development server is up and healthy"
          else
            echo "Development server is down"
            kill $DEV_PID
            exit 1
          fi
      
      - name: Check Apollo Server for development
        run: |
          echo "Checking Apollo server for development..."
          if curl -f 'http://localhost:4000/graphql?query=%7B__typename%7D' \
            -H 'Apollo-Require-Preflight: true' | jq -e '. == {"data":{"__typename":"Query"}}' > /dev/null; then
            echo "Apollo server is up and healthy"
          else
            echo "Apollo server is down"
            exit 1
          fi
          echo "Stopping development server..."
          kill -9 $DEV_PID || echo "Process already stopped."

      - name: Generate SSL Certificates for Production
        run: |
          echo "Generating SSL certificates for production..."
          npm run generate:ssl-private-key

      - name: Build Production Build
        run: |
          echo "Building production build..."
          NODE_ENV=production npm run build

      - name: Test Production Build
        run: |
          echo "Testing production build..."
          lsof -ti:4000 | xargs -r kill -9 || echo "No process was using port 4000."
          NODE_ENV=production SERVER_PORT=4001 npm run prod &
          PROD_PID=$!
          echo "Waiting for server to stabilize..."
          sleep 10
          if curl -f -k https://localhost:4001 | jq -e '. == {"talawa-version":"v1","status":"healthy"}' > /dev/null; then
            echo "Production server is up and healthy."
          else
            echo "Production server is down. Cleaning up..."
            kill -9 $PROD_PID || echo "Process already stopped."
            exit 1
          fi

      - name: Check Apollo Server for Production
        run: |
          echo "Checking Apollo server for production..."
          if curl -f -k 'https://localhost:4001/graphql?query=%7B__typename%7D' \
            -H 'Apollo-Require-Preflight: true' | jq -e '. == {"data":{"__typename":"Query"}}' > /dev/null; then
            echo "Apollo server is up and healthy"
          else
            echo "Apollo server is down"
            exit 1
          fi
          echo "Stopping production server..."
          kill -9 $PROD_PID || echo "Process already stopped."

      - name: Clean Up Resources
        if: always()
        run: |
          echo "Cleaning up background processes and temporary files..."
          pkill -f "npm run dev" || echo "No dev process found."
          pkill -f "npm run prod" || echo "No prod process found."
          rm -f key.pem cert.pem
            
>>>>>>> b64f1054
  JSDocs:
    if: ${{ github.actor != 'dependabot[bot]' }}
    name: 'JSDocs comments and pipeline'
    runs-on: ubuntu-latest
    needs: Test-Application
    steps:
      - uses: actions/checkout@v4
      - name: 'Check whether comments exists for JSDocs'
        run: |
          chmod +x ./.github/workflows/check-jsdocs-comment.py
          ./.github/workflows/check-jsdocs-comment.py

      - name: 'Run JSDocs'
        if: env.RUN_JSDOCS == 'True'
        run: echo "Run JSdocs :${{ env.RUN_JSDOCS }}"
  
  Branch-check:
    if: ${{ github.actor != 'dependabot[bot]' }}
    name: "Base branch check"
    runs-on: ubuntu-latest
    steps:
      - name: "Check if base branch is develop"
        if: github.event.pull_request.base.ref != 'develop'
        run: |
          echo "PR is not against develop branch. Please refer PR_GUIDELINES.md"
          echo "Error: Close this PR and try again."
          exit 1<|MERGE_RESOLUTION|>--- conflicted
+++ resolved
@@ -315,15 +315,10 @@
           min_coverage: 95.0
 
   Docker-Check:
-<<<<<<< HEAD
-    needs: Test-Application
-    runs-on: ubuntu-latest
-=======
     name: Docker Check
     needs: Test-Application
     runs-on: ubuntu-latest
 
->>>>>>> b64f1054
     steps:
       - name: Checkout repository
         uses: actions/checkout@v4
@@ -343,30 +338,19 @@
           restore-keys: |
             ${{ runner.os }}-docker-check-
 
-<<<<<<< HEAD
-=======
       - name: Install Docker Compose
         run: |
           sudo apt-get update
           sudo apt-get install -y docker-compose
 
->>>>>>> b64f1054
       - name: Check if Talawa API starts in Docker
         run: |
           # Ensure no containers are running
           docker-compose -f docker-compose.dev.yaml down -v || true
 
           # Verify docker-compose file exists
-<<<<<<< HEAD
-          if [ ! -f "docker-compose.dev.yaml" ]; then
-            echo "Error: docker-compose.dev.yaml not found"
-            docker-compose -f docker-compose.dev.yaml logs
-            exit 1
-          fi
-=======
           chmod +x .github/workflows/scripts/docker_file_check.sh
           ./.github/workflows/scripts/docker_file_check.sh
->>>>>>> b64f1054
 
           # Start containers
           if ! timeout 300 docker-compose -f docker-compose.dev.yaml up -d --build; then
@@ -378,48 +362,6 @@
           # Wait for MongoDB and Redis to be ready
           echo "Waiting for MongoDB..."
           timeout=30
-<<<<<<< HEAD
-          until docker-compose -f docker-compose.dev.yaml exec -T mongodb mongo --eval "db.runCommand('ping').ok">/dev/null 2>&1 || [ $timeout -eq 0 ]; do
-          sleep 1
-           ((timeout--))
-          done
-          if [ $timeout -eq 0 ]; then
-            echo "Error: MongoDB failed to start within timeout"
-            docker-compose -f docker-compose.dev.yaml logs mongodb
-            docker-compose -f docker-compose.dev.yaml down -v
-            exit 1
-          fi
-
-          echo "Waiting for Redis..."
-           timeout=30
-           until docker-compose -f docker-compose.dev.yaml exec -T redis-stack-server redis-cli ping >/dev/null 2>&1 || [ $timeout -eq 0 ]; do
-          sleep 1
-          ((timeout--))
-          done
-          if[ $timeout -eq 0 ]; then
-             echo "Error: Redis failed to start within timeout"
-            docker-compose -f docker-compose.dev.yaml logs redis-stack-server
-             docker-compose -f docker-compose.dev.yaml down -v
-             exit 1
-            fi
-
-            # Wait for TALAWA API to be healthy 
-            timeout=60
-          until docker-compose -f docker-compose.dev.yaml exec -T talawa-api-dev curl -sf "http://localhost:4000/health" 2>&1 || [ $timeout -eq 0 ]; do
-            echo "Waiting for API to start... ($timeout seconds remaining)"
-            sleep 1
-            ((timeout--))
-           done
-
-           if [ $timeout -eq 0 ]; then
-              echo "Error: API failed to start within timeout"
-              docker-compose -f docker-compose.dev.yaml logs
-              docker-compose -f docker-compose.dev.yaml down -v
-              exit 1
-            fi
-
-            echo "API started successfully"
-=======
           until docker-compose -f docker-compose.dev.yaml exec -T mongo mongosh --eval "db.runCommand({ ping: 1 }).ok">/dev/null 2>&1 || [ $timeout -eq 0 ]; do
             echo "Waiting for MongoDB to be ready..."
             sleep 1
@@ -469,7 +411,6 @@
           fi
 
           echo "API started successfully"
->>>>>>> b64f1054
 
           # Ensure cleanup runs even if the script fails
           cleanup() {
@@ -479,26 +420,6 @@
               echo "Warning: Failed to cleanup containers"
             fi
             exit $exit_code
-<<<<<<< HEAD
-            }
-          trap cleanup EXIT
-    env:
-        HEALTH_CHECK_URL: http://localhost:4000
-        COMPOSE_PROJECT_NAME: pr-${{ github.event.pull_request.number }}
-        MONGO_DB_URL: mongodb://mongodb:27017/talawa-test-db
-        REDIS_HOST: redis-stack-server
-        REDIS_PORT: 6379
-        ACCESS_TOKEN_SECRET: ${{ secrets.GITHUB_TOKEN }}_${{ github.run_id }}_${{ github.run_number }}
-        REFRESH_TOKEN_SECRET: ${{ secrets.GITHUB_TOKEN }}_${{ github.run_id }}_${{ github.run_attempt }}
-        LAST_RESORT_SUPERADMIN_EMAIL: "abc@gmail.com"
-        COLORIZE_LOGS: "true"
-        LOG_LEVEL: "info"
-        RECAPTCHA_SITE_KEY: ${{secrets.RECAPTCHA_SITE_KEY}}
-        RECAPTCHA_SECRET_KEY: ${{secrets.RECAPTCHA_SECRET_KEY}}
-        MAIL_USERNAME: ${{secrets.MAIL_USERNAME}}
-        MAIL_PASSWORD: ${{secrets.MAIL_PASSWORD}}
-             
-=======
           }
           trap cleanup EXIT
     env:
@@ -658,7 +579,6 @@
           pkill -f "npm run prod" || echo "No prod process found."
           rm -f key.pem cert.pem
             
->>>>>>> b64f1054
   JSDocs:
     if: ${{ github.actor != 'dependabot[bot]' }}
     name: 'JSDocs comments and pipeline'
