##############################################################################
##############################################################################
#
# NOTE!
#
# Please read the README.md file in this directory that defines what should
# be placed in this file
#
##############################################################################
##############################################################################

name: PR Workflow
on:
  pull_request:
    branches:
      - '**'
jobs:
  Linter:
    name: Lints the code
    runs-on: ubuntu-latest
    steps:
      - uses: actions/checkout@v2
      - name: Install Dependencies
        run: npm ci
      - name: Run ESLint and Prettier
        run: npm run lint

  Code-Formatter:
    name: Formats the code
    runs-on: ubuntu-latest
    needs: Linter
    steps:
      - name: Checkout
        uses: actions/checkout@v2
        with:
          # This is important to fetch the changes to the previous commit
          fetch-depth: 0
      - name: Prettify code
        uses: creyD/prettier_action@v3.3
        with:
          same_commit: True
        env:
          GITHUB_TOKEN: ${{ secrets.GITHUB_TOKEN }}

  JSDocs:
    name: 'JSDocs comments and pipeline'
    runs-on: ubuntu-latest
    needs: Code-Formatter
    steps:
      - uses: actions/checkout@v2
      - name: 'Check whether comments exists for JSDocs'
        run: |
          chmod +x ./.github/workflows/check-jsdocs-comment.py
          ./.github/workflows/check-jsdocs-comment.py

      - name: 'Run JSDocs'
        if: env.RUN_JSDOCS == 'True'
        run: echo "Run JSdocs :${{ env.RUN_JSDOCS }}"

  Code-Coverage:
    name: Testing Application
    runs-on: ubuntu-latest
    needs: Code-Formatter
    strategy:
      matrix:
        node-version: [14.x]
    services:
      mongo:
        image: mongo:4.4
        options: >-
<<<<<<< HEAD
                --health-cmd mongo
                --health-interval 10s
                --health-timeout 5s
                --health-retries 10
=======
          --health-cmd mongo
          --health-interval 10s
          --health-timeout 5s
          --health-retries 10
>>>>>>> upstream/develop
        ports:
          - 27017:27017
    env:
      MONGO_DB_URL: mongodb://localhost:27017/talawa-test-db
      ACCESS_TOKEN_SECRET: eeb2137b1961a3da9e3736ea4a9ed1e77cb33a4fad8a153d364c2f04ec50eab7
      REFRESH_TOKEN_SECRET: 96d41e144e63475f7f753735b50305cd2857cc41c2f2570babdb948c10b77bc5

    steps:
      - name: Checkout repository
        uses: actions/checkout@v2

      - name: Set up Node.js ${{ matrix.node-version }}
        uses: actions/setup-node@v2

      - name: Install dependencies
        run: npm ci

      - name: Sleep for 10s
        uses: juliangruber/sleep-action@v1
        with:
          time: 10s

      - name: Run the tests
        run: npm run test

      - name: Present current coverage in PR
        uses: codecov/codecov-action@v3.1.1
        with:
          verbose: true

<<<<<<< HEAD
    - name: Present current coverage in PR
      uses: codecov/codecov-action@v2.1.0
      with:
        verbose: true
    - name: Stop the Application
      run: npm run stop-test-server-in-action

    - name: Test acceptable level of code coverage
      uses: VeryGoodOpenSource/very_good_coverage@v1.1.1
      with:
        path: "./coverage/lcov.info"
        min_coverage: 49.6
=======
      - name: Test acceptable level of code coverage
        uses: VeryGoodOpenSource/very_good_coverage@v2.1.0
        with:
          path: './coverage/lcov.info'
<<<<<<< HEAD
          min_coverage: 80.32
>>>>>>> upstream/develop
=======
          min_coverage: 78.1
>>>>>>> 08a1513d
<|MERGE_RESOLUTION|>--- conflicted
+++ resolved
@@ -68,17 +68,10 @@
       mongo:
         image: mongo:4.4
         options: >-
-<<<<<<< HEAD
-                --health-cmd mongo
-                --health-interval 10s
-                --health-timeout 5s
-                --health-retries 10
-=======
           --health-cmd mongo
           --health-interval 10s
           --health-timeout 5s
           --health-retries 10
->>>>>>> upstream/develop
         ports:
           - 27017:27017
     env:
@@ -109,27 +102,8 @@
         with:
           verbose: true
 
-<<<<<<< HEAD
-    - name: Present current coverage in PR
-      uses: codecov/codecov-action@v2.1.0
-      with:
-        verbose: true
-    - name: Stop the Application
-      run: npm run stop-test-server-in-action
-
-    - name: Test acceptable level of code coverage
-      uses: VeryGoodOpenSource/very_good_coverage@v1.1.1
-      with:
-        path: "./coverage/lcov.info"
-        min_coverage: 49.6
-=======
       - name: Test acceptable level of code coverage
         uses: VeryGoodOpenSource/very_good_coverage@v2.1.0
         with:
           path: './coverage/lcov.info'
-<<<<<<< HEAD
-          min_coverage: 80.32
->>>>>>> upstream/develop
-=======
-          min_coverage: 78.1
->>>>>>> 08a1513d
+          min_coverage: 78.1