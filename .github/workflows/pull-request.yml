##############################################################################
##############################################################################
#
# NOTE!
#
# Please read the README.md file in this directory that defines what should
# be placed in this file
#
##############################################################################
##############################################################################

name: PR Workflow
on:
  pull_request:
    branches:
      - '**'

env:
  CODECOV_UNIQUE_NAME: CODECOV_UNIQUE_NAME-${{ github.run_id }}-${{ github.run_number }}

jobs:
  Code-Quality-Checks:
    name: Check for linting, formatting, and type errors
    runs-on: ubuntu-latest
    steps:
      - name: Checkout repository content
        uses: actions/checkout@v3

      - name: Count number of lines
        run: |
          chmod +x ./.github/workflows/countline.py
          ./.github/workflows/countline.py --lines 600 --exclude_files src/types/generatedGraphQLTypes.ts tests

      - name: Restore node_modules from cache
        id: cache-npm
        uses: actions/cache@v3
        env:
          cache-name: cache-node-modules
        with:
          path: |
            ~/.npm
            node_modules
          key: ${{ runner.os }}-code-quality-checks-${{ env.cache-name }}-${{ hashFiles('**/package-lock.json') }}
          restore-keys: |
            ${{ runner.os }}-code-quality-checks-${{ env.cache-name }}-
            ${{ runner.os }}-code-quality-checks-
            ${{ runner.os }}-

      - name: Install Dependencies
        run: npm ci

      - name: Run ESLint to check for linting errors in modified files
        run: npx eslint $(git diff --name-only --diff-filter=d -- '***.ts' ${{ github.event.before }} ${{ github.sha }})

      - name: Check for formatting errors
        run: npm run format:check

      - name: Run Typescript Type-Checker
        run: npm run typecheck

<<<<<<< HEAD
=======
  File-count-check:
    name: Counting files changed
    runs-on: ubuntu-latest
    env:
      BASE_BRANCH: ${{ github.event.pull_request.base.ref }}
    steps:
      - name: Checkout Repository
        uses: actions/checkout@v2
        
      - name: Checkout code
        run: git fetch origin pull/${{ github.event.pull_request.number }}/head:pr-branch
        working-directory: ${{ github.workspace }}

      - name: Setup Python
        uses: actions/setup-python@v2
        with:
          python-version: '3.11.6'

      - name: Compare changes between Base branch and PR Head.
        id: changed-files-base
        run: |
          git fetch origin $BASE_BRANCH
          git checkout $BASE_BRANCH
          python .github/workflows/check_files_submitted.py \
            --base_branch $BASE_BRANCH --pr_branch pr-branch
>>>>>>> fc49a163

  Test-Application:
    name: Testing Application
    runs-on: ubuntu-latest
    needs: [Code-Quality-Checks]
    strategy:
      matrix:
        node-version: [20.x]
    services:
      mongo:
        image: mongo:4.4
        options: >-
          --health-cmd mongo
          --health-interval 10s
          --health-timeout 5s
          --health-retries 10
        ports:
          - 27017:27017
      redis:
        image: redis:6.0
        options: >-
          --health-cmd "redis-cli ping"
          --health-interval 10s
          --health-timeout 5s
          --health-retries 10
        ports:
          - 6379:6379
    env:
      MONGO_DB_URL: mongodb://localhost:27017/talawa-test-db
      REDIS_HOST: localhost
      REDIS_PORT: 6379
<<<<<<< HEAD
      RECAPTCHA_SITE_KEY: "XXXXXXXXXXXXXXXXXXXXXXXXXXXXXXXXXXXXXXX"
      RECAPTCHA_SECRET_KEY: "XXXXXXXXXXXXXXXXXXXXXXXXXXXXXXXXXXXXXXX"
      MAIL_USERNAME: "abc@gmail.com"
      MAIL_PASSWORD: "XXXXXXXXXXXXXXXXXXXXXXXXXXXXXXXXXXXXXXX"
      IS_SMTP: ""
      SMTP_HOST: ""
      SMTP_PASSWORD: ""
      SMTP_USERNAME: ""
      LAST_RESORT_SUPERADMIN_EMAIL: "abc@gmail.com"
      COLORIZE_LOGS: "true"
      LOG_LEVEL: "info"
      # ACCESS_TOKEN_SECRET: ${{ secrets.ACCESS_TOKEN_SECRET }}
      # REFRESH_TOKEN_SECRET: ${{ secrets.REFRESH_TOKEN_SECRET }}
=======
>>>>>>> fc49a163

    steps:
      - name: Checkout repository
        uses: actions/checkout@v3

      - name: Generate Access Token Secret
        run: echo "ACCESS_TOKEN_SECRET=$(openssl rand -hex 32)" >> $GITHUB_ENV

      - name: Generate Refresh Token Secret
        run: echo "REFRESH_TOKEN_SECRET=$(openssl rand -hex 32)" >> $GITHUB_ENV

      - name: Set up Node.js ${{ matrix.node-version }}
        uses: actions/setup-node@v3

      - name: Install dependencies
        run: npm ci

      - name: Sleep for 10s
        uses: juliangruber/sleep-action@v1
        with:
          time: 10s

      - name: Run the tests
        run: npm run test
      
      - name: Start the development server 
        run: |
          npm run dev &
          echo "Development server started..."

      - name: Check server status
        run: |
          if curl -f 'http://localhost:4000' | jq -e '. == {"talawa-version":"v1","status":"healthy"}' > /dev/null; then
            echo "Server is up and healthy"
          else
            echo "Server is down"
            exit 1 
          fi
      - name: Check Apollo Server status
        run: |
          if curl -f 'http://localhost:4000/graphql?query=%7B__typename%7D' \
          -H 'Apollo-Require-Preflight: true' | jq -e '. == {"data":{"__typename":"Query"}}' > /dev/null; then
            echo "Apollo Server is up"
          else
            echo "Server is down"
            exit 1 
          fi

      - name: Import Sample Data
        run: npm run import:sample-data  

      - name: Present and upload coverage to Codecov as ${{env.CODECOV_UNIQUE_NAME}}
        uses: codecov/codecov-action@v3
        with:
          verbose: true
          token: ${{ secrets.CODECOV_TOKEN }}
          fail_ci_if_error: false
          name: '${{env.CODECOV_UNIQUE_NAME}}'

      - name: Test acceptable level of code coverage
        uses: VeryGoodOpenSource/very_good_coverage@v2
        with:
          path: './coverage/lcov.info'
          min_coverage: 95.0
  JSDocs:
    name: 'JSDocs comments and pipeline'
    runs-on: ubuntu-latest
    needs: Test-Application
    steps:
      - uses: actions/checkout@v3
      - name: 'Check whether comments exists for JSDocs'
        run: |
          chmod +x ./.github/workflows/check-jsdocs-comment.py
          ./.github/workflows/check-jsdocs-comment.py

      - name: 'Run JSDocs'
        if: env.RUN_JSDOCS == 'True'
        run: echo "Run JSdocs :${{ env.RUN_JSDOCS }}"
  
  Branch-check:
    name: "Base branch check"
    runs-on: ubuntu-latest
    steps:
      - name: "Check if base branch is develop"
        if: github.event.pull_request.base.ref != 'develop'
        run: |
          echo "PR is not against develop branch. Please refer PR_GUIDELINES.md"
          exit 1

      
          <|MERGE_RESOLUTION|>--- conflicted
+++ resolved
@@ -58,8 +58,6 @@
       - name: Run Typescript Type-Checker
         run: npm run typecheck
 
-<<<<<<< HEAD
-=======
   File-count-check:
     name: Counting files changed
     runs-on: ubuntu-latest
@@ -85,7 +83,6 @@
           git checkout $BASE_BRANCH
           python .github/workflows/check_files_submitted.py \
             --base_branch $BASE_BRANCH --pr_branch pr-branch
->>>>>>> fc49a163
 
   Test-Application:
     name: Testing Application
@@ -117,7 +114,6 @@
       MONGO_DB_URL: mongodb://localhost:27017/talawa-test-db
       REDIS_HOST: localhost
       REDIS_PORT: 6379
-<<<<<<< HEAD
       RECAPTCHA_SITE_KEY: "XXXXXXXXXXXXXXXXXXXXXXXXXXXXXXXXXXXXXXX"
       RECAPTCHA_SECRET_KEY: "XXXXXXXXXXXXXXXXXXXXXXXXXXXXXXXXXXXXXXX"
       MAIL_USERNAME: "abc@gmail.com"
@@ -131,8 +127,6 @@
       LOG_LEVEL: "info"
       # ACCESS_TOKEN_SECRET: ${{ secrets.ACCESS_TOKEN_SECRET }}
       # REFRESH_TOKEN_SECRET: ${{ secrets.REFRESH_TOKEN_SECRET }}
-=======
->>>>>>> fc49a163
 
     steps:
       - name: Checkout repository
