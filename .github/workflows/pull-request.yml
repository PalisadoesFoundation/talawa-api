##############################################################################
##############################################################################
#
# NOTE!
#
# Please read the README.md file in this directory that defines what should
# be placed in this file.
#
##############################################################################
##############################################################################

name: PR Workflow
on:
  pull_request:
    branches:
      - '**'

env:
  CODECOV_UNIQUE_NAME: CODECOV_UNIQUE_NAME-${{ github.run_id }}-${{ github.run_number }}

jobs:
  Code-Quality-Checks:
    name: Check for linting, formatting, and type errors
    runs-on: ubuntu-latest
    steps:
      - name: Checkout repository content
        uses: actions/checkout@v4
        with:
          fetch-depth: 2
          persist-crendetials: true

      - name: Set up Node.js
        uses: actions/setup-node@v4
        with:
          node-version: '20.x'

      - name: Count number of lines
        run: |
          chmod +x ./.github/workflows/countline.py
          ./.github/workflows/countline.py --lines 600 --exclude_files src/types/generatedGraphQLTypes.ts tests src/typeDefs/types.ts src/constants.ts

      - name: Restore node_modules from cache
        id: cache-npm
        uses: actions/cache@v4
        env:
          cache-name: cache-node-modules
        with:
          path: |
            ~/.npm
            node_modules
          key: ${{ runner.os }}-code-quality-checks-${{ env.cache-name }}-${{ hashFiles('**/package-lock.json') }}
          restore-keys: |
            ${{ runner.os }}-code-quality-checks-${{ env.cache-name }}-
            ${{ runner.os }}-code-quality-checks-
            ${{ runner.os }}-

      - name: Install Dependencies
        run: npm ci

      # Lint, but exclude typescript files in the .eslintignore file
      # or else we'll get failures
      - name: Get changed files
        id: changed_files
        uses: tj-actions/changed-files@v44
        with:
          files: |
            **.ts
            '!src/types/**.ts'

      - name: Run ESLint to check for linting errors in modified files
        if: steps.changed_files.outputs.any_changed == 'true'
        env:
          CHANGED_FILES: ${{ steps.changed_files.outputs.all_changed_files }}
        run: npx eslint ${CHANGED_FILES} 

      - name: Check for formatting errors
        run: npm run format:check

      - name: Run Typescript Type-Checker
        run: npm run typecheck
        
      - name: Check if the source and target branches are different
        if: ${{ github.event.pull_request.base.ref == github.event.pull_request.head.ref }}
        run: |
          echo "Source Branch ${{ github.event.pull_request.head.ref }}"
          echo "Target Branch ${{ github.event.pull_request.base.ref }}"
          echo "Error: Source and Target Branches are the same. Please ensure they are different."
          exit 1

  Check-Unauthorized-Changes:
    name: Checks if no unauthorized files are changed
    runs-on: ubuntu-latest
    steps:
      - name: Checkout code
        uses: actions/checkout@v4
        with:
          fetch-depth: 2
          persist-crendetials: true

      
      - name: Get Changed Unauthorized files
        id: changed-unauth-files
        uses: tj-actions/changed-files@v44
        with:
          files: |
            .github/**
            .husky/**
            scripts/**
            .env.sample
            .node-version
            tsconfig.json
            .gitignore
            .eslintrc.json
            .eslintignore
            vite.config.ts
            CODEOWNERS
            LICENSE
            docker-compose.yaml
            Dockerfile
            setup.ts
            schema.graphql

      - name: List all changed unauthorized files
        if: steps.changed-unauth-files.outputs.any_changed == 'true' || steps.changed-unauth-files.outputs.any_deleted == 'true'
        env: 
          CHANGED_UNAUTH_FILES: ${{ steps.changed-unauth-files.outputs.all_changed_files }}
        run: |
          for file in ${CHANGED_UNAUTH_FILES}; do
            echo "$file is unauthorized to change/delete"
          done
          exit 1

  File-count-check:
    name: Checks if number of files changed is acceptable
    runs-on: ubuntu-latest
    steps:
      - name: Checkout code
        uses: actions/checkout@v4
        with:
          fetch-depth: 2
          persist-crendetials: true
        
      - name: Get changed files
        id: changed-files
        uses: tj-actions/changed-files@v44

      - name: Echo number of changed files
        env: 
          CHANGED_FILES_COUNT: ${{ steps.changed-files.outputs.all_changed_files_count }}
        run: |
          echo "Number of files changed: $CHANGED_FILES_COUNT"

      - name: Check if the number of changed files is less than 100
        if: steps.changed-files.outputs.all_changed_files_count > 100
        env: 
          CHANGED_FILES_COUNT: ${{ steps.changed-files.outputs.all_changed_files_count }}
        run: |
          echo "Error: Too many files (greater than 100) changed in the pull request."
          echo "Possible issues:"
          echo "- Contributor may be merging into an incorrect branch."
          echo "- Source branch may be incorrect please use develop as source branch."
          exit 1

  Test-Application:
    name: Testing Application
    runs-on: ubuntu-latest
    needs: [Code-Quality-Checks]
    strategy:
      matrix:
        node-version: [20.x]
    services:
      mongo:
        image: mongo:4.4
        options: >-
          --health-cmd mongo
          --health-interval 10s
          --health-timeout 5s
          --health-retries 10
        ports:
          - 27017:27017
      redis:
        image: redis:6.0
        options: >-
          --health-cmd "redis-cli ping"
          --health-interval 10s
          --health-timeout 5s
          --health-retries 10
        ports:
          - 6379:6379
    env:
      MONGO_DB_URL: mongodb://localhost:27017/talawa-test-db
      REDIS_HOST: localhost
      REDIS_PORT: 6379
      RECAPTCHA_SITE_KEY: ${{secrets.RECAPTCHA_SITE_KEY}}
      RECAPTCHA_SECRET_KEY: ${{secrets.RECAPTCHA_SECRET_KEY}}
      MAIL_USERNAME: ${{secrets.MAIL_USERNAME}}
      MAIL_PASSWORD: ${{secrets.MAIL_PASSWORD}}
      IS_SMTP: ""
      SMTP_HOST: ""
      SMTP_PASSWORD: ""
      SMTP_USERNAME: ""
      LAST_RESORT_SUPERADMIN_EMAIL: "abc@gmail.com"
      COLORIZE_LOGS: "true"
      LOG_LEVEL: "info"
      # ACCESS_TOKEN_SECRET: ${{ secrets.ACCESS_TOKEN_SECRET }}
      # REFRESH_TOKEN_SECRET: ${{ secrets.REFRESH_TOKEN_SECRET }}

    steps:
      - name: Checkout repository
        uses: actions/checkout@v4

      - name: Set up Node.js
        uses: actions/setup-node@v4
        with:
          node-version: '20.x'

      - name: Generate Access Token Secret
        run: echo "ACCESS_TOKEN_SECRET=$(openssl rand -hex 32)" >> $GITHUB_ENV

      - name: Generate Refresh Token Secret
        run: echo "REFRESH_TOKEN_SECRET=$(openssl rand -hex 32)" >> $GITHUB_ENV
      
      - name: Set up SERVER_PORT env
        run: echo "SERVER_PORT=4000" >> $GITHUB_ENV

      - name: Set up Node.js ${{ matrix.node-version }}
        uses: actions/setup-node@v4

      - name: Install dependencies
        run: npm ci

      - name: Sleep for 10s
        uses: juliangruber/sleep-action@v2
        with:
          time: 10s
      
<<<<<<< HEAD
      - name: Create a videos directory
        run: mkdir -p videos
      
=======
>>>>>>> 636e51cb
      - name: Run the tests
        run: npm run test
      
      - name: Start the development server 
        run: |
          npm run dev &
          echo "Development server started..."

      - name: Check server status
        run: |
          if curl -f 'http://localhost:4000' | jq -e '. == {"talawa-version":"v1","status":"healthy"}' > /dev/null; then
            echo "Server is up and healthy"
          else
            echo "Server is down"
            exit 1 
          fi
      - name: Check Apollo Server status
        run: |
          if curl -f 'http://localhost:4000/graphql?query=%7B__typename%7D' \
          -H 'Apollo-Require-Preflight: true' | jq -e '. == {"data":{"__typename":"Query"}}' > /dev/null; then
            echo "Apollo Server is up"
          else
            echo "Server is down"
            exit 1 
          fi

      - name: Import Sample Data
        run: npm run import:sample-data  

      - name: Present and upload coverage to Codecov as ${{env.CODECOV_UNIQUE_NAME}}
        uses: codecov/codecov-action@v4
        with:
          verbose: true
          token: ${{ secrets.CODECOV_TOKEN }}
          fail_ci_if_error: false
          name: '${{env.CODECOV_UNIQUE_NAME}}'

      - name: Test acceptable level of code coverage
        uses: VeryGoodOpenSource/very_good_coverage@v2
        with:
          path: './coverage/lcov.info'
          min_coverage: 95.0
          
  JSDocs:
    name: 'JSDocs comments and pipeline'
    runs-on: ubuntu-latest
    needs: Test-Application
    steps:
      - uses: actions/checkout@v4
      - name: 'Check whether comments exists for JSDocs'
        run: |
          chmod +x ./.github/workflows/check-jsdocs-comment.py
          ./.github/workflows/check-jsdocs-comment.py

      - name: 'Run JSDocs'
        if: env.RUN_JSDOCS == 'True'
        run: echo "Run JSdocs :${{ env.RUN_JSDOCS }}"
  
  Branch-check:
    name: "Base branch check"
    runs-on: ubuntu-latest
    steps:
      - name: "Check if base branch is develop"
        if: github.event.pull_request.base.ref != 'develop'
        run: |
          echo "PR is not against develop branch. Please refer PR_GUIDELINES.md"
          exit 1<|MERGE_RESOLUTION|>--- conflicted
+++ resolved
@@ -233,13 +233,10 @@
         uses: juliangruber/sleep-action@v2
         with:
           time: 10s
-      
-<<<<<<< HEAD
+          
       - name: Create a videos directory
         run: mkdir -p videos
-      
-=======
->>>>>>> 636e51cb
+  
       - name: Run the tests
         run: npm run test
       
