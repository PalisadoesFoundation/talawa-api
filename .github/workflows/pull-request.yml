##############################################################################
##############################################################################
#
# NOTE!
#
# Please read the README.md file in this directory that defines what should
# be placed in this file.
#
##############################################################################
##############################################################################

name: Pull request workflow
on:
  pull_request:
    branches:
      - "**"
env:
  CODECOV_UNIQUE_NAME: CODECOV_UNIQUE_NAME-${{ github.run_id }}-${{ github.run_number }}

jobs:
  check_base_branch:
    # only run the job if the pull request actor is not dependabot
    if: ${{ github.actor != 'dependabot[bot]' }}
    name: Check base branch of the pull request to be develop
    runs-on: ubuntu-latest
    steps:
      - if: github.event.pull_request.base.ref != 'develop'
        name: Check base branch
        run: |
          echo "Pull requests are only allowed against the 'develop' branch. Please refer to the pull request guidelines."
          echo "Error: Close this PR and try again."
          exit 1

  Code-Quality-Checks:
    name: Checking code quality
    runs-on: ubuntu-latest
    steps:
      - name: Checkout this repository
        uses: actions/checkout@v4.2.2
      - name: Build talawa api non production environment docker image
        run: docker buildx build --file ./docker/api.Containerfile --tag talawa_api --target non_production ./
      - name: Check code format
        run: docker container run talawa_api pnpm format:check
      - name: Check sanitization
        run: docker container run talawa_api pnpm lint:sanitization
      - name: Check if the source and target branches are different
        if: ${{ github.event.pull_request.base.ref == github.event.pull_request.head.ref }}
        run: |
          echo "Source Branch ${{ github.event.pull_request.head.ref }}"
          echo "Target Branch ${{ github.event.pull_request.base.ref }}"
          echo "Error: Source and Target Branches are the same. Please ensure they are different."
          echo "Error: Close this PR and try again."
          exit 1

  Python-Compliance:
    name: Check Python Code Style
    runs-on: ubuntu-latest
    steps:
      - name: Checkout
        uses: actions/checkout@v4
        with:
          fetch-depth: 0

      - name: Set up Python 3.11
        uses: actions/setup-python@v4
        with:
          python-version: 3.11

      - name: Cache pip packages
        uses: actions/cache@v4
        with:
          path: ~/.cache/pip
          key: ${{ runner.os }}-pip-${{ hashFiles('**/requirements.txt') }}
          restore-keys: |
            ${{ runner.os }}-pip-

      - name: Install dependencies
        run: |
          python3 -m venv venv
          source venv/bin/activate
          python -m pip install --upgrade pip
          pip install -r .github/workflows/requirements.txt

      - name: Run Black Formatter Check
        run: |
          source venv/bin/activate
          black --check .

      - name: Run Flake8 Linter
        run: |
          source venv/bin/activate
          flake8 --docstring-convention google --ignore E402,E722,E203,F401,W503 .github

      - name: Run pydocstyle
        run: |
          source venv/bin/activate
          pydocstyle --convention=google --add-ignore=D415,D205 .github

      - name: Run docstring compliance check
        run: |
          source venv/bin/activate
          python .github/workflows/scripts/check_docstrings.py --directories .github

  Count-Changed-Files:
    if: ${{ github.actor != 'dependabot[bot]' }}
    name: Checks if number of files changed is acceptable
    runs-on: ubuntu-latest
    steps:
      - name: Checkout code
        uses: actions/checkout@v4
        with:
          fetch-depth: 0 # Fetch all history for all branches and tags

      - name: Get changed files
        id: changed-files
        run: |
          # Get the base branch ref
          BASE_SHA=$(git merge-base ${{ github.event.pull_request.base.sha }} ${{ github.event.pull_request.head.sha }})

          # Count all changed files
          ALL_CHANGED_FILES_COUNT=$(git diff --name-only --diff-filter=ACMRT $BASE_SHA ${{ github.event.pull_request.head.sha }} | wc -l | tr -d ' ')
          echo "all_changed_files_count=$ALL_CHANGED_FILES_COUNT" >> $GITHUB_OUTPUT

      - name: Echo number of changed files
        env:
          CHANGED_FILES_COUNT: ${{ steps.changed-files.outputs.all_changed_files_count }}
        run: |
          echo "Number of files changed: $CHANGED_FILES_COUNT"

      - name: Check if the number of changed files is less than 100
        if: steps.changed-files.outputs.all_changed_files_count > 100
        env:
          CHANGED_FILES_COUNT: ${{ steps.changed-files.outputs.all_changed_files_count }}
        run: |
          echo "Error: Too many files (greater than 100) changed in the pull request."
          echo "Possible issues:"
          echo "- Contributor may be merging into an incorrect branch."
          echo "- Source branch may be incorrect please use develop as source branch."
          exit 1

  Check-ItSkip-Disable:
    name: Check for it.skip commands
    runs-on: ubuntu-latest
    steps:
      - name: Checkout code
        uses: actions/checkout@v4
        with:
          fetch-depth: 0 # Fetch all history for all branches and tags

      - name: Get changed files
        id: changed-files
        run: |
          # Get the base branch ref
          BASE_SHA=$(git merge-base ${{ github.event.pull_request.base.sha }} ${{ github.event.pull_request.head.sha }})

          # Get all changed files
          ALL_CHANGED_FILES=$(git diff --name-only --diff-filter=ACMRT $BASE_SHA ${{ github.event.pull_request.head.sha }} | tr '\n' ' ')
          echo "all_changed_files=${ALL_CHANGED_FILES}" >> $GITHUB_OUTPUT

      - name: Set up Python
        uses: actions/setup-python@v5
        with:
          python-version: 3.9

      - name: Run Python script
        run: |
          python .github/workflows/scripts/itskip_disable_check.py --files ${{ steps.changed-files.outputs.all_changed_files }}

  python_checks:
    name: Run Python Checks
    runs-on: ubuntu-latest
    steps:
      - name: Checkout code
        uses: actions/checkout@v4
        with:
          fetch-depth: 0

      - name: Get changed files
        id: changed-files
        run: |
          echo "all_changed_files=$(git diff --name-only --diff-filter=ACMRT ${{ github.event.pull_request.base.sha }} ${{ github.event.pull_request.head.sha }} | tr '\n' ' ')" >> $GITHUB_OUTPUT

      - name: Set up Python
        uses: actions/setup-python@v5
        with:
          python-version: 3.9

      - name: Run Biome Ignore Check
        run: |
          python .github/workflows/scripts/biome_disable_check.py --files ${{ steps.changed-files.outputs.all_changed_files }}

      - name: Run Code Coverage Disable Check
        run: |
          python .github/workflows/scripts/code_coverage_disable_check.py --files ${{ steps.changed-files.outputs.all_changed_files }}

      - name: Run TS Ignore Check
        run: |
          python .github/workflows/scripts/detect_ts_ignore.py --files ${{ steps.changed-files.outputs.all_changed_files }}

      - name: Run Sanitization Disable Comment Check
        run: |
          python .github/workflows/scripts/check_sanitization_disable.py --files ${{ steps.changed-files.outputs.all_changed_files }}

  check_gql_tada:
    name: Check gql tada files and configuration
    runs-on: ubuntu-latest
    steps:
      - name: Checkout this repository
        uses: actions/checkout@v4.2.2
      - name: Build talawa api non production environment docker image
        run: docker buildx build --file ./docker/api.Containerfile --tag talawa_api --target non_production ./
      - name: Check gql tada
        run: docker container run talawa_api pnpm check_gql_tada

  check_drizzle_migrations:
    name: Check drizzle migration files
    runs-on: ubuntu-latest
    steps:
      - name: Checkout this repository
        uses: actions/checkout@v4.2.2
      - name: Build talawa api non production environment docker image
        run: docker buildx build --file ./docker/api.Containerfile --tag talawa_api --target non_production ./
      - name: Check drizzle migrations
        run: docker container run --env-file ./envFiles/.env.ci talawa_api pnpm check_drizzle_migrations

  check_type_errors:
    name: Check type errors
    runs-on: ubuntu-latest
    steps:
      - name: Checkout this repository
        uses: actions/checkout@v4.2.2
      - name: Build talawa api non production environment docker image
        run: docker buildx build --file ./docker/api.Containerfile --tag talawa_api --target non_production ./
      - name: Check type errors
        run: docker container run talawa_api pnpm typecheck

  check_mock_isolation:
    name: Check mock isolation
    runs-on: ubuntu-latest
    steps:
      - name: Checkout this repository
        uses: actions/checkout@v4.2.2
      - name: Build talawa api non production environment docker image
        run: docker buildx build --file ./docker/api.Containerfile --tag talawa_api --target non_production ./
      - name: Check mock isolation
        run: docker container run talawa_api pnpm check_mock_isolation

<<<<<<< HEAD

  Generate-Schema-Docs:
    if: ${{ github.actor != 'dependabot[bot]' }}
    name: Generate GraphQL Schema Documentation
    runs-on: ubuntu-latest
    needs: [Code-Quality-Checks]
    steps:
      - name: Checkout repository
        uses: actions/checkout@v4
        with:
          fetch-depth: 0

      - name: Install pnpm
        uses: pnpm/action-setup@v4
        with:
          run_install: false

      - name: Setup Node.js
        uses: actions/setup-node@v4
        with:
          node-version: "24.x"
          cache: "pnpm"

      - name: Prepare dependency store
        run: pnpm fetch

      - name: Install Docs dependencies
        working-directory: ./docs
        run: pnpm install --frozen-lockfile --prefer-offline

      - name: Generate GraphQL Schema Markdown
        working-directory: ./docs
        run: pnpm docusaurus graphql-to-doc
      - name: Check for uncommitted schema changes
        run: |
          if [ -n "$(git status --porcelain)" ]; then
            echo "::error::Schema files are outdated or missing."
            echo "Please run 'pnpm docusaurus graphql-to-doc' inside '/docs' locally and commit the updated files."
            echo ""
            echo "Changed files:"
            git status --porcelain
            exit 1
          else
            echo "Schema is up to date."
          fi

=======
>>>>>>> 9de15979
  Check_unused_code:
    name: Check for unused files, exports and dependencies
    runs-on: ubuntu-latest
    steps:
      - name: Checkout code
        uses: actions/checkout@v4.2.2
      - name: Setup Node.js
        uses: actions/setup-node@v4
        with:
          node-version: "22.x"
      - name: Setup pnpm
        uses: pnpm/action-setup@v4
      - name: Install dependencies
        run: pnpm install --frozen-lockfile
      - name: Run Knip for files and exports
        run: pnpm knip --include files,exports
        # Dummy environment variables required for Knip to load drizzle.config.ts during file parsing
        env:
          API_POSTGRES_DATABASE: dummy_db
          API_POSTGRES_PASSWORD: dummy_password
          API_POSTGRES_HOST: localhost
          API_POSTGRES_PORT: "5432"
          API_POSTGRES_USER: dummy_user
          API_POSTGRES_SSL_MODE: "false"
      - name: Run Knip for dependencies
        run: pnpm knip --config knip.deps.json --include dependencies
        # Dummy environment variables required for Knip to load drizzle.config.ts during file parsing
        env:
          API_POSTGRES_DATABASE: dummy_db
          API_POSTGRES_PASSWORD: dummy_password
          API_POSTGRES_HOST: localhost
          API_POSTGRES_PORT: "5432"
          API_POSTGRES_USER: dummy_user
          API_POSTGRES_SSL_MODE: "false"

  Check-Sensitive-Files:
    if: ${{ github.actor != 'dependabot[bot]' }}
    name: Checks if sensitive files have been changed without authorization
    runs-on: ubuntu-latest
    steps:
      - name: Checkout code
        uses: actions/checkout@v4
        with:
          fetch-depth: 0 # Fetch all history for all branches and tags

      - name: Get PR labels
        id: check-labels
        env:
          GITHUB_TOKEN: ${{ secrets.GITHUB_TOKEN }}
        run: |
          if [ -z "${{ github.event.pull_request.number }}" ]; then
            echo "skip=false" >> $GITHUB_OUTPUT
            exit 0
          fi

          LABELS="$(gh api repos/${{ github.repository }}/issues/${{ github.event.pull_request.number }}/labels --jq '.[].name' | tr '\n' ' ')"

          if echo "$LABELS" | grep -qw "ignore-sensitive-files-pr"; then
            echo "::notice::Skipping sensitive files check due to 'ignore-sensitive-files-pr' label."
            echo "skip=true" >> $GITHUB_OUTPUT
          else
            echo "skip=false" >> $GITHUB_OUTPUT
          fi

      - name: Get Changed Unauthorized files
        if: steps.check-labels.outputs.skip != 'true'
        id: changed-unauth-files
        run: |
          set -e

          # Skip if not in PR context
          if [ -z "${{ github.event.pull_request.base.sha }}" ]; then
            echo "any_changed=false" >> $GITHUB_OUTPUT
            exit 0
          fi

          # Determine base and head commits for comparison
          HEAD_SHA="${{ github.event.pull_request.head.sha || github.sha }}"
          BASE_SHA=$(git merge-base "${{ github.event.pull_request.base.sha }}" "$HEAD_SHA" 2>&1) || {
            echo "::error::Failed to find merge base between ${{ github.event.pull_request.base.sha }} and $HEAD_SHA" >&2
            exit 1
          }

          # Verify BASE_SHA is not empty
          if [ -z "$BASE_SHA" ]; then
            echo "::error::BASE_SHA is empty after git merge-base command" >&2
            exit 1
          fi

          # Define sensitive files patterns as a bash array
          SENSITIVE_PATTERNS=(
            '.coderabbit.yaml$'
            'Caddyfile$'
            'codegen.ts$'
            '^Dockerfile.*'
            '^docker-compose.*'
            '^drizzle_migrations/.*'
            '.dockerignore$'
            '.env.sample$'
            '.env_test$'
            'eslint.config.mjs$'
            '^envFiles/.*'
            '.gitignore$'
            'init-mongo.sh$'
            '.prettierignore$'
            '.prettierrc.json$'
            '.pylintrc$'
            '^.github/.*'
            'biome.jsonc$'
            'renovate.json$'
            'requirements.txt$'
            'schema.graphql$'
            'CODEOWNERS$'
            'LICENSE$'
            'tsconfig.json$'
            'vitest.config.ts$'
            'pnpm-lock.yaml$'
            'package.json$'
            'package-lock.json$'
            '.nojekyll$'
            'knip.json$'
            'docs/docusaurus.config.ts$'
            '^docs/sidebar.*'
            'setup.ts$'
            '^src/graphql/types/Mutation/.*'
            '^src/graphql/types/Query/.*'
            'tsconfig.build.json$'
            'vite.config.mts$'
            'CNAME$'
            'CODE_OF_CONDUCT.md$'
            'CODE_STYLE.md$'
            'CONTRIBUTING.md$'
            'DOCUMENTATION.md$'
            'INSTALLATION.md$'
            'ISSUE_GUIDELINES.md$'
            'PR_GUIDELINES.md$'
            'README.md$'
          )

          # Check for changes in sensitive files
          CHANGED_UNAUTH_FILES=""
          for pattern in "${SENSITIVE_PATTERNS[@]}"; do
            FILES=$(git diff --name-only --diff-filter=ACMRD "$BASE_SHA" "$HEAD_SHA" | grep -E "$pattern" || true)
            if [ ! -z "$FILES" ]; then
              CHANGED_UNAUTH_FILES="$CHANGED_UNAUTH_FILES $FILES"
            fi
          done

          # Deduplicate and format output
          # Convert to newline-separated, deduplicate, then rejoin as space-separated
          if [ ! -z "$CHANGED_UNAUTH_FILES" ]; then
            CHANGED_UNAUTH_FILES=$(echo "$CHANGED_UNAUTH_FILES" | tr ' ' '\n' | sort -u | tr '\n' ' ' | xargs)
          fi

          echo "all_changed_files=$CHANGED_UNAUTH_FILES" >> $GITHUB_OUTPUT

          # Check if any unauthorized files changed
          if [ ! -z "$CHANGED_UNAUTH_FILES" ]; then
            echo "any_changed=true" >> $GITHUB_OUTPUT
          else
            echo "any_changed=false" >> $GITHUB_OUTPUT
          fi

      - name: List all changed unauthorized files
        if: steps.changed-unauth-files.outputs.any_changed == 'true'
        env:
          CHANGED_UNAUTH_FILES: ${{ steps.changed-unauth-files.outputs.all_changed_files }}
        run: |
          echo "::error::Unauthorized changes detected in sensitive files:"
          echo ""
          for file in $CHANGED_UNAUTH_FILES; do
            echo "- $file"
          done
          echo ""
          echo "To override:"
          echo "Add the 'ignore-sensitive-files-pr' label to this PR."
          exit 1

  Check-AutoDocs:
    name: Generate and Validate Documentation
    runs-on: ubuntu-latest
    needs: [Code-Quality-Checks]
    steps:
      - name: Checkout the Repository
        uses: actions/checkout@v4
        with:
          fetch-depth: 0

      - name: Install pnpm
        uses: pnpm/action-setup@v4
        with:
          run_install: false

      - name: Set up Node.js
        uses: actions/setup-node@v4
        with:
          node-version: "24.x"
          cache: "pnpm"

      - name: Prepare dependency store
        run: pnpm fetch

      - name: Install Dependencies (frozen)
        run: pnpm install --frozen-lockfile --prefer-offline

      - name: Run documentation generation
        run: pnpm run generate:docs

      - name: Check for uncommitted doc changes
        run: |
          if [ -n "$(git status --porcelain)" ]; then
            echo "::error::Documentation files are outdated or missing."
            echo "Please run 'pnpm run generate:docs' locally and commit the updated files."
            echo ""
            echo "Changed files:"
            git status --porcelain
            exit 1
          else
            echo "Documentation is up to date."
          fi

  Generate-Schema-Docs:
    if: ${{ github.actor != 'dependabot[bot]' }}
    name: Generate GraphQL Schema Documentation
    runs-on: ubuntu-latest
    needs: [Code-Quality-Checks]
    steps:
      - name: Checkout repository
        uses: actions/checkout@v4
        with:
          fetch-depth: 0

      - name: Install pnpm
        uses: pnpm/action-setup@v4
        with:
          run_install: false

      - name: Setup Node.js
        uses: actions/setup-node@v4
        with:
          node-version: "24.x"
          cache: "pnpm"

      - name: Prepare dependency store
        run: pnpm fetch

      - name: Install Docs dependencies
        working-directory: ./docs
        run: pnpm install --frozen-lockfile --prefer-offline

      - name: Generate GraphQL Schema Markdown
        working-directory: ./docs
        run: pnpm docusaurus graphql-to-doc
      - name: Check for uncommitted schema changes
        run: |
          if [ -n "$(git status --porcelain)" ]; then
            echo "::error::Schema files are outdated or missing."
            echo "Please run 'pnpm docusaurus graphql-to-doc' inside '/docs' locally and commit the updated files."
            echo ""
            echo "Changed files:"
            git status --porcelain
            exit 1
          else
            echo "Schema is up to date."
          fi

  Pre-Test-Checks-Pass:
    name: All Pre-Testing Checks Pass
    runs-on: ubuntu-latest
    needs:
      [
        Code-Quality-Checks,
        python_checks,
        check_type_errors,
        check_mock_isolation,
        check_drizzle_migrations,
        check_gql_tada,
        Check-AutoDocs,
        Check_unused_code,
        Generate-Schema-Docs,
        Check-ItSkip-Disable,
        Python-Compliance,
      ]
    steps:
      - name: This job intentionally does nothing
        run: echo "This job intentionally does nothing"

  Run-Tests:
    name: Run tests for talawa api (Shard ${{ matrix.shard }})
    runs-on: ubuntu-latest
    needs: [Pre-Test-Checks-Pass]
    env:
      TOTAL_SHARDS: 12
    strategy:
      fail-fast: false
      matrix:
        shard: [1, 2, 3, 4, 5, 6, 7, 8, 9, 10, 11, 12]
    steps:
      - name: Checkout this repository
        uses: actions/checkout@v4.2.2
      - name: Create .env file for talawa api testing environment
        run: cp ./envFiles/.env.ci ./.env
      - name: Build talawa api compose testing environment
        run: docker compose build
      - name: Start test services (postgres-test, minio-test, redis-test)
        run: docker compose up -d postgres-test minio-test redis-test
      - name: Wait for test services to be ready
        run: |
          set -euo pipefail
          echo "Waiting for Postgres test service..."
          timeout=90
          until docker compose exec -T postgres-test pg_isready -h localhost -p 5432 -U postgres >/dev/null 2>&1 || [ $timeout -eq 0 ]; do
            echo "Postgres not ready yet... ($timeout seconds remaining)"
            sleep 1
            ((timeout--))
          done
          if [ $timeout -eq 0 ]; then
            echo "Error: Postgres failed to start"
            docker compose ps
            docker compose logs postgres-test
            docker compose down -v
            exit 1
          fi
          echo "Postgres is ready."

          # Wait for minio-test health check
          echo "Waiting for Minio test service..."
          timeout=60
          until docker compose exec -T minio-test mc ready local >/dev/null 2>&1 || [ $timeout -eq 0 ]; do
            echo "Minio not ready yet... ($timeout seconds remaining)"
            sleep 1
            ((timeout--))
          done
          if [ $timeout -eq 0 ]; then
            echo "::warning::Minio health check timed out, continuing anyway"
          else
            echo "Minio is ready."
          fi

          # Wait for redis-test health check
          echo "Waiting for Redis test service..."
          timeout=60
          until docker compose exec -T redis-test redis-cli ping >/dev/null 2>&1 || [ $timeout -eq 0 ]; do
            echo "Redis not ready yet... ($timeout seconds remaining)"
            sleep 1
            ((timeout--))
          done
          if [ $timeout -eq 0 ]; then
            echo "::warning::Redis health check timed out, continuing anyway"
          else
            echo "Redis is ready."
          fi

          echo "All test services are ready."
      - name: Run tests (shard ${{ matrix.shard }}/${{ env.TOTAL_SHARDS }})
        env:
          SHARD_INDEX: ${{ matrix.shard }}
          SHARD_COUNT: ${{ env.TOTAL_SHARDS }}
        run: |
          # Run tests without --rm to allow coverage extraction
          docker compose run --name talawa-api-test-shard-${{ matrix.shard }} \
            -e SHARD_INDEX=$SHARD_INDEX \
            -e SHARD_COUNT=$SHARD_COUNT \
            api pnpm test:shard:coverage

      - name: Copy coverage from container
        if: always()
        run: |
          # Copy coverage from the named container
          docker cp talawa-api-test-shard-${{ matrix.shard }}:/home/talawa/api/coverage ./coverage || echo "::warning::Failed to copy coverage from container talawa-api-test-shard-${{ matrix.shard }}"

      - name: Cleanup test container
        if: always()
        run: |
          # Remove the test container
          docker rm -f talawa-api-test-shard-${{ matrix.shard }} || true
      - name: Upload coverage artifact
        if: always()
        uses: actions/upload-artifact@v4
        with:
          name: coverage-shard-${{ matrix.shard }}
          path: ./coverage/
          retention-days: 1

  Merge-Coverage:
    name: Merge Coverage Reports
    runs-on: ubuntu-latest
    needs: [Run-Tests]
    if: success()
    steps:
      - name: Checkout the Repository
        uses: actions/checkout@v4
        with:
          fetch-depth: 0

      - name: Fetch base branch for Codecov comparison
        run: |
          set -e
          echo "Fetching base branch: ${{ github.base_ref }}"
          if ! git fetch origin ${{ github.base_ref }} 2>&1; then
            echo "ERROR: Failed to fetch base branch '${{ github.base_ref }}' from origin"
            exit 1
          fi
          echo "Successfully fetched base branch"

      - name: Install pnpm
        uses: pnpm/action-setup@v4
        with:
          run_install: false

      - name: Set up Node.js
        uses: actions/setup-node@v4
        with:
          node-version: "24.x"
          cache: "pnpm"

      - name: Prepare dependency store
        run: pnpm fetch

      - name: Install Dependencies
        run: pnpm install --frozen-lockfile --prefer-offline

      - name: Download all coverage artifacts
        id: download-artifacts
        continue-on-error: true
        uses: actions/download-artifact@v4
        with:
          pattern: coverage-shard-*
          path: ./coverage-shards/
          merge-multiple: false

      - name: Check if artifacts were downloaded
        id: check-artifacts
        run: |
          # Check if any coverage files exist
          if find coverage-shards -name "lcov.info" -type f | grep -q .; then
            echo "artifacts_found=true" >> $GITHUB_OUTPUT
            echo "Coverage artifacts found"
          else
            echo "artifacts_found=false" >> $GITHUB_OUTPUT
            echo "No coverage artifacts found - tests may have been skipped"
          fi

      - name: Merge coverage reports
        if: steps.check-artifacts.outputs.artifacts_found == 'true'
        run: |
          mkdir -p ./coverage/vitest
          mkdir -p ./coverage/tmp

          # Find all coverage directories from shards
          echo "Finding coverage data from shards..."
          SHARD_DIRS=$(find coverage-shards -type d -name "coverage-shard-*" 2>/dev/null || true)

          if [ -z "$SHARD_DIRS" ]; then
            echo "ERROR: No shard directories found!"
            ls -la coverage-shards/ || true
            exit 1
          fi

          echo "Found shard directories:"
          echo "$SHARD_DIRS"

          # Check if we have JSON coverage files (better for merging)
          JSON_FILES=$(find coverage-shards -name "coverage-final.json" -type f 2>/dev/null || true)

          if [ -n "$JSON_FILES" ]; then
            echo "Using JSON coverage files for accurate merging..."
            
            # Copy all JSON files to a temp directory for nyc merge
            for shard_dir in coverage-shards/coverage-shard-*/; do
              if [ -f "${shard_dir}coverage-final.json" ]; then
                echo "Found JSON coverage in: $shard_dir"
                cp "${shard_dir}coverage-final.json" "./coverage/tmp/coverage-shard-$(basename $shard_dir).json"
              fi
            done
            
            # Validate JSON files before merging
            echo "Validating JSON coverage files..."
            JSON_COUNT=$(find ./coverage/tmp -name "*.json" -type f | wc -l)
            echo "Found $JSON_COUNT JSON files to merge"
            if [ "$JSON_COUNT" -eq 0 ]; then
              echo "ERROR: No JSON coverage files found!"
              exit 1
            fi
              
            # Show sample of file count in each JSON
            for json_file in ./coverage/tmp/*.json; do
              FILE_COUNT=$(jq 'keys | length' "$json_file" 2>/dev/null || echo "0")
              echo "  $(basename $json_file): $FILE_COUNT files"
            done
            # Merge using nyc (more accurate than lcov merge)
            echo "Merging coverage with nyc..."

            pnpm exec nyc merge ./coverage/tmp ./.nyc_output/coverage-final.json
            # Validate merged JSON
            MERGED_FILE_COUNT=$(jq 'keys | length' ./.nyc_output/coverage-final.json 2>/dev/null || echo "0")
            echo "Merged coverage contains $MERGED_FILE_COUNT files"
          else
            echo "ERROR: No JSON coverage files found! We expect coverage-final.json from shards."
            exit 1
          fi

      - name: Validate merged coverage integrity
        if: steps.check-artifacts.outputs.artifacts_found == 'true'
        run: |
          echo "Validating merged coverage JSON..."
          if [ ! -f ./.nyc_output/coverage-final.json ]; then
            echo "ERROR: Merged coverage JSON not found at ./.nyc_output/coverage-final.json"
            exit 1
          fi

          MERGED_FILE_COUNT=$(jq 'keys | length' ./.nyc_output/coverage-final.json 2>/dev/null || echo "0")
          echo "Merged coverage contains $MERGED_FILE_COUNT files"

          if [ "$MERGED_FILE_COUNT" -eq 0 ]; then
             echo "ERROR: Merged coverage JSON is empty!"
             exit 1
          fi

      - name: Generate lcov report
        if: steps.check-artifacts.outputs.artifacts_found == 'true'
        run: |
          echo "Generating lcov report from merged coverage..."

          echo "Rewriting coverage paths from Docker to runner paths..."
          DOCKER_PATH="/home/talawa/api"
          RUNNER_PATH="$GITHUB_WORKSPACE"
          sed -i "s|${DOCKER_PATH}|${RUNNER_PATH}|g" ./.nyc_output/coverage-final.json
          echo "Path rewriting complete"

          pnpm exec nyc report --reporter=lcov --report-dir=./coverage/vitest

          if [ ! -s ./coverage/vitest/lcov.info ]; then
            echo "ERROR: lcov.info file is empty or missing after generation!"
            exit 1
          fi

          echo "lcov.info generated successfully"
          ls -lh ./coverage/vitest/lcov.info

      - name: Analyze lcov structure
        if: steps.check-artifacts.outputs.artifacts_found == 'true'
        run: |
          echo "Analyzing lcov.info structure..."
          LCOV_FILE="./coverage/vitest/lcov.info"

          if [ ! -s "$LCOV_FILE" ]; then
            echo "ERROR: lcov.info is empty or missing"
            exit 1
          fi

          # Check source paths
          echo "Checking source paths in lcov file (first 10 unique paths):"
          grep "^SF:" "$LCOV_FILE" | head -10

          if grep -q "^SF:/" "$LCOV_FILE"; then
            echo "WARNING: Found absolute paths in lcov file. This might confuse Codecov."
            grep "^SF:/" "$LCOV_FILE" | head -5
          else
            echo "Good: All source paths appear to be relative."
          fi

          SF_COUNT=$(grep -c "^SF:" "$LCOV_FILE" || echo "0")
          echo "Total source files in lcov: $SF_COUNT"

      - name: Clean up individual shard coverage files
        if: steps.check-artifacts.outputs.artifacts_found == 'true'
        run: |
          echo "Cleaning up individual shard coverage files..."
          find ./coverage -name "coverage-*.json" -type f -delete
          find ./coverage -name "coverage-final.json" -type f -delete
          rm -rf ./coverage/tmp ./.nyc_output 2>/dev/null || true

          echo "Cleanup complete. Remaining coverage files:"
          find ./coverage -type f \( -name "*.info" -o -name "*.json" \)

          echo ""
          echo "Final coverage file to upload:"
          ls -lh ./coverage/vitest/lcov.info

      - name: Calculate merge base for Codecov
        if: steps.check-artifacts.outputs.artifacts_found == 'true'
        id: get-merge-base
        run: |
          MERGE_BASE=$(git merge-base origin/${{ github.base_ref }} HEAD)
          echo "Merge base commit: $MERGE_BASE"
          echo "merge_base=$MERGE_BASE" >> $GITHUB_OUTPUT

          git show -s --format=%ci $MERGE_BASE

      #######################################################################
      # DO NOT DELETE ANY references to env.CODECOV_UNIQUE_NAME in this
      # section. They are required for accurate calculations
      #######################################################################
      - name: Present and upload merged coverage to Codecov
        if: steps.check-artifacts.outputs.artifacts_found == 'true'
        uses: codecov/codecov-action@v5
        with:
          name: "${{env.CODECOV_UNIQUE_NAME}}-merged"
          token: ${{ secrets.CODECOV_TOKEN }}
          fail_ci_if_error: true
          verbose: true
          exclude: "docs/"
          gcov_ignore: "docs/"
          files: ./coverage/vitest/lcov.info
          flags: vitest
          commit_parent: ${{ steps.get-merge-base.outputs.merge_base }}

      - name: Test acceptable level of code coverage
        if: steps.check-artifacts.outputs.artifacts_found == 'true'
        uses: VeryGoodOpenSource/very_good_coverage@v3
        with:
          path: "./coverage/vitest/lcov.info"
          min_coverage: 80.0

  Test-Docusaurus-Deployment:
    name: Test Deployment to https://docs-api.talawa.io
    runs-on: ubuntu-latest
    needs: [Run-Tests]
    # Run only if the develop branch and not dependabot
    if: ${{ github.actor != 'dependabot[bot]' && github.event.pull_request.base.ref == 'develop' }}
    steps:
      - uses: actions/checkout@v4
      - uses: pnpm/action-setup@v4
        with:
          cache: pnpm
          cache-dependency-path: |
            docs/pnpm-lock.yaml
            docs/package.json
      # Run Docusaurus in the ./docs directory
      - name: Install dependencies
        working-directory: ./docs
        run: pnpm install --frozen-lockfile
      - name: Test building the website
        working-directory: ./docs
        run: pnpm build

  Check-App-Startup:
    name: Check App Startup and Health
    runs-on: ubuntu-latest
    needs: [Run-Tests]
    steps:
      - name: Checkout repository
        uses: actions/checkout@v4.2.2
      - name: Install Devcontainer CLI
        run: npm install -g @devcontainers/cli
      - name: Copy devcontainer environment file
        run: cp envFiles/.env.devcontainer .env
      - name: Bring up devcontainer
        run: devcontainer up --workspace-folder .
      - name: Wait for Postgres in devcontainer
        run: |
          set -euo pipefail
          POSTGRES_USER=postgres
          echo "Waiting for Postgres service via compose..."
          timeout=90
          until docker compose exec -T postgres pg_isready -h localhost -p 5432 -U "$POSTGRES_USER" >/dev/null 2>&1 || [ "$timeout" -le 0 ]; do
            echo "Postgres not ready ($timeout s left)"
            sleep 1
            ((timeout--))
          done
          if [ "$timeout" -eq 0 ]; then
            echo "Error: Postgres failed to start"
            docker compose ps
            docker logs postgres
            exit 1
          fi
      - name: Wait for Devcontainer to be ready
        run: |
          echo "Waiting for devcontainer services to be ready..."
          sleep 10
      - name: Verify Running Containers
        run: docker ps
      - name: Install dependencies inside the container
        run: docker exec talawa-api-1 /bin/bash -c 'pnpm install'
      - name: Start server and monitor logs
        run: |
          docker exec talawa-api-1 /bin/bash -c 'pnpm run start_development_server' &
          sleep 10
      - name: Wait for GraphQL endpoint to become available
        if: always()
        run: |
          echo "Waiting for the GraphQL endpoint to become available..."
          for i in {1..60}; do
            # Check if container exists first
            if ! docker ps | grep -q talawa-api-1; then
              echo "Container talawa-api-1 not found. Waiting..."
              sleep 2
              continue
            fi
            docker exec talawa-api-1 which curl >/dev/null 2>&1 || {
              docker exec talawa-api-1 apt-get update && docker exec talawa-api-1 apt-get install -y curl
            }
            RESPONSE=$(docker exec talawa-api-1 curl -s -X POST http://127.0.0.1:4000/graphql -H "Content-Type: application/json" -d '{"query":"{__typename}"}' 2>/dev/null || echo "Connection failed")
            if echo "$RESPONSE" | grep -q '__typename'; then
              echo "GraphQL endpoint is available!"
              exit 0
            fi
            echo "GraphQL endpoint not ready. Retrying in 2 seconds..."
            sleep 2
          done
          echo "GraphQL endpoint did not become available within the expected time."
          exit 1
      - name: Cleanup - Free ports by stopping containers
        if: always()
        run: docker compose down<|MERGE_RESOLUTION|>--- conflicted
+++ resolved
@@ -245,7 +245,6 @@
       - name: Check mock isolation
         run: docker container run talawa_api pnpm check_mock_isolation
 
-<<<<<<< HEAD
 
   Generate-Schema-Docs:
     if: ${{ github.actor != 'dependabot[bot]' }}
@@ -292,8 +291,6 @@
             echo "Schema is up to date."
           fi
 
-=======
->>>>>>> 9de15979
   Check_unused_code:
     name: Check for unused files, exports and dependencies
     runs-on: ubuntu-latest
