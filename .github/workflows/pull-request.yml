##############################################################################
##############################################################################
#
# NOTE!
#
# Please read the README.md file in this directory that defines what should 
# be placed in this file
#
##############################################################################
##############################################################################

name: PR Workflow
on: 
  pull_request:

jobs:
  Linter:
    name: Lints the code
    runs-on: ubuntu-latest
    steps:
      - uses: actions/checkout@v2
      - name: Install Dependencies
        run: yarn
      - name: Run ESLint and Prettier
        run: yarn lint

  Count-lines-of-code:
    name: Total number of lines in every file should not be more than 400
    runs-on: ubuntu-latest
    needs: Linter
    steps:
      - uses: actions/checkout@v2
      - run: chmod +x ./.github/workflows/countline.py
      - run: ./.github/workflows/countline.py
      
  Code-Formatter:
    name: Formats the code
    runs-on: ubuntu-latest
    needs: Linter
    steps:
    - name: Checkout
      uses: actions/checkout@v2
      with:
        # This is important to fetch the changes to the previous commit
        fetch-depth: 0
    - name: Prettify code
      uses: creyD/prettier_action@v3.3
      with:
        same_commit: True
      env:
        GITHUB_TOKEN: ${{ secrets.GITHUB_TOKEN }}
            
  CodeQL:
    name: "CodeQL"
    runs-on: ubuntu-latest
    needs: Code-Formatter
    permissions:
      actions: read
      contents: read
      security-events: write

    strategy:
      fail-fast: false
      matrix:
        language: [ 'javascript']

    steps:
    - name: Checkout repository
      uses: actions/checkout@v2

    - name: Initialize CodeQL
      uses: github/codeql-action/init@v1
      with:
        languages: ${{ matrix.language }}
        debug: true
        
    - name: Autobuild
      uses: github/codeql-action/autobuild@v1

    - name: Perform CodeQL Analysis
      uses: github/codeql-action/analyze@v1
      
  Code-Coverage:
    name: Shows code coverage
    runs-on: ubuntu-latest
    needs: CodeQL
    strategy:
      matrix:
        node-version: [14.x]
        mongodb-version: ['4.4']

    steps:
    - name: Checkout repository
      uses: actions/checkout@v2

    - name: Set up Node.js ${{ matrix.node-version }}
      uses: actions/setup-node@v2

    - name: Start MongoDB
      uses: supercharge/mongodb-github-action@1.7.0
      with:
        mongodb-version: ${{ matrix.mongodb-version }}
      
    - name: Install dependencies
      run: npm install

    - name: Start the Application
      run: npm run start-test-server-in-action
      env:
        MONGO_DB_URL: mongodb://localhost:27017/talawa-test-db
        ACCESS_TOKEN_SECRET: ${{ secrets.ACCESS_TOKEN_SECRET }}
        REFRESH_TOKEN_SECRET: ${{ secrets.REFRESH_TOKEN_SECRET }}

    - name: Sleep for 10s
      uses: juliangruber/sleep-action@v1
      with:
        time: 10s

    - name: Run the tests    
      run: npm run test
      continue-on-error: true
<<<<<<< HEAD

    - name: Save Test Coverage Details
      uses: codecov/codecov-action@v2
      with:
        token: ${{secrets.CODECOV_TOKEN}} 
        file: ./coverage/lcov.info

    - name: Stop the Application 
      run: npm run stop-test-server-in-action

    - name: Report code coverage
=======
    - name: Present current coverage in PR
      uses: codecov/codecov-action@v2.1.0
      with:
        token: ${{secrets.CODECOV_TOKEN}} 
        file: ./coverage/lcov.info 
    - name: Test acceptable level of code coverage
>>>>>>> 01dbf285
      uses: VeryGoodOpenSource/very_good_coverage@v1.1.1
      with:
        path: "./coverage/lcov.info"
        min_coverage: 59<|MERGE_RESOLUTION|>--- conflicted
+++ resolved
@@ -119,26 +119,17 @@
     - name: Run the tests    
       run: npm run test
       continue-on-error: true
-<<<<<<< HEAD
 
-    - name: Save Test Coverage Details
-      uses: codecov/codecov-action@v2
-      with:
-        token: ${{secrets.CODECOV_TOKEN}} 
-        file: ./coverage/lcov.info
-
-    - name: Stop the Application 
-      run: npm run stop-test-server-in-action
-
-    - name: Report code coverage
-=======
     - name: Present current coverage in PR
       uses: codecov/codecov-action@v2.1.0
       with:
         token: ${{secrets.CODECOV_TOKEN}} 
         file: ./coverage/lcov.info 
+
+    - name: Stop the Application 
+      run: npm run stop-test-server-in-action
+
     - name: Test acceptable level of code coverage
->>>>>>> 01dbf285
       uses: VeryGoodOpenSource/very_good_coverage@v1.1.1
       with:
         path: "./coverage/lcov.info"
