##############################################################################
##############################################################################
#
# NOTE!
#
# Please read the README.md file in this directory that defines what should 
# be placed in this file
#
##############################################################################
##############################################################################

name: PR Target Workflow
on: 
  pull_request_target:
  
jobs:
  PR-Greeting:
    name: Pull Request Target
    runs-on: ubuntu-latest
    steps:
      - name: Add the PR Review Policy
<<<<<<< HEAD
        uses: thollander/actions-comment-pull-request@v3
=======
        uses: thollander/actions-comment-pull-request@v3.0.1
>>>>>>> ae44c644
        with:
          comment_tag: pr_review_policy
          message: |
            ## Our Pull Request Approval Process

            We have these basic policies to make the approval process smoother for our volunteer team.

            ### Testing Your Code

            Please make sure your code passes all tests. Our test code coverage system will fail if these conditions occur:

            1. The overall code coverage drops below the target threshold of the repository
            2. Any file in the pull request has code coverage levels below the repository threshold
            3. Merge conflicts 

            The process helps maintain the overall reliability of the code base and is a prerequisite for getting your PR approved. Assigned reviewers regularly review the PR queue and tend to focus on PRs that are passing.

            ### Reviewers

            Do not assign reviewers. Our Queue Monitors will review your PR and assign them. 
            When your PR has been assigned reviewers contact them to get your code reviewed and approved via:

            1. comments in this PR or
            1. our slack channel

            #### Reviewing Your Code

            Your reviewer(s) will have the following roles:

            1.  arbitrators of future discussions with other contributors about the validity of your changes
            2.  point of contact for evaluating the validity of your work
            3.  person who verifies matching issues by others that should be closed.
            4.  person who gives general guidance in fixing your tests

            ### CONTRIBUTING.md

            Read our CONTRIBUTING.md file. Most importantly:

            1. PRs with issues not assigned to you will be closed by the reviewer
            1. Fix the first comment in the PR so that each issue listed automatically closes

            ### Other

            1. :dart: Please be considerate of our volunteers' time. Contacting the person who assigned the reviewers is not advised unless they ask for your input. Do not @ the person who did the assignment otherwise.
            2. Read the CONTRIBUTING.md file make 

      - name: Greeting Message to User
        uses: actions/first-interaction@v1.3.0
        with:
          repo-token: ${{ secrets.GITHUB_TOKEN }}
          pr-message: "Congratulations on making your first PR! :confetti_ball: If you haven't already, check out our [Contributing Guidelines](https://github.com/PalisadoesFoundation/talawa-api/blob/-/CONTRIBUTING.md) and [PR Reporting Guidelines](https://github.com/PalisadoesFoundation/talawa-api/blob/-/PR_GUIDELINES.md) to ensure that you are following our guidelines for contributing and creating PR."<|MERGE_RESOLUTION|>--- conflicted
+++ resolved
@@ -19,11 +19,7 @@
     runs-on: ubuntu-latest
     steps:
       - name: Add the PR Review Policy
-<<<<<<< HEAD
         uses: thollander/actions-comment-pull-request@v3
-=======
-        uses: thollander/actions-comment-pull-request@v3.0.1
->>>>>>> ae44c644
         with:
           comment_tag: pr_review_policy
           message: |
