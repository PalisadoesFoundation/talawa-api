import path from "node:path";
import { fileURLToPath } from "node:url";
import { disconnect, insertCollections, pingDB } from "./helpers";

type Collection =
	| "users"
	| "organizations"
	| "organization_memberships"
	| "posts"
	| "post_votes"
	| "post_attachments"
	| "comments"
<<<<<<< HEAD
	| "comment_votes"
	| "action_categories"
	| "events"
	| "action_items";
=======
	| "membership_requests"
	| "comment_votes";
>>>>>>> 6561b059

export async function main(): Promise<void> {
	const collections: Collection[] = [
		"users",
		"organizations",
		"organization_memberships",
		"posts",
		"post_votes",
		"post_attachments",
		"comments",
		"membership_requests",
		"comment_votes",
		"action_categories",
		"events",
		"action_items",
	];

	try {
		await pingDB();
		console.log("\n\x1b[32mSuccess:\x1b[0m Database connected successfully\n");
	} catch (error: unknown) {
		throw new Error(`Database connection failed: ${error}`);
	}
	try {
		await insertCollections(collections);
		console.log("\n\x1b[32mSuccess:\x1b[0m Sample Data added to the database");
	} catch (error: unknown) {
		console.error("Error: ", error);
		throw new Error("Error adding sample data");
	}

	return;
}

const scriptPath = fileURLToPath(import.meta.url);
export const isMain =
	process.argv[1] && path.resolve(process.argv[1]) === path.resolve(scriptPath);

if (isMain) {
	let exitCode = 0;
	(async () => {
		try {
			await main();
		} catch (error: unknown) {
			exitCode = 1;
		}
		try {
			await disconnect();
			console.log(
				"\n\x1b[32mSuccess:\x1b[0m Gracefully disconnecting from the database\n",
			);
		} catch (error: unknown) {
			console.error("Error: Cannot disconnect", error);
			exitCode = 1;
		} finally {
			process.exit(exitCode);
		}
	})();
}<|MERGE_RESOLUTION|>--- conflicted
+++ resolved
@@ -10,15 +10,11 @@
 	| "post_votes"
 	| "post_attachments"
 	| "comments"
-<<<<<<< HEAD
+	| "membership_requests"
 	| "comment_votes"
 	| "action_categories"
 	| "events"
 	| "action_items";
-=======
-	| "membership_requests"
-	| "comment_votes";
->>>>>>> 6561b059
 
 export async function main(): Promise<void> {
 	const collections: Collection[] = [
