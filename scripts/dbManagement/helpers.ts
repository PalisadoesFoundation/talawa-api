--- conflicted
+++ resolved
@@ -15,10 +15,7 @@
 	envSchemaAjv,
 } from "src/envConfigSchema";
 import { uuidv7 } from "uuidv7";
-<<<<<<< HEAD
-=======
-
->>>>>>> 33d5b7b3
+
 const envConfig = envSchema<EnvConfig>({
 	ajv: envSchemaAjv,
 	dotenv: true,
