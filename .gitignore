# Add the auto-generated docs to .gitignore as the same are created by GitHub actions
docs/Schema.md
docs/schema.json

# Ignore redis binary dump (dump.rdb) files
*.rdb

# No node modules
node_modules/**

# No editor related files
.idea
.vscode

# Don't upload configuration files
.env
<<<<<<< HEAD
images
logs
*.log
=======

# Ignore uploads
>>>>>>> 5a25fd5d
image/**
images/**
video/**
videos/**

# Don't ignore any .gitignore files in any location
!.gitignore

# Added as the documentation only refers to npm, not yarn and pnpm. 
yarn.lock
pnpm-lock.yaml

# These files/folders are dynamic and should not be pushed to the repo.
# They should be generated on the fly whenever they're needed.
coverage
build

serviceAccountKey.json
cert.pem
key.pem
csr.pem
# Added FNM configuration files
.node-version

# MacOS

.DS_STORE
<|MERGE_RESOLUTION|>--- conflicted
+++ resolved
@@ -14,14 +14,8 @@
 
 # Don't upload configuration files
 .env
-<<<<<<< HEAD
-images
-logs
-*.log
-=======
 
 # Ignore uploads
->>>>>>> 5a25fd5d
 image/**
 images/**
 video/**
