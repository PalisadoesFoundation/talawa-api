# Talawa-API Installation

This document provides instructions on how to set up and start a running instance of talawa-api on your local system. The instructions are written to be followed in sequence so make sure to go through each of them step by step without skipping any sections.

# Table of Contents

<!-- TOC -->

- [Talawa-API Installation](#talawa-api-installation)
- [Table of Contents](#table-of-contents)
- [Installation](#installation)
    - [Install node.js](#install-nodejs)
    - [Install git](#install-git)
    - [Setting up this repository](#setting-up-this-repository)
    - [Install the Required Packages](#install-the-required-packages)
    - [Install MongoDB](#install-mongodb)
        - [Setting up the mongoDB database](#setting-up-the-mongodb-database)
- [Configuration](#configuration)
    - [The .env Configuration File](#the-env-configuration-file)
    - [Generating Token Secrets](#generating-token-secrets)
        - [Setting up ACCESS_TOKEN_SECRET in .env file](#setting-up-access_token_secret-in-env-file)
        - [Setting up REFRESH_TOKEN_SECRET in .env file](#setting-up-refresh_token_secret-in-env-file)
    - [Configuring MongoDB](#configuring-mongodb)
        - [Setting up the MONGODB_URL in .env file](#setting-up-the-mongodb_url-in-env-file)
        - [Using the CLI to get the MONGODB_URL Connection String](#using-the-cli-to-get-the-mongodb_url-connection-string)
        - [Using Microsoft Windows to get the MONGODB_URL Connection String](#using-microsoft-windows-to-get-the-mongodb_url-connection-string)
    - [Configuring Google ReCAPTCHA](#configuring-google-recaptcha)
        - [Setting up RECAPTCHA_SECRET_KEY in .env file](#setting-up-recaptcha_secret_key-in-env-file)
        - [Setting up .env MAIL_USERNAME and MAIL_PASSWORD ReCAPTCHA Parameters](#setting-up-env-mail_username-and-mail_password-recaptcha-parameters)
    - [Configuring Google Firebase](#configuring-google-firebase)
        - [Mobile Developers Only Applying the Firebase Keys to the Talawa Mobile App](#mobile-developers-only-applying-the-firebase-keys-to-the-talawa-mobile-app)
- [Running Talawa-API](#running-talawa-api)
- [How to Access the Talawa-API URL](#how-to-access-the-talawa-api-url)
    - [For Talawa-API Developers](#for-talawa-api-developers)
    - [For Mobile App Developers](#for-mobile-app-developers)
    - [For Talawa-Admin Developers](#for-talawa-admin-developers)
- [Accessing MongoDB](#accessing-mongodb)
    - [Managing MongoDB using the MongoDB Compass GUI](#managing-mongodb-using-the-mongodb-compass-gui)
    - [Managing MongoDB using the VSCode extension](#managing-mongodb-using-the-vscode-extension)
- [Adding The First Super Admin user](#adding-the-first-super-admin-user)
    - [Using MongoDB Compass](#using-mongodb-compass)
    - [Using Mongo Shell](#using-mongo-shell)
- [Other](#other)
    - [Changing default talawa-api port](#changing-default-talawa-api-port)
- [Testing](#testing)

<!-- /TOC -->
# Installation

You will need to have copies of your code on your local system. Here's how to do that.

## Install node.js

Best way to install and manage `node.js` is making use of node version managers. Two most popular node version managers right now are [fnm](https://github.com/Schniz/fnm) and [nvm](https://github.com/nvm-sh/nvm). We'd recommend `fnm` because it's written in `rust` and is much faster than `nvm`. Install whichever one you want and follow their guide to set up `node.js` on your system.

## Install git

Follow the setup guide for `git` on official [git docs](https://git-scm.com/downloads). Basic `git` knowledge is required for open source contribution so make sure you're comfortable with it. [Here's](https://youtu.be/apGV9Kg7ics) a good tutorial to get started with `git` and `github`.

## Setting up this repository

First you need a local copy of talawa-api. Run the following command in the directory of choice on your local system.

1. Navigate to the folder where you want to setup the repository. Here, I will set it up in a folder called `talawa`.
1. Navigate to the folder and open a terminal in this folder (you can right-click and choose appropiate option based onn your OS). Next, we'll fork and clone the `talawa-api` repository.
1. Navigate to [https://github.com/PalisadoesFoundation/talawa-api/](hhttps://github.com/PalisadoesFoundation/talawa-api/) and click on the `fork` button. It is placed on the right corner opposite the repository name `PalisadoesFoundation/talawa-api`.
![Image with fork](./image/install1.png)
1. You should now see `talawa-api` under your repositories. It will be marked as forked from `PalisadoesFoundation/talawa-api`
![Image of user's clone](./image/install2.png)
1. Clone the repository to your local computer (replacing the values in `{{}}`):
```
$ git clone https://github.com/{{YOUR GITHUB USERNAME}}/talawa-api.git
```

This will setup the repository and the code files locally for you. For more detailed instructios on contributing code, and managing the versions of this repository with Git, checkout [CONTRIBUTING.md here](./CONTRIBUTING.md)

`NOTE: All the commands we're going to execute in the following instructions will assume you are in the root directory of the project. If you fail to do so, the commands will not work.`

## Install the Required Packages

Install the packages required by `talawa-api` using this command:

       npm install

## Install MongoDB

Talawa-api makes use of `MongoDB` for its database needs. We make use of `mongoose ODM` to interact with the MongoDB database from within the code.

### Setting up the mongoDB database

We're listing some common approaches to set up a running instance of MongoDB database:

1. `System native database approach:` (Highly Recommended) You can install MongoDB natively on your system and create/connect to the database. Follow the setup guide on official [MongoDB Docs](https://www.mongodb.com/docs/manual/administration/install-community/) for your respective operating system.
1. `Hosted database approach:` MongoDB Atlas is the easiest way to get a running instance of mongodb database. It is a hosted(remote) mongodb database provided by mongodb itself. If you're a beginner and don't want too much of a hassle setting up the database you should use this approach but you should eventually switch to local instance. Follow the setup guide on official [MongoDB Atlas Docs](https://www.mongodb.com/docs/atlas/getting-started/). Mongodb Atlas is just one of the many hosted database solutions. Some issues that you might face while using this are slower tests, slower API requests, dependence on Internet connection etc.
1. `Docker container approach:` If you are fluent in working with docker you should use this approach. Docker is a great way to manage and run applications without natively installing anything on your system. With this you can set up the mongodb database inside a docker container and manage it as per your will. Follow this [video tutorial](https://www.youtube.com/watch?v=uklyCSKQ1Po) to set up a mongodb docker container.

# Configuration
It's important to configure Talawa-Admin. Here's how to do it.
## The .env Configuration File

A file named `.env` is required in the root directory of talawa-api for storing environment variables used at runtime. It is not a part of the repo and you will have to create it. For a sample of `.env` file there is a file named `.env.sample` in the root directory. Create a new `.env` file by copying the contents of the `.env.sample` into `.env` file.

        cp .env.sample .env

This `.env` file must be populated with the following environment variables for talawa-api to work:

| Variable             | Description                                            |
| -------------------- | ------------------------------------------------------ |
| ACCESS_TOKEN_SECRET  | Used for signing/verifying JWT tokens                  |
| REFRESH_TOKEN_SECRET | Used for signing/verifying JWT tokens                  |
| MONGO_DB_URL         | Used for connecting talawa-api to the mongoDB database |
| RECAPTCHA_SECRET_KEY | Used for authentication using reCAPTCHA                |
| MAIL_USERNAME        | Used for mailing service                               |
| MAIL_PASSWORD        | Used for mailing service                               |
| LAST_RESORT_SUPERADMIN_EMAIL | Used for promoting default super admin         |     

The following sections will show you how to configure each of these parameters.

## Generating Token Secrets

Access and refresh token secrets are used for authentication purposes.

### Setting up ACCESS_TOKEN_SECRET in .env file

Run the following command and copy/paste the result to the variable named `ACCESS_TOKEN_SECRET` in `.env` file.

```
openssl rand -hex 32
```

### Setting up REFRESH_TOKEN_SECRET in .env file

Run the following command and copy/paste the result to the variable named `REFRESH_TOKEN_SECRET` in `.env` file.

```
openssl rand -hex 32
```

## Configuring MongoDB
Here's how you will configure MongoDB.

**NOTE**: Talawa-API uses **2** databases, a primary and test version.
1. You only have to setup one database and provide it's URL in the `.env` file. This is the`primary database` and is used to store all your data.
1. We automatically create a new database with the name `TALAWA_API_TEST_DATABASE`. This is exclusively used for storing all the test data generated during the testing process so that it does not bloat the main database with unnecessary data.

### Setting up the MONGODB_URL in .env file
A `Connection String` is the URL that applications use to access a MongoDB database. Talawa-API will need to know the correct connection string to use to perform correctly. 

1. The `Connection String` is the `.env` variable named `MONGO_DB_URL` in the `.env` file.
1. The `Connection String` can differ depending on the approach you used to set up your database instance. Please read the official [mongodb docs](https://www.mongodb.com/docs/manual/reference/connection-string/) on `connection string`. 

### Using the CLI to get the MONGODB_URL Connection String
Your MongoDB installation may include either the `mongo` or `mongosh` command line utility. An easy way of determining the `connection string` is to:

1. Run the command line utility
1. Note the `connection string` in the first lines of the output.
1. Add the first section of the `connection string` to the `MONGO_DB_URL` section of the `.env` file. In this case it is `mongodb://127.0.0.1:27017/`

```
$ mongosh

Current Mongosh Log ID: e6ab4232a963d456920b3736
Connecting to:          mongodb://127.0.0.1:27017/?directConnection=true&serverSelectionTimeoutMS=2000&appName=mongosh+1.6.2
Using MongoDB:          6.0.4
Using Mongosh:          1.6.2

For mongosh info see: https://docs.mongodb.com/mongodb-shell/

...
...
...
...

```
### Using Microsoft Windows to get the MONGODB_URL Connection String
There are a few more steps that need to be done in a Windows environment.

1. Download the MongoDB Shell from the tools section at the following link:[Mongo Shell](https://www.mongodb.com/try/download/shell)
1. Extract the downloaded shell folder, locate the `mongosh` application, and paste it to the following location: `Program Files` -> `MongoDB` -> `bin`.
    1. You will find the mongosh application inside the `bin` folder]   
1. Add the path of the location where you pasted the `mongosh` application to your system's environment variables.
1. In a separate terminal, run the `mongod` command to start the local instance of the database.
1. Create a folder named "data" in the C drive and within it create a new folder named "db".
1. Open a terminal and run the `mongosh` command in the terminal you will get the connection string. In this case the Connection String is: `mongodb://127.0.0.1:27017/?directConnection=true&serverSelectionTimeoutMS=2000&appName=mongosh+1.6.2`
    1. In the `.env` file of Talawa-API, add the connection string to the `MONGO_DB_URL` section.
```
$ mongosh

Current Mongosh Log ID: e6ab4232a963d456920b3736
Connecting to:          mongodb://127.0.0.1:27017/?directConnection=true&serverSelectionTimeoutMS=2000&appName=mongosh+1.6.2
Using MongoDB:          6.0.4
Using Mongosh:          1.6.2

For mongosh info see: https://docs.mongodb.com/mongodb-shell/

...
...
...
...

```

## Configuring Google ReCAPTCHA

You need to have a `google` account to follow the following steps.

### Setting up RECAPTCHA_SECRET_KEY in .env file

We use `reCAPTCHA` for two factor authentication (2FA). Follow these steps:

1. Visit the [reCAPTCHA Key Generation](https://www.google.com/recaptcha/admin/create) URL.
1. Fill in the input blocks as shown in the screenshot:
   ![Set up recaptcha page](./image/recaptcha_set_up.webp)
1. Click on `Submit` button.
1. Copy the generated `Secret Key` to variable named `RECAPTCHA_SECRET_KEY` in `.env` file.

   ![Set up recaptcha page](./image/recaptcha_site_and_secret_key.webp)
1. **NOTE**: Save the generated `Site key` as it will be used in `talawa-admin`.

### Setting up .env MAIL_USERNAME and MAIL_PASSWORD ReCAPTCHA Parameters

**NOTE:** ReCAPTCHA is a type of 2FA, so your Google account needs to have two factor authentication set up for the following steps to work. Make sure this is done before proceeding

The MAIL_USERNAME and MAIL_PASSWORD parameters are required to enable an app to access 2FA features. This is how to know what they should be.

1. Go to your [google account page](https://myaccount.google.com/).
1. Select `Security`.
1. Under `Signing in to Google` section select `App Passwords`.
1. Click on `Select app` section and choose `Other(Custom name)`, enter `talawa` as the custom name and press `Generate` button.
1.  Copy the 16 character generated app password to the variable named `MAIL_PASSWORD` in `.env` file.
1.  Copy you usual gmail address to the variable named `MAIL_USERNAME` in `.env` file.

For more info refer to this [Google Answer](https://support.google.com/accounts/answer/185833).

## Configuring Google Firebase

<<<<<<< HEAD
6.  Copy you usual gmail address to the variable named `MAIL_USERNAME` in `.env` file.

For more info refer to [this](https://support.google.com/accounts/answer/185833).

<br/>

### Setting up LAST_RESORT_SUPERADMIN_EMAIL in .env file

This email is used for creating the default super admin. When user with this email will be
created it will be automatically promoted to Super admin.

### Generate Firebase Keys for the Talawa Notification Service

We use firebase for mobile app notifications. To configure the notification service create a new firebase project and follow these steps:-
=======
We use firebase for mobile app notifications. To configure the notification service create a new firebase project and follow these steps:
>>>>>>> 9cbb35e7

1. Create a new Firebase project for Talawa-API
1. When created you will automatically enter the project's console area
1. Click on the settings icon beside the `Project Overview` heading
1. Click on `Project Settings`
1. Click on the `Service Accounts` tab
1. Click on the `Node.js` radio button
1. Click on `Generate New Private Key` button
1. Confirm by clicking on `Generate Key`. This will automatically download the private keys in your browser.
1. Securely store the `JSON` file containing the private key. These will be used in the next section.

### (Mobile Developers Only) Applying the Firebase Keys to the Talawa Mobile App

The key generated in the previous step is in a format suitable for use in a mobile app. We need to convert it for use by the API. This will require you to do some work in the talawa repository to do the necessary conversion. The resulting output will be stored in a `lib/firebase_options.dart` file. Some of the contents of this file will then need to be added to the API's `.env` file. Here we go.

1.  Clone the talawa mobile app in a separate directory that is not under your Talawa-API directory.
1.  Enter that directory as you will need to edit files there
1.  Run the following commands to set the key in the environment variable for your respective operating system:

    1.  `Linux/macOS:`

            export GOOGLE_APPLICATION_CREDENTIALS="/PATH/TO/JSON/FILE/filename.json"

    1.  `Windows:`

            $env:GOOGLE_APPLICATION_CREDENTIALS="C:\PATH\TO\JSON\FILE\filename.json"

1.  Install the [Firebase CLI](https://firebase.google.com/docs/cli#install_the_firebase_cli).
1.  Save the origintal copy the `lib/firebase_options.dart` file as it will be modified.
1.  Run the following commands in the project directory of talawa mobile app:

        firebase login

        dart pub global activate flutterfire_cli

1.  Run any commands about exporting variables from the previous `dart` command.
1.  Run the following command to configure the application for Firebase
    flutterfire configure
1.  Select the project you created in the firebase console.
1.  Add `iOS` and `android` platforms to the project.
1.  Overwrite the `firebase_options.dart` file if asked so.
1.  The command will generate keys for the `iOS` and `android` platforms respectively and place them in the `firebase_options.dart` file.
1.  Edit the `firebase_options.dart` file.
1.  Add the parameters in the `static const FirebaseOptions android = FirebaseOptions` section of the `firebase_options.dart` file to the Talawa API `.env` file under the `androidFirebaseOptions` heading.
    1.  Replace any parameters that are already there in that section.
    1.  Remove any trailing commas on the lines you have added.
    1.  Remove any leading spaces on the lines you have added.
    1.  The final result in the `.env` file should look like this

                 apiKey: '9f6297b283db701dab7766c993c48b',
                 appId: '1:261699118608:android:366ff7dbdfba5c5a9e8392',
                 messagingSenderId: '261699118608',
                 projectId: 'talawa-thingy',
                 storageBucket: 'talawa-thingy.appspot.com',
1.  Add the parameters in the `static const FirebaseOptions ios = FirebaseOptions` section of the `firebase_options.dart` file to the Talawa API `.env` file under the `iosFirebaseOptions` heading. Replace any paramters that are already there.
    1.  Replace any parameters that are already there in that section.
    1.  Remove any trailing commas on the lines you have added.
    1.  Remove any leading spaces on the lines you have added.
    1.  The final result in the `.env` file should look like this

                 apiKey: 'c2d283aa45f4e858c9cbfe32c58c67',
                 appId: '1:261699118608:ios:1babbb3c07b8461ebdcb2',
                 messagingSenderId: '261699118608',
                 projectId: 'talawa-thingy',
                 storageBucket: 'talawa-thingy.appspot.com',
                 iosClientId: '261699118608-d519b739e43c6214374c0da62feaef.apps.googleusercontent.com',
                 iosBundleId: 'com.example.talawa',

1.  Undo the changes made to the `firebase_options.dart` file by overwriting it with the version you saved at the beginning of this section.

# Running Talawa-API

Talawa-api development server runs two processes simultaneously in the background. They are:

1. `GraphQL code generator:` This watches for changes in the graphQL type definition files and generates corresponding typescript types in the background. This results in good code editor experience with typescript.

2. `Talawa-api server:` This runs talawa-api directly transpiling the typescript files and running them without emitting as javascript files. It also watches for changes in the code files and restarts the server if it detects any changes.

Run the following command to start talawa-api development server:

        npm run dev

# How to Access the Talawa-API URL
There are many important URLs for accessing the API

## For Talawa-API Developers
By default talawa-api runs on `port 4000` on your system's localhost. It is available on the following endpoint:

        http://localhost:4000/

If you navigate to the endpoint you and see a `JSON` response like this it means talawa-api is running successfully:

        {"talawa-version":"v1","status":"healthy"}

GraphQL endpoint for handling `queries` and `mutations` is this:

        http://localhost:4000/graphql/

GraphQL endpoint for handling `subscriptions` is this:

        ws://localhost:4000/graphql/

## For Mobile App Developers

The Organization URL for Talawa mobile app developers to use is:

       http://localhost:4000/graphql/


## For Talawa-Admin Developers

The Organization URL for Talawa mobile app developers to use is:

       http://localhost:4000/graphql/

If you are using an emulator the URL will be:

      http://10.0.2.2:4000/graphql

# Accessing MongoDB

There are many ways to access MongoDB. 

## Managing MongoDB using the MongoDB Compass GUI

Open MongoDB Compass and click on "Connect." You will now be able to access the graphical user interface of the local database.

**NOTE**: You can do the same in macOS and linux with minor tweaks. This has been provided to give a brief overview for beginners to setup their own local instance.

## Managing MongoDB using the VSCode extension

This guide is for `VSCode` users to easily manage their `MongoDB` databases:

1.  Install the offical `MongoDB` extension for `VSCode` named `MongoDB for VS Code`.

    ![Install official mongoDB vscode extension](./image/install_mongodb_vscode_extension.webp)

2. Connect your `MongoDB` database to the extension.

   ![Connect your mongoDB database to the extension](./image/connect_extension_to_mongodb_step_1.webp)

   ![Connect your mongoDB database to the extension](./image/connect_extension_to_mongodb_step_2.webp)

3. Now you can manage the database you are using for `talawa-api` through this extension within `VSCode`.

# Adding The First Super Admin user

You can skip these instructions for now if you don't have running instance of Talawa-Admin.

1. This step is for mandatory Linux specific users others can skip to next step:

    1. You need to start `mongod` [Mongo daemon process] for `mongosh` to work use the following command for the same:
    - `sudo service mongod start` **[System V init(service)]** or `sudo systemctl start mongod` **[systemd(systemctl)]**
    2. To verify whether `mongod`[Mongo daemon process] is running you can use either:
    - `sudo systemctl status mongod` **[systemd(systemctl)]** or `sudo service mongod status` **[System V init(service)]**

## Using MongoDB Compass

1. Open MongoDB Compass and click on `Connect`.

2. Select `user` collections and edit the data. Change:
     1. `userType` from ADMIN to SUPERADMIN
     2. `adminApproved` from false to true
     - ![Illustration for ADMIN user edit ](./image/mongodb_compass_admin_user_edit.png)
     
## Using Mongo Shell
    
1. Open a terminal and run `mongosh` command to open interactive command line interface to work with MongoDB database.

2. In the `mongosh` terminal use the following command to edit the `users` collections data:
      1. Find all users of the type `ADMIN`.
      ```
      db.users.find({userType: 'ADMIN'})
      ```
      2. Identify the `user` whose data you want to edit note its email address. Elevate permission of the user from `ADMIN` to `SUPERADMIN` and set `adminApproved` to `true`
      ```
      db.users.updateOne({ email: '<user's email address>' },{ $set: { userType: 'SUPERADMIN', adminApproved: true }})
      ``` 
      3. To verify the details were updated correctly use:
      ```
      db.users.find({email:'<user's email address>' })
      ```
           
**Note**: You can do the edits via any of the two methods.

# Other
These are some other factors to consider

## Changing default talawa-api port

If port `4000` is not free on your system you can pass a custom environment variable named `PORT` to the script to make it use a different port on your system's localhost. Here's the syntax for it:

        PORT=<CUSTOM_PORT_VALUE> npm run dev

where `<CUSTOM_PORT_VALUE>` is whatever value you want the `PORT` to be. Whatever you pass will be substituted as the value for port and talawa-api development server on that port. Syntax wise it looks like-

        http://localhost:<CUSTOM_PORT_VALUE>/

For example:

        PORT=5000 npm run dev

will make talawa-api accessible on the following endpoint:

        http://localhost:5000/


# Testing

Talawa-api makes use of `vitest` to run tests because it is much faster than `jest` and more comfortable to work with.

You can run the tests for talawa-api using this command:

        npm run test<|MERGE_RESOLUTION|>--- conflicted
+++ resolved
@@ -234,7 +234,13 @@
 
 ## Configuring Google Firebase
 
-<<<<<<< HEAD
+We use firebase for mobile app notifications. To configure the notification service create a new firebase project and follow these steps:
+3.  Under `Signing in to Google` section select `App Passwords`.
+
+4.  Click on `Select app` section and choose `Other(Custom name)`, enter `talawa` as the custom name and press `Generate` button.
+
+5.  Copy the 16 character generated app password to the variable named `MAIL_PASSWORD` in `.env` file.
+
 6.  Copy you usual gmail address to the variable named `MAIL_USERNAME` in `.env` file.
 
 For more info refer to [this](https://support.google.com/accounts/answer/185833).
@@ -249,9 +255,6 @@
 ### Generate Firebase Keys for the Talawa Notification Service
 
 We use firebase for mobile app notifications. To configure the notification service create a new firebase project and follow these steps:-
-=======
-We use firebase for mobile app notifications. To configure the notification service create a new firebase project and follow these steps:
->>>>>>> 9cbb35e7
 
 1. Create a new Firebase project for Talawa-API
 1. When created you will automatically enter the project's console area
