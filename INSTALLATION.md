# Installation

Talawa API is a `node.js` application. It can be setup to run via `Docker` or node's default package manager `npm`.

## Docker

Follow these steps to get the api running using Docker.

**Note:** Docker downloads a lot of large images, if you are short on storage or with slow internet connection prefer using standard development installation.

1. Install <strong>[Docker](https://docs.docker.com/get-docker/)</strong> if you have not installed it.
2. Clone this repo to your local machine

        git clone https://github.com/PalisadoesFoundation/talawa-api
        cd talawa-api
        npm install

3. Talawa-API uses a configuration file named `.env` in the root directory. It is not a part of the repo and you will need to create it. There is a sample configuration file named `.env.sample` in the root diretory. Create a new `.env` file by copying the contents of the `.env.sample` file.

       cp .env .env.sample

4. Generate an `ACCESS_TOKEN_SECRET` using the `openessl` command below and copy the result to the `ACCESS_TOKEN_SECRET` section of the `.env` file.

        openssl rand -hex 32

5. Generate an `REFRESH_TOKEN_SECRET` using the `openessl` command below and copy the result to the `REFRESH_TOKEN_SECRET` section of the `.env` file.

        openssl rand -hex 32

6. Add the MongoDB URL that `talawa-api` will need to use to get access to the database to the `.env`. file.

        mongodb://mongo:27017/talawa-api
      
   - where 
     - `mongodb` is the name of the container.
     - `mongo` is the name of the image which is also the database.
     - `27017` is the port to connect to the `mongo` container.
     - `talawa-api` is the name of the database.
   

7. When finished, your `.env` file should have the following fields filled in.

    - ACCESS_TOKEN_SECRET
    - REFRESH_TOKEN_SECRET
    - MONGO_DB_URL

    Please review the contents of the `.env.sample` file for additional details.

8. Build the `docker` image that will support `talawa-api`

        sudo docker-compose build

9. Start the `docker` container. This is the command you will use to start the server after reboots.

        sudo docker-compose up

10. To stop the `docker` container, this is the command you can use.

        sudo docker-compose down

## Standard Installation

Follow these steps to get the API running.

1. Install these **mandatory** dependencies if you don't already have them:
    - [Nodejs](https://nodejs.org/en/)
    
2. Install these **optional** dependencies if you don't already have them:
    - Talawa-API requires a `MongoDB` database. This can be provided either as a hosted `MongoDB` cloud service or installed locally on your machine.
       * If you are going to install the database on a **system you control**, then follow these [MongoDB installation instructions](https://docs.mongodb.com/manual/administration/install-community/) 
       * If you don't have enough resources on your system or looking to store data using a **cloud service**, then you can use [MongoDB Atlas](https://docs.atlas.mongodb.com/). This method doesn't require any installation and it's free to use. To configure the database service, go through their [docs](https://docs.atlas.mongodb.com/).
       * **Note:** If you are running MongoDB on a remote system, either a cloud service or a system under your control, then ensure you have provided the correct access permissions and firewall openings for the VM/server/service where the MongoDB is hosted.
3. Clone this repo to your local machine

        git clone https://github.com/PalisadoesFoundation/talawa-api
        cd talawa-api
        npm install

4. Talawa-API uses a configuration file named `.env` in the root directory. It is not a part of the repo and you will need to create it. There is a sample configuration file named `.env.sample` in the root diretory. Create a new `.env` file by copying the contents of the `.env.sample` file.

        cp .env.sample .env

5. Generate an `ACCESS_TOKEN_SECRET` using the `openessl` command below and copy the result to the `ACCESS_TOKEN_SECRET` section of the `.env` file.

        openssl rand -hex 32

6. Generate an `REFRESH_TOKEN_SECRET` using the `openessl` command below and copy the result to the `REFRESH_TOKEN_SECRET` section of the `.env` file.

        openssl rand -hex 32

7. Add the MongoDB URL that `talawa-api` will need to use to get access to the database to the `.env`. file.

    - If MongoDB is running on your local system for data storage then the generic format of the URL would be:

        ```
        mongodb://localhost:27017/<DB_NAME>?retryWrites=true&w=majority
        ```
        * Where `<DB_NAME>` is the name of the MongoDB database.

    - If you are using a MongoDB cloud service for data storage, then the generic format of the URL would be:

        ```
        mongodb+srv://<USERNAME>:<PASSWORD>@<SERVER_URL>/<DB_NAME>?retryWrites=true&w=majority
        ```
        
        * Where:
            - `<USERNAME>` is your cloud service user name.
            - `<PASSWORD>` is your cloud service password.
            - `<SERVER_URL>` is your cloud service server URL.
            - `<DB_NAME>` is your cloud service database name.
        * Your cloud service may call this URL a `connect` string. Search for the word `connect` in your online database dashboard to find it.

8. Get the google recaptcha secret key from `google-recaptcha-admin` for reCAPTCHA v2 and "I'm not a robot" Checkbox, and copy the key to the `RECAPTCHA_SECRET_KEY` section of the `.env` file.

- Note: In domains, fill localhost

        Google-recaptcha-admin: https://www.google.com/recaptcha/admin/create

9. Enter the gmail credentials for sending mails to the users. In `MAIL_USERNAME` enter email address and in `MAIL_PASSWORD` enter app password.
- To get the app password, follow these steps:
  
  * Go to your Google Account, https://myaccount.google.com/
  * Select Security.
  * Under "Signing in to Google," select App Passwords.
  * At the bottom, choose Select app and choose the app you using and then Select device and choose the device you’re using and then Generate.
  * The App Password is the 16-character code in the yellow bar on your device.
  * Paste that App Password in `MAIL_PASSWORD`.

-  Note: You must setup two factor authentication in order to allow the app password.

- For more info refer, https://support.google.com/accounts/answer/185833

10. When finished, your `.env` file should have the following fields filled in.

    - ACCESS_TOKEN_SECRET
    - REFRESH_TOKEN_SECRET
    - MONGO_DB_URL
    - RECAPTCHA_SECRET_KEY
    - MAIL_USERNAME
    - MAIL_PASSWORD

    Please review the contents of the `.env.sample` file for additional details.

11.  Install required node packages.

        npm install
 
<<<<<<< HEAD
12. Start the `talawa-api` server using the below command.
=======
10. To test the notification service create a new firebase project:

- In the Firebase console, open Settings > [Service Accounts](https://console.firebase.google.com/project/_/settings/serviceaccounts/adminsdk).

- Click Generate New Private Key, then confirm by clicking Generate Key.

- Securely store the JSON file containing the key.

- Run the following command to set the key in the environment variable:
        
  - Linux/macOS: `export GOOGLE_APPLICATION_CREDENTIALS="/home/user/Downloads/service-account-file.json"`
  
  - Windows: `$env:GOOGLE_APPLICATION_CREDENTIALS="C:\Users\username\Downloads\service-account-file.json"`

-
    1. Install the [Firebase CLI](https://firebase.google.com/docs/cli#install_the_firebase_cli).
    2. Copy the `firebase_options.dart` file as it will be modified.
    3. Run the following commands in the project directory of talawa mobile app:
        - `firebase login`
        - `dart pub global activate flutterfire_cli`
        - `flutterfire configure`
    4. Select the project you created in the Firebase console in step 2.
    5. Add iOS and android platforms to the project.
    6. Overwrite the `firebase_options.dart` file if asked so.
    7. Copy the keys to `.env` file, for how to set keys refer to `.env.sample` file.
    8. Undo the changes made to the `firebase_options.dart` file by pasting the old content from step 2.

11. Start the `talawa-api` server using the below command in the same terminal.
>>>>>>> 0e7e4384

        npm start

13. To stop the server after making changes. Press `CTRL + C` in the terminal where the above command is executed.

# Testing
You can run `talawa-api` tests using this command
```
npm run test
```

## Automated Installation

This method installs the Talawa API automatically. Follow these steps to get the API running using ```npm```.

1. Install these dependencies if you don't already have them
   - [MongoDB](https://docs.mongodb.com/manual/administration/install-community/)
   - [NodeJS](https://nodejs.org/en/)<br>
   <strong>Note:</strong><em>If you do not have MongoDB on your own system, you can proceed with the connection string. Please ensure the right access permissions and firewall openings for the VM/server where the MongoDB is hosted.</em>
2. Clone this repo to your local machine

   ```sh
   git clone https://github.com/PalisadoesFoundation/talawa-api
   cd talawa-api
   npm run setup
   ```
<|MERGE_RESOLUTION|>--- conflicted
+++ resolved
@@ -145,10 +145,7 @@
 
         npm install
  
-<<<<<<< HEAD
-12. Start the `talawa-api` server using the below command.
-=======
-10. To test the notification service create a new firebase project:
+12. To test the notification service create a new firebase project:
 
 - In the Firebase console, open Settings > [Service Accounts](https://console.firebase.google.com/project/_/settings/serviceaccounts/adminsdk).
 
@@ -175,12 +172,11 @@
     7. Copy the keys to `.env` file, for how to set keys refer to `.env.sample` file.
     8. Undo the changes made to the `firebase_options.dart` file by pasting the old content from step 2.
 
-11. Start the `talawa-api` server using the below command in the same terminal.
->>>>>>> 0e7e4384
+13. Start the `talawa-api` server using the below command in the same terminal.
 
         npm start
 
-13. To stop the server after making changes. Press `CTRL + C` in the terminal where the above command is executed.
+14. To stop the server after making changes. Press `CTRL + C` in the terminal where the above command is executed.
 
 # Testing
 You can run `talawa-api` tests using this command
