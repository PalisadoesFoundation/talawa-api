--- conflicted
+++ resolved
@@ -273,8 +273,6 @@
 
 ### Setting up .env SMTP Variables
 
-<<<<<<< HEAD
-=======
 For using SMTP server instead of Gmail, following steps need to be followed:
 
 1. Set the ```IS_SMTP``` variable to ```true``` for example ```IS_SMTP=true```
@@ -329,7 +327,6 @@
 
 ## Configuring Google Firebase
 
->>>>>>> 29aee7a4
 You need to have a `google` account to follow the following steps.
 
 <br/>
