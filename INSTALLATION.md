# Installation

Talawa API is a `node.js` application. It can be setup to run via `Docker` or node's default package manager `npm`.

## Docker

Follow these steps to get the api running using Docker.

**Note:** Docker downloads a lot of large images, if you are short on storage or with slow internet connection prefer using standard development installation.

1. Install <strong>Docker</strong> if you have not installed it.
1. Clone this repo to your local machine

        git clone https://github.com/PalisadoesFoundation/talawa-api
        cd talawa-api
        npm install

1. Talawa-API uses a configuration file named `.env` in the root directory. It is not a part of the repo and you will need to create it. There is a sample configuration file named `.env.sample` in the root diretory. Create a new `.env` file by copying the contents of the `.env.sample` file.

       cp .env .env.sample

1. Generate an `ACCESS_TOKEN_SECRET` using the `openessl` command below and copy the result to the `ACCESS_TOKEN_SECRET` section of the `.env` file.

        openssl rand -hex 32

1. Generate an `REFRESH_TOKEN_SECRET` using the `openessl` command below and copy the result to the `REFRESH_TOKEN_SECRET` section of the `.env` file.

        openssl rand -hex 32

1. Add the MongoDB URL that `talawa-api` will need to use to get access to the database to the `.env`. file.

        mongodb://mongo:27017/talawa-api

1. When finished, your `.env` file should have the following fields filled in.

    - ACCESS_TOKEN_SECRET
    - REFRESH_TOKEN_SECRET
    - MONGO_DB_URL

    Please review the contents of the `.env.sample` file for additional details.

1. Build the `docker` image that will support `talawa-api`

        sudo docker-compose build

1. Start the `docker` container. This is the command you will use to start the server after reboots.

        sudo docker-compose up

## Standard Installation

Follow these steps to get the API running.

1. Install these **mandatory** dependencies if you don't already have them:
<<<<<<< HEAD
    1. [Nodejs](https://nodejs.org/en/)<br>
1. Install these **optional** dependencies if you don't already have them:
    1. Talawa-API requires a MongoDB database. This can be provided either as a hosted MongoDB cloud service or installed locally on your machine.
        1. If you are going to install the database on a system you control, then follow these [MongoDB installation instructions](https://docs.mongodb.com/manual/administration/install-community/) 
        1. If you are using a cloud service such as mongodb.com then you do not have to install the optional MongoDB software.
        1. **Note:** If you are running MongoDB on a remote system, cloud or a system under your control, then ensure you have provided the correct access permissions and firewall openings for the VM/server/service where the MongoDB is hosted.
=======
    1. [Nodejs](https://nodejs.org/en/)
1. Install these **optional** dependencies if you don't already have them:
    1. Talawa-API requires a `MongoDB` database. This can be provided either as a hosted `MongoDB` cloud service or installed locally on your machine.
        1. If you are going to install the database on a **system you control**, then follow these [MongoDB installation instructions](https://docs.mongodb.com/manual/administration/install-community/) 
        1. If you are using a **cloud service** such as `mongodb.com` then you do not have to install the optional MongoDB software.
        1. **Note:** If you are running MongoDB on a remote system, either a cloud service or a system under your control, then ensure you have provided the correct access permissions and firewall openings for the VM/server/service where the MongoDB is hosted.
>>>>>>> b774bc89
1. Clone this repo to your local machine

        git clone https://github.com/PalisadoesFoundation/talawa-api
        cd talawa-api
        npm install

1. Talawa-API uses a configuration file named `.env` in the root directory. It is not a part of the repo and you will need to create it. There is a sample configuration file named `.env.sample` in the root diretory. Create a new `.env` file by copying the contents of the `.env.sample` file.

       cp .env .env.sample

1. Generate an `ACCESS_TOKEN_SECRET` using the `openessl` command below and copy the result to the `ACCESS_TOKEN_SECRET` section of the `.env` file.

        openssl rand -hex 32

1. Generate an `REFRESH_TOKEN_SECRET` using the `openessl` command below and copy the result to the `REFRESH_TOKEN_SECRET` section of the `.env` file.

        openssl rand -hex 32

1. Add the MongoDB URL that `talawa-api` will need to use to get access to the database to the `.env`. file.
    1. If MongoDB is running on your local system for data storage then the generic format of the URL would be:

        mongodb://localhost:27017/`<DB_NAME>`?retryWrites=true&w=majority

        1. Where `<DB_NAME>` is the name of the MongoDB database

    1. If you are using a MongoDB cloud service for data storage, then the generic format of the URL would be:

        mongodb+srv://`<USERNAME>:<PASSWORD>@<SERVER_URL>/<DB_NAME>`?retryWrites=true&w=majority

        1. Where:
            1. `<USERNAME>` is your cloud service user name.
            1. `<PASSWORD>` is your cloud service password.
            1. `<SERVER_URL>` is your cloud service server URL.
            1. `<DB_NAME>` is your cloud service database name.
        1. Your cloud service may call this URL a `connect` string. Search for the word `connect` in your online database dashboard to find it.

1. When finished, your `.env` file should have the following fields filled in.

    - ACCESS_TOKEN_SECRET
    - REFRESH_TOKEN_SECRET
    - MONGO_DB_URL

    Please review the contents of the `.env.sample` file for additional details.

1. Install required node packages.

        npm install
 
1. Start the `talawa-api` server.
    1. This is the command you will use to start the server after reboots.

        npm run start

# Testing

You can run `talawa-api` tests using this command

        npm run test
<|MERGE_RESOLUTION|>--- conflicted
+++ resolved
@@ -52,21 +52,12 @@
 Follow these steps to get the API running.
 
 1. Install these **mandatory** dependencies if you don't already have them:
-<<<<<<< HEAD
-    1. [Nodejs](https://nodejs.org/en/)<br>
-1. Install these **optional** dependencies if you don't already have them:
-    1. Talawa-API requires a MongoDB database. This can be provided either as a hosted MongoDB cloud service or installed locally on your machine.
-        1. If you are going to install the database on a system you control, then follow these [MongoDB installation instructions](https://docs.mongodb.com/manual/administration/install-community/) 
-        1. If you are using a cloud service such as mongodb.com then you do not have to install the optional MongoDB software.
-        1. **Note:** If you are running MongoDB on a remote system, cloud or a system under your control, then ensure you have provided the correct access permissions and firewall openings for the VM/server/service where the MongoDB is hosted.
-=======
     1. [Nodejs](https://nodejs.org/en/)
 1. Install these **optional** dependencies if you don't already have them:
     1. Talawa-API requires a `MongoDB` database. This can be provided either as a hosted `MongoDB` cloud service or installed locally on your machine.
         1. If you are going to install the database on a **system you control**, then follow these [MongoDB installation instructions](https://docs.mongodb.com/manual/administration/install-community/) 
         1. If you are using a **cloud service** such as `mongodb.com` then you do not have to install the optional MongoDB software.
         1. **Note:** If you are running MongoDB on a remote system, either a cloud service or a system under your control, then ensure you have provided the correct access permissions and firewall openings for the VM/server/service where the MongoDB is hosted.
->>>>>>> b774bc89
 1. Clone this repo to your local machine
 
         git clone https://github.com/PalisadoesFoundation/talawa-api
@@ -125,3 +116,4 @@
 You can run `talawa-api` tests using this command
 
         npm run test
+
