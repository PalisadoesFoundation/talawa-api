# Installation

Talawa API is a `node.js` application. It can be setup to run via `Docker` or node's default package manager `npm`.

## Docker

Follow these steps to get the api running using Docker.

**Note:** Docker downloads a lot of large images, if you are short on storage or with slow internet connection prefer using standard development installation.

1. Install <strong>[Docker](https://docs.docker.com/get-docker/)</strong> if you have not installed it.
2. Clone this repo to your local machine

        git clone https://github.com/PalisadoesFoundation/talawa-api
        cd talawa-api
        npm install

3. Talawa-API uses a configuration file named `.env` in the root directory. It is not a part of the repo and you will need to create it. There is a sample configuration file named `.env.sample` in the root diretory. Create a new `.env` file by copying the contents of the `.env.sample` file.

       cp .env .env.sample

4. Generate an `ACCESS_TOKEN_SECRET` using the `openessl` command below and copy the result to the `ACCESS_TOKEN_SECRET` section of the `.env` file.

        openssl rand -hex 32

5. Generate an `REFRESH_TOKEN_SECRET` using the `openessl` command below and copy the result to the `REFRESH_TOKEN_SECRET` section of the `.env` file.

        openssl rand -hex 32

6. Add the MongoDB URL that `talawa-api` will need to use to get access to the database to the `.env`. file.

        mongodb://mongo:27017/talawa-api
      
   - where 
     - `mongodb` is the name of the container.
     - `mongo` is the name of the image which is also the database.
     - `27017` is the port to connect to the `mongo` container.
     - `talawa-api` is the name of the database.
   

7. When finished, your `.env` file should have the following fields filled in.

    - ACCESS_TOKEN_SECRET
    - REFRESH_TOKEN_SECRET
    - MONGO_DB_URL

    Please review the contents of the `.env.sample` file for additional details.

8. Build the `docker` image that will support `talawa-api`

        sudo docker-compose build

9. Start the `docker` container. This is the command you will use to start the server after reboots.

        sudo docker-compose up

10. To stop the `docker` container, this is the command you can use.

        sudo docker-compose down

## Standard Installation

Follow these steps to get the API running.

1. Install these **mandatory** dependencies if you don't already have them:
    - [Nodejs](https://nodejs.org/en/)
    
2. Install these **optional** dependencies if you don't already have them:
    - Talawa-API requires a `MongoDB` database. This can be provided either as a hosted `MongoDB` cloud service or installed locally on your machine.
       * If you are going to install the database on a **system you control**, then follow these [MongoDB installation instructions](https://docs.mongodb.com/manual/administration/install-community/) 
       * If you don't have enough resources on your system or looking to store data using a **cloud service**, then you can use [MongoDB Atlas](https://docs.atlas.mongodb.com/). This method doesn't require any installation and it's free to use. To configure the database service, go through their [docs](https://docs.atlas.mongodb.com/).
       * **Note:** If you are running MongoDB on a remote system, either a cloud service or a system under your control, then ensure you have provided the correct access permissions and firewall openings for the VM/server/service where the MongoDB is hosted.
3. Clone this repo to your local machine

        git clone https://github.com/PalisadoesFoundation/talawa-api
        cd talawa-api
        npm install

4. Talawa-API uses a configuration file named `.env` in the root directory. It is not a part of the repo and you will need to create it. There is a sample configuration file named `.env.sample` in the root diretory. Create a new `.env` file by copying the contents of the `.env.sample` file.

        cp .env.sample .env

5. Generate an `ACCESS_TOKEN_SECRET` using the `openessl` command below and copy the result to the `ACCESS_TOKEN_SECRET` section of the `.env` file.

        openssl rand -hex 32

6. Generate an `REFRESH_TOKEN_SECRET` using the `openessl` command below and copy the result to the `REFRESH_TOKEN_SECRET` section of the `.env` file.

        openssl rand -hex 32

7. Add the MongoDB URL that `talawa-api` will need to use to get access to the database to the `.env`. file.

    - If MongoDB is running on your local system for data storage then the generic format of the URL would be:

        ```
        mongodb://localhost:27017/<DB_NAME>?retryWrites=true&w=majority
        ```
        * Where `<DB_NAME>` is the name of the MongoDB database.

    - If you are using a MongoDB cloud service for data storage, then the generic format of the URL would be:

        ```
        mongodb+srv://<USERNAME>:<PASSWORD>@<SERVER_URL>/<DB_NAME>?retryWrites=true&w=majority
        ```
        
        * Where:
            - `<USERNAME>` is your cloud service user name.
            - `<PASSWORD>` is your cloud service password.
            - `<SERVER_URL>` is your cloud service server URL.
            - `<DB_NAME>` is your cloud service database name.
        * Your cloud service may call this URL a `connect` string. Search for the word `connect` in your online database dashboard to find it.

8. When finished, your `.env` file should have the following fields filled in.

    - ACCESS_TOKEN_SECRET
    - REFRESH_TOKEN_SECRET
    - MONGO_DB_URL

    Please review the contents of the `.env.sample` file for additional details.

9.  Install required node packages.

        npm install
 
10. Start the `talawa-api` server using the below command.

        npm start

11. To stop the server after making changes. Press `CTRL + C` in the terminal where the above command is executed.

<<<<<<< HEAD
## Automated Installation

This method installs the Talawa API automatically. Follow these steps to get the API running using ```npm```.

1. Install these dependencies if you don't already have them
   - [MongoDB](https://docs.mongodb.com/manual/administration/install-community/)
   - [NodeJS](https://nodejs.org/en/)<br>
   <strong>Note:</strong><em>If you do not have MongoDB on your own system, you can proceed with the connection string. Please ensure the right access permissions and firewall openings for the VM/server where the MongoDB is hosted.</em>
2. Clone this repo to your local machine

   ```sh
   git clone https://github.com/PalisadoesFoundation/talawa-api
   cd talawa-api
   npm run setup
   ```

## Testing
=======
# Testing
>>>>>>> 646d6db7

You can run `talawa-api` tests using this command

        npm run test

<|MERGE_RESOLUTION|>--- conflicted
+++ resolved
@@ -128,7 +128,12 @@
 
 11. To stop the server after making changes. Press `CTRL + C` in the terminal where the above command is executed.
 
-<<<<<<< HEAD
+# Testing
+You can run `talawa-api` tests using this command
+```
+npm run test
+```
+
 ## Automated Installation
 
 This method installs the Talawa API automatically. Follow these steps to get the API running using ```npm```.
@@ -145,12 +150,3 @@
    npm run setup
    ```
 
-## Testing
-=======
-# Testing
->>>>>>> 646d6db7
-
-You can run `talawa-api` tests using this command
-
-        npm run test
-
