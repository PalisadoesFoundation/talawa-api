--- conflicted
+++ resolved
@@ -216,17 +216,10 @@
      ```bash
      redis-cli
      ```
-<<<<<<< HEAD
    - **Step 6**: 
      - Use these parameters when running the setup script if you have configured the server on your local machine:
         - Redis Host: `localhost`
         - Redis Port: `6379` (default Redis port)
-=======
-   - **Step 6**:
-     - Use these parameters when running the setup script if you have configured the server on your local machine:
-       - Redis Host: `localhost`
-       - Redis Port: `6379` (default Redis port)
->>>>>>> 1d59a118
 
 2. `For Windows Users using WSL`:
 
@@ -260,11 +253,7 @@
   redis-cli
   ```
 
-<<<<<<< HEAD
 - **Step 7**: 
-=======
-- **Step 7**:
->>>>>>> 1d59a118
   - Use these parameters when running the setup script if you have configured the server on your local machine:
     - Redis Host: `localhost`
     - Redis Port: `6379` (default Redis port)
