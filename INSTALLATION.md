# Talawa-API Installation

This document provides instructions on how to set up and start a running instance of talawa-api on your local system. The instructions are written to be followed in sequence so make sure to go through each of them step by step without skipping any sections.

# Table of Contents

<!-- TOC -->

- [Talawa-API Installation](#talawa-api-installation)
- [Table of Contents](#table-of-contents)
- [Installation Steps Summary](#installation-steps-summary)
- [Prerequisites](#prerequisites)
  - [Install git](#install-git)
  - [Setting up this repository](#setting-up-this-repository)
  - [Install node.js](#install-nodejs)
  - [Install TypeScript](#install-typescript)
  - [Install Required Packages](#install-required-packages)
- [Installation Using Docker](#installation-using-docker)
  - [Run the Talawa-API Setup](#run-the-talawa-api-setup)
  - [Install the Docker Application](#install-the-docker-application)
  - [Docker Compose Setup](#docker-compose-setup)
    - [For Development](#for-development)
    - [For Production](#for-production)
  - [Import The Sample Data](#import-the-sample-data)
- [Installation without Docker](#installation-without-docker)
  - [Install the Required Packages](#install-the-required-packages)
  - [Install MongoDB](#install-mongodb)
    - [Setting up the mongoDB database](#setting-up-the-mongodb-database)
  - [Install Redis](#install-redis)
    - [Performance Benefits](#performance-benefits)
    - [Setting Up Redis](#setting-up-redis)
- [Configuration](#configuration)
  - [Automated Configuration of `.env`](#automated-configuration-of-env)
  - [Manual Configuration of `.env`](#manual-configuration-of-env)
    - [The Environment Variables in `.env`](#the-environment-variables-in-env)
    - [Changing the Development Environment in the .env file](#changing-the-development-environment-in-the-env-file)
    - [Generating Token Secrets](#generating-token-secrets)
      - [Setting up ACCESS\_TOKEN\_SECRET in the .env file](#setting-up-access_token_secret-in-the-env-file)
        - [Linux](#linux)
        - [Windows](#windows)
    - [Setting up REFRESH\_TOKEN\_SECRET in the .env file](#setting-up-refresh_token_secret-in-the-env-file)
    - [Configuring MongoDB in the .env file](#configuring-mongodb-in-the-env-file)
      - [Using the CLI to get the MONGODB\_URL Connection String](#using-the-cli-to-get-the-mongodb_url-connection-string)
      - [Using Microsoft Windows to get the MONGODB\_URL Connection String](#using-microsoft-windows-to-get-the-mongodb_url-connection-string)
    - [Configuring Redis in .env file](#configuring-redis-in-env-file)
      - [For Local Setup (Linux and WSL)](#for-local-setup-linux-and-wsl)
      - [For Remote Setup (Redis Cloud)](#for-remote-setup-redis-cloud)
    - [Setting up .env LAST\_RESORT\_SUPERADMIN\_EMAIL parameter in the .env file](#setting-up-env-last_resort_superadmin_email-parameter-in-the-env-file)
    - [Configuring Google ReCAPTCHA in the .env file](#configuring-google-recaptcha-in-the-env-file)
      - [Setting up the RECAPTCHA\_SECRET\_KEY](#setting-up-the-recaptcha_secret_key)
      - [Setting up .env MAIL\_USERNAME and MAIL\_PASSWORD ReCAPTCHA Parameters](#setting-up-env-mail_username-and-mail_password-recaptcha-parameters)
    - [Setting up SMTP Email Variables in the .env File](#setting-up-smtp-email-variables-in-the-env-file)
    - [Setting up Logger configurations](#setting-up-logger-configurations)
      - [Setting up COLORIZE\_LOGS in .env file](#setting-up-colorize_logs-in-env-file)
      - [Setting up LOG\_LEVEL in .env file](#setting-up-log_level-in-env-file)
- [Importing Sample Database](#importing-sample-database)
  - [Syntax:](#syntax)
  - [Examples:](#examples)
  - [Sample Data Overview:](#sample-data-overview)
    - [User Accounts and Organizations:](#user-accounts-and-organizations)
    - [Posts](#posts)
    - [Events](#events)
- [Running Talawa-API](#running-talawa-api)
- [How to Access the Talawa-API URL](#how-to-access-the-talawa-api-url)
  - [For Talawa-API Developers](#for-talawa-api-developers)
  - [For Mobile App Developers](#for-mobile-app-developers)
    - [On Android Virtual Device](#on-android-virtual-device)
    - [On a Real Mobile Device](#on-a-real-mobile-device)
  - [For Talawa-Admin Developers](#for-talawa-admin-developers)
- [Accessing MongoDB](#accessing-mongodb)
  - [Managing MongoDB using the MongoDB Compass GUI](#managing-mongodb-using-the-mongodb-compass-gui)
  - [Managing MongoDB using the VSCode extension](#managing-mongodb-using-the-vscode-extension)
- [Manually Adding The First Super Admin User](#manually-adding-the-first-super-admin-user)
  - [Using MongoDB Compass](#using-mongodb-compass)
  - [Using Mongo Shell](#using-mongo-shell)
- [Other](#other)
  - [Changing default talawa-api port](#changing-default-talawa-api-port)
- [Testing](#testing)

<!-- tocstop -->


# Installation Steps Summary

Installation is not difficult, but there are many steps. This is a brief explanation of what needs to be done:

1. Install `git`
2. Download the code from GitHub using `git`
3. Install `node.js` (Node), the runtime environment the application will need to work.
4. Configure the Node Package Manager (`npm`) to automatically use the correct version of Node for our application.
5. Use `npm` to install TypeScript, the language the application is written in.
6. Install other supporting software such as the database using either:
   1. Docker
   2. A manual setup
7. Configure the application
8. Start the application

These steps are explained in more detail in the sections that follow.

# Prerequisites

In this section we'll explain how to set up all the prerequisite software packages to get you up and running.

## Install git

The easiest way to get the latest copies of our code is to install the `git` package on your computer.

Follow the setup guide for `git` on official [git docs](https://git-scm.com/downloads). Basic `git` knowledge is required for open source contribution so make sure you're comfortable with it. [Here's](https://youtu.be/apGV9Kg7ics) a good tutorial to get started with `git` and `github`.

## Setting up this repository

First you need a local copy of `talawa-api`. Run the following command in the directory of choice on your local system.

1. On your computer, navigate to the folder where you want to setup the repository.
2. Open a `cmd` (Windows) or `terminal` (Linux or MacOS) session in this folder.
    1. An easy way to do this is to right-click and choose appropriate option based on your OS.
3. **For Our Open Source Contributor Software Developers:**
    1. Next, we'll fork and clone the `talawa-api` repository.
    1. In your web browser, navigate to [https://github.com/PalisadoesFoundation/talawa-api/](https://github.com/PalisadoesFoundation/talawa-api/) and click on the `fork` button. It is placed on the right corner opposite the repository name `PalisadoesFoundation/talawa-api`.

       ![Image with fork](public/markdown/images/install1.png)

    2. You should now see `talawa-api` under your repositories. It will be marked as forked from `PalisadoesFoundation/talawa-api`

       ![Image of user's clone](public/markdown/images/install2.png)

    3. Clone the repository to your local computer (replacing the values in `{{}}`):
        ```bash
        $ git clone https://github.com/{{YOUR GITHUB USERNAME}}/talawa-api.git
        cd talawa-api
        git checkout develop
        ```
        - **Note:** Make sure to check out the `develop` branch
    4. You now have a local copy of the code files. For more detailed instructions on contributing code, and managing the versions of this repository with `git`, checkout our [CONTRIBUTING.md](./CONTRIBUTING.md) file.
4. **Talawa Administrators:**
      1. Clone the repository to your local computer using this command:

          ```bash
          $ git clone https://github.com/PalisadoesFoundation/talawa-api.git
          ```

## Install node.js

Best way to install and manage `node.js` is making use of node version managers. We recommend using `fnm`, which will be described in more detail later.

Follow these steps to install the `node.js` packages in Windows, Linux and MacOS.

1. For Windows:
    1. first install `node.js` from their website at https://nodejs.org
        1. When installing, don't click the option to install the `necessary tools`. These are not needed in our case. 
    2. then install [fnm](https://github.com/Schniz/fnm). Please read all the steps in this section first.
        1. All the commands listed on this page will need to be run in a Windows terminal session in the `talawa-api` directory.
        2. Install `fnm` using the `winget` option listed on the page.
        3. Setup `fnm` to automatically set the version of `node.js` to the version required for the repository using these steps:
            1. First, refer to the `fnm` web page's section on `Shell Setup` recommendations.
            2. Open a `Windows PowerShell` terminal window
            3. Run the recommended `Windows PowerShell` command to open `notepad`.
            4. Paste the recommended string into `notepad`
            5. Save the document.
            6. Exit `notepad`
            7. Exit PowerShell
            8. This will ensure that you are always using the correct version of `node.js`
2. For Linux and MacOS, use the terminal window.
   1. install `node.js`
   2. then install `fnm`
         1. Refer to the installation page's section on the `Shell Setup` recommendations.
         2. Run the respective recommended commands to setup your node environment
         3. This will ensure that you are always using the correct version of `node.js`

## Install TypeScript

TypeScript is a typed superset of JavaScript that compiles to plain JavaScript. It adds optional types, classes, and modules to JavaScript, and supports tools for large-scale JavaScript applications.

To install TypeScript, you can use the `npm` command which comes with `node.js`:

```bash
npm install -g typescript
```

This command installs TypeScript globally on your system so that it can be accessed from any project.

## Install Required Packages

Run the following command to install the packages and dependencies required by the app:

```
npm install
```

The prerequisites are now installed. The next step will be to get the app up and running.


# Installation Using Docker

This guide provides step-by-step instructions on deploying a talawa-api using Docker. Docker allows you to package your application and its dependencies into a container, providing a consistent environment across different systems.

Here is a list of steps to follow:

1. Run the application setup procedure
2. Install the Docker application
3. Install the Docker helper 
4. Install other supporting software such as the database using the `docker-compose` command.
5. Start Docker using the `docker-compose` command
6. Import the sample data into the database

## Run the Talawa-API Setup

We have created a setup script to make configuring Talawa-API easier.

1. You can do this by running the command below.
2. Default answers will be given with capital letters
3. Details of what each prompt means can be found in the [Configuration](#configuration) section of this document.

```
npm run setup
```

## Install the Docker Application

There are many ways to install Docker. We reccommend using Docker Desktop. It can be downloaded here:

- Download [Docker Desktop](https://www.docker.com/products/docker-desktop) using this link.

## Docker Compose Setup


## Prerequisites

- [Docker Desktop](https://www.docker.com/products/docker-desktop) installed on your machine.

After installing Docker, you'll need to tell Docker to install the additional software it will need to run the application.

The setup steps differ depending on whether you are working in a development or production environment.

### For Development

Follow these steps for setting up a software development environment.

1. **Build and Start Development Containers:**

   ```
   docker-compose -f docker-compose.dev.yaml up --build
   ```

   This command starts the development environment, where you can make changes to the code, and the server will automatically restart.

2. **Access the Development Application:**
   Open your web browser and navigate to [http://localhost:4000](http://localhost:4000).

3. **Stopping Development Containers:**
<<<<<<< HEAD
   ```
   docker-compose -f docker-compose.dev.yml down
   ```
=======
    ```
    docker-compose -f docker-compose.dev.yaml down
    ```
>>>>>>> c39d46d2

### For Production

Follow these steps for setting up a production environment.

1. **Build and Start Production Containers:**
<<<<<<< HEAD

   ```
   docker-compose -f docker-compose.prod.yml up --build -d
   ```

=======
    ```
    docker-compose -f docker-compose.prod.yaml up --build -d
    ```
>>>>>>> c39d46d2
   This command starts the production environment in detached mode, suitable for production deployment.

2. **Access the Production Application:**
   Open your web browser and navigate to [http://localhost:4001](http://localhost:4001).

3. **Stopping Production Containers:**
<<<<<<< HEAD
   ```
   docker-compose -f docker-compose.prod.yml down
   ```


### Congratulations! 🎉 Your Talawa API is now successfully set up and running using Docker!

**Note: If you're using Docker, you'll need to manually import the sample data after the Docker Compose has started the MongoDB container. For instructions on how to do this, refer to [Importing Sample Database](#importing-sample-database)**
=======
    ```
    docker-compose -f docker-compose.prod.yaml down
    ```
>>>>>>> c39d46d2

## Import The Sample Data

You'll need to manually import the sample data after the Docker Compose has started the MongoDB container. For instructions on how to do this, refer to the [Importing Sample Database](#importing-sample-database) section of this document.

# Installation without Docker

There are more steps, but the outcome is the same. A working Talawa-API instance.

## Install the Required Packages

Install the packages required by `talawa-api` using this command:

```
npm install
```

## Install MongoDB

Talawa-api makes use of `MongoDB` for its database needs. We make use of `mongoose ODM` to interact with the MongoDB database from within the code.

### Setting up the mongoDB database

We're listing some common approaches to set up a running instance of MongoDB database:

1. `System native database approach:` (Highly Recommended) You can install MongoDB natively on your system and create/connect to the database. Follow the setup guide on official [MongoDB Docs](https://www.mongodb.com/docs/manual/administration/install-community/) for your respective operating system.
2. `Hosted database approach:` MongoDB Atlas is the easiest way to get a running instance of mongodb database. It is a hosted(remote) mongodb database provided by mongodb itself. If you're a beginner and don't want too much of a hassle setting up the database you should use this approach but you should eventually switch to local instance. Follow the setup guide on official [MongoDB Atlas Docs](https://www.mongodb.com/docs/atlas/getting-started/). Mongodb Atlas is just one of the many hosted database solutions. Some issues that you might face while using this are slower tests, slower API requests, dependence on Internet connection etc.
3. `Docker container approach:` If you are fluent in working with docker you should use this approach. Docker is a great way to manage and run applications without natively installing anything on your system. With this you can set up the mongodb database inside a docker container and manage it as per your will. Follow this [video tutorial](https://www.youtube.com/watch?v=uklyCSKQ1Po) to set up a mongodb docker container. You can learn about docker from [Docker docs](https://docs.docker.com/).

## Install Redis

Talawa-api makes use of `Redis` for caching frequently accessed data items in the primary database. We make use of `ioredis` to interact with the `redis-server` from within the code. The main Idea is the in production this will act as an in-memory cache. So it is recommended that you set it up locally. However for simplicity purposes, a section to accommodate for setting Redis up using a remote instance like Redis Cloud has been added. Please note that this is not recommended since the remote connection takes a considerable amount of time to be considered as a cache to improve application performance.

### Performance Benefits

![Screenshot from 2023-08-26 18-37-34](https://github.com/kb-0311/talawa-api/assets/96020697/e8b99d5c-6abf-4e71-999c-f8ae1e84de45)
![Screenshot from 2023-08-26 18-37-48](https://github.com/kb-0311/talawa-api/assets/96020697/55d1388d-cc15-4d5e-931d-6befa0fa7a10)

### Setting Up Redis

1. `For Linux Users`:

   If you are using a Linux distribution, follow these steps to set up Redis:

   - **Step 1**: Open a terminal.

   - **Step 2**: Update the package list:

     ```bash
     sudo apt update
     ```

   - **Step 3**: Install Redis Server:

     ```bash
     sudo apt install redis-server
     ```

   - **Step 4**: Start the Redis service:

     ```bash
     sudo service redis-server start
     ```

   - **Step 5**: Test if Redis is running by running the Redis CLI:
     ```bash
     redis-cli
     ```
   - **Step 6**:
     - Use these parameters when running the setup script if you have configured the server on your local machine:
       - Redis Host: `localhost`
       - Redis Port: `6379` (default Redis port)

2. `For Windows Users using WSL`:

If you'd rather not deal with the hassle of setting up WSL on your computer, there's another option: you can use a hosted database like Redis Cloud. More details about this are provided below, mainly for when you're working on development tasks. But it's a good idea to set up Redis on your own computer if you can. Right now, Redis isn't supported directly on Windows – you can only install and use it through WSL. If you're a Windows user and want to get Redis working using the Windows Subsystem for Linux (WSL), just follow these steps:

- **Step 1**: Install WSL (Windows Subsystem for Linux) following the official [WSL Installation Guide](https://docs.microsoft.com/en-us/windows/wsl/install).

- **Step 2**: Open a WSL terminal.

- **Step 3**: Update the package list:

  ```bash
  sudo apt update
  ```

- **Step 4**: Install Redis Server:

  ```bash
  sudo apt install redis-server
  ```

- **Step 5**: Start the Redis service:

  ```bash
  sudo service redis-server start
  ```

- **Step 6**: Test if Redis is running by running the Redis CLI:

  ```bash
  redis-cli
  ```

- **Step 7**:
  - Use these parameters when running the setup script if you have configured the server on your local machine:
    - Redis Host: `localhost`
    - Redis Port: `6379` (default Redis port)

3. **Connecting to Redis Cloud**:

   To connect to a Redis cloud service, you will need the host and port information provided by your cloud service provider. Use these values in your application to establish a connection. Typically, the host and port strings are provided in the following format:

   - Host: `your-redis-host.redisprovider.com`
   - Port: `6379` (default Redis port)

   Replace `your-redis-host.redisprovider.com` with the actual host provided by your Redis cloud service. You can then use these values in your application's configuration to connect to your Redis cloud instance. You may also have to enter Redis Password and Username for using cloud instance.

Remember to adjust any paths or details as needed for your specific environment. After following these steps, you will have successfully set up Redis.

# Configuration

It's important to configure Talawa-API to complete it's setup.

A configuration file named `.env` is required in the root directory of `Talawa-API` for storing environment variables used at runtime. It is not a part of the repo and you will have to create it.

## Automated Configuration of `.env`

You can use our interactive setup script to populate the `.env` file using the command below.

This will create a new `.env` file for you, and if one already exists, it will make the updates you require.

```
npm run setup
```

It can be done manually as well and here's how to do it.

## Manual Configuration of `.env`

**NOTE:** Use the steps below if you decided not to use the automated configuration approach.

With a fresh installation, you will not see a `.env` file present. To manually create one, you will need to copy the contents of the `.env.sample` file provided to `.env`.

Use this command to do this

```
cp .env.sample .env
```

### The Environment Variables in `.env`

This `.env` file must be populated with the following environment variables for talawa-api to work:

| Variable                     | Description                                                               |
| ---------------------------- | ------------------------------------------------------------------------- |
| NODE_ENV                     | Used for providing the environment in which the the talawa-api is running |
| SERVER_PORT                  | Used for specifying the port on which the talawa-api is running           |
| ACCESS_TOKEN_SECRET          | Used for signing/verifying JWT tokens                                     |
| REFRESH_TOKEN_SECRET         | Used for signing/verifying JWT tokens                                     |
| MONGO_DB_URL                 | Used for connecting talawa-api to the mongoDB database                    |
| RECAPTCHA_SECRET_KEY         | Used for authentication using reCAPTCHA                                   |
| RECAPTCHA_SITE_KEY           | Used for authentication using reCAPTCHA                                   |
| MAIL_USERNAME                | Used for mailing service                                                  |
| MAIL_PASSWORD                | Used for mailing service                                                  |
| LAST_RESORT_SUPERADMIN_EMAIL | Used for promoting the default super admin                                |
| COLORIZE_LOGS                | Used for colorized log formats in console                                 |
| LOG_LEVEL                    | Used for setting the logging level                                        |
| REDIS HOST                   | Used for connecting talawa-api to the redis instance                      |
| REDIS_PORT                   | Specifies the port of the active redis-server                             |
| REDIS_PASSWORD(optional)     | Used for authenticating the connection request to                         |
|                              | a hosted redis-server                                                     |

The following sections will show you how to configure each of these parameters.

### Changing the Development Environment in the .env file

Change the `NODE_ENV` environment variable in the `.env` file from `production` to `development`:

```
NODE_ENV=development
```

### Generating Token Secrets

Access and refresh token secrets are used for authentication purposes.

#### Setting up ACCESS_TOKEN_SECRET in the .env file

Run the following command and copy/paste the result to the variable named `ACCESS_TOKEN_SECRET` in `.env` file.

##### Linux

The command to use is:

```
openssl rand -hex 32
```

##### Windows

This command is available if you have [Git for Windows](https://gitforwindows.org/) installed. Follow these steps:

1. Install `Git for Windows`
1. Run the Git Bash app
1. Issue the same command

```
openssl rand -hex 32
```

### Setting up REFRESH_TOKEN_SECRET in the .env file

Run the following command and copy/paste the result to the variable named `REFRESH_TOKEN_SECRET` in `.env` file.

```
openssl rand -hex 32
```

### Configuring MongoDB in the .env file

Here's how you will configure MongoDB.

**NOTE**: Talawa-API uses **2** databases, a primary and test version.

1. You only have to setup one database and provide it's URL in the `.env` file. This is the`primary database` and is used to store all your data.
1. We automatically create a new database with the name `TALAWA_API_TEST_DATABASE`. This is exclusively used for storing all the test data generated during the testing process so that it does not bloat the main database with unnecessary data.

A `Connection String` is the URL that applications use to access a MongoDB database. Talawa-API will need to know the correct connection string to use to perform correctly.

1. The `Connection String` is the `.env` variable named `MONGO_DB_URL` in the `.env` file.
2. The `Connection String` can differ depending on the approach you used to set up your database instance. Please read the official [mongodb docs](https://www.mongodb.com/docs/manual/reference/connection-string/) on `connection string`.

#### Using the CLI to get the MONGODB_URL Connection String

Your MongoDB installation may include either the `mongo` or `mongosh` command line utility. An easy way of determining the `connection string` is to:

1. Run the command line utility
1. Note the `connection string` in the first lines of the output.
1. Add the first section of the `connection string` to the `MONGO_DB_URL` section of the `.env` file. In this case it is `mongodb://127.0.0.1:27017/`

```
$ mongosh

Current Mongosh Log ID: e6ab4232a963d456920b3736
Connecting to:          mongodb://127.0.0.1:27017/?directConnection=true&serverSelectionTimeoutMS=2000&appName=mongosh+1.6.2
Using MongoDB:          6.0.4
Using Mongosh:          1.6.2

For mongosh info see: https://docs.mongodb.com/mongodb-shell/

...
...
...
...

```

#### Using Microsoft Windows to get the MONGODB_URL Connection String

There are a few more steps that need to be done in a Windows environment.

1. Download the MongoDB Shell from the tools section at the following link:[Mongo Shell](https://www.mongodb.com/try/download/shell)
1. Extract the downloaded shell folder, locate the `mongosh` application, and paste it to the following location: `Program Files` -> `MongoDB` -> `bin`.
   1. You will find the mongosh application inside the `bin` folder]
1. Add the path of the location where you pasted the `mongosh` application to your system's environment variables.
1. In a separate terminal, run the `mongod` command to start the local instance of the database.
1. Create a folder named "data" in the C drive and within it create a new folder named "db".
1. Open a terminal and run the `mongosh` command in the terminal you will get the connection string. In this case the Connection String is: `mongodb://127.0.0.1:27017/?directConnection=true&serverSelectionTimeoutMS=2000&appName=mongosh+1.6.2`
   1. In the `.env` file of Talawa-API, add the connection string to the `MONGO_DB_URL` section.

```
$ mongosh

Current Mongosh Log ID: e6ab4232a963d456920b3736
Connecting to:          mongodb://127.0.0.1:27017/?directConnection=true&serverSelectionTimeoutMS=2000&appName=mongosh+1.6.2
Using MongoDB:          6.0.4
Using Mongosh:          1.6.2

For mongosh info see: https://docs.mongodb.com/mongodb-shell/

...
...
...
...

```

### Configuring Redis in .env file

Here's the procedure to set up Redis.

In the `.env` file, you should find three variables: `REDIS_HOST`, `REDIS_PORT`, and `REDIS_PASSWORD`. These environment variables will contain the necessary information for your codebase to connect to a running `redis-server`.

#### For Local Setup (Linux and WSL)

In both scenarios (Linux or WSL post-installation), the variable values should be configured as follows:

1. `REDIS_HOST` = localhost
2. `REDIS_PORT` = 6379 **Note**: This default port is used by the `redis-server`. However, if your `redis-server` operates on a different port, you must provide that port number.
3. `REDIS_PASSWORD` should be left empty, as passwords are unnecessary for local connections.

#### For Remote Setup (Redis Cloud)

To begin, you must register for a free account on Redis Cloud. Following this step, you can proceed by selecting a database from the free tier, which comes with a 30MB data storage limit. Once completed, you can then access your Database by navigating to the `Databases` section. Here, you will find the option to view the overall settings of your free instance.

![Screenshot from 2023-08-18 12-08-35](https://github.com/kb-0311/talawa-api/assets/96020697/86ef137d-5a52-47fc-9075-3ded42b16aaf)

Here are the configuration details:

1. `REDIS_HOST` = The `Public endpoint` assigned to your Database, excluding the `.com`. It will resemble something like `redis-13354.c169.us-east-1-1.ec2.cloud.redislabs.com`. The numerical value following this address is the port number.
2. `REDIS_PORT` = The number provided in the `Public Endpoint` after the colon (`:`), for instance: `13354`.
3. `REDIS_PASSWORD` = The `Default user password` located in the Security Section.

### Setting up .env LAST_RESORT_SUPERADMIN_EMAIL parameter in the .env file

The user with the email address set with this parameter will automatically be elevated to Super Admin status on registration.

1. When installing, set this to the email address of the person you want to be the very first Super Admin.
   - This will usually be the email address of the person installing the software.
1. If this is not set you will not be able to administer the application.

If you don't set this parameter, then you'll need to follow the `Manually Adding The First Super Admin User` process discussed later in this document.

Set this value in the event that you need to elevate any of your users to be a Super Admin.

**NOTE** It is STRONGLY advised that you remove the email address once the initial installation and setup has been done.

### Configuring Google ReCAPTCHA in the .env file

You need to have a `google` account to follow the following steps.

#### Setting up the RECAPTCHA_SECRET_KEY

We use `reCAPTCHA` for two factor authentication (2FA). Follow these steps:

1. Visit the [reCAPTCHA Key Generation](https://www.google.com/recaptcha/admin/create) URL.
1. Fill in the input blocks as shown in the screenshot:
   ![Set up recaptcha page](public/markdown/images/recaptcha_set_up.webp)
1. Click on `Submit` button.
1. Copy the generated `Secret Key` to variable named `RECAPTCHA_SECRET_KEY` in `.env` file.

   ![Set up recaptcha page](public/markdown/images/recaptcha_site_and_secret_key.webp)

1. **NOTE**: Save the generated `Site key` as it will be used in `talawa-admin`.

#### Setting up .env MAIL_USERNAME and MAIL_PASSWORD ReCAPTCHA Parameters

**NOTE:** ReCAPTCHA is a type of 2FA, so your Google account needs to have two factor authentication set up for the following steps to work. Make sure this is done before proceeding

The MAIL_USERNAME and MAIL_PASSWORD parameters are required to enable an app to access 2FA features. This is how to know what they should be.

1. Go to your [google account page](https://myaccount.google.com/).
1. Search for `App Passwords` in the `Search Google Account` search bar and select it.
1. Click on `create a new app-specific password` and enter `talawa` as the custom name and press the `Create` button.
1. Copy the 16 character generated app password to the variable named `MAIL_PASSWORD` in `.env` file.
1. Copy your usual gmail address to the variable named `MAIL_USERNAME` in `.env` file.

For more info refer to this [Google Answer](https://support.google.com/accounts/answer/185833).

### Setting up SMTP Email Variables in the .env File

For using SMTP server instead of Gmail, following steps need to be followed:

1. Set the `IS_SMTP` variable to `true` for example `IS_SMTP=true`
1. Go to your your SMTP server, and note the following variables:

```
SMTP_HOST=your-smtp-server-hostname
SMTP_PORT=your-smtp-server-port
SMTP_USERNAME=your-smtp-username
SMTP_PASSWORD=your-smtp-password
SMTP_SSL_TLS=true-or-false
```

For example:

```
SMTP_HOST=smtp.hostgator.com
SMTP_PORT=465
SMTP_USERNAME=example@website.com
SMTP_PASSWORD=
SMTP_SSL_TLS=true
```

For more information on setting up a smtp server, here's a [useful article](https://sendgrid.com/blog/what-is-an-smtp-server/)

### Setting up Logger configurations

1. This is an optional setting
1. You can set up and customize logs by configuring the following parameters

#### Setting up COLORIZE_LOGS in .env file

The parameter `COLORIZE_LOGS` is a boolean field and can be set to true or false. It customizes the log colorization formats displayed in console. You can set the value in `.env` file as

```
COLORIZE_LOGS = false
```

If the parameter value is set to `true`, you should be able to see colorized logs in console, or else logs will display in the console's default simple format.

![Colorized logs in console](public/markdown/images/colorize-logs.jpg)

#### Setting up LOG_LEVEL in .env file

There are different logging levels that can be configured by setting this parameter. The severity order of levels are displayed numerically ascending from most important to least important.

```
 levels = {
    error: 0,
    warn: 1,
    info: 2,
    http: 3,
    verbose: 4,
    debug: 5,
    silly: 6
  }
```

On setting this parameter value, log messages are displayed in the console only if the `message.level` is less than or equal to the `LOG_LEVEL` set.

For our application, the most appropriate setting is `LOG_LEVEL = info` since most of information logged on the console are error messages, warnings or info texts.

# Importing Sample Database

Talawa API contains a sample database importing function which can be used to import sample database.

## Syntax:

`npm run import:sample-data -- [args]`

You can pass the following arguments while running this script.

- `--format`: Cleans the database before import. **Add this flag with caution. It will delete all of the existing data inside the talawa database.**
- `--items=`: Specify the items to add.
  - Following `items` can be specified, separated with a comma `,`
    - `users`: For users collection
    - `organizations`: For organizations collection
    - `events`: For events collection
    - `posts`: For posts collection

## Examples:

- `npm run import:sample-data`: This command will import the complete sample database without removing the existing data.
- `npm run import:sample-data -- --format`: This command will import the complete sample database after removing the existing data.
- `npm run import:sample-data -- --format --items=users,organizations,appUserProfiles`: This command will import the sample `users` , `organizations` and `appUserProfiles` collections after cleaning the existing data.
- `npm run import:sample-data --  --items=users,organizations,appUserProfiles`: This command will import the sample `users` , `organizations`
  ans `appUserProfiles` collections without cleaning the existing data.

## Sample Data Overview:

The sample data contains organizations, users, events and posts. Here are the details for each of organizations and user account.

### User Accounts and Organizations:

| Email                      | Password | User Type  | Joined Organization  | Admin For          |
| -------------------------- | -------- | ---------- | -------------------- | ------------------ |
| testuser1@example.com      | Pass@123 | USER       | Angel Foundation     | None               |
| testuser2@example.com      | Pass@123 | USER       | Angel Foundation     | None               |
| testuser3@example.com      | Pass@123 | USER       | Angel Foundation     | None               |
| testadmin1@example.com     | Pass@123 | ADMIN      | Angel Foundation     | Angel Foundation   |
| testadmin2@example.com     | Pass@123 | ADMIN      | Hope Foundation      | Hope Foundation    |
| testadmin3@example.com     | Pass@123 | ADMIN      | Dignity Foundation   | Dignity Foundation |
| testsuperadmin@example.com | Pass@123 | SUPERADMIN | The Unity Foundation | ALL                |

### Posts

There is one post inside the `The Unity Foundation`

### Events

There is one event inside the `The Unity Foundation`

# Running Talawa-API

Talawa-api development server runs two processes simultaneously in the background. They are:

1. `GraphQL code generator:` This watches for changes in the graphQL type definition files and generates corresponding typescript types in the background. This results in good code editor experience with typescript.

2. `Talawa-api server:` This runs talawa-api directly transpiling the typescript files and running them without emitting as javascript files. It also watches for changes in the code files and restarts the server if it detects any changes.

Run the following command to start talawa-api development server:

```
npm run dev
```

# How to Access the Talawa-API URL

There are many important URLs for accessing the API

## For Talawa-API Developers

By default talawa-api runs on `port 4000` on your system's localhost. It is available on the following endpoint:

        http://localhost:4000/

If you navigate to the endpoint you and see a `JSON` response like this it means talawa-api is running successfully:

        {"talawa-version":"v1","status":"healthy"}

GraphQL endpoint for handling `queries` and `mutations` is this:

        http://localhost:4000/graphql/

GraphQL endpoint for handling `subscriptions` is this:

        ws://localhost:4000/graphql/

## For Mobile App Developers

The Organization URL for Talawa mobile app developers will depend upon the device on which Mobile app is installed.

### On Android Virtual Device

- If Talawa Mobile App is installed on Android Virtual Device (AVD), use the following URL:

```
    http://10.0.2.2:4000/graphql
```

### On a Real Mobile Device

- If Talawa Mobile App is installed on a Real Mobile Device, follow the below steps to get URL:
  - Open Command Prompt in Windows, or Terminal in Linux/OSX
  - Enter `ipconfig` (For Windows Users) or `ifconfig` (For Linux/OSX Users)
  - Your Mobile and Computer (On which API server is running) must be on same Wifi Network. Use Mobile Hotspot to connect your computer to internet in case you don't have access to a Wifi Router.
  - Search for the `Wireless LAN adapter Wi-Fi:` and then copy `IPv4 Address`, like in image below:
  - ![image](https://github.com/anshgoyalevil/talawa-api/blob/docs/image/ip-address.png)
  - Now, use this IP address (`192.168.0.105` in our case) to access the API instance using the following URL pattern:

```
    http://{IP_Address}:4000/graphql
```

For example:

```
    http://192.168.0.105:4000/graphql
```

## For Talawa-Admin Developers

The Organization URL for Talawa mobile app developers to use is:

       http://localhost:4000/graphql/

# Accessing MongoDB

There are many ways to access MongoDB.

## Managing MongoDB using the MongoDB Compass GUI

Open MongoDB Compass and click on "Connect." You will now be able to access the graphical user interface of the local database.

**NOTE**: You can do the same in macOS and linux with minor tweaks. This has been provided to give a brief overview for beginners to setup their own local instance.

## Managing MongoDB using the VSCode extension

This guide is for `VSCode` users to easily manage their `MongoDB` databases:

1.  Install the offical `MongoDB` extension for `VSCode` named `MongoDB for VS Code`.

    ![Install official mongoDB vscode extension](public/markdown/images/install_mongodb_vscode_extension.webp)

2.  Connect your `MongoDB` database to the extension.

    ![Connect your mongoDB database to the extension](public/markdown/images/connect_extension_to_mongodb_step_1.webp)

    ![Connect your mongoDB database to the extension](public/markdown/images/connect_extension_to_mongodb_step_2.webp)

3.  Now you can manage the database you are using for `talawa-api` through this extension within `VSCode`.

# Manually Adding The First Super Admin User

You can skip these instructions for now if you don't have running instance of Talawa-Admin.

1. This step is for mandatory Linux specific users others can skip to next step:

   1. You need to start `mongod` [Mongo daemon process] for `mongosh` to work use the following command for the same:

   - `sudo service mongod start` **[System V init(service)]** or `sudo systemctl start mongod` **[systemd(systemctl)]**

   2. To verify whether `mongod`[Mongo daemon process] is running you can use either:

   - `sudo systemctl status mongod` **[systemd(systemctl)]** or `sudo service mongod status` **[System V init(service)]**

## Using MongoDB Compass

1. Open MongoDB Compass and click on `Connect`.

2. Select your database.

3. Elevate the user status:
   1. Find the `AppUserProfile` document of the user that you want to elevate to superadmin.
   2. In that `AppUserProfile` document, update the value of `isSuperAdmin` field to be `true`.
   - ![Illustration for user edit ](public/markdown/images/mongodb_compass_user_elevation.png)

## Using Mongo Shell

1. Open a terminal and run `mongosh` command to open interactive command line interface to work with MongoDB database.

2. In the `mongosh` terminal use the following commands to edit the `appuserprofiles` collections data:
   1. Find the user:
   ```
   const currentUser = db.users.findOne({ firstName: '<user's first name>'})
   ```
   2. Elevate permission of this user in its `AppUserProfile`, i.e. set `isSuperAdmin` to `true`:
   ```
   db.appuserprofiles.updateOne({ _id_: currentUser.appUserProfileId },{ $set: { isSuperAdmin: true }})
   ```
   3. To verify the details were updated correctly use:
   ```
   db.appuserprofiles.findOne({ _id_: currentUser.appUserProfileId })
   ```

**Note**: You can make the edit via any of these two methods.

# Other

These are some other factors to consider

## Changing default talawa-api port

If port `4000` is not free on your system you can pass a custom environment variable named `PORT` to the script to make it use a different port on your system's localhost. Here's the syntax for it:

        PORT=<CUSTOM_PORT_VALUE> npm run dev

where `<CUSTOM_PORT_VALUE>` is whatever value you want the `PORT` to be. Whatever you pass will be substituted as the value for port and talawa-api development server on that port. Syntax wise it looks like-

        http://localhost:<CUSTOM_PORT_VALUE>/

For example:

        PORT=5000 npm run dev

will make talawa-api accessible on the following endpoint:

        http://localhost:5000/

# Testing

Talawa-api makes use of `vitest` to run tests because it is much faster than `jest` and more comfortable to work with.

You can run the tests for talawa-api using this command:

        npm run test<|MERGE_RESOLUTION|>--- conflicted
+++ resolved
@@ -248,52 +248,33 @@
    Open your web browser and navigate to [http://localhost:4000](http://localhost:4000).
 
 3. **Stopping Development Containers:**
-<<<<<<< HEAD
+
    ```
    docker-compose -f docker-compose.dev.yml down
    ```
-=======
-    ```
-    docker-compose -f docker-compose.dev.yaml down
-    ```
->>>>>>> c39d46d2
-
+   
 ### For Production
 
 Follow these steps for setting up a production environment.
 
 1. **Build and Start Production Containers:**
-<<<<<<< HEAD
 
    ```
    docker-compose -f docker-compose.prod.yml up --build -d
    ```
-
-=======
-    ```
-    docker-compose -f docker-compose.prod.yaml up --build -d
-    ```
->>>>>>> c39d46d2
    This command starts the production environment in detached mode, suitable for production deployment.
 
 2. **Access the Production Application:**
    Open your web browser and navigate to [http://localhost:4001](http://localhost:4001).
 
 3. **Stopping Production Containers:**
-<<<<<<< HEAD
    ```
    docker-compose -f docker-compose.prod.yml down
    ```
 
-
 ### Congratulations! 🎉 Your Talawa API is now successfully set up and running using Docker!
 
 **Note: If you're using Docker, you'll need to manually import the sample data after the Docker Compose has started the MongoDB container. For instructions on how to do this, refer to [Importing Sample Database](#importing-sample-database)**
-=======
-    ```
-    docker-compose -f docker-compose.prod.yaml down
-    ```
->>>>>>> c39d46d2
 
 ## Import The Sample Data
 
