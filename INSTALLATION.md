# Talawa-API Installation

This document provides instructions on how to set up and start a running instance of talawa-api on your local system. The instructions are written to be followed in sequence so make sure to go through each of them step by step without skipping any sections.

# Table of Contents

<!-- TOC -->

- [Talawa-API Installation](#talawa-api-installation)
- [Table of Contents](#table-of-contents)
- [Installation Steps Summary](#installation-steps-summary)
- [Prerequisites](#prerequisites)
  - [Install git](#install-git)
  - [Setting up this repository](#setting-up-this-repository)
  - [Install node.js](#install-nodejs)
  - [Install TypeScript](#install-typescript)
- [Installation Using Docker](#installation-using-docker)
  - [Run the Talawa-API Setup](#run-the-talawa-api-setup)
  - [Install the Docker Application](#install-the-docker-application)
  - [Docker Compose Setup](#docker-compose-setup)
    - [For Development](#for-development)
    - [For Production](#for-production)
  - [Import The Sample Data](#import-the-sample-data)
- [Installation without Docker](#installation-without-docker)
  - [Install the Required Packages](#install-the-required-packages)
  - [Install MongoDB](#install-mongodb)
    - [Setting up the mongoDB database](#setting-up-the-mongodb-database)
  - [Install Redis](#install-redis)
    - [Performance Benefits](#performance-benefits)
    - [Setting Up Redis](#setting-up-redis)
- [Configuration](#configuration)
  - [Automated Configuration of `.env`](#automated-configuration-of-env)
  - [Manual Configuration of `.env`](#manual-configuration-of-env)
    - [The Environment Variables in `.env`](#the-environment-variables-in-env)
    - [Changing the Development Environment in the .env file](#changing-the-development-environment-in-the-env-file)
    - [Generating Token Secrets](#generating-token-secrets)
      - [Setting up ACCESS\_TOKEN\_SECRET in the .env file](#setting-up-access_token_secret-in-the-env-file)
        - [Linux](#linux)
        - [Windows](#windows)
    - [Setting up REFRESH\_TOKEN\_SECRET in the .env file](#setting-up-refresh_token_secret-in-the-env-file)
    - [Configuring MongoDB in the .env file](#configuring-mongodb-in-the-env-file)
      - [Using the CLI to get the MONGODB\_URL Connection String](#using-the-cli-to-get-the-mongodb_url-connection-string)
      - [Using Microsoft Windows to get the MONGODB\_URL Connection String](#using-microsoft-windows-to-get-the-mongodb_url-connection-string)
    - [Configuring Redis in .env file](#configuring-redis-in-env-file)
      - [For Local Setup (Linux and WSL)](#for-local-setup-linux-and-wsl)
      - [For Remote Setup (Redis Cloud)](#for-remote-setup-redis-cloud)
    - [Setting up .env LAST\_RESORT\_SUPERADMIN\_EMAIL parameter in the .env file](#setting-up-env-last_resort_superadmin_email-parameter-in-the-env-file)
    - [Configuring Google ReCAPTCHA in the .env file](#configuring-google-recaptcha-in-the-env-file)
      - [Setting up the RECAPTCHA\_SECRET\_KEY](#setting-up-the-recaptcha_secret_key)
      - [Setting up .env MAIL\_USERNAME and MAIL\_PASSWORD ReCAPTCHA Parameters](#setting-up-env-mail_username-and-mail_password-recaptcha-parameters)
    - [Setting up SMTP Email Variables in the .env File](#setting-up-smtp-email-variables-in-the-env-file)
    - [Setting up Logger configurations](#setting-up-logger-configurations)
      - [Setting up COLORIZE\_LOGS in .env file](#setting-up-colorize_logs-in-env-file)
      - [Setting up LOG\_LEVEL in .env file](#setting-up-log_level-in-env-file)
- [Importing Sample Database](#importing-sample-database)
  - [Syntax:](#syntax)
  - [Examples:](#examples)
  - [Sample Data Overview:](#sample-data-overview)
    - [User Accounts and Organizations:](#user-accounts-and-organizations)
    - [Posts](#posts)
    - [Events](#events)
- [Running Talawa-API](#running-talawa-api)
- [How to Access the Talawa-API URL](#how-to-access-the-talawa-api-url)
  - [For Talawa-API Developers](#for-talawa-api-developers)
  - [For Mobile App Developers](#for-mobile-app-developers)
    - [On Android Virtual Device](#on-android-virtual-device)
    - [On a Real Mobile Device](#on-a-real-mobile-device)
  - [For Talawa-Admin Developers](#for-talawa-admin-developers)
- [Accessing MongoDB](#accessing-mongodb)
  - [Managing MongoDB using the MongoDB Compass GUI](#managing-mongodb-using-the-mongodb-compass-gui)
  - [Managing MongoDB using the VSCode extension](#managing-mongodb-using-the-vscode-extension)
- [Manually Adding The First Super Admin User](#manually-adding-the-first-super-admin-user)
  - [Using MongoDB Compass](#using-mongodb-compass)
  - [Using Mongo Shell](#using-mongo-shell)
- [Other](#other)
  - [Changing default talawa-api port](#changing-default-talawa-api-port)
- [Testing](#testing)

<!-- tocstop -->

<<<<<<< HEAD

# Installation Steps Summary

Installation is not difficult, but there are many steps. This is a brief explanation of what needs to be done:

1. Install `git`
2. Download the code from GitHub using `git`
3. Install `node.js` (Node), the runtime environment the application will need to work.
4. Configure the Node Package Manager (`npm`) to automatically use the correct version of Node for our application.
5. Use `npm` to install TypeScript, the language the application is written in.
6. Install other supporting software such as the database.
7. Configure the application
8. Start the application

These steps are explained in more detail in the sections that follow.

# Prerequisites

In this section we'll explain how to set up all the prerequisite software packages to get you up and running.

## Install git

The easiest way to get the latest copies of our code is to install the `git` package on your computer.

Follow the setup guide for `git` on official [git docs](https://git-scm.com/downloads). Basic `git` knowledge is required for open source contribution so make sure you're comfortable with it. [Here's](https://youtu.be/apGV9Kg7ics) a good tutorial to get started with `git` and `github`.

## Setting up this repository

First you need a local copy of `talawa-api`. Run the following command in the directory of choice on your local system.

1. On your computer, navigate to the folder where you want to setup the repository.
2. Open a `cmd` (Windows) or `terminal` (Linux or MacOS) session in this folder.
    1. An easy way to do this is to right-click and choose appropriate option based on your OS.
3. **For Our Open Source Contributor Softwared Developers:**
    1. Next, we'll fork and clone the `talawa-api` repository.
    1. In your web browser, navigate to [https://github.com/PalisadoesFoundation/talawa-api/](https://github.com/PalisadoesFoundation/talawa-api/) and click on the `fork` button. It is placed on the right corner opposite the repository name `PalisadoesFoundation/talawa-api`.
       ![Image with fork](public/markdown/images/install1.png)
    2. You should now see `talawa-api` under your repositories. It will be marked as forked from `PalisadoesFoundation/talawa-api`
       ![Image of user's clone](public/markdown/images/install2.png)
    3. Clone the repository to your local computer (replacing the values in `{{}}`):
        ```bash
        $ git clone https://github.com/{{YOUR GITHUB USERNAME}}/talawa-api.git
        cd talawa-api
        git checkout develop
        ```
        - **Note:** Make sure to check out the `develop` branch
    4. You now have a local copy of the code files. For more detailed instructions on contributing code, and managing the versions of this repository with `git`, checkout our [CONTRIBUTING.md](./CONTRIBUTING.md) file.
4. **Talawa Administrators:**
      1. Clone the repository to your local computer using this command:

          ```bash
          $ git clone https://github.com/PalisadoesFoundation/talawa-api.git
          ```

## Install node.js

Best way to install and manage `node.js` is making use of node version managers. We recommend using `fnm`, which will be described in more detail later.

Follow these steps to install the `node.js` packages in Windows, Linux and MacOS.

1. For Windows:
    1. first install `node.js` from their website at https://nodejs.org
        1. When installing, don't click the option to install the `necessary tools`. These are not needed in our case. 
    2. then install [fnm](https://github.com/Schniz/fnm). Please read all the steps in this section first.
        1. All the commands listed on this page will need to be run in a Windows terminal session in the `talawa-api` directory.
        2. Install `fnm` using the `winget` option listed on the page.
        3. Setup `fnm` to automatically set the version of `node.js` to the version required for the repository using these steps:
            1. First, refer to the `fnm` web page's section on `Shell Setup` recommendations.
            2. Open a `Windows PowerShell` terminal window
            3. Run the recommended `Windows PowerShell` command to open `notepad`.
            4. Paste the recommended string into `notepad`
            5. Save the document.
            6. Exit `notepad`
            7. Exit PowerShell
            8. This will ensure that you are always using the correct version of `node.js`
=======

# Installation Steps Summary

Installation is not difficult, but there are many steps. This is a brief explanation of what needs to be done:

1. Install `git`
2. Download the code from GitHub using `git`
3. Install `node.js` (Node), the runtime environment the application will need to work.
4. Configure the Node Package Manager (`npm`) to automatically use the correct version of Node for our application.
5. Use `npm` to install TypeScript, the language the application is written in.
6. Install other supporting software such as the database.
7. Configure the application
8. Start the application

These steps are explained in more detail in the sections that follow.

# Prerequisites

In this section we'll explain how to set up all the prerequisite software packages to get you up and running.

## Install git

The easiest way to get the latest copies of our code is to install the `git` package on your computer.

Follow the setup guide for `git` on official [git docs](https://git-scm.com/downloads). Basic `git` knowledge is required for open source contribution so make sure you're comfortable with it. [Here's](https://youtu.be/apGV9Kg7ics) a good tutorial to get started with `git` and `github`.

## Setting up this repository

First you need a local copy of `talawa-api`. Run the following command in the directory of choice on your local system.

1. On your computer, navigate to the folder where you want to setup the repository.
2. Open a `cmd` (Windows) or `terminal` (Linux or MacOS) session in this folder.
    1. An easy way to do this is to right-click and choose appropriate option based on your OS.
3. **For Our Open Source Contributor Developers:**
    1. Next, we'll fork and clone the `talawa-api` repository.
    1. In your web browser, navigate to [https://github.com/PalisadoesFoundation/talawa-api/](https://github.com/PalisadoesFoundation/talawa-api/) and click on the `fork` button. It is placed on the right corner opposite the repository name `PalisadoesFoundation/talawa-api`.
       ![Image with fork](public/markdown/images/install1.png)
    2. You should now see `talawa-api` under your repositories. It will be marked as forked from `PalisadoesFoundation/talawa-api`
       ![Image of user's clone](public/markdown/images/install2.png)
    3. Clone the repository to your local computer (replacing the values in `{{}}`):
        ```bash
        $ git clone https://github.com/{{YOUR GITHUB USERNAME}}/talawa-api.git
        ```
    4. This will setup the repository and the code files locally for you. For more detailed instructions on contributing code, and managing the versions of this repository with Git, checkout [CONTRIBUTING.md here](./CONTRIBUTING.md)
4. **Talawa Administrators:**
      1. Clone the repository to your local computer using this command:

          ```bash
          $ git clone https://github.com/PalisadoesFoundation/talawa-api.git
          ```

## Install node.js

Best way to install and manage `node.js` is making use of node version managers. We recommend using:

- [fnm](https://github.com/Schniz/fnm)

Follow these steps to install the `node.js` packages in Windows, Linux and MacOS.

1. For Windows:
    1. first install `node.js` from their website at https://nodejs.org
        1. When installing, don't click the option to install the `necessary tools`. These are not needed in our case. 
    2. then install `fnm`
        1. **Note**: After installing `fnm`:
            1. Refer to the installation page's section on the `Shell Setup` recommendations.
            2. Enter `Windows PowerShell` in your Windows terminal window
            3. Run the recommended `Windows PowerShell` command
            4. This will ensure that you are always using the correct version of `node.js`
>>>>>>> 6e196fa6
2. For Linux and MacOS, use the terminal window.
   1. install `node.js`
   2. then install `fnm`
         1. Refer to the installation page's section on the `Shell Setup` recommendations.
         2. Run the respective recommended commands to setup your node environment
         3. This will ensure that you are always using the correct version of `node.js`

## Install TypeScript

TypeScript is a typed superset of JavaScript that compiles to plain JavaScript. It adds optional types, classes, and modules to JavaScript, and supports tools for large-scale JavaScript applications.

To install TypeScript, you can use the `npm` command which comes with `node.js`:

```bash
npm install -g typescript
npm install
```

This command installs TypeScript globally on your system so that it can be accessed from any project.

# Installation Using Docker

This guide provides step-by-step instructions on deploying a talawa-api using Docker. Docker allows you to package your application and its dependencies into a container, providing a consistent environment across different systems.

Here is a list of steps to follow:

1. Run the application setup procedure
2. Install the Docker application
3. Install the Docker helper 
4. Install other supporting software such as the database using the `docker-compose` command.
5. Start Docker using the `docker-compose` command
6. Import the sample data into the database

## Run the Talawa-API Setup

We have created a setup script to make configuring Talawa-API easier.

1. You can do this by running the command below.
2. Default answers will be given with capital letters
3. Details of what each prompt means can be found in the [Configuration](#configuration) section of this document.

```
npm run setup
```

## Install the Docker Application

There are many ways to install Docker. We reccommend using Docker Desktop. It can be downloaded here:

- Download [Docker Desktop](https://www.docker.com/products/docker-desktop) using this link.

## Docker Compose Setup

After installing Docker, you'll need to tell Docker to install the additional software it will need to run the application.

The setup steps differ depending on whether you are working in a development or production environment.

### For Development

Follow these steps for setting up a software development environment.

1. **Build and Start Development Containers:**
    ```
    docker-compose -f docker-compose.dev.yaml up --build
    ```
   This command starts the development environment, where you can make changes to the code, and the server will automatically restart.

2. **Access the Development Application:**
   Open your web browser and navigate to [http://localhost:4000](http://localhost:4000).

3. **Stopping Development Containers:**
    ```
    docker-compose -f docker-compose.dev.yaml down
    ```

### For Production

Follow these steps for setting up a production environment.

1. **Build and Start Production Containers:**
    ```
    docker-compose -f docker-compose.prod.yaml up --build -d
    ```
   This command starts the production environment in detached mode, suitable for production deployment.

2. **Access the Production Application:**
   Open your web browser and navigate to [http://localhost:4001](http://localhost:4001).

3. **Stopping Production Containers:**
    ```
    docker-compose -f docker-compose.prod.yaml down
    ```

## Import The Sample Data

You'll need to manually import the sample data after the Docker Compose has started the MongoDB container. For instructions on how to do this, refer to the [Importing Sample Database](#importing-sample-database) section of this document.

# Installation without Docker

There are more steps, but the outcome is the same. A working Talawa-API instance.

## Install the Required Packages

Install the packages required by `talawa-api` using this command:

```
npm install
```

## Install MongoDB

Talawa-api makes use of `MongoDB` for its database needs. We make use of `mongoose ODM` to interact with the MongoDB database from within the code.

### Setting up the mongoDB database

We're listing some common approaches to set up a running instance of MongoDB database:

1. `System native database approach:` (Highly Recommended) You can install MongoDB natively on your system and create/connect to the database. Follow the setup guide on official [MongoDB Docs](https://www.mongodb.com/docs/manual/administration/install-community/) for your respective operating system.
2. `Hosted database approach:` MongoDB Atlas is the easiest way to get a running instance of mongodb database. It is a hosted(remote) mongodb database provided by mongodb itself. If you're a beginner and don't want too much of a hassle setting up the database you should use this approach but you should eventually switch to local instance. Follow the setup guide on official [MongoDB Atlas Docs](https://www.mongodb.com/docs/atlas/getting-started/). Mongodb Atlas is just one of the many hosted database solutions. Some issues that you might face while using this are slower tests, slower API requests, dependence on Internet connection etc.
3. `Docker container approach:` If you are fluent in working with docker you should use this approach. Docker is a great way to manage and run applications without natively installing anything on your system. With this you can set up the mongodb database inside a docker container and manage it as per your will. Follow this [video tutorial](https://www.youtube.com/watch?v=uklyCSKQ1Po) to set up a mongodb docker container. You can learn about docker from [Docker docs](https://docs.docker.com/).

## Install Redis

Talawa-api makes use of `Redis` for caching frequently accessed data items in the primary database. We make use of `ioredis` to interact with the `redis-server` from within the code. The main Idea is the in production this will act as an in-memory cache. So it is recommended that you set it up locally. However for simplicity purposes, a section to accommodate for setting Redis up using a remote instance like Redis Cloud has been added. Please note that this is not recommended since the remote connection takes a considerable amount of time to be considered as a cache to improve application performance.

### Performance Benefits

![Screenshot from 2023-08-26 18-37-34](https://github.com/kb-0311/talawa-api/assets/96020697/e8b99d5c-6abf-4e71-999c-f8ae1e84de45)
![Screenshot from 2023-08-26 18-37-48](https://github.com/kb-0311/talawa-api/assets/96020697/55d1388d-cc15-4d5e-931d-6befa0fa7a10)

### Setting Up Redis

1. `For Linux Users`:

   If you are using a Linux distribution, follow these steps to set up Redis:

   - **Step 1**: Open a terminal.

   - **Step 2**: Update the package list:

     ```bash
     sudo apt update
     ```

   - **Step 3**: Install Redis Server:

     ```bash
     sudo apt install redis-server
     ```

   - **Step 4**: Start the Redis service:

     ```bash
     sudo service redis-server start
     ```

   - **Step 5**: Test if Redis is running by running the Redis CLI:
     ```bash
     redis-cli
     ```
   - **Step 6**:
     - Use these parameters when running the setup script if you have configured the server on your local machine:
       - Redis Host: `localhost`
       - Redis Port: `6379` (default Redis port)

2. `For Windows Users using WSL`:

If you'd rather not deal with the hassle of setting up WSL on your computer, there's another option: you can use a hosted database like Redis Cloud. More details about this are provided below, mainly for when you're working on development tasks. But it's a good idea to set up Redis on your own computer if you can. Right now, Redis isn't supported directly on Windows – you can only install and use it through WSL. If you're a Windows user and want to get Redis working using the Windows Subsystem for Linux (WSL), just follow these steps:

- **Step 1**: Install WSL (Windows Subsystem for Linux) following the official [WSL Installation Guide](https://docs.microsoft.com/en-us/windows/wsl/install).

- **Step 2**: Open a WSL terminal.

- **Step 3**: Update the package list:

  ```bash
  sudo apt update
  ```

- **Step 4**: Install Redis Server:

  ```bash
  sudo apt install redis-server
  ```

- **Step 5**: Start the Redis service:

  ```bash
  sudo service redis-server start
  ```

- **Step 6**: Test if Redis is running by running the Redis CLI:

  ```bash
  redis-cli
  ```

- **Step 7**:
  - Use these parameters when running the setup script if you have configured the server on your local machine:
    - Redis Host: `localhost`
    - Redis Port: `6379` (default Redis port)

3. **Connecting to Redis Cloud**:

   To connect to a Redis cloud service, you will need the host and port information provided by your cloud service provider. Use these values in your application to establish a connection. Typically, the host and port strings are provided in the following format:

   - Host: `your-redis-host.redisprovider.com`
   - Port: `6379` (default Redis port)

   Replace `your-redis-host.redisprovider.com` with the actual host provided by your Redis cloud service. You can then use these values in your application's configuration to connect to your Redis cloud instance. You may also have to enter Redis Password and Username for using cloud instance.

Remember to adjust any paths or details as needed for your specific environment. After following these steps, you will have successfully set up Redis.

# Configuration

It's important to configure Talawa-API to complete it's setup.

A configuration file named `.env` is required in the root directory of `Talawa-API` for storing environment variables used at runtime. It is not a part of the repo and you will have to create it.

## Automated Configuration of `.env`

You can use our interactive setup script to populate the `.env` file using the command below.

This will create a new `.env` file for you, and if one already exists, it will make the updates you require.

```
npm run setup
```

It can be done manually as well and here's how to do it.

## Manual Configuration of `.env`

**NOTE:** Use the steps below if you decided not to use the automated configuration approach.

With a fresh installation, you will not see a `.env` file present. To manually create one, you will need to copy the contents of the `.env.sample` file provided to `.env`.

Use this command to do this

```
cp .env.sample .env
```

### The Environment Variables in `.env`

This `.env` file must be populated with the following environment variables for talawa-api to work:

| Variable                     | Description                                                               |
| ---------------------------- | ------------------------------------------------------------------------- |
| NODE_ENV                     | Used for providing the environment in which the the talawa-api is running |
| ACCESS_TOKEN_SECRET          | Used for signing/verifying JWT tokens                                     |
| REFRESH_TOKEN_SECRET         | Used for signing/verifying JWT tokens                                     |
| MONGO_DB_URL                 | Used for connecting talawa-api to the mongoDB database                    |
| RECAPTCHA_SECRET_KEY         | Used for authentication using reCAPTCHA                                   |
| RECAPTCHA_SITE_KEY           | Used for authentication using reCAPTCHA                                   |
| MAIL_USERNAME                | Used for mailing service                                                  |
| MAIL_PASSWORD                | Used for mailing service                                                  |
| LAST_RESORT_SUPERADMIN_EMAIL | Used for promoting the default super admin                                |
| COLORIZE_LOGS                | Used for colorized log formats in console                                 |
| LOG_LEVEL                    | Used for setting the logging level                                        |
| REDIS HOST                   | Used for connecting talawa-api to the redis instance                      |
| REDIS_PORT                   | Specifies the port of the active redis-server                             |
| REDIS_PASSWORD(optional)     | Used for authenticating the connection request to                         |
|                              | a hosted redis-server                                                     |

The following sections will show you how to configure each of these parameters.

### Changing the Development Environment in the .env file

Change the `NODE_ENV` environment variable in the `.env` file from `production` to `development`:

```
NODE_ENV=development
```

### Generating Token Secrets

Access and refresh token secrets are used for authentication purposes.

#### Setting up ACCESS_TOKEN_SECRET in the .env file

Run the following command and copy/paste the result to the variable named `ACCESS_TOKEN_SECRET` in `.env` file.

##### Linux

The command to use is:

```
openssl rand -hex 32
```

##### Windows

This command is available if you have [Git for Windows](https://gitforwindows.org/) installed. Follow these steps:

1. Install `Git for Windows`
1. Run the Git Bash app
1. Issue the same command

```
openssl rand -hex 32
```

### Setting up REFRESH_TOKEN_SECRET in the .env file

Run the following command and copy/paste the result to the variable named `REFRESH_TOKEN_SECRET` in `.env` file.

```
openssl rand -hex 32
```

### Configuring MongoDB in the .env file

Here's how you will configure MongoDB.

**NOTE**: Talawa-API uses **2** databases, a primary and test version.

1. You only have to setup one database and provide it's URL in the `.env` file. This is the`primary database` and is used to store all your data.
1. We automatically create a new database with the name `TALAWA_API_TEST_DATABASE`. This is exclusively used for storing all the test data generated during the testing process so that it does not bloat the main database with unnecessary data.

A `Connection String` is the URL that applications use to access a MongoDB database. Talawa-API will need to know the correct connection string to use to perform correctly.

1. The `Connection String` is the `.env` variable named `MONGO_DB_URL` in the `.env` file.
2. The `Connection String` can differ depending on the approach you used to set up your database instance. Please read the official [mongodb docs](https://www.mongodb.com/docs/manual/reference/connection-string/) on `connection string`.

#### Using the CLI to get the MONGODB_URL Connection String

Your MongoDB installation may include either the `mongo` or `mongosh` command line utility. An easy way of determining the `connection string` is to:

1. Run the command line utility
1. Note the `connection string` in the first lines of the output.
1. Add the first section of the `connection string` to the `MONGO_DB_URL` section of the `.env` file. In this case it is `mongodb://127.0.0.1:27017/`

```
$ mongosh

Current Mongosh Log ID: e6ab4232a963d456920b3736
Connecting to:          mongodb://127.0.0.1:27017/?directConnection=true&serverSelectionTimeoutMS=2000&appName=mongosh+1.6.2
Using MongoDB:          6.0.4
Using Mongosh:          1.6.2

For mongosh info see: https://docs.mongodb.com/mongodb-shell/

...
...
...
...

```

#### Using Microsoft Windows to get the MONGODB_URL Connection String

There are a few more steps that need to be done in a Windows environment.

1. Download the MongoDB Shell from the tools section at the following link:[Mongo Shell](https://www.mongodb.com/try/download/shell)
1. Extract the downloaded shell folder, locate the `mongosh` application, and paste it to the following location: `Program Files` -> `MongoDB` -> `bin`.
   1. You will find the mongosh application inside the `bin` folder]
1. Add the path of the location where you pasted the `mongosh` application to your system's environment variables.
1. In a separate terminal, run the `mongod` command to start the local instance of the database.
1. Create a folder named "data" in the C drive and within it create a new folder named "db".
1. Open a terminal and run the `mongosh` command in the terminal you will get the connection string. In this case the Connection String is: `mongodb://127.0.0.1:27017/?directConnection=true&serverSelectionTimeoutMS=2000&appName=mongosh+1.6.2`
   1. In the `.env` file of Talawa-API, add the connection string to the `MONGO_DB_URL` section.

```
$ mongosh

Current Mongosh Log ID: e6ab4232a963d456920b3736
Connecting to:          mongodb://127.0.0.1:27017/?directConnection=true&serverSelectionTimeoutMS=2000&appName=mongosh+1.6.2
Using MongoDB:          6.0.4
Using Mongosh:          1.6.2

For mongosh info see: https://docs.mongodb.com/mongodb-shell/

...
...
...
...

```

### Configuring Redis in .env file

Here's the procedure to set up Redis.

In the `.env` file, you should find three variables: `REDIS_HOST`, `REDIS_PORT`, and `REDIS_PASSWORD`. These environment variables will contain the necessary information for your codebase to connect to a running `redis-server`.

#### For Local Setup (Linux and WSL)

In both scenarios (Linux or WSL post-installation), the variable values should be configured as follows:

1. `REDIS_HOST` = localhost
2. `REDIS_PORT` = 6379 **Note**: This default port is used by the `redis-server`. However, if your `redis-server` operates on a different port, you must provide that port number.
3. `REDIS_PASSWORD` should be left empty, as passwords are unnecessary for local connections.

#### For Remote Setup (Redis Cloud)

To begin, you must register for a free account on Redis Cloud. Following this step, you can proceed by selecting a database from the free tier, which comes with a 30MB data storage limit. Once completed, you can then access your Database by navigating to the `Databases` section. Here, you will find the option to view the overall settings of your free instance.

![Screenshot from 2023-08-18 12-08-35](https://github.com/kb-0311/talawa-api/assets/96020697/86ef137d-5a52-47fc-9075-3ded42b16aaf)

Here are the configuration details:

1. `REDIS_HOST` = The `Public endpoint` assigned to your Database, excluding the `.com`. It will resemble something like `redis-13354.c169.us-east-1-1.ec2.cloud.redislabs.com`. The numerical value following this address is the port number.
2. `REDIS_PORT` = The number provided in the `Public Endpoint` after the colon (`:`), for instance: `13354`.
3. `REDIS_PASSWORD` = The `Default user password` located in the Security Section.

### Setting up .env LAST_RESORT_SUPERADMIN_EMAIL parameter in the .env file

The user with the email address set with this parameter will automatically be elevated to Super Admin status on registration.

1. When installing, set this to the email address of the person you want to be the very first Super Admin.
   - This will usually be the email address of the person installing the software.
1. If this is not set you will not be able to administer the application.

If you don't set this parameter, then you'll need to follow the `Manually Adding The First Super Admin User` process discussed later in this document.

Set this value in the event that you need to elevate any of your users to be a Super Admin.

**NOTE** It is STRONGLY advised that you remove the email address once the initial installation and setup has been done.

### Configuring Google ReCAPTCHA in the .env file

You need to have a `google` account to follow the following steps.

#### Setting up the RECAPTCHA_SECRET_KEY

We use `reCAPTCHA` for two factor authentication (2FA). Follow these steps:

1. Visit the [reCAPTCHA Key Generation](https://www.google.com/recaptcha/admin/create) URL.
1. Fill in the input blocks as shown in the screenshot:
   ![Set up recaptcha page](public/markdown/images/recaptcha_set_up.webp)
1. Click on `Submit` button.
1. Copy the generated `Secret Key` to variable named `RECAPTCHA_SECRET_KEY` in `.env` file.

   ![Set up recaptcha page](public/markdown/images/recaptcha_site_and_secret_key.webp)

1. **NOTE**: Save the generated `Site key` as it will be used in `talawa-admin`.

#### Setting up .env MAIL_USERNAME and MAIL_PASSWORD ReCAPTCHA Parameters

**NOTE:** ReCAPTCHA is a type of 2FA, so your Google account needs to have two factor authentication set up for the following steps to work. Make sure this is done before proceeding

The MAIL_USERNAME and MAIL_PASSWORD parameters are required to enable an app to access 2FA features. This is how to know what they should be.

1. Go to your [google account page](https://myaccount.google.com/).
1. Search for `App Passwords` in the `Search Google Account` search bar and select it.
1. Click on `create a new app-specific password` and enter `talawa` as the custom name and press the `Create` button.
1. Copy the 16 character generated app password to the variable named `MAIL_PASSWORD` in `.env` file.
1. Copy your usual gmail address to the variable named `MAIL_USERNAME` in `.env` file.

For more info refer to this [Google Answer](https://support.google.com/accounts/answer/185833).

### Setting up SMTP Email Variables in the .env File

For using SMTP server instead of Gmail, following steps need to be followed:

1. Set the `IS_SMTP` variable to `true` for example `IS_SMTP=true`
1. Go to your your SMTP server, and note the following variables:

```
SMTP_HOST=your-smtp-server-hostname
SMTP_PORT=your-smtp-server-port
SMTP_USERNAME=your-smtp-username
SMTP_PASSWORD=your-smtp-password
SMTP_SSL_TLS=true-or-false
```

For example:

```
SMTP_HOST=smtp.hostgator.com
SMTP_PORT=465
SMTP_USERNAME=example@website.com
SMTP_PASSWORD=
SMTP_SSL_TLS=true
```

For more information on setting up a smtp server, here's a [useful article](https://sendgrid.com/blog/what-is-an-smtp-server/)

### Setting up Logger configurations

1. This is an optional setting
1. You can set up and customize logs by configuring the following parameters

#### Setting up COLORIZE_LOGS in .env file

The parameter `COLORIZE_LOGS` is a boolean field and can be set to true or false. It customizes the log colorization formats displayed in console. You can set the value in `.env` file as

```
COLORIZE_LOGS = false
```

If the parameter value is set to `true`, you should be able to see colorized logs in console, or else logs will display in the console's default simple format.

![Colorized logs in console](public/markdown/images/colorize-logs.jpg)

#### Setting up LOG_LEVEL in .env file

There are different logging levels that can be configured by setting this parameter. The severity order of levels are displayed numerically ascending from most important to least important.

```
 levels = {
    error: 0,
    warn: 1,
    info: 2,
    http: 3,
    verbose: 4,
    debug: 5,
    silly: 6
  }
```

On setting this parameter value, log messages are displayed in the console only if the `message.level` is less than or equal to the `LOG_LEVEL` set.

For our application, the most appropriate setting is `LOG_LEVEL = info` since most of information logged on the console are error messages, warnings or info texts.

# Importing Sample Database

Talawa API contains a sample database importing function which can be used to import sample database.

## Syntax:

`npm run import:sample-data -- [args]`

You can pass the following arguments while running this script.

- `--format`: Cleans the database before import. **Add this flag with caution. It will delete all of the existing data inside the talawa database.**
- `--items=`: Specify the items to add.
  - Following `items` can be specified, separated with a comma `,`
    - `users`: For users collection
    - `organizations`: For organizations collection
    - `events`: For events collection
    - `posts`: For posts collection

## Examples:

- `npm run import:sample-data`: This command will import the complete sample database without removing the existing data.
- `npm run import:sample-data -- --format`: This command will import the complete sample database after removing the existing data.
- `npm run import:sample-data -- --format --items=users,organizations,appUserProfiles`: This command will import the sample `users` , `organizations` and `appUserProfiles` collections after cleaning the existing data.
- `npm run import:sample-data --  --items=users,organizations,appUserProfiles`: This command will import the sample `users` , `organizations`
  ans `appUserProfiles` collections without cleaning the existing data.

## Sample Data Overview:

The sample data contains organizations, users, events and posts. Here are the details for each of organizations and user account.

### User Accounts and Organizations:

| Email                      | Password | User Type  | Joined Organization  | Admin For          |
| -------------------------- | -------- | ---------- | -------------------- | ------------------ |
| testuser1@example.com      | Pass@123 | USER       | Angel Foundation     | None               |
| testuser2@example.com      | Pass@123 | USER       | Angel Foundation     | None               |
| testuser3@example.com      | Pass@123 | USER       | Angel Foundation     | None               |
| testadmin1@example.com     | Pass@123 | ADMIN      | Angel Foundation     | Angel Foundation   |
| testadmin2@example.com     | Pass@123 | ADMIN      | Hope Foundation      | Hope Foundation    |
| testadmin3@example.com     | Pass@123 | ADMIN      | Dignity Foundation   | Dignity Foundation |
| testsuperadmin@example.com | Pass@123 | SUPERADMIN | The Unity Foundation | ALL                |

### Posts

There is one post inside the `The Unity Foundation`

### Events

There is one event inside the `The Unity Foundation`

# Running Talawa-API

Talawa-api development server runs two processes simultaneously in the background. They are:

1. `GraphQL code generator:` This watches for changes in the graphQL type definition files and generates corresponding typescript types in the background. This results in good code editor experience with typescript.

2. `Talawa-api server:` This runs talawa-api directly transpiling the typescript files and running them without emitting as javascript files. It also watches for changes in the code files and restarts the server if it detects any changes.

Run the following command to start talawa-api development server:

```
npm run dev
```

# How to Access the Talawa-API URL

There are many important URLs for accessing the API

## For Talawa-API Developers

By default talawa-api runs on `port 4000` on your system's localhost. It is available on the following endpoint:

        http://localhost:4000/

If you navigate to the endpoint you and see a `JSON` response like this it means talawa-api is running successfully:

        {"talawa-version":"v1","status":"healthy"}

GraphQL endpoint for handling `queries` and `mutations` is this:

        http://localhost:4000/graphql/

GraphQL endpoint for handling `subscriptions` is this:

        ws://localhost:4000/graphql/

## For Mobile App Developers

The Organization URL for Talawa mobile app developers will depend upon the device on which Mobile app is installed.

### On Android Virtual Device

- If Talawa Mobile App is installed on Android Virtual Device (AVD), use the following URL:

```
    http://10.0.2.2:4000/graphql
```

### On a Real Mobile Device

- If Talawa Mobile App is installed on a Real Mobile Device, follow the below steps to get URL:
  - Open Command Prompt in Windows, or Terminal in Linux/OSX
  - Enter `ipconfig` (For Windows Users) or `ifconfig` (For Linux/OSX Users)
  - Your Mobile and Computer (On which API server is running) must be on same Wifi Network. Use Mobile Hotspot to connect your computer to internet in case you don't have access to a Wifi Router.
  - Search for the `Wireless LAN adapter Wi-Fi:` and then copy `IPv4 Address`, like in image below:
  - ![image](https://github.com/anshgoyalevil/talawa-api/blob/docs/image/ip-address.png)
  - Now, use this IP address (`192.168.0.105` in our case) to access the API instance using the following URL pattern:

```
    http://{IP_Address}:4000/graphql
```

For example:

```
    http://192.168.0.105:4000/graphql
```

## For Talawa-Admin Developers

The Organization URL for Talawa mobile app developers to use is:

       http://localhost:4000/graphql/

# Accessing MongoDB

There are many ways to access MongoDB.

## Managing MongoDB using the MongoDB Compass GUI

Open MongoDB Compass and click on "Connect." You will now be able to access the graphical user interface of the local database.

**NOTE**: You can do the same in macOS and linux with minor tweaks. This has been provided to give a brief overview for beginners to setup their own local instance.

## Managing MongoDB using the VSCode extension

This guide is for `VSCode` users to easily manage their `MongoDB` databases:

1.  Install the offical `MongoDB` extension for `VSCode` named `MongoDB for VS Code`.

    ![Install official mongoDB vscode extension](public/markdown/images/install_mongodb_vscode_extension.webp)

2.  Connect your `MongoDB` database to the extension.

    ![Connect your mongoDB database to the extension](public/markdown/images/connect_extension_to_mongodb_step_1.webp)

    ![Connect your mongoDB database to the extension](public/markdown/images/connect_extension_to_mongodb_step_2.webp)

3.  Now you can manage the database you are using for `talawa-api` through this extension within `VSCode`.

# Manually Adding The First Super Admin User

You can skip these instructions for now if you don't have running instance of Talawa-Admin.

1. This step is for mandatory Linux specific users others can skip to next step:

   1. You need to start `mongod` [Mongo daemon process] for `mongosh` to work use the following command for the same:

   - `sudo service mongod start` **[System V init(service)]** or `sudo systemctl start mongod` **[systemd(systemctl)]**

   2. To verify whether `mongod`[Mongo daemon process] is running you can use either:

   - `sudo systemctl status mongod` **[systemd(systemctl)]** or `sudo service mongod status` **[System V init(service)]**

## Using MongoDB Compass

1. Open MongoDB Compass and click on `Connect`.

2. Select your database.

3. Elevate the user status:
   1. Find the `AppUserProfile` document of the user that you want to elevate to superadmin.
   2. In that `AppUserProfile` document, update the value of `isSuperAdmin` field to be `true`.
   - ![Illustration for user edit ](public/markdown/images/mongodb_compass_user_elevation.png)

## Using Mongo Shell

1. Open a terminal and run `mongosh` command to open interactive command line interface to work with MongoDB database.

2. In the `mongosh` terminal use the following commands to edit the `appuserprofiles` collections data:
   1. Find the user:
   ```
   const currentUser = db.users.findOne({ firstName: '<user's first name>'})
   ```
   2. Elevate permission of this user in its `AppUserProfile`, i.e. set `isSuperAdmin` to `true`:
   ```
   db.appuserprofiles.updateOne({ _id_: currentUser.appUserProfileId },{ $set: { isSuperAdmin: true }})
   ```
   3. To verify the details were updated correctly use:
   ```
   db.appuserprofiles.findOne({ _id_: currentUser.appUserProfileId })
   ```

**Note**: You can make the edit via any of these two methods.

# Other

These are some other factors to consider

## Changing default talawa-api port

If port `4000` is not free on your system you can pass a custom environment variable named `PORT` to the script to make it use a different port on your system's localhost. Here's the syntax for it:

        PORT=<CUSTOM_PORT_VALUE> npm run dev

where `<CUSTOM_PORT_VALUE>` is whatever value you want the `PORT` to be. Whatever you pass will be substituted as the value for port and talawa-api development server on that port. Syntax wise it looks like-

        http://localhost:<CUSTOM_PORT_VALUE>/

For example:

        PORT=5000 npm run dev

will make talawa-api accessible on the following endpoint:

        http://localhost:5000/

# Testing

Talawa-api makes use of `vitest` to run tests because it is much faster than `jest` and more comfortable to work with.

You can run the tests for talawa-api using this command:

        npm run test<|MERGE_RESOLUTION|>--- conflicted
+++ resolved
@@ -6,6 +6,9 @@
 
 <!-- TOC -->
 
+- [Talawa-API Installation](#talawa-api-installation)
+- [Table of Contents](#table-of-contents)
+- [Installation Steps Summary](#installation-steps-summary)
 - [Talawa-API Installation](#talawa-api-installation)
 - [Table of Contents](#table-of-contents)
 - [Installation Steps Summary](#installation-steps-summary)
@@ -14,12 +17,17 @@
   - [Setting up this repository](#setting-up-this-repository)
   - [Install node.js](#install-nodejs)
   - [Install TypeScript](#install-typescript)
+  - [Install node.js](#install-nodejs)
+  - [Install TypeScript](#install-typescript)
 - [Installation Using Docker](#installation-using-docker)
+  - [Run the Talawa-API Setup](#run-the-talawa-api-setup)
+  - [Install the Docker Application](#install-the-docker-application)
   - [Run the Talawa-API Setup](#run-the-talawa-api-setup)
   - [Install the Docker Application](#install-the-docker-application)
   - [Docker Compose Setup](#docker-compose-setup)
     - [For Development](#for-development)
     - [For Production](#for-production)
+  - [Import The Sample Data](#import-the-sample-data)
   - [Import The Sample Data](#import-the-sample-data)
 - [Installation without Docker](#installation-without-docker)
   - [Install the Required Packages](#install-the-required-packages)
@@ -34,24 +42,24 @@
     - [The Environment Variables in `.env`](#the-environment-variables-in-env)
     - [Changing the Development Environment in the .env file](#changing-the-development-environment-in-the-env-file)
     - [Generating Token Secrets](#generating-token-secrets)
-      - [Setting up ACCESS\_TOKEN\_SECRET in the .env file](#setting-up-access_token_secret-in-the-env-file)
+      - [Setting up ACCESS\\_TOKEN\\_SECRET in the .env file](#setting-up-access_token_secret-in-the-env-file)
         - [Linux](#linux)
         - [Windows](#windows)
-    - [Setting up REFRESH\_TOKEN\_SECRET in the .env file](#setting-up-refresh_token_secret-in-the-env-file)
+    - [Setting up REFRESH\\_TOKEN\\_SECRET in the .env file](#setting-up-refresh_token_secret-in-the-env-file)
     - [Configuring MongoDB in the .env file](#configuring-mongodb-in-the-env-file)
-      - [Using the CLI to get the MONGODB\_URL Connection String](#using-the-cli-to-get-the-mongodb_url-connection-string)
-      - [Using Microsoft Windows to get the MONGODB\_URL Connection String](#using-microsoft-windows-to-get-the-mongodb_url-connection-string)
+      - [Using the CLI to get the MONGODB\\_URL Connection String](#using-the-cli-to-get-the-mongodb_url-connection-string)
+      - [Using Microsoft Windows to get the MONGODB\\_URL Connection String](#using-microsoft-windows-to-get-the-mongodb_url-connection-string)
     - [Configuring Redis in .env file](#configuring-redis-in-env-file)
       - [For Local Setup (Linux and WSL)](#for-local-setup-linux-and-wsl)
       - [For Remote Setup (Redis Cloud)](#for-remote-setup-redis-cloud)
-    - [Setting up .env LAST\_RESORT\_SUPERADMIN\_EMAIL parameter in the .env file](#setting-up-env-last_resort_superadmin_email-parameter-in-the-env-file)
+    - [Setting up .env LAST\\_RESORT\\_SUPERADMIN\\_EMAIL parameter in the .env file](#setting-up-env-last_resort_superadmin_email-parameter-in-the-env-file)
     - [Configuring Google ReCAPTCHA in the .env file](#configuring-google-recaptcha-in-the-env-file)
-      - [Setting up the RECAPTCHA\_SECRET\_KEY](#setting-up-the-recaptcha_secret_key)
-      - [Setting up .env MAIL\_USERNAME and MAIL\_PASSWORD ReCAPTCHA Parameters](#setting-up-env-mail_username-and-mail_password-recaptcha-parameters)
+      - [Setting up the RECAPTCHA\\_SECRET\\_KEY](#setting-up-the-recaptcha_secret_key)
+      - [Setting up .env MAIL\\_USERNAME and MAIL\\_PASSWORD ReCAPTCHA Parameters](#setting-up-env-mail_username-and-mail_password-recaptcha-parameters)
     - [Setting up SMTP Email Variables in the .env File](#setting-up-smtp-email-variables-in-the-env-file)
     - [Setting up Logger configurations](#setting-up-logger-configurations)
-      - [Setting up COLORIZE\_LOGS in .env file](#setting-up-colorize_logs-in-env-file)
-      - [Setting up LOG\_LEVEL in .env file](#setting-up-log_level-in-env-file)
+      - [Setting up COLORIZE\\_LOGS in .env file](#setting-up-colorize_logs-in-env-file)
+      - [Setting up LOG\\_LEVEL in .env file](#setting-up-log_level-in-env-file)
 - [Importing Sample Database](#importing-sample-database)
   - [Syntax:](#syntax)
   - [Examples:](#examples)
@@ -78,158 +86,33 @@
 
 <!-- tocstop -->
 
-<<<<<<< HEAD
-
-# Installation Steps Summary
-
-Installation is not difficult, but there are many steps. This is a brief explanation of what needs to be done:
-
-1. Install `git`
-2. Download the code from GitHub using `git`
-3. Install `node.js` (Node), the runtime environment the application will need to work.
-4. Configure the Node Package Manager (`npm`) to automatically use the correct version of Node for our application.
-5. Use `npm` to install TypeScript, the language the application is written in.
-6. Install other supporting software such as the database.
-7. Configure the application
-8. Start the application
-
-These steps are explained in more detail in the sections that follow.
-
 # Prerequisites
 
-In this section we'll explain how to set up all the prerequisite software packages to get you up and running.
-
-## Install git
-
-The easiest way to get the latest copies of our code is to install the `git` package on your computer.
-
-Follow the setup guide for `git` on official [git docs](https://git-scm.com/downloads). Basic `git` knowledge is required for open source contribution so make sure you're comfortable with it. [Here's](https://youtu.be/apGV9Kg7ics) a good tutorial to get started with `git` and `github`.
-
-## Setting up this repository
-
-First you need a local copy of `talawa-api`. Run the following command in the directory of choice on your local system.
-
-1. On your computer, navigate to the folder where you want to setup the repository.
-2. Open a `cmd` (Windows) or `terminal` (Linux or MacOS) session in this folder.
-    1. An easy way to do this is to right-click and choose appropriate option based on your OS.
-3. **For Our Open Source Contributor Softwared Developers:**
-    1. Next, we'll fork and clone the `talawa-api` repository.
-    1. In your web browser, navigate to [https://github.com/PalisadoesFoundation/talawa-api/](https://github.com/PalisadoesFoundation/talawa-api/) and click on the `fork` button. It is placed on the right corner opposite the repository name `PalisadoesFoundation/talawa-api`.
-       ![Image with fork](public/markdown/images/install1.png)
-    2. You should now see `talawa-api` under your repositories. It will be marked as forked from `PalisadoesFoundation/talawa-api`
-       ![Image of user's clone](public/markdown/images/install2.png)
-    3. Clone the repository to your local computer (replacing the values in `{{}}`):
-        ```bash
-        $ git clone https://github.com/{{YOUR GITHUB USERNAME}}/talawa-api.git
-        cd talawa-api
-        git checkout develop
-        ```
-        - **Note:** Make sure to check out the `develop` branch
-    4. You now have a local copy of the code files. For more detailed instructions on contributing code, and managing the versions of this repository with `git`, checkout our [CONTRIBUTING.md](./CONTRIBUTING.md) file.
-4. **Talawa Administrators:**
-      1. Clone the repository to your local computer using this command:
-
-          ```bash
-          $ git clone https://github.com/PalisadoesFoundation/talawa-api.git
-          ```
+You will need to have copies of your code on your local system. Here's how to do that.
 
 ## Install node.js
 
-Best way to install and manage `node.js` is making use of node version managers. We recommend using `fnm`, which will be described in more detail later.
-
-Follow these steps to install the `node.js` packages in Windows, Linux and MacOS.
-
-1. For Windows:
-    1. first install `node.js` from their website at https://nodejs.org
-        1. When installing, don't click the option to install the `necessary tools`. These are not needed in our case. 
-    2. then install [fnm](https://github.com/Schniz/fnm). Please read all the steps in this section first.
-        1. All the commands listed on this page will need to be run in a Windows terminal session in the `talawa-api` directory.
-        2. Install `fnm` using the `winget` option listed on the page.
-        3. Setup `fnm` to automatically set the version of `node.js` to the version required for the repository using these steps:
-            1. First, refer to the `fnm` web page's section on `Shell Setup` recommendations.
-            2. Open a `Windows PowerShell` terminal window
-            3. Run the recommended `Windows PowerShell` command to open `notepad`.
-            4. Paste the recommended string into `notepad`
-            5. Save the document.
-            6. Exit `notepad`
-            7. Exit PowerShell
-            8. This will ensure that you are always using the correct version of `node.js`
-=======
-
-# Installation Steps Summary
-
-Installation is not difficult, but there are many steps. This is a brief explanation of what needs to be done:
-
-1. Install `git`
-2. Download the code from GitHub using `git`
-3. Install `node.js` (Node), the runtime environment the application will need to work.
-4. Configure the Node Package Manager (`npm`) to automatically use the correct version of Node for our application.
-5. Use `npm` to install TypeScript, the language the application is written in.
-6. Install other supporting software such as the database.
-7. Configure the application
-8. Start the application
-
-These steps are explained in more detail in the sections that follow.
-
-# Prerequisites
-
-In this section we'll explain how to set up all the prerequisite software packages to get you up and running.
-
-## Install git
-
-The easiest way to get the latest copies of our code is to install the `git` package on your computer.
-
-Follow the setup guide for `git` on official [git docs](https://git-scm.com/downloads). Basic `git` knowledge is required for open source contribution so make sure you're comfortable with it. [Here's](https://youtu.be/apGV9Kg7ics) a good tutorial to get started with `git` and `github`.
-
-## Setting up this repository
-
-First you need a local copy of `talawa-api`. Run the following command in the directory of choice on your local system.
-
-1. On your computer, navigate to the folder where you want to setup the repository.
-2. Open a `cmd` (Windows) or `terminal` (Linux or MacOS) session in this folder.
-    1. An easy way to do this is to right-click and choose appropriate option based on your OS.
-3. **For Our Open Source Contributor Developers:**
-    1. Next, we'll fork and clone the `talawa-api` repository.
-    1. In your web browser, navigate to [https://github.com/PalisadoesFoundation/talawa-api/](https://github.com/PalisadoesFoundation/talawa-api/) and click on the `fork` button. It is placed on the right corner opposite the repository name `PalisadoesFoundation/talawa-api`.
-       ![Image with fork](public/markdown/images/install1.png)
-    2. You should now see `talawa-api` under your repositories. It will be marked as forked from `PalisadoesFoundation/talawa-api`
-       ![Image of user's clone](public/markdown/images/install2.png)
-    3. Clone the repository to your local computer (replacing the values in `{{}}`):
-        ```bash
-        $ git clone https://github.com/{{YOUR GITHUB USERNAME}}/talawa-api.git
-        ```
-    4. This will setup the repository and the code files locally for you. For more detailed instructions on contributing code, and managing the versions of this repository with Git, checkout [CONTRIBUTING.md here](./CONTRIBUTING.md)
-4. **Talawa Administrators:**
-      1. Clone the repository to your local computer using this command:
-
-          ```bash
-          $ git clone https://github.com/PalisadoesFoundation/talawa-api.git
-          ```
-
-## Install node.js
-
-Best way to install and manage `node.js` is making use of node version managers. We recommend using:
-
-- [fnm](https://github.com/Schniz/fnm)
-
-Follow these steps to install the `node.js` packages in Windows, Linux and MacOS.
-
-1. For Windows:
-    1. first install `node.js` from their website at https://nodejs.org
-        1. When installing, don't click the option to install the `necessary tools`. These are not needed in our case. 
-    2. then install `fnm`
-        1. **Note**: After installing `fnm`:
-            1. Refer to the installation page's section on the `Shell Setup` recommendations.
-            2. Enter `Windows PowerShell` in your Windows terminal window
-            3. Run the recommended `Windows PowerShell` command
-            4. This will ensure that you are always using the correct version of `node.js`
->>>>>>> 6e196fa6
-2. For Linux and MacOS, use the terminal window.
-   1. install `node.js`
-   2. then install `fnm`
-         1. Refer to the installation page's section on the `Shell Setup` recommendations.
-         2. Run the respective recommended commands to setup your node environment
-         3. This will ensure that you are always using the correct version of `node.js`
+Best way to install and manage `node.js` is making use of node version managers. Two most popular node version managers right now are [fnm](https://github.com/Schniz/fnm) and [nvm](https://github.com/nvm-sh/nvm). We'd recommend `fnm` because it's written in `rust` and is much faster than `nvm`. Install whichever one you want and follow their guide to set up `node.js` on your system ensure the installation of Node.js version 20 LTS.
+
+_**NOTE**_
+
+1. The repository has a `.node-version` file to help ensure you use the supported version of `node.js`. Do not edit this file.
+1. We strongly recommend that you configure your node version manager of choice to automatically read `.node-version` files
+
+_**NOTE**_
+
+1. The repository has a `.node-version` file to help ensure you use the supported version of `node.js`. Do not edit this file.
+1. We strongly recommend that you configure your node version manager of choice to automatically read `.node-version` files
+
+## Install npm
+
+npm is a package manager for Node.js and is installed with Node.js. npm is used to install, share, and distribute code as well as to manage dependencies in your projects. To check if you have npm installed you can run this command in your terminal:
+
+```
+npm -v
+```
+
+If you have it installed then you should see the version that's installed. If not, you can download Node.js and npm from the official [Node.js website](https://nodejs.org/en/download/).
 
 ## Install TypeScript
 
@@ -347,6 +230,7 @@
 
 ## Install Redis
 
+Talawa-api makes use of `Redis` for caching frequently accessed data items in the primary database. We make use of `ioredis` to interact with the `redis-server` from within the code. The main Idea is the in production this will act as an in-memory cache. So it is recommended that you set it up locally. However for simplicity purposes, a section to accommodate for setting Redis up using a remote instance like Redis Cloud has been added. Please note that this is not recommended since the remote connection takes a considerable amount of time to be considered as a cache to improve application performance.
 Talawa-api makes use of `Redis` for caching frequently accessed data items in the primary database. We make use of `ioredis` to interact with the `redis-server` from within the code. The main Idea is the in production this will act as an in-memory cache. So it is recommended that you set it up locally. However for simplicity purposes, a section to accommodate for setting Redis up using a remote instance like Redis Cloud has been added. Please note that this is not recommended since the remote connection takes a considerable amount of time to be considered as a cache to improve application performance.
 
 ### Performance Benefits
