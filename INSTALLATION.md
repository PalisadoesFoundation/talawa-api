--- conflicted
+++ resolved
@@ -204,12 +204,7 @@
 Remember to adjust any paths or details as needed for your specific environment. After following these steps, you will have successfully set up Redis.
 
 # Configuration
-<<<<<<< HEAD
-
-It's important to configure Talawa-Admin.
-=======
 It's important to configure Talawa-API to complete it's setup.
->>>>>>> 088994ef
 
 You can use our interactive setup script for the configuration. Use the following command for the same.
 
