# Installation

Talawa API is a `node.js` application. It can be setup to run via `Docker` or node's default package manager `npm`.

## Docker

Follow these steps to get the api running using Docker.

**Note:** Docker downloads a lot of large images, if you are short on storage or with slow internet connection prefer using standard development installation.

1.  Install <strong>[Docker](https://docs.docker.com/get-docker/)</strong> if you have not installed it.
2.  Clone this repo to your local machine

        git clone https://github.com/PalisadoesFoundation/talawa-api
        cd talawa-api
        npm install

3.  Talawa-API uses a configuration file named `.env` in the root directory. It is not a part of the repo and you will need to create it. There is a sample configuration file named `.env.sample` in the root diretory. Create a new `.env` file by copying the contents of the `.env.sample` file.

<<<<<<< HEAD
    cp .env .env.sample
=======
       cp .env.sample .env
>>>>>>> cecf46f5

4.  Generate an `ACCESS_TOKEN_SECRET` using the `openessl` command below and copy the result to the `ACCESS_TOKEN_SECRET` section of the `.env` file.

        openssl rand -hex 32

5.  Generate an `REFRESH_TOKEN_SECRET` using the `openessl` command below and copy the result to the `REFRESH_TOKEN_SECRET` section of the `.env` file.

        openssl rand -hex 32

6.  Add the MongoDB URL that `talawa-api` will need to use to get access to the database to the `.env`. file.

         mongodb://mongo:27017/talawa-api

    - where
      - `mongodb` is the name of the container.
      - `mongo` is the name of the image which is also the database.
      - `27017` is the port to connect to the `mongo` container.
      - `talawa-api` is the name of the database.

7.  When finished, your `.env` file should have the following fields filled in.

    - ACCESS_TOKEN_SECRET
    - REFRESH_TOKEN_SECRET
    - MONGO_DB_URL

    Please review the contents of the `.env.sample` file for additional details.

8.  Build the `docker` image that will support `talawa-api`

        sudo docker-compose build

9.  Start the `docker` container. This is the command you will use to start the server after reboots.

        sudo docker-compose up

10. To stop the `docker` container, this is the command you can use.

        sudo docker-compose down

## Standard Installation

Follow these steps to get the API running.

1.  Install these **mandatory** dependencies if you don't already have them:
    - [Nodejs](https://nodejs.org/en/)
2.  Install these **optional** dependencies if you don't already have them:
    - Talawa-API requires a `MongoDB` database. This can be provided either as a hosted `MongoDB` cloud service or installed locally on your machine.
      - If you are going to install the database on a **system you control**, then follow these [MongoDB installation instructions](https://docs.mongodb.com/manual/administration/install-community/)
      - If you don't have enough resources on your system or looking to store data using a **cloud service**, then you can use [MongoDB Atlas](https://docs.atlas.mongodb.com/). This method doesn't require any installation and it's free to use. To configure the database service, go through their [docs](https://docs.atlas.mongodb.com/).
      - **Note:** If you are running MongoDB on a remote system, either a cloud service or a system under your control, then ensure you have provided the correct access permissions and firewall openings for the VM/server/service where the MongoDB is hosted.
3.  Clone this repo to your local machine

        git clone https://github.com/PalisadoesFoundation/talawa-api
        cd talawa-api
        npm install

4.  Talawa-API uses a configuration file named `.env` in the root directory. It is not a part of the repo and you will need to create it. There is a sample configuration file named `.env.sample` in the root diretory. Create a new `.env` file by copying the contents of the `.env.sample` file.

        cp .env.sample .env

5.  Generate an `ACCESS_TOKEN_SECRET` using the `openessl` command below and copy the result to the `ACCESS_TOKEN_SECRET` section of the `.env` file.

        openssl rand -hex 32

6.  Generate an `REFRESH_TOKEN_SECRET` using the `openessl` command below and copy the result to the `REFRESH_TOKEN_SECRET` section of the `.env` file.

        openssl rand -hex 32

7.  Add the MongoDB URL that `talawa-api` will need to use to get access to the database to the `.env`. file.

    - If MongoDB is running on your local system for data storage then the generic format of the URL would be:

      ```
      mongodb://localhost:27017/<DB_NAME>?retryWrites=true&w=majority
      ```

      - Where `<DB_NAME>` is the name of the MongoDB database.

    - If you are using a MongoDB cloud service for data storage, then the generic format of the URL would be:

      ```
      mongodb+srv://<USERNAME>:<PASSWORD>@<SERVER_URL>/<DB_NAME>?retryWrites=true&w=majority
      ```

      - Where:
        - `<USERNAME>` is your cloud service user name.
        - `<PASSWORD>` is your cloud service password.
        - `<SERVER_URL>` is your cloud service server URL.
        - `<DB_NAME>` is your cloud service database name.
      - Your cloud service may call this URL a `connect` string. Search for the word `connect` in your online database dashboard to find it.

8.  Get the google recaptcha secret key from `google-recaptcha-admin` for reCAPTCHA v2 and "I'm not a robot" Checkbox, and copy the key to the `RECAPTCHA_SECRET_KEY` section of the `.env` file.

- Note: In domains, fill localhost

        Google-recaptcha-admin: https://www.google.com/recaptcha/admin/create

9. Enter the gmail credentials for sending mails to the users. In `MAIL_USERNAME` enter email address and in `MAIL_PASSWORD` enter app password.

- To get the app password, follow these steps:

  - Go to your Google Account, https://myaccount.google.com/
  - Select Security.
  - Under "Signing in to Google," select App Passwords.
  - At the bottom, choose Select app and choose the app you using and then Select device and choose the device you’re using and then Generate.
  - The App Password is the 16-character code in the yellow bar on your device.
  - Paste that App Password in `MAIL_PASSWORD`.

- Note: You must setup two factor authentication in order to allow the app password.

- For more info refer, https://support.google.com/accounts/answer/185833

10. When finished, your `.env` file should have the following fields filled in.

    - ACCESS_TOKEN_SECRET
    - REFRESH_TOKEN_SECRET
    - MONGO_DB_URL
    - RECAPTCHA_SECRET_KEY
    - MAIL_USERNAME
    - MAIL_PASSWORD

    Please review the contents of the `.env.sample` file for additional details.

11. Install required node packages.

    npm install

12. To test the notification service create a new firebase project:

- In the Firebase console, open Settings > [Service Accounts](https://console.firebase.google.com/project/_/settings/serviceaccounts/adminsdk).

- Click Generate New Private Key, then confirm by clicking Generate Key.

- Securely store the JSON file containing the key.

- Run the following command to set the key in the environment variable:

  - Linux/macOS: `export GOOGLE_APPLICATION_CREDENTIALS="/home/user/Downloads/service-account-file.json"`

  - Windows: `$env:GOOGLE_APPLICATION_CREDENTIALS="C:\Users\username\Downloads\service-account-file.json"`

- 1. Install the [Firebase CLI](https://firebase.google.com/docs/cli#install_the_firebase_cli).
  2. Copy the `firebase_options.dart` file as it will be modified.
  3. Run the following commands in the project directory of talawa mobile app:
     - `firebase login`
     - `dart pub global activate flutterfire_cli`
     - `flutterfire configure`
  4. Select the project you created in the Firebase console in step 2.
  5. Add iOS and android platforms to the project.
  6. Overwrite the `firebase_options.dart` file if asked so.
  7. Copy the keys to `.env` file, for how to set keys refer to `.env.sample` file.
  8. Undo the changes made to the `firebase_options.dart` file by pasting the old content from step 2.

13. Start the `talawa-api` server using the below command in the same terminal.

        npm start

14. To stop the server after making changes. Press `CTRL + C` in the terminal where the above command is executed.

# Testing

You can run `talawa-api` tests using this command

```
npm run test
```

## Automated Installation

This method installs the Talawa API automatically. Follow these steps to get the API running using `npm`.

1. Install these dependencies if you don't already have them
   - [MongoDB](https://docs.mongodb.com/manual/administration/install-community/)
   - [NodeJS](https://nodejs.org/en/)<br>
     <strong>Note:</strong><em>If you do not have MongoDB on your own system, you can proceed with the connection string. Please ensure the right access permissions and firewall openings for the VM/server where the MongoDB is hosted.</em>
2. Clone this repo to your local machine

   ```sh
   git clone https://github.com/PalisadoesFoundation/talawa-api
   cd talawa-api
   npm run setup
   ```<|MERGE_RESOLUTION|>--- conflicted
+++ resolved
@@ -17,11 +17,7 @@
 
 3.  Talawa-API uses a configuration file named `.env` in the root directory. It is not a part of the repo and you will need to create it. There is a sample configuration file named `.env.sample` in the root diretory. Create a new `.env` file by copying the contents of the `.env.sample` file.
 
-<<<<<<< HEAD
-    cp .env .env.sample
-=======
        cp .env.sample .env
->>>>>>> cecf46f5
 
 4.  Generate an `ACCESS_TOKEN_SECRET` using the `openessl` command below and copy the result to the `ACCESS_TOKEN_SECRET` section of the `.env` file.
 
