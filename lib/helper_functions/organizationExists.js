--- conflicted
+++ resolved
@@ -4,15 +4,9 @@
 const {
   IN_PRODUCTION,
   ORGANIZATION_NOT_FOUND,
-<<<<<<< HEAD
-  ORGANIZATION_NOT_FOUND_MESSAGE,
-  ORGANIZATION_NOT_FOUND_CODE,
-  ORGANIZATION_NOT_FOUND_PARAM,
-=======
   ORGANIZATION_NOT_FOUND_PARAM,
   ORGANIZATION_NOT_FOUND_MESSAGE,
   ORGANIZATION_NOT_FOUND_CODE,
->>>>>>> c87eef48
 } = require('../../constants');
 
 module.exports = async (id) => {
