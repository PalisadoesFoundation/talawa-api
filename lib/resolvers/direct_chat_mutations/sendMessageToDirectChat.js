--- conflicted
+++ resolved
@@ -14,19 +14,11 @@
   const chat = await DirectChat.findById(args.chatId);
   if (!chat) {
     throw new NotFoundError(
-<<<<<<< HEAD
-      process.env.NODE_ENV !== 'production'
-        ? 'DirectChats not found'
-        : requestContext.translate('chat.notFound'),
-      'chat.notFound',
-      'chat'
-=======
       !IN_PRODUCTION
         ? CHAT_NOT_FOUND
         : requestContext.translate(CHAT_NOT_FOUND_MESSAGE),
       CHAT_NOT_FOUND_CODE,
       CHAT_NOT_FOUND_PARAM
->>>>>>> c87eef48
     );
   }
 
