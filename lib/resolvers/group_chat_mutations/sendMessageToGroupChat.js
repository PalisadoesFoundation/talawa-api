const GroupChat = require('../../models/GroupChat');
const GroupChatMessage = require('../../models/GroupChatMessage');
const userExists = require('../../helper_functions/userExists');
const { NotFoundError, UnauthorizedError } = require('errors');
const requestContext = require('talawa-request-context');
const {
  IN_PRODUCTION,
<<<<<<< HEAD
=======
  CHAT_NOT_FOUND,
  CHAT_NOT_FOUND_PARAM,
>>>>>>> c87eef48
  USER_NOT_AUTHORIZED,
  USER_NOT_AUTHORIZED_MESSAGE,
  USER_NOT_AUTHORIZED_CODE,
  USER_NOT_AUTHORIZED_PARAM,
<<<<<<< HEAD
  CHAT_NOT_FOUND,
  CHAT_NOT_FOUND_MESSAGE,
  CHAT_NOT_FOUND_CODE,
  CHAT_NOT_FOUND_PARAM,
=======
  CHAT_NOT_FOUND_MESSAGE,
  CHAT_NOT_FOUND_CODE,
>>>>>>> c87eef48
} = require('../../../constants');

module.exports = async (parent, args, context) => {
  const chat = await GroupChat.findById(args.chatId);
  if (!chat) {
    throw new NotFoundError(
      !IN_PRODUCTION
        ? CHAT_NOT_FOUND
        : requestContext.translate(CHAT_NOT_FOUND_MESSAGE),
      CHAT_NOT_FOUND_CODE,
      CHAT_NOT_FOUND_PARAM
    );
  }

  const sender = await userExists(context.userId);

  // ensure the user is a member of the group chat
  const userIsAMemberOfGroupChat = chat.users.filter(
    (user) => user.toString() === context.userId
  );
  if (!(userIsAMemberOfGroupChat.length > 0)) {
    throw new UnauthorizedError(
<<<<<<< HEAD
      !IN_PRODUCTION
=======
      process.env.NODE_ENV !== 'production'
>>>>>>> c87eef48
        ? USER_NOT_AUTHORIZED
        : requestContext.translate(USER_NOT_AUTHORIZED_MESSAGE),
      USER_NOT_AUTHORIZED_CODE,
      USER_NOT_AUTHORIZED_PARAM
    );
  }

  const message = new GroupChatMessage({
    groupChatMessageBelongsTo: chat._doc,
    sender: sender._id,
    createdAt: new Date(),
    messageContent: args.messageContent,
  });

  await message.save();

  // add message to chat
  await GroupChat.updateOne(
    {
      _id: args.chatId,
    },
    {
      $set: {
        messages: [...chat._doc.messages, message],
      },
    }
  );

  //calls subscription
  context.pubsub.publish('MESSAGE_SENT_TO_GROUP_CHAT', {
    messageSentToGroupChat: {
      ...message._doc,
    },
  });

  return message._doc;
};<|MERGE_RESOLUTION|>--- conflicted
+++ resolved
@@ -5,24 +5,14 @@
 const requestContext = require('talawa-request-context');
 const {
   IN_PRODUCTION,
-<<<<<<< HEAD
-=======
-  CHAT_NOT_FOUND,
-  CHAT_NOT_FOUND_PARAM,
->>>>>>> c87eef48
   USER_NOT_AUTHORIZED,
   USER_NOT_AUTHORIZED_MESSAGE,
   USER_NOT_AUTHORIZED_CODE,
   USER_NOT_AUTHORIZED_PARAM,
-<<<<<<< HEAD
   CHAT_NOT_FOUND,
+  CHAT_NOT_FOUND_PARAM,
   CHAT_NOT_FOUND_MESSAGE,
   CHAT_NOT_FOUND_CODE,
-  CHAT_NOT_FOUND_PARAM,
-=======
-  CHAT_NOT_FOUND_MESSAGE,
-  CHAT_NOT_FOUND_CODE,
->>>>>>> c87eef48
 } = require('../../../constants');
 
 module.exports = async (parent, args, context) => {
@@ -45,11 +35,7 @@
   );
   if (!(userIsAMemberOfGroupChat.length > 0)) {
     throw new UnauthorizedError(
-<<<<<<< HEAD
       !IN_PRODUCTION
-=======
-      process.env.NODE_ENV !== 'production'
->>>>>>> c87eef48
         ? USER_NOT_AUTHORIZED
         : requestContext.translate(USER_NOT_AUTHORIZED_MESSAGE),
       USER_NOT_AUTHORIZED_CODE,
