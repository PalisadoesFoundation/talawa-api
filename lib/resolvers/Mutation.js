const signUp = require('./auth_mutations/signup');
const login = require('./auth_mutations/login');
<<<<<<< HEAD
const otp = require('./auth_mutations/otp');
const recaptcha = require('./auth_mutations/recaptcha');
const forgotPassword = require('./auth_mutations/forgotPassword');
=======
const saveFcmToken = require('./auth_mutations/saveFcmToken');
const logout = require('./auth_mutations/logout');
>>>>>>> 0e7e4384
const refreshToken = require('./auth_mutations/refresh_token');
const revokeRefreshTokenForUser = require('./auth_mutations/revoke_refresh_token_for_user');

const createEvent = require('./event_mutations/createEvent');
const removeEvent = require('./event_mutations/removeEvent');
const updateEvent = require('./event_mutations/updateEvent');
const createOrganization = require('./organization_mutations/createOrganization');
const updateOrganization = require('./organization_mutations/updateOrganization');
const removeOrganization = require('./organization_mutations/removeOrganization');
const createAdmin = require('./admin_mutations/createAdmin');
const removeAdmin = require('./admin_mutations/removeAdmin');
const joinPublicOrganization = require('./member_mutations/join_public_organization');
const leaveOrganization = require('./member_mutations/leave_organization');
const removeMember = require('./member_mutations/removeMember');
const updateUserProfile = require('./user_mutations/updateUserProfile');
const updateUserType = require('./user_mutations/updateUserType');
const registerForEvent = require('./event_mutations/registerForEvent');
const unregisterForEventByUser = require('./event_mutations/unregisterForEvent');
// const createEventProject = require("./event_project_mutations/createProject")
// const removeEventProject = require("./event_project_mutations/removeProject")
// const updateEventProject = require("./event_project_mutations/updateProject")

const createTask = require('./project_task_mutations/createTask');
const removeTask = require('./project_task_mutations/removeTask');
const updateTask = require('./project_task_mutations/updateTask');
const adminRemovePost = require('./admin_mutations/admin-remove-post');
const adminRemoveEvent = require('./admin_mutations/admin-remove-event');
const adminRemoveGroup = require('./admin_mutations/admin-remove-group-chat');

const { acceptAdmin, rejectAdmin } = require('./admin_mutations/adminRequest');

const createPost = require('./post_mutations/createPost');
const removePost = require('./post_mutations/removePost');
const createComment = require('./post_mutations/createComment');
const removeComment = require('./post_mutations/removeComment');
const likeComment = require('./post_mutations/likeComment');
const unlikeComment = require('./post_mutations/unlikeComment');
const likePost = require('./post_mutations/likePost');
const unlikePost = require('./post_mutations/unlikePost');

const sendMembershipRequest = require('./membership_request_mutations/send_membership_request');
const acceptMembershipRequest = require('./membership_request_mutations/accept_membership_request');
const rejectMembershipRequest = require('./membership_request_mutations/reject_membership_request');
const cancelMembershipRequest = require('./membership_request_mutations/cancel_membership_request');

const blockUser = require('./block_user_mutations/block_user');
const unblockUser = require('./block_user_mutations/unblock_user');

const addUserImage = require('./user_image_mutations/add_user_image');
const removeUserImage = require('./user_image_mutations/remove_user_image');
const addOrganizationImage = require('./organization_image_mutations/add_organization_image');
const removeOrganizationImage = require('./organization_image_mutations/remove_organization_image');

const createDirectChat = require('./direct_chat_mutations/createDirectChat');
const removeDirectChat = require('./direct_chat_mutations/removeDirectChat');
const sendMessageToDirectChat = require('./direct_chat_mutations/sendMessageToDirectChat');
const createGroupChat = require('./group_chat_mutations/createGroupChat');
const removeGroupChat = require('./group_chat_mutations/removeGroupChat');
const sendMessageToGroupChat = require('./group_chat_mutations/sendMessageToGroupChat');
const addUserToGroupChat = require('./group_chat_mutations/addUserToGroupChat');
const removeUserFromGroupChat = require('./group_chat_mutations/removeUserFromGroupChat');
const updateLanguage = require('./language_mutation/updateLanguage');
const blockPluginCreationBySuperadmin = require('../resolvers/user_mutations/blockForPlugin');

const createPlugin = require('./plugin_mutations/createPlugin');
const createMessageChat = require('./message_chat_mutation/createMessageChat');
const addLanguageTranslation = require('./language_maintainer_mutation/addLanguageTranslation');

const Mutation = {
  signUp,
  login,
<<<<<<< HEAD
  otp,
  recaptcha,
  forgotPassword,
=======
  saveFcmToken,
  logout,
>>>>>>> 0e7e4384
  refreshToken,
  revokeRefreshTokenForUser,
  updateLanguage,

  updateUserProfile,
  updateUserType,
  createOrganization,

  createEvent,
  registerForEvent,
  removeEvent,
  updateEvent,
  unregisterForEventByUser,

  acceptAdmin,
  rejectAdmin,

  createAdmin,
  removeAdmin,
  updateOrganization,
  removeOrganization,
  joinPublicOrganization,
  leaveOrganization,
  removeMember,
  //removeMultipleMembers,

  adminRemovePost,
  adminRemoveGroup,
  adminRemoveEvent,
  // createEventProject,
  // removeEventProject,
  // updateEventProject,
  createPost,
  removePost,
  likePost,
  unlikePost,
  createTask,
  removeTask,
  updateTask,
  sendMembershipRequest,
  acceptMembershipRequest,
  rejectMembershipRequest,
  cancelMembershipRequest,

  blockUser,
  unblockUser,

  createComment,
  removeComment,
  likeComment,
  unlikeComment,

  addUserImage,
  removeUserImage,
  addOrganizationImage,
  removeOrganizationImage,

  createDirectChat,
  removeDirectChat,
  sendMessageToDirectChat,

  createGroupChat,
  removeGroupChat,
  sendMessageToGroupChat,
  addUserToGroupChat,
  removeUserFromGroupChat,
  blockPluginCreationBySuperadmin,
  createPlugin,

  createMessageChat,
  addLanguageTranslation,
};

module.exports = Mutation;<|MERGE_RESOLUTION|>--- conflicted
+++ resolved
@@ -1,13 +1,10 @@
 const signUp = require('./auth_mutations/signup');
 const login = require('./auth_mutations/login');
-<<<<<<< HEAD
 const otp = require('./auth_mutations/otp');
 const recaptcha = require('./auth_mutations/recaptcha');
 const forgotPassword = require('./auth_mutations/forgotPassword');
-=======
 const saveFcmToken = require('./auth_mutations/saveFcmToken');
 const logout = require('./auth_mutations/logout');
->>>>>>> 0e7e4384
 const refreshToken = require('./auth_mutations/refresh_token');
 const revokeRefreshTokenForUser = require('./auth_mutations/revoke_refresh_token_for_user');
 
@@ -79,14 +76,11 @@
 const Mutation = {
   signUp,
   login,
-<<<<<<< HEAD
   otp,
   recaptcha,
   forgotPassword,
-=======
   saveFcmToken,
   logout,
->>>>>>> 0e7e4384
   refreshToken,
   revokeRefreshTokenForUser,
   updateLanguage,
