const { NotFoundError } = require('errors');
const requestContext = require('talawa-request-context');
const filterParamUtil = require('./user_filter');
const orderByFilter = require('./user_orderBy');
const User = require('../../models/User');
const userExists = require('../../helper_functions/userExists');
const { tenantCtx, addTenantId } = require('../../helper_functions');

// this function is used to populate the users event data specifically from other tenants
// replacing the old populate because it won't work with multi tenancy architecture.
const customArrayPopulate = async (object, field, model) => {
  let items = [];
  const orgs = {};
  for (let i = 0; i < object[field].length; i++) {
    const { tenantId, db } = await tenantCtx(object[field][i]);
    if (tenantId in orgs) continue;
    orgs[tenantId] = true;
    const curModels = await db[model].find({
      registrants: {
        $elemMatch: {
          userId: object._id,
        },
      },
    });
    for (let i = 0; i < curModels.length; i++) {
      curModels[i]._doc._id = addTenantId(curModels[i]._doc._id, tenantId);
      items.push(curModels[i]);
    }
  }
  object._doc[field] = items;
};

// Query to provide logged user information
const me = async (parent, args, context) => {
  const user = await User.findOne({
    _id: context.userId,
  })
    .populate('createdOrganizations')
    .populate('joinedOrganizations')
    .populate('adminFor');

  if (!user) {
    throw new NotFoundError(
      requestContext.translate('user.notFound'),
      'user.notFound',
      'user'
    );
  }

  await customArrayPopulate(user, 'eventAdmin', 'Event');
  await customArrayPopulate(user, 'createdEvents', 'Event');
  await customArrayPopulate(user, 'registeredEvents', 'Event');

  return {
    ...user._doc,
    password: null,
  };
};

// Display the basic info of any user
// Query doesn't allow to see the blocked by organization
const user = async (parent, args, context) => {
  let userFound = await userExists(context.userId);
  if (!userFound) throw new Error('User not found');

  const user = await User.findOne({ _id: args.id }).populate('adminFor');

  return {
    ...user?._doc,
    organizationsBlockedBy: [],
  };
};

// The query displays the list of users
// Query doesn't allow to see the blocked by organization
const users = async (parent, args) => {
  let sort = {};
  let inputArg = {};
  let isSortingExecuted = args.orderBy !== null;
  const filterParam = args.where;

  if (filterParam) {
    inputArg = filterParamUtil(filterParam);
  }

  if (isSortingExecuted) {
    sort = orderByFilter(args.orderBy);
  }

  const users = await User.find(inputArg)
    .sort(sort)
    .populate('createdOrganizations')
    .populate('joinedOrganizations')
<<<<<<< HEAD
    .populate('registeredEvents')
    .populate('eventAdmin')
    .populate('adminFor')
    .populate('organizationsBlockedBy')
    .populate('spamInOrganizations');
=======
    .populate('adminFor');

  for (let i = 0; i < users.length; i++) {
    let user = users[i];
    await customArrayPopulate(user, 'eventAdmin', 'Event');
    await customArrayPopulate(user, 'createdEvents', 'Event');
    await customArrayPopulate(user, 'registeredEvents', 'Event');
  }

>>>>>>> cecf46f5
  if (!users[0]) {
    throw new NotFoundError(
      requestContext.translate('user.notFound'),
      'user.notFound',
      'user'
    );
  } else
    return users.map((user) => {
      return {
        ...user._doc,
        password: null,
      };
    });
};

const usersConnection = async (parent, args) => {
  var inputArg = {};
  var isSortingExecuted = args.orderBy !== null;
  const filterParam = args.where;

  if (filterParam) {
    inputArg = filterParamUtil(filterParam);
  }

  var sort = {};
  if (isSortingExecuted) {
    sort = orderByFilter(args.orderBy);
  }

  const users = await User.find(inputArg)
    .sort(sort)
    .limit(args.first)
    .skip(args.skip)
    .populate('createdOrganizations')
    .populate('joinedOrganizations')
<<<<<<< HEAD
    .populate('registeredEvents')
    .populate('eventAdmin')
    .populate('adminFor')
    .populate('organizationsBlockedBy');
=======
    .populate('adminFor');
>>>>>>> cecf46f5

  for (let i = 0; i < users.length; i++) {
    let user = users[i];
    await customArrayPopulate(user, 'eventAdmin', 'Event');
    await customArrayPopulate(user, 'createdEvents', 'Event');
    await customArrayPopulate(user, 'registeredEvents', 'Event');
  }

  return users.map((user) => {
    return {
      ...user._doc,
      password: null,
    };
  });
};

const organizationsMemberConnection = async (parent, args) => {
  var inputArg = {};
  var sort = {};

  if (args.where) {
    inputArg = filterParamUtil(args.where);
  }

  if (args.orderBy) {
    sort = orderByFilter(args.orderBy);
  }

  // Pagination based Options
  var options = {};
  if (args.first) {
    if (args.skip === null) {
      throw 'Missing Skip parameter. Set it to either 0 or some other value';
    }

    options = {
      lean: true,
      sort: sort,
      pagination: true,
      page: args.skip,
      limit: args.first,
    };
  } else {
    options = {
      sort: sort,
      pagination: false,
    };
  }

  const usersModel = await User.paginate(
    {
      joinedOrganizations: {
        _id: args.orgId,
      },
      ...inputArg,
    },
    options
  );

  var users = {};
  if (options.pagination) {
    if (args.skip === undefined) {
      throw new Error('Skip parameter is missing');
    }

    users = usersModel.docs.map((user) => {
      return {
        ...user,
        password: null,
      };
    });
  } else {
    users = usersModel.docs.map((user) => {
      return {
        ...user._doc,
        password: null,
      };
    });
  }

  return {
    pageInfo: {
      hasNextPage: usersModel.hasNextPage,
      hasPreviousPage: usersModel.hasPrevPage,
      totalPages: usersModel.totalPages,
      nextPageNo: usersModel.nextPage,
      prevPageNo: usersModel.prevPage,
      currPageNo: usersModel.page,
    },
    edges: users,
    aggregate: {
      count: usersModel.totalDocs,
    },
  };
};

module.exports = {
  me: me,
  user: user,
  users: users,
  usersConnection: usersConnection,
  organizationsMemberConnection: organizationsMemberConnection,
  customArrayPopulate,
};<|MERGE_RESOLUTION|>--- conflicted
+++ resolved
@@ -91,13 +91,11 @@
     .sort(sort)
     .populate('createdOrganizations')
     .populate('joinedOrganizations')
-<<<<<<< HEAD
     .populate('registeredEvents')
     .populate('eventAdmin')
     .populate('adminFor')
     .populate('organizationsBlockedBy')
     .populate('spamInOrganizations');
-=======
     .populate('adminFor');
 
   for (let i = 0; i < users.length; i++) {
@@ -106,8 +104,7 @@
     await customArrayPopulate(user, 'createdEvents', 'Event');
     await customArrayPopulate(user, 'registeredEvents', 'Event');
   }
-
->>>>>>> cecf46f5
+  
   if (!users[0]) {
     throw new NotFoundError(
       requestContext.translate('user.notFound'),
@@ -143,14 +140,11 @@
     .skip(args.skip)
     .populate('createdOrganizations')
     .populate('joinedOrganizations')
-<<<<<<< HEAD
     .populate('registeredEvents')
     .populate('eventAdmin')
     .populate('adminFor')
     .populate('organizationsBlockedBy');
-=======
     .populate('adminFor');
->>>>>>> cecf46f5
 
   for (let i = 0; i < users.length; i++) {
     let user = users[i];
