--- conflicted
+++ resolved
@@ -3,13 +3,10 @@
  type Mutation {
     signUp(data: UserInput!, file:Upload): AuthData!
     login(data: LoginInput!): AuthData!
-<<<<<<< HEAD
     otp(data: OTPInput!): OtpData!
     recaptcha(data: RecaptchaVerification!): Boolean!
     forgotPassword(data: ForgotPasswordData!): Boolean!
-=======
     saveFcmToken(token: String) : Boolean! @auth
->>>>>>> 0e7e4384
     refreshToken(refreshToken: String!) : ExtendSession!
     revokeRefreshTokenForUser(userId: String!) : Boolean!
     updateLanguage(languageCode: String!) : User! @auth
