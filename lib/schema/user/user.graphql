module.exports = `

  type User {
    tokenVersion: Int!
    _id: ID!
    firstName: String!
    lastName: String!
    email: String!
    userType: String
    appLanguageCode: String!
    createdOrganizations: [Organization]
    joinedOrganizations: [Organization]
    createdEvents: [Event]
    registeredEvents: [Event]
    eventAdmin: [Event]
    adminFor: [Organization]
    membershipRequests: [MembershipRequest]
    organizationsBlockedBy: [Organization]
    image: String
    organizationUserBelongsTo: Organization
    pluginCreationAllowed: Boolean
<<<<<<< HEAD
    spamInOrganizations: [Organization]
=======
>>>>>>> d56bd8c4
    adminApproved: Boolean
    createdAt:String
  }

  type UserConnection {
    pageInfo: PageInfo!
    edges: [User]!
    aggregate: AggregateUser!
  }

  type AggregateUser {
    count: Int!
  }

  input UserInput {
    firstName: String!
    lastName: String!
    email: String!
    password: String!
    userType: UserType
    appLanguageCode: String
    organizationUserBelongsToId: ID
  }

  input UpdateUserInput {
    firstName: String
    lastName: String
    email: String
  }

  input UpdateUserTypeInput {
    userType: String
    id: ID
  }

  input UserWhereInput {
     id: ID
     id_not: ID
     id_in: [ID!]
     id_not_in: [ID!]
     id_contains: ID
     id_starts_with: ID

     firstName: String
     firstName_not: String
     firstName_in: [String!]
     firstName_not_in: [String!]
     firstName_contains: String
     firstName_starts_with: String

     lastName: String
     lastName_not: String
     lastName_in: [String!]
     lastName_not_in: [String!]
     lastName_contains: String
     lastName_starts_with: String

     email: String
     email_not: String
     email_in: [String!]
     email_not_in: [String!]
     email_contains: String
     email_starts_with: String

     appLanguageCode: String
     appLanguageCode_not: String
     appLanguageCode_in: [String!]
     appLanguageCode_not_in: [String!]
     appLanguageCode_contains: String
     appLanguageCode_starts_with: String
   }

  enum UserOrderByInput {
    id_ASC
    id_DESC
    firstName_ASC
    firstName_DESC
    lastName_ASC
    lastName_DESC
    email_ASC
    email_DESC
    appLanguageCode_ASC
    appLanguageCode_DESC
  }

`<|MERGE_RESOLUTION|>--- conflicted
+++ resolved
@@ -19,10 +19,6 @@
     image: String
     organizationUserBelongsTo: Organization
     pluginCreationAllowed: Boolean
-<<<<<<< HEAD
-    spamInOrganizations: [Organization]
-=======
->>>>>>> d56bd8c4
     adminApproved: Boolean
     createdAt:String
   }
