--- conflicted
+++ resolved
@@ -74,7 +74,6 @@
   ],
   visibleInSearch: Boolean,
   tags: [],
-<<<<<<< HEAD
   spamCount: [
     {
       user: {
@@ -88,13 +87,11 @@
       },
     },
   ],
-=======
   functionality: {
     type: [String],
     required: true,
     default: ['DirectChat', 'Posts', 'Events', 'Groups', 'GroupChats'],
   },
->>>>>>> cecf46f5
   createdAt: {
     type: Date,
     default: Date.now,
