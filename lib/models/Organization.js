const mongoose = require('mongoose');

const Schema = mongoose.Schema;

const organizationSchema = new Schema({
  apiUrl: {
    type: String,
  },
  image: {
    type: String,
  },
  name: {
    type: String,
    required: true,
  },
  description: {
    type: String,
    required: true,
  },
  location: {
    type: String,
  },
  isPublic: {
    type: Boolean,
    required: true,
  },
  creator: {
    type: Schema.Types.ObjectId,
    ref: 'User',
    required: true,
  },
  status: {
    type: String,
    required: true,
    default: 'ACTIVE',
    enum: ['ACTIVE', 'BLOCKED', 'DELETED'],
  },
  members: [
    {
      type: Schema.Types.ObjectId,
      ref: 'User',
    },
  ],
  admins: [
    {
      type: Schema.Types.ObjectId,
      ref: 'User',
      required: true,
    },
  ],
  groupChats: [
    {
      type: Schema.Types.ObjectId,
      ref: 'Message',
    },
  ],
  posts: [
    {
      type: Schema.Types.ObjectId,
      ref: 'Post',
    },
  ],
  membershipRequests: [
    {
      type: Schema.Types.ObjectId,
      ref: 'MembershipRequest',
    },
  ],
  blockedUsers: [
    {
      type: Schema.Types.ObjectId,
      ref: 'User',
    },
  ],
  visibleInSearch: Boolean,
  tags: [],
<<<<<<< HEAD
  spamCount: [
    {
      user: {
        type: Schema.Types.ObjectId,
        ref: 'User',
      },
      isReaded: Boolean,
      groupchat: {
        type: Schema.Types.ObjectId,
        ref: 'GroupChat',
      },
    },
  ],
=======
>>>>>>> d56bd8c4
  createdAt: {
    type: Date,
    default: Date.now,
  },
});

module.exports = mongoose.model('Organization', organizationSchema);<|MERGE_RESOLUTION|>--- conflicted
+++ resolved
@@ -74,22 +74,6 @@
   ],
   visibleInSearch: Boolean,
   tags: [],
-<<<<<<< HEAD
-  spamCount: [
-    {
-      user: {
-        type: Schema.Types.ObjectId,
-        ref: 'User',
-      },
-      isReaded: Boolean,
-      groupchat: {
-        type: Schema.Types.ObjectId,
-        ref: 'GroupChat',
-      },
-    },
-  ],
-=======
->>>>>>> d56bd8c4
   createdAt: {
     type: Date,
     default: Date.now,
