--- conflicted
+++ resolved
@@ -106,15 +106,12 @@
     required: true,
     default: true,
   },
-<<<<<<< HEAD
   spamInOrganizations: [
     {
       type: Schema.Types.ObjectId,
       ref: 'Organization',
     },
   ],
-=======
->>>>>>> d56bd8c4
   adminApproved: {
     type: Boolean,
     default: false,
