pre-commit:
  commands:
    1_upgrade_drizzle_metadata:
      run: |
        set -e
        pnpm run upgrade_drizzle_metadata
        git add ./drizzle_migrations
    2_generate_drizzle_migrations:
      run: |
        set -e
        pnpm run generate_drizzle_migrations
        git add ./drizzle_migrations
    3_check_drizzle_migrations:
      run: pnpm run check_drizzle_migrations
    4_generate_graphql_sdl_file:
      run: |
        set -e
        pnpm generate_graphql_sdl_file
        git add ./schema.graphql
    5_generate_gql_tada_files:
      run: |
        set -e
        pnpm generate_gql_tada
        git add ./test/routes/graphql/gql.tada-cache.d.ts
    6_check_gql_tada:
      run: pnpm check_gql_tada
    7_fix_code_quality:
      run: |
        set -e
        pnpm fix_code_quality
        git add {staged_files}
    8_check_type_errors:
<<<<<<< HEAD
      run: pnpm check_type_errors
    9_generate_docs:
      run: |
        set -e
        pnpm generate:docs
        git add ./docs/docs/docs/auto-schema

=======
      run: pnpm check_type_errors     
    9_check_tests:
      run: |
        set -e
        pnpm check_tests   
>>>>>>> 2438e610
  piped: true<|MERGE_RESOLUTION|>--- conflicted
+++ resolved
@@ -30,19 +30,15 @@
         pnpm fix_code_quality
         git add {staged_files}
     8_check_type_errors:
-<<<<<<< HEAD
-      run: pnpm check_type_errors
+      run: pnpm check_type_errors     
+    9_check_tests:
+      run: |
+        set -e
+        pnpm check_tests   
     9_generate_docs:
       run: |
         set -e
         pnpm generate:docs
         git add ./docs/docs/docs/auto-schema
 
-=======
-      run: pnpm check_type_errors     
-    9_check_tests:
-      run: |
-        set -e
-        pnpm check_tests   
->>>>>>> 2438e610
   piped: true