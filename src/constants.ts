--- conflicted
+++ resolved
@@ -71,8 +71,6 @@
   PARAM: "message",
 });
 
-<<<<<<< HEAD
-=======
 export const COMMUNITY_NOT_FOUND_ERROR = Object.freeze({
   DESC: "Community not found",
   CODE: "community.notFound",
@@ -80,7 +78,6 @@
   PARAM: "community",
 });
 
->>>>>>> 4a88fe62
 export const VENUE_ALREADY_EXISTS_ERROR = Object.freeze({
   DESC: "Venue already exists",
   CODE: "venue.alreadyExists",
