--- conflicted
+++ resolved
@@ -41,7 +41,6 @@
 export const MEMBERSHIP_REQUEST_ALREADY_EXISTS =
   "Membership Request already exists";
 
-<<<<<<< HEAD
 export const ORGANIZATION_MEMBER_NOT_FOUND_ERROR = {
   DESC: "Organization's user is not a member",
   CODE: "organization.member.notFound",
@@ -60,6 +59,12 @@
   MESSAGE: "organization.notFound",
   PARAM: "organization",
 };
+export const ORGANIZATION_IMAGE_NOT_FOUND_ERROR = {
+  DESC: "OrganizationImage not found",
+  CODE: "organizationImage.notFound",
+  MESSAGE: "organizationImage.notFound",
+  PARAM: "organizationImage",
+};
 export const POST_NOT_FOUND_ERROR = {
   DESC: "Post not found",
   CODE: "post.notFound",
@@ -72,41 +77,6 @@
   MESSAGE: "registrant.alreadyExist",
   PARAM: "registrant",
 };
-=======
-export const ORGANIZATION_MEMBER_NOT_FOUND =
-  "Organization's user is not a member";
-export const ORGANIZATION_MEMBER_NOT_FOUND_CODE =
-  "organization.member.notFound";
-export const ORGANIZATION_MEMBER_NOT_FOUND_MESSAGE =
-  "organization.member.notFound";
-export const ORGANIZATION_MEMBER_NOT_FOUND_PARAM = "organizationMember";
-
-export const ORGANIZATION_NOT_AUTHORIZED = "Organization is not authorized";
-export const ORGANIZATION_NOT_AUTHORIZED_CODE = "org.notAuthorized";
-export const ORGANIZATION_NOT_AUTHORIZED_MESSAGE = "org.notAuthorized";
-export const ORGANIZATION_NOT_AUTHORIZED_PARAM = "org";
-
-export const ORGANIZATION_NOT_FOUND = "Organization not found";
-export const ORGANIZATION_NOT_FOUND_CODE = "organization.notFound";
-export const ORGANIZATION_NOT_FOUND_MESSAGE = "organization.notFound";
-export const ORGANIZATION_NOT_FOUND_PARAM = "organization";
-
-export const ORGANIZATION_IMAGE_NOT_FOUND = "OrganizationImage not found";
-export const ORGANIZATION_IMAGE_NOT_FOUND_CODE = "organizationImage.notFound";
-export const ORGANIZATION_IMAGE_NOT_FOUND_MESSAGE =
-  "organizationImage.notFound";
-export const ORGANIZATION_IMAGE_NOT_FOUND_PARAM = "organizationImage";
-
-export const POST_NOT_FOUND = "Post not found";
-export const POST_NOT_FOUND_CODE = "post.notFound";
-export const POST_NOT_FOUND_MESSAGE = "post.notFound";
-export const POST_NOT_FOUND_PARAM = "post";
-
-export const REGISTRANT_ALREADY_EXIST = "Already registered for the event";
-export const REGISTRANT_ALREADY_EXIST_CODE = "registrant.alreadyExist";
-export const REGISTRANT_ALREADY_EXIST_MESSAGE = "registrant.alreadyExist";
-export const REGISTRANT_ALREADY_EXIST_PARAM = "registrant";
->>>>>>> c08c98bf
 
 export const INVALID_FILE_TYPE = {
   MESSAGE: "invalid.fileType",
@@ -138,15 +108,12 @@
   PARAM: "stringValidation",
 };
 
-<<<<<<< HEAD
 export const REGEX_VALIDATION_ERROR = {
   MESSAGE: "Error: Entered value must be a valid string",
   CODE: "string.notValid",
   PARAM: "stringValidation",
 };
 
-=======
->>>>>>> c08c98bf
 export const USER_NOT_AUTHORIZED_SUPERADMIN = {
   MESSAGE: "Error: Current user must be a SUPERADMIN",
   CODE: "role.notValid.superadmin",
@@ -204,7 +171,6 @@
     ? "http://localhost:4000/graphql"
     : "http://calico.palisadoes.org/talawa/graphql";
 
-<<<<<<< HEAD
 export const USER_ALREADY_MEMBER_ERROR = {
   DESC: "User is already a member",
   CODE: "user.alreadyMember",
@@ -260,55 +226,6 @@
   PARAM: "email",
 };
 export const BASE_URL = `http://localhost:${process.env.port || 4000}/`;
-=======
-export const USER_ALREADY_MEMBER = "User is already a member";
-export const USER_ALREADY_MEMBER_CODE = "user.alreadyMember";
-export const USER_ALREADY_MEMBER_MESSAGE = "user.alreadyMember";
-export const USER_ALREADY_MEMBER_PARAM = "user";
-
-export const USER_ALREADY_UNREGISTERED = "Already registered for the event";
-export const USER_ALREADY_UNREGISTERED_CODE = "registrant.alreadyUnregistered";
-export const USER_ALREADY_UNREGISTERED_MESSAGE =
-  "registrant.alreadyUnregistered";
-export const USER_ALREADY_UNREGISTERED_PARAM = "registrant";
-
-export const USER_NOT_AUTHORIZED =
-  "User is not authorized for performing this operation";
-export const USER_NOT_AUTHORIZED_CODE = "user.notAuthorized";
-export const USER_NOT_AUTHORIZED_MESSAGE = "user.notAuthorized";
-export const USER_NOT_AUTHORIZED_PARAM = "user";
-
-export const USER_NOT_FOUND = "User not found";
-export const USER_NOT_FOUND_CODE = "user.notFound";
-export const USER_NOT_FOUND_MESSAGE = "user.notFound";
-export const USER_NOT_FOUND_PARAM = "user";
-
-export const TRANSLATION_ALREADY_PRESENT = "Translation Already Present";
-export const TRANSLATION_ALREADY_PRESENT_CODE = "translation.alreadyPresent";
-export const TRANSLATION_ALREADY_PRESENT_MESSAGE = "translation.alreadyPresent";
-export const TRANSLATION_ALREADY_PRESENT_PARAM = "translationAlreadyPresent";
-
-export const INVALID_CREDENTIALS = "Invalid credentials";
-export const INVALID_CREDENTIALS_CODE = "invalid.credentials";
-export const INVALID_CREDENTIALS_MESSAGE = "invalid.credentials";
-export const INVALID_CREDENTIALS_PARAM = "credentials";
-
-export const INVALID_REFRESH_TOKEN = "Invalid refreshToken";
-export const INVALID_REFRESH_TOKEN_CODE = "invalid.refreshToken";
-export const INVALID_REFRESH_TOKEN_MESSAGE = "invalid.refreshToken";
-export const INVALID_REFRESH_TOKEN_PARAM = "refreshToken";
-
-export const USER_PROFILE_IMAGE_NOT_FOUND = "User profile image not found";
-export const USER_PROFILE_IMAGE_NOT_FOUND_CODE = "user.profileImage.notFound";
-export const USER_PROFILE_IMAGE_NOT_FOUND_MESSAGE =
-  "user.profileImage.notFound";
-export const USER_PROFILE_IMAGE_NOT_FOUND_PARAM = "userProfileImage";
-
-export const EMAIL_ALREADY_EXISTS = "Email already exists";
-export const EMAIL_ALREADY_EXISTS_CODE = "email.alreadyExists";
-export const EMAIL_ALREADY_EXISTS_MESSAGE = "email.alreadyExists";
-export const EMAIL_ALREADY_EXISTS_PARAM = "email";
->>>>>>> c08c98bf
 
 export const ACCESS_TOKEN_SECRET = process.env.ACCESS_TOKEN_SECRET;
 
