export const CHAT_NOT_FOUND = "Chat not found";
export const CHAT_NOT_FOUND_CODE = "chat.notFound";
export const CHAT_NOT_FOUND_MESSAGE = "chat.notFound";
export const CHAT_NOT_FOUND_PARAM = "chat";

export const COMMENT_NOT_FOUND = "Comment not found";
export const COMMENT_NOT_FOUND_CODE = "comment.notFound";
export const COMMENT_NOT_FOUND_MESSAGE = "comment.notFound";
export const COMMENT_NOT_FOUND_PARAM = "comment";

export const ERROR_IN_SENDING_MAIL = "Error in sending mail";

export const EVENT_NOT_FOUND = "Event not found";
export const EVENT_NOT_FOUND_CODE = "event.notFound";
export const EVENT_NOT_FOUND_MESSAGE = "event.notFound";
export const EVENT_NOT_FOUND_PARAM = "event";

export const EVENT_PROJECT_NOT_FOUND = "EventProject not found";
export const EVENT_PROJECT_NOT_FOUND_CODE = "eventProject.notFound";
export const EVENT_PROJECT_NOT_FOUND_MESSAGE = "eventProject.notFound";
export const EVENT_PROJECT_NOT_FOUND_PARAM = "eventProject";

export const INVALID_OTP = "Invalid OTP";

export const IN_PRODUCTION = process.env.NODE_ENV === "production";

export const MEMBER_NOT_FOUND = "Member not found";
export const MEMBER_NOT_FOUND_CODE = "member.notFound";
export const MEMBER_NOT_FOUND_MESSAGE = "member.notFound";
export const MEMBER_NOT_FOUND_PARAM = "member";

export const MEMBERSHIP_REQUEST_NOT_FOUND = "Membership Request not found";
export const MEMBERSHIP_REQUEST_NOT_FOUND_CODE = "membershipRequest.notFound";
export const MEMBERSHIP_REQUEST_NOT_FOUND_MESSAGE =
  "membershipRequest.notFound";
export const MEMBERSHIP_REQUEST_NOT_FOUND_PARAM = "membershipRequest";

export const MEMBERSHIP_REQUEST_ALREADY_EXISTS =
  "Membership Request already exists";

export const ORGANIZATION_MEMBER_NOT_FOUND =
  "Organization's user is not a member";
export const ORGANIZATION_MEMBER_NOT_FOUND_CODE =
  "organization.member.notFound";
export const ORGANIZATION_MEMBER_NOT_FOUND_MESSAGE =
  "organization.member.notFound";
export const ORGANIZATION_MEMBER_NOT_FOUND_PARAM = "organizationMember";

export const ORGANIZATION_NOT_AUTHORIZED = "Organization is not authorized";
export const ORGANIZATION_NOT_AUTHORIZED_CODE = "org.notAuthorized";
export const ORGANIZATION_NOT_AUTHORIZED_MESSAGE = "org.notAuthorized";
export const ORGANIZATION_NOT_AUTHORIZED_PARAM = "org";

export const ORGANIZATION_NOT_FOUND = "Organization not found";
export const ORGANIZATION_NOT_FOUND_CODE = "organization.notFound";
export const ORGANIZATION_NOT_FOUND_MESSAGE = "organization.notFound";
export const ORGANIZATION_NOT_FOUND_PARAM = "organization";

export const POST_NOT_FOUND = "Post not found";
export const POST_NOT_FOUND_CODE = "post.notFound";
export const POST_NOT_FOUND_MESSAGE = "post.notFound";
export const POST_NOT_FOUND_PARAM = "post";

export const REGISTRANT_ALREADY_EXIST = "Already registered for the event";
export const REGISTRANT_ALREADY_EXIST_CODE = "registrant.alreadyExist";
export const REGISTRANT_ALREADY_EXIST_MESSAGE = "registrant.alreadyExist";
export const REGISTRANT_ALREADY_EXIST_PARAM = "registrant";

export const INVALID_FILE_TYPE = {
  message: "invalid.fileType",
  code: "internalServerError",
  param: "internalServerError",
};

export const INTERNAL_SERVER_ERROR = {
  message: "Internal Server Error!",
  code: "internalServerError",
  param: "internalServerError",
};

export const UNAUTHENTICATED_ERROR = {
  message: "UnauthenticatedError",
  code: "user.notAuthenticated",
  param: "userAuthentication",
};

<<<<<<< HEAD
=======
export const LENGTH_VALIDATION_ERROR = {
  message: "Error: Length must be greater than 0 and less than",
  code: "string.notValid",
  param: "stringValidation",
};

export const REGEX_VALIDATION_ERROR = {
  message: "Error: Entered value must be a valid string",
  code: "string.notValid",
  param: "stringValidation",
};

export const TASK_NOT_FOUND = "Task not found";
export const TASK_NOT_FOUND_CODE = "task.notFound";
export const TASK_NOT_FOUND_MESSAGE = "task.notFound";
export const TASK_NOT_FOUND_PARAM = "task";

>>>>>>> 7fcb4292
export const STATUS_ACTIVE = "ACTIVE";

export const URL =
  process.env.NODE_ENV === "test"
    ? "http://localhost:4000/graphql"
    : "http://calico.palisadoes.org/talawa/graphql";

export const USER_ALREADY_MEMBER = "User is already a member";
export const USER_ALREADY_MEMBER_CODE = "user.alreadyMember";
export const USER_ALREADY_MEMBER_MESSAGE = "user.alreadyMember";
export const USER_ALREADY_MEMBER_PARAM = "user";

export const USER_ALREADY_UNREGISTERED = "Already registered for the event";
export const USER_ALREADY_UNREGISTERED_CODE = "registrant.alreadyUnregistered";
export const USER_ALREADY_UNREGISTERED_MESSAGE =
  "registrant.alreadyUnregistered";
export const USER_ALREADY_UNREGISTERED_PARAM = "registrant";

export const USER_NOT_AUTHORIZED =
  "User is not authorized for performing this operation";
export const USER_NOT_AUTHORIZED_CODE = "user.notAuthorized";
export const USER_NOT_AUTHORIZED_MESSAGE = "user.notAuthorized";
export const USER_NOT_AUTHORIZED_PARAM = "user";

export const USER_NOT_FOUND = "User not found";
export const USER_NOT_FOUND_CODE = "user.notFound";
export const USER_NOT_FOUND_MESSAGE = "user.notFound";
export const USER_NOT_FOUND_PARAM = "user";

export const TRANSLATION_ALREADY_PRESENT = "Translation Already Present";
export const TRANSLATION_ALREADY_PRESENT_CODE = "translation.alreadyPresent";
export const TRANSLATION_ALREADY_PRESENT_MESSAGE = "translation.alreadyPresent";
export const TRANSLATION_ALREADY_PRESENT_PARAM = "translationAlreadyPresent";

export const INVALID_CREDENTIALS = "Invalid credentials";
export const INVALID_CREDENTIALS_CODE = "invalid.credentials";
export const INVALID_CREDENTIALS_MESSAGE = "invalid.credentials";
export const INVALID_CREDENTIALS_PARAM = "credentials";

export const INVALID_REFRESH_TOKEN = "Invalid refreshToken";
export const INVALID_REFRESH_TOKEN_CODE = "invalid.refreshToken";
export const INVALID_REFRESH_TOKEN_MESSAGE = "invalid.refreshToken";
export const INVALID_REFRESH_TOKEN_PARAM = "refreshToken";

export const TASK_NOT_FOUND = "Task not found";
export const TASK_NOT_FOUND_CODE = "task.notFound";
export const TASK_NOT_FOUND_MESSAGE = "task.notFound";
export const TASK_NOT_FOUND_PARAM = "task";

export const USER_PROFILE_IMAGE_NOT_FOUND = "User profile image not found";
export const USER_PROFILE_IMAGE_NOT_FOUND_CODE = "user.profileImage.notFound";
export const USER_PROFILE_IMAGE_NOT_FOUND_MESSAGE =
  "user.profileImage.notFound";
export const USER_PROFILE_IMAGE_NOT_FOUND_PARAM = "userProfileImage";

export const EMAIL_ALREADY_EXISTS = "Email already exists";
export const EMAIL_ALREADY_EXISTS_CODE = "email.alreadyExists";
export const EMAIL_ALREADY_EXISTS_MESSAGE = "email.alreadyExists";
export const EMAIL_ALREADY_EXISTS_PARAM = "email";

export const ACCESS_TOKEN_SECRET = process.env.ACCESS_TOKEN_SECRET;

export const REFRESH_TOKEN_SECRET = process.env.REFRESH_TOKEN_SECRET;

export const MONGO_DB_URL = process.env.MONGO_DB_URL;

export const RECAPTCHA_SECRET_KEY = process.env.RECAPTCHA_SECRET_KEY;

export const MAIL_USERNAME = process.env.MAIL_USERNAME;

export const MAIL_PASSWORD = process.env.MAIL_PASSWORD;

export const apiKey = process.env.apiKey;

export const appId = process.env.appId;

export const messagingSenderId = process.env.messagingSenderId;

export const projectId = process.env.projectId;

export const storageBucket = process.env.storageBucket;

export const iOSapiKey = process.env.iOSapiKey;

export const iOSappId = process.env.iOSappId;

export const iOSmessagingSenderId = process.env.iOSmessagingSenderId;

export const iOSprojectId = process.env.iOSprojectId;

export const iOSstorageBucket = process.env.iOSstorageBucket;

export const iosClientId = process.env.iosClientId;

export const iosBundleId = process.env.iosBundleId;<|MERGE_RESOLUTION|>--- conflicted
+++ resolved
@@ -84,8 +84,6 @@
   param: "userAuthentication",
 };
 
-<<<<<<< HEAD
-=======
 export const LENGTH_VALIDATION_ERROR = {
   message: "Error: Length must be greater than 0 and less than",
   code: "string.notValid",
@@ -103,7 +101,6 @@
 export const TASK_NOT_FOUND_MESSAGE = "task.notFound";
 export const TASK_NOT_FOUND_PARAM = "task";
 
->>>>>>> 7fcb4292
 export const STATUS_ACTIVE = "ACTIVE";
 
 export const URL =
@@ -147,11 +144,6 @@
 export const INVALID_REFRESH_TOKEN_CODE = "invalid.refreshToken";
 export const INVALID_REFRESH_TOKEN_MESSAGE = "invalid.refreshToken";
 export const INVALID_REFRESH_TOKEN_PARAM = "refreshToken";
-
-export const TASK_NOT_FOUND = "Task not found";
-export const TASK_NOT_FOUND_CODE = "task.notFound";
-export const TASK_NOT_FOUND_MESSAGE = "task.notFound";
-export const TASK_NOT_FOUND_PARAM = "task";
 
 export const USER_PROFILE_IMAGE_NOT_FOUND = "User profile image not found";
 export const USER_PROFILE_IMAGE_NOT_FOUND_CODE = "user.profileImage.notFound";
