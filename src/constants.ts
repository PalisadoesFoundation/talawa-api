--- conflicted
+++ resolved
@@ -78,10 +78,6 @@
   param: "userAuthentication",
 };
 
-export const TASK_NOT_FOUND = "Task not found";
-export const TASK_NOT_FOUND_CODE = "task.notFound";
-export const TASK_NOT_FOUND_MESSAGE = "task.notFound";
-export const TASK_NOT_FOUND_PARAM = "task";
 
 export const STATUS_ACTIVE = "ACTIVE";
 
@@ -112,7 +108,7 @@
 export const USER_NOT_FOUND_MESSAGE = "user.notFound";
 export const USER_NOT_FOUND_PARAM = "user";
 
-<<<<<<< HEAD
+
 export const TRANSLATION_ALREADY_PRESENT = "Translation Already Present";
 export const TRANSLATION_ALREADY_PRESENT_CODE = "translation.alreadyPresent";
 export const TRANSLATION_ALREADY_PRESENT_MESSAGE = "translation.alreadyPresent";
@@ -139,8 +135,7 @@
   "user.profileImage.notFound";
 export const USER_PROFILE_IMAGE_NOT_FOUND_PARAM = "userProfileImage";
 
-=======
->>>>>>> 63134379
+
 export const EMAIL_ALREADY_EXISTS = "Email already exists";
 export const EMAIL_ALREADY_EXISTS_CODE = "email.alreadyExists";
 export const EMAIL_ALREADY_EXISTS_MESSAGE = "email.alreadyExists";
