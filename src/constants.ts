--- conflicted
+++ resolved
@@ -470,15 +470,9 @@
   SMTP_SSL_TLS: process.env.SMTP_SSL_TLS === "true",
 };
 
-<<<<<<< HEAD
-export const REDIS_HOST = ENV.REDIS_HOST;
-export const REDIS_PORT = Number(ENV.REDIS_PORT);
-export const REDIS_PASSWORD = ENV.REDIS_PASSWORD;
-=======
 export const REDIS_HOST = process.env.REDIS_HOST || "";
 export const REDIS_PORT = Number(process.env.REDIS_PORT);
 export const REDIS_PASSWORD = process.env.REDIS_PASSWORD;
->>>>>>> e163905a
 
 export const key = ENV.ENCRYPTION_KEY as string;
 export const iv = crypto.randomBytes(16).toString("hex");
