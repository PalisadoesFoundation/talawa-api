--- conflicted
+++ resolved
@@ -495,12 +495,8 @@
 export const REDIS_PORT = Number(process.env.REDIS_PORT);
 export const REDIS_PASSWORD = process.env.REDIS_PASSWORD;
 
-<<<<<<< HEAD
 export const MILLISECONDS_IN_A_WEEK = 7 * 24 * 60 * 60 * 1000;
 
-export const key = process.env.ENCRYPTION_KEY as string;
-export const iv = crypto.randomBytes(16).toString("hex");
-=======
 export const key = ENV.ENCRYPTION_KEY as string;
 export const iv = crypto.randomBytes(16).toString("hex");
 
@@ -512,5 +508,4 @@
   CREATE = "CREATE",
   UPDATE = "UPDATE",
   DELETE = "DELETE",
-}
->>>>>>> c08ccf0f
+}