import cors from "cors";
import express from "express";
<<<<<<< HEAD
import mongoSanitize from "express-mongo-sanitize";
import rateLimit from "express-rate-limit";
import { express as voyagerMiddleware } from "graphql-voyager/middleware";
=======
import { rateLimit } from "express-rate-limit";
>>>>>>> 6f7cdffe
import helmet from "helmet";
import i18n from "i18n";
import requestLogger from "morgan";
import path from "path";
import { appConfig } from "./config";
import { requestContext, requestTracing, stream } from "./libraries";
//@ts-ignore
import graphqlUploadExpress from "graphql-upload/graphqlUploadExpress.mjs";

const app = express();

app.use(requestTracing.middleware());

const apiLimiter = rateLimit({
  windowMs: 60 * 60 * 1000,
  max: 50000,
  message: "Too many requests from this IP, please try again after 15 minutes",
});

const corsOptions: cors.CorsOptions = {
  origin: (origin, next) => {
    if (process.env.NODE_ENV === "development") {
      next(null, true);
      return;
    } else if (process.env.NODE_ENV === "production") {
      const talawaAdmin = process.env.TALAWA_ADMIN_URL;
      if (origin === talawaAdmin) {
        next(null, true);
        return;
      }
    }

    next(new Error("Unauthorized"));
  },
};

i18n.configure({
  directory: `${__dirname}/../locales`,
  staticCatalog: {
    en: require("../locales/en.json"),
    hi: require("../locales/hi.json"),
    zh: require("../locales/zh.json"),
    sp: require("../locales/sp.json"),
    fr: require("../locales/fr.json"),
  },
  queryParameter: "lang",
  defaultLocale: appConfig.defaultLocale,
  locales: appConfig.supportedLocales,
  autoReload: process.env.NODE_ENV !== "production",
  updateFiles: process.env.NODE_ENV !== "production",
  syncFiles: process.env.NODE_ENV !== "production",
});

app.use(i18n.init);
app.use(apiLimiter);
app.use(
  helmet({
    contentSecurityPolicy:
      process.env.NODE_ENV === "production" ? undefined : false,
  })
);
app.use(mongoSanitize());
app.use(cors());

app.use("/images", (req, res, next) => {
  res.setHeader("Cross-Origin-Resource-Policy", "cross-origin");
  next();
});

app.use(express.json({ limit: "50mb" }));
app.use(graphqlUploadExpress());
app.use(express.urlencoded({ limit: "50mb", extended: true }));

// Fix added to stream
app.use(
  requestLogger(
    ':remote-addr - :remote-user [:date[clf]] ":method :url HTTP/:http-version" :status :res[content-length] :response-time ms',
    {
      stream: stream,
    }
  )
);

app.use("/images", express.static(path.join(__dirname, "./../images")));
app.use("/videos", express.static(path.join(__dirname, "./../videos")));

app.use(requestContext.middleware());

if (process.env.NODE_ENV !== "production")
  app.use("/voyager", voyagerMiddleware({ endpointUrl: "/graphql" }));

app.get("/", (req, res) =>
  res.json({
    "talawa-version": "v1",
    status: "healthy",
  })
);

export default app;<|MERGE_RESOLUTION|>--- conflicted
+++ resolved
@@ -1,12 +1,10 @@
 import cors from "cors";
 import express from "express";
-<<<<<<< HEAD
+
 import mongoSanitize from "express-mongo-sanitize";
-import rateLimit from "express-rate-limit";
 import { express as voyagerMiddleware } from "graphql-voyager/middleware";
-=======
 import { rateLimit } from "express-rate-limit";
->>>>>>> 6f7cdffe
+
 import helmet from "helmet";
 import i18n from "i18n";
 import requestLogger from "morgan";
