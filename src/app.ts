import cors from "cors";
import express from "express";
import mongoSanitize from "express-mongo-sanitize";
import rateLimit from "express-rate-limit";
import { express as voyagerMiddleware } from "graphql-voyager/middleware";
import helmet from "helmet";
import i18n from "i18n";
import requestLogger from "morgan";
import path from "path";
import { appConfig } from "./config";
import { requestContext, requestTracing, stream } from "./libraries";
<<<<<<< HEAD
=======

>>>>>>> 59167850
import graphqlUploadExpress from "graphql-upload/graphqlUploadExpress.mjs";
const app = express();

app.use(requestTracing.middleware());

const apiLimiter = rateLimit({
  windowMs: 60 * 60 * 1000,
  max: 50000,
  message: "Too many requests from this IP, please try again after 15 minutes",
});

<<<<<<< HEAD
// eslint-disable-next-line  @typescript-eslint/no-unused-vars
=======
// eslint-disable-next-line @typescript-eslint/no-unused-vars
>>>>>>> 59167850
const corsOptions: cors.CorsOptions = {
  origin: (origin, next) => {
    if (process.env.NODE_ENV === "development") {
      next(null, true);
      return;
    } else if (process.env.NODE_ENV === "production") {
      const talawaAdmin = process.env.TALAWA_ADMIN_URL;
      if (origin === talawaAdmin) {
        next(null, true);
        return;
      }
    }

    next(new Error("Unauthorized"));
  },
};

i18n.configure({
  directory: `${__dirname}/../locales`,
  staticCatalog: {
    en: require("../locales/en.json"),
    hi: require("../locales/hi.json"),
    zh: require("../locales/zh.json"),
    sp: require("../locales/sp.json"),
    fr: require("../locales/fr.json"),
  },
  queryParameter: "lang",
  defaultLocale: appConfig.defaultLocale,
  locales: appConfig.supportedLocales,
  autoReload: process.env.NODE_ENV !== "production",
  updateFiles: process.env.NODE_ENV !== "production",
  syncFiles: process.env.NODE_ENV !== "production",
});

app.use(i18n.init);
app.use(apiLimiter);
app.use(
  helmet({
    contentSecurityPolicy:
      process.env.NODE_ENV === "production" ? undefined : false,
  }),
);
app.use(mongoSanitize());
app.use(cors());

app.use("/images", (req, res, next) => {
  res.setHeader("Cross-Origin-Resource-Policy", "cross-origin");
  next();
});

app.use(express.json({ limit: "50mb" }));
app.use(graphqlUploadExpress());
app.use(express.urlencoded({ limit: "50mb", extended: true }));

// Fix added to stream
app.use(
  requestLogger(
    ':remote-addr - :remote-user [:date[clf]] ":method :url HTTP/:http-version" :status :res[content-length] :response-time ms',
    {
      stream: stream,
    },
  ),
);

app.use("/images", express.static(path.join(__dirname, "./../images")));
app.use("/videos", express.static(path.join(__dirname, "./../videos")));

app.use(requestContext.middleware());

if (process.env.NODE_ENV !== "production")
  app.use("/voyager", voyagerMiddleware({ endpointUrl: "/graphql" }));

app.get("/", (req, res) =>
  res.json({
    "talawa-version": "v1",
    status: "healthy",
  }),
);

export default app;<|MERGE_RESOLUTION|>--- conflicted
+++ resolved
@@ -9,10 +9,6 @@
 import path from "path";
 import { appConfig } from "./config";
 import { requestContext, requestTracing, stream } from "./libraries";
-<<<<<<< HEAD
-=======
-
->>>>>>> 59167850
 import graphqlUploadExpress from "graphql-upload/graphqlUploadExpress.mjs";
 const app = express();
 
@@ -24,11 +20,7 @@
   message: "Too many requests from this IP, please try again after 15 minutes",
 });
 
-<<<<<<< HEAD
-// eslint-disable-next-line  @typescript-eslint/no-unused-vars
-=======
 // eslint-disable-next-line @typescript-eslint/no-unused-vars
->>>>>>> 59167850
 const corsOptions: cors.CorsOptions = {
   origin: (origin, next) => {
     if (process.env.NODE_ENV === "development") {
