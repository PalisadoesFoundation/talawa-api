--- conflicted
+++ resolved
@@ -9,10 +9,6 @@
 import path from "path";
 import { appConfig } from "./config";
 import { requestContext, requestTracing, stream } from "./libraries";
-<<<<<<< HEAD
-
-=======
->>>>>>> 1d59a118
 import graphqlUploadExpress from "graphql-upload/graphqlUploadExpress.mjs";
 const app = express();
 
