--- conflicted
+++ resolved
@@ -9,11 +9,8 @@
 import path from "path";
 import { appConfig } from "./config";
 import { requestContext, requestTracing, stream } from "./libraries";
-<<<<<<< HEAD
 
-=======
-//@ts-ignore
->>>>>>> fa10711d
+
 import graphqlUploadExpress from "graphql-upload/graphqlUploadExpress.mjs";
 const app = express();
 
