--- conflicted
+++ resolved
@@ -2045,7 +2045,6 @@
   errors: Array<ConnectionError>;
 };
 
-<<<<<<< HEAD
 export type Venue = {
   __typename?: 'Venue';
   _id: Scalars['ID']['output'];
@@ -2063,7 +2062,7 @@
   name: Scalars['String']['input'];
   organizationId: Scalars['ID']['input'];
 };
-=======
+
 export type WeekDays =
   | 'FR'
   | 'MO'
@@ -2072,7 +2071,6 @@
   | 'TH'
   | 'TU'
   | 'WE';
->>>>>>> d38198a6
 
 export type CreateChatInput = {
   organizationId: Scalars['ID']['input'];
@@ -2303,12 +2301,9 @@
   UsersConnection: ResolverTypeWrapper<Omit<UsersConnection, 'edges'> & { edges: Array<ResolversTypes['UserEdge']> }>;
   UsersConnectionInput: UsersConnectionInput;
   UsersConnectionResult: ResolverTypeWrapper<Omit<UsersConnectionResult, 'data' | 'errors'> & { data?: Maybe<ResolversTypes['UsersConnection']>, errors: Array<ResolversTypes['ConnectionError']> }>;
-<<<<<<< HEAD
   Venue: ResolverTypeWrapper<Venue>;
   VenueInput: VenueInput;
-=======
   WeekDays: WeekDays;
->>>>>>> d38198a6
   createChatInput: CreateChatInput;
   createGroupChatInput: CreateGroupChatInput;
   createUserFamilyInput: CreateUserFamilyInput;
