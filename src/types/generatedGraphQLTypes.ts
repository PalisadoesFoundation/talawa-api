--- conflicted
+++ resolved
@@ -76,26 +76,16 @@
 
 export type Advertisement = {
   __typename?: 'Advertisement';
-<<<<<<< HEAD
-  _id?: Maybe<Scalars['ID']>;
-  endDate: Scalars['Date'];
-  mediaUrl: Scalars['URL'];
-  name: Scalars['String'];
-  organizationId: Scalars['ID'];
-  startDate: Scalars['Date'];
-  type: Scalars['String'];
-=======
+  mediaUrl: Scalars['URL']['output'];
+  organizationId: Scalars['ID']['output'];
   _id: Scalars['ID']['output'];
   createdAt: Scalars['DateTime']['output'];
   creator?: Maybe<User>;
   endDate: Scalars['Date']['output'];
-  link: Scalars['String']['output'];
   name: Scalars['String']['output'];
-  orgId: Scalars['ID']['output'];
   startDate: Scalars['Date']['output'];
   type: AdvertisementType;
   updatedAt: Scalars['DateTime']['output'];
->>>>>>> 5a25fd5d
 };
 
 export type AdvertisementType =
@@ -174,17 +164,16 @@
 };
 
 export type CreateAdvertisementInput = {
-  endDate: Scalars['Date'];
-  file: Scalars['String'];
-  name: Scalars['String'];
-  organizationId: Scalars['ID'];
-  startDate: Scalars['Date'];
-  type: Scalars['String'];
+  endDate: Scalars['Date']['input'];
+  file: Scalars['String']['input'];
+  name: Scalars['String']['input'];
+  organizationId: Scalars['ID']['input'];
+  startDate: Scalars['Date']['input'];
+  type: Scalars['String']['input'];
 };
 
 export type CreateAdvertisementPayload = {
   __typename?: 'CreateAdvertisementPayload';
-  _id?: Maybe<Scalars['ID']>;
   advertisement: Advertisement;
 };
 
@@ -751,16 +740,7 @@
 
 
 export type MutationCreateAdvertisementArgs = {
-<<<<<<< HEAD
   input: CreateAdvertisementInput;
-=======
-  endDate: Scalars['Date']['input'];
-  link: Scalars['String']['input'];
-  name: Scalars['String']['input'];
-  orgId: Scalars['ID']['input'];
-  startDate: Scalars['Date']['input'];
-  type: Scalars['String']['input'];
->>>>>>> 5a25fd5d
 };
 
 
@@ -1607,7 +1587,7 @@
 export type UpdateAdvertisementInput = {
   _id: Scalars['ID']['input'];
   endDate?: InputMaybe<Scalars['Date']['input']>;
-  link?: InputMaybe<Scalars['String']['input']>;
+  file?: InputMaybe<Scalars['String']['input']>;
   name?: InputMaybe<Scalars['String']['input']>;
   startDate?: InputMaybe<Scalars['Date']['input']>;
   type?: InputMaybe<AdvertisementType>;
@@ -1980,13 +1960,9 @@
   CommentInput: CommentInput;
   ConnectionError: ResolverTypeWrapper<ResolversUnionTypes<ResolversTypes>['ConnectionError']>;
   ConnectionPageInfo: ResolverTypeWrapper<ConnectionPageInfo>;
-<<<<<<< HEAD
-  CountryCode: ResolverTypeWrapper<Scalars['CountryCode']>;
   CreateAdvertisementInput: CreateAdvertisementInput;
   CreateAdvertisementPayload: ResolverTypeWrapper<CreateAdvertisementPayload>;
-=======
   CountryCode: ResolverTypeWrapper<Scalars['CountryCode']['output']>;
->>>>>>> 5a25fd5d
   CreateUserTagInput: CreateUserTagInput;
   CursorPaginationInput: CursorPaginationInput;
   Date: ResolverTypeWrapper<Scalars['Date']['output']>;
@@ -2119,13 +2095,9 @@
   CommentInput: CommentInput;
   ConnectionError: ResolversUnionTypes<ResolversParentTypes>['ConnectionError'];
   ConnectionPageInfo: ConnectionPageInfo;
-<<<<<<< HEAD
-  CountryCode: Scalars['CountryCode'];
   CreateAdvertisementInput: CreateAdvertisementInput;
   CreateAdvertisementPayload: CreateAdvertisementPayload;
-=======
   CountryCode: Scalars['CountryCode']['output'];
->>>>>>> 5a25fd5d
   CreateUserTagInput: CreateUserTagInput;
   CursorPaginationInput: CursorPaginationInput;
   Date: Scalars['Date']['output'];
@@ -2257,11 +2229,7 @@
   endDate?: Resolver<ResolversTypes['Date'], ParentType, ContextType>;
   mediaUrl?: Resolver<Maybe<ResolversTypes['URL']>, ParentType, ContextType>;
   name?: Resolver<ResolversTypes['String'], ParentType, ContextType>;
-<<<<<<< HEAD
   organizationId?: Resolver<ResolversTypes['ID'], ParentType, ContextType>;
-=======
-  orgId?: Resolver<ResolversTypes['ID'], ParentType, ContextType>;
->>>>>>> 5a25fd5d
   startDate?: Resolver<ResolversTypes['Date'], ParentType, ContextType>;
   type?: Resolver<ResolversTypes['AdvertisementType'], ParentType, ContextType>;
   updatedAt?: Resolver<ResolversTypes['DateTime'], ParentType, ContextType>;
