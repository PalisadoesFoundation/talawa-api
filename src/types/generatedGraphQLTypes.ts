--- conflicted
+++ resolved
@@ -94,26 +94,16 @@
 
 export type Advertisement = {
   __typename?: 'Advertisement';
-<<<<<<< HEAD
-  _id?: Maybe<Scalars['ID']>;
+  _id: Scalars['ID'];
+  createdAt: Scalars['DateTime'];
+  creator?: Maybe<User>;
   endDate: Scalars['Date'];
   link: Scalars['String'];
   name: Scalars['String'];
-  orgId?: Maybe<Scalars['ID']>;
+  orgId: Scalars['ID'];
   startDate: Scalars['Date'];
-  type: Scalars['String'];
-=======
-  _id: Scalars['ID']['output'];
-  createdAt: Scalars['DateTime']['output'];
-  creator?: Maybe<User>;
-  endDate: Scalars['Date']['output'];
-  link: Scalars['String']['output'];
-  name: Scalars['String']['output'];
-  orgId: Scalars['ID']['output'];
-  startDate: Scalars['Date']['output'];
   type: AdvertisementType;
-  updatedAt: Scalars['DateTime']['output'];
->>>>>>> ad3e16e2
+  updatedAt: Scalars['DateTime'];
 };
 
 export type AdvertisementType =
@@ -151,23 +141,14 @@
 
 export type CheckIn = {
   __typename?: 'CheckIn';
-<<<<<<< HEAD
   _id: Scalars['ID'];
   allotedRoom?: Maybe<Scalars['String']>;
   allotedSeat?: Maybe<Scalars['String']>;
+  createdAt: Scalars['DateTime'];
   event: Event;
   feedbackSubmitted: Scalars['Boolean'];
   time: Scalars['DateTime'];
-=======
-  _id: Scalars['ID']['output'];
-  allotedRoom?: Maybe<Scalars['String']['output']>;
-  allotedSeat?: Maybe<Scalars['String']['output']>;
-  createdAt: Scalars['DateTime']['output'];
-  event: Event;
-  feedbackSubmitted: Scalars['Boolean']['output'];
-  time: Scalars['DateTime']['output'];
-  updatedAt: Scalars['DateTime']['output'];
->>>>>>> ad3e16e2
+  updatedAt: Scalars['DateTime'];
   user: User;
 };
 
@@ -187,24 +168,14 @@
 
 export type Comment = {
   __typename?: 'Comment';
-<<<<<<< HEAD
-  _id?: Maybe<Scalars['ID']>;
-  createdAt?: Maybe<Scalars['DateTime']>;
-  creator: User;
+  _id: Scalars['ID'];
+  createdAt: Scalars['DateTime'];
+  creator?: Maybe<User>;
   likeCount?: Maybe<Scalars['Int']>;
   likedBy?: Maybe<Array<Maybe<User>>>;
   post: Post;
   text: Scalars['String'];
-=======
-  _id: Scalars['ID']['output'];
-  createdAt: Scalars['DateTime']['output'];
-  creator?: Maybe<User>;
-  likeCount?: Maybe<Scalars['Int']['output']>;
-  likedBy?: Maybe<Array<Maybe<User>>>;
-  post: Post;
-  text: Scalars['String']['output'];
-  updatedAt: Scalars['DateTime']['output'];
->>>>>>> ad3e16e2
+  updatedAt: Scalars['DateTime'];
 };
 
 export type CommentInput = {
@@ -251,17 +222,12 @@
 
 export type DirectChat = {
   __typename?: 'DirectChat';
-<<<<<<< HEAD
   _id: Scalars['ID'];
-  creator: User;
-=======
-  _id: Scalars['ID']['output'];
-  createdAt: Scalars['DateTime']['output'];
+  createdAt: Scalars['DateTime'];
   creator?: Maybe<User>;
->>>>>>> ad3e16e2
   messages?: Maybe<Array<Maybe<DirectChatMessage>>>;
   organization: Organization;
-  updatedAt: Scalars['DateTime']['output'];
+  updatedAt: Scalars['DateTime'];
   users: Array<User>;
 };
 
@@ -273,30 +239,20 @@
   messageContent: Scalars['String'];
   receiver: User;
   sender: User;
-  updatedAt: Scalars['DateTime']['output'];
+  updatedAt: Scalars['DateTime'];
 };
 
 export type Donation = {
   __typename?: 'Donation';
-<<<<<<< HEAD
   _id: Scalars['ID'];
   amount: Scalars['Float'];
+  createdAt: Scalars['DateTime'];
   nameOfOrg: Scalars['String'];
   nameOfUser: Scalars['String'];
   orgId: Scalars['ID'];
   payPalId: Scalars['String'];
+  updatedAt: Scalars['DateTime'];
   userId: Scalars['ID'];
-=======
-  _id: Scalars['ID']['output'];
-  amount: Scalars['Float']['output'];
-  createdAt: Scalars['DateTime']['output'];
-  nameOfOrg: Scalars['String']['output'];
-  nameOfUser: Scalars['String']['output'];
-  orgId: Scalars['ID']['output'];
-  payPalId: Scalars['String']['output'];
-  updatedAt: Scalars['DateTime']['output'];
-  userId: Scalars['ID']['output'];
->>>>>>> ad3e16e2
 };
 
 export type DonationWhereInput = {
@@ -343,14 +299,14 @@
 
 export type Event = {
   __typename?: 'Event';
-<<<<<<< HEAD
   _id: Scalars['ID'];
   actionItems?: Maybe<Array<Maybe<ActionItem>>>;
-  admins?: Maybe<Array<Maybe<User>>>;
+  admins?: Maybe<Array<User>>;
   allDay: Scalars['Boolean'];
   attendees?: Maybe<Array<User>>;
   attendeesCheckInStatus?: Maybe<Array<CheckInStatus>>;
   averageFeedbackScore?: Maybe<Scalars['Float']>;
+  createdAt: Scalars['DateTime'];
   creator?: Maybe<User>;
   description: Scalars['String'];
   endDate: Scalars['Date'];
@@ -361,37 +317,14 @@
   latitude?: Maybe<Scalars['Latitude']>;
   location?: Maybe<Scalars['String']>;
   longitude?: Maybe<Scalars['Longitude']>;
-=======
-  _id: Scalars['ID']['output'];
-  admins?: Maybe<Array<User>>;
-  allDay: Scalars['Boolean']['output'];
-  attendees?: Maybe<Array<Maybe<User>>>;
-  attendeesCheckInStatus: Array<CheckInStatus>;
-  averageFeedbackScore?: Maybe<Scalars['Float']['output']>;
-  createdAt: Scalars['DateTime']['output'];
-  creator?: Maybe<User>;
-  description: Scalars['String']['output'];
-  endDate: Scalars['Date']['output'];
-  endTime?: Maybe<Scalars['Time']['output']>;
-  feedback: Array<Feedback>;
-  isPublic: Scalars['Boolean']['output'];
-  isRegisterable: Scalars['Boolean']['output'];
-  latitude?: Maybe<Scalars['Latitude']['output']>;
-  location?: Maybe<Scalars['String']['output']>;
-  longitude?: Maybe<Scalars['Longitude']['output']>;
->>>>>>> ad3e16e2
   organization?: Maybe<Organization>;
   recurrance?: Maybe<Recurrance>;
   recurring: Scalars['Boolean'];
   startDate: Scalars['Date'];
   startTime?: Maybe<Scalars['Time']>;
   status: Status;
-<<<<<<< HEAD
   title: Scalars['String'];
-=======
-  title: Scalars['String']['output'];
-  updatedAt: Scalars['DateTime']['output'];
->>>>>>> ad3e16e2
+  updatedAt: Scalars['DateTime'];
 };
 
 
@@ -480,19 +413,12 @@
 
 export type Feedback = {
   __typename?: 'Feedback';
-<<<<<<< HEAD
   _id: Scalars['ID'];
+  createdAt: Scalars['DateTime'];
   event: Event;
   rating: Scalars['Int'];
   review?: Maybe<Scalars['String']>;
-=======
-  _id: Scalars['ID']['output'];
-  createdAt: Scalars['DateTime']['output'];
-  event: Event;
-  rating: Scalars['Int']['output'];
-  review?: Maybe<Scalars['String']['output']>;
-  updatedAt: Scalars['DateTime']['output'];
->>>>>>> ad3e16e2
+  updatedAt: Scalars['DateTime'];
 };
 
 export type FeedbackInput = {
@@ -519,37 +445,23 @@
 
 export type Group = {
   __typename?: 'Group';
-<<<<<<< HEAD
-  _id?: Maybe<Scalars['ID']>;
-  admins?: Maybe<Array<Maybe<User>>>;
-  createdAt?: Maybe<Scalars['DateTime']>;
+  _id: Scalars['ID'];
+  admins: Array<User>;
+  createdAt: Scalars['DateTime'];
   description?: Maybe<Scalars['String']>;
   organization: Organization;
-  title?: Maybe<Scalars['String']>;
-=======
-  _id: Scalars['ID']['output'];
-  admins: Array<User>;
-  createdAt: Scalars['DateTime']['output'];
-  description?: Maybe<Scalars['String']['output']>;
-  organization: Organization;
-  title: Scalars['String']['output'];
-  updatedAt: Scalars['DateTime']['output'];
->>>>>>> ad3e16e2
+  title: Scalars['String'];
+  updatedAt: Scalars['DateTime'];
 };
 
 export type GroupChat = {
   __typename?: 'GroupChat';
-<<<<<<< HEAD
   _id: Scalars['ID'];
-  creator: User;
-=======
-  _id: Scalars['ID']['output'];
-  createdAt: Scalars['DateTime']['output'];
+  createdAt: Scalars['DateTime'];
   creator?: Maybe<User>;
->>>>>>> ad3e16e2
   messages?: Maybe<Array<Maybe<GroupChatMessage>>>;
   organization: Organization;
-  updatedAt: Scalars['DateTime']['output'];
+  updatedAt: Scalars['DateTime'];
   users: Array<User>;
 };
 
@@ -560,7 +472,7 @@
   groupChatMessageBelongsTo: GroupChat;
   messageContent: Scalars['String'];
   sender: User;
-  updatedAt: Scalars['DateTime']['output'];
+  updatedAt: Scalars['DateTime'];
 };
 
 export type InvalidCursor = FieldError & {
@@ -627,22 +539,13 @@
 
 export type Message = {
   __typename?: 'Message';
-<<<<<<< HEAD
   _id: Scalars['ID'];
-  createdAt?: Maybe<Scalars['DateTime']>;
+  createdAt: Scalars['DateTime'];
   creator?: Maybe<User>;
   imageUrl?: Maybe<Scalars['URL']>;
-  text?: Maybe<Scalars['String']>;
+  text: Scalars['String'];
+  updatedAt: Scalars['DateTime'];
   videoUrl?: Maybe<Scalars['URL']>;
-=======
-  _id: Scalars['ID']['output'];
-  createdAt: Scalars['DateTime']['output'];
-  creator?: Maybe<User>;
-  imageUrl?: Maybe<Scalars['URL']['output']>;
-  text: Scalars['String']['output'];
-  updatedAt: Scalars['DateTime']['output'];
-  videoUrl?: Maybe<Scalars['URL']['output']>;
->>>>>>> ad3e16e2
 };
 
 export type MessageChat = {
@@ -653,7 +556,7 @@
   message: Scalars['String'];
   receiver: User;
   sender: User;
-  updatedAt: Scalars['DateTime']['output'];
+  updatedAt: Scalars['DateTime'];
 };
 
 export type MessageChatInput = {
@@ -754,12 +657,9 @@
   unlikeComment?: Maybe<Comment>;
   unlikePost?: Maybe<Post>;
   unregisterForEventByUser: Event;
-<<<<<<< HEAD
   updateActionItem?: Maybe<ActionItem>;
+  updateAdvertisement?: Maybe<UpdateAdvertisementPayload>;
   updateCategory?: Maybe<Category>;
-=======
-  updateAdvertisement?: Maybe<UpdateAdvertisementPayload>;
->>>>>>> ad3e16e2
   updateEvent: Event;
   updateLanguage: User;
   updateOrganization: Organization;
@@ -1177,14 +1077,14 @@
 };
 
 
+export type MutationUpdateAdvertisementArgs = {
+  input: UpdateAdvertisementInput;
+};
+
+
 export type MutationUpdateCategoryArgs = {
   data: UpdateCategoryInput;
   id: Scalars['ID'];
-};
-
-
-export type MutationUpdateAdvertisementArgs = {
-  input: UpdateAdvertisementInput;
 };
 
 
@@ -1251,10 +1151,9 @@
 
 export type Organization = {
   __typename?: 'Organization';
-<<<<<<< HEAD
   _id: Scalars['ID'];
-  actionCategories?: Maybe<Array<Maybe<Category>>>;
-  admins?: Maybe<Array<Maybe<User>>>;
+  actionCategories?: Maybe<Array<Category>>;
+  admins?: Maybe<Array<User>>;
   apiUrl: Scalars['URL'];
   blockedUsers?: Maybe<Array<Maybe<User>>>;
   createdAt: Scalars['DateTime'];
@@ -1263,24 +1162,12 @@
   description: Scalars['String'];
   image?: Maybe<Scalars['String']>;
   location?: Maybe<Scalars['String']>;
-=======
-  _id: Scalars['ID']['output'];
-  admins?: Maybe<Array<User>>;
-  apiUrl: Scalars['URL']['output'];
-  blockedUsers?: Maybe<Array<Maybe<User>>>;
-  createdAt: Scalars['DateTime']['output'];
-  creator?: Maybe<User>;
-  customFields: Array<OrganizationCustomField>;
-  description: Scalars['String']['output'];
-  image?: Maybe<Scalars['String']['output']>;
-  location?: Maybe<Scalars['String']['output']>;
->>>>>>> ad3e16e2
-  members?: Maybe<Array<Maybe<User>>>;
+  members?: Maybe<Array<User>>;
   membershipRequests?: Maybe<Array<Maybe<MembershipRequest>>>;
   name: Scalars['String'];
   pinnedPosts?: Maybe<Array<Maybe<Post>>>;
-  updatedAt: Scalars['DateTime']['output'];
-  userRegistrationRequired: Scalars['Boolean']['output'];
+  updatedAt: Scalars['DateTime'];
+  userRegistrationRequired: Scalars['Boolean'];
   userTags?: Maybe<UserTagsConnection>;
   visibleInSearch: Scalars['Boolean'];
 };
@@ -1308,36 +1195,25 @@
 
 export type OrganizationInfoNode = {
   __typename?: 'OrganizationInfoNode';
-<<<<<<< HEAD
   _id: Scalars['ID'];
   apiUrl: Scalars['URL'];
-  creator: User;
+  creator?: Maybe<User>;
   description: Scalars['String'];
   image?: Maybe<Scalars['String']>;
   name: Scalars['String'];
   userRegistrationRequired: Scalars['Boolean'];
   visibleInSearch: Scalars['Boolean'];
-=======
-  _id: Scalars['ID']['output'];
-  apiUrl: Scalars['URL']['output'];
-  creator?: Maybe<User>;
-  description: Scalars['String']['output'];
-  image?: Maybe<Scalars['String']['output']>;
-  name: Scalars['String']['output'];
-  userRegistrationRequired: Scalars['Boolean']['output'];
-  visibleInSearch: Scalars['Boolean']['output'];
->>>>>>> ad3e16e2
 };
 
 export type OrganizationInput = {
-  apiUrl?: InputMaybe<Scalars['URL']['input']>;
-  attendees?: InputMaybe<Scalars['String']['input']>;
-  description: Scalars['String']['input'];
-  image?: InputMaybe<Scalars['String']['input']>;
-  location?: InputMaybe<Scalars['String']['input']>;
-  name: Scalars['String']['input'];
-  userRegistrationRequired?: InputMaybe<Scalars['Boolean']['input']>;
-  visibleInSearch?: InputMaybe<Scalars['Boolean']['input']>;
+  apiUrl?: InputMaybe<Scalars['URL']>;
+  attendees?: InputMaybe<Scalars['String']>;
+  description: Scalars['String'];
+  image?: InputMaybe<Scalars['String']>;
+  location?: InputMaybe<Scalars['String']>;
+  name: Scalars['String'];
+  userRegistrationRequired?: InputMaybe<Scalars['Boolean']>;
+  visibleInSearch?: InputMaybe<Scalars['Boolean']>;
 };
 
 export type OrganizationOrderByInput =
@@ -1353,32 +1229,32 @@
   | 'name_DESC';
 
 export type OrganizationWhereInput = {
-  apiUrl?: InputMaybe<Scalars['URL']['input']>;
-  apiUrl_contains?: InputMaybe<Scalars['URL']['input']>;
-  apiUrl_in?: InputMaybe<Array<Scalars['URL']['input']>>;
-  apiUrl_not?: InputMaybe<Scalars['URL']['input']>;
-  apiUrl_not_in?: InputMaybe<Array<Scalars['URL']['input']>>;
-  apiUrl_starts_with?: InputMaybe<Scalars['URL']['input']>;
-  description?: InputMaybe<Scalars['String']['input']>;
-  description_contains?: InputMaybe<Scalars['String']['input']>;
-  description_in?: InputMaybe<Array<Scalars['String']['input']>>;
-  description_not?: InputMaybe<Scalars['String']['input']>;
-  description_not_in?: InputMaybe<Array<Scalars['String']['input']>>;
-  description_starts_with?: InputMaybe<Scalars['String']['input']>;
-  id?: InputMaybe<Scalars['ID']['input']>;
-  id_contains?: InputMaybe<Scalars['ID']['input']>;
-  id_in?: InputMaybe<Array<Scalars['ID']['input']>>;
-  id_not?: InputMaybe<Scalars['ID']['input']>;
-  id_not_in?: InputMaybe<Array<Scalars['ID']['input']>>;
-  id_starts_with?: InputMaybe<Scalars['ID']['input']>;
-  name?: InputMaybe<Scalars['String']['input']>;
-  name_contains?: InputMaybe<Scalars['String']['input']>;
-  name_in?: InputMaybe<Array<Scalars['String']['input']>>;
-  name_not?: InputMaybe<Scalars['String']['input']>;
-  name_not_in?: InputMaybe<Array<Scalars['String']['input']>>;
-  name_starts_with?: InputMaybe<Scalars['String']['input']>;
-  userRegistrationRequired?: InputMaybe<Scalars['Boolean']['input']>;
-  visibleInSearch?: InputMaybe<Scalars['Boolean']['input']>;
+  apiUrl?: InputMaybe<Scalars['URL']>;
+  apiUrl_contains?: InputMaybe<Scalars['URL']>;
+  apiUrl_in?: InputMaybe<Array<Scalars['URL']>>;
+  apiUrl_not?: InputMaybe<Scalars['URL']>;
+  apiUrl_not_in?: InputMaybe<Array<Scalars['URL']>>;
+  apiUrl_starts_with?: InputMaybe<Scalars['URL']>;
+  description?: InputMaybe<Scalars['String']>;
+  description_contains?: InputMaybe<Scalars['String']>;
+  description_in?: InputMaybe<Array<Scalars['String']>>;
+  description_not?: InputMaybe<Scalars['String']>;
+  description_not_in?: InputMaybe<Array<Scalars['String']>>;
+  description_starts_with?: InputMaybe<Scalars['String']>;
+  id?: InputMaybe<Scalars['ID']>;
+  id_contains?: InputMaybe<Scalars['ID']>;
+  id_in?: InputMaybe<Array<Scalars['ID']>>;
+  id_not?: InputMaybe<Scalars['ID']>;
+  id_not_in?: InputMaybe<Array<Scalars['ID']>>;
+  id_starts_with?: InputMaybe<Scalars['ID']>;
+  name?: InputMaybe<Scalars['String']>;
+  name_contains?: InputMaybe<Scalars['String']>;
+  name_in?: InputMaybe<Array<Scalars['String']>>;
+  name_not?: InputMaybe<Scalars['String']>;
+  name_not_in?: InputMaybe<Array<Scalars['String']>>;
+  name_starts_with?: InputMaybe<Scalars['String']>;
+  userRegistrationRequired?: InputMaybe<Scalars['Boolean']>;
+  visibleInSearch?: InputMaybe<Scalars['Boolean']>;
 };
 
 export type OtpData = {
@@ -1405,30 +1281,17 @@
 
 export type Plugin = {
   __typename?: 'Plugin';
-<<<<<<< HEAD
   _id: Scalars['ID'];
   pluginCreatedBy: Scalars['String'];
   pluginDesc: Scalars['String'];
   pluginName: Scalars['String'];
-  uninstalledOrgs: Array<Scalars['ID']>;
-=======
-  _id: Scalars['ID']['output'];
-  pluginCreatedBy: Scalars['String']['output'];
-  pluginDesc: Scalars['String']['output'];
-  pluginName: Scalars['String']['output'];
-  uninstalledOrgs?: Maybe<Array<Scalars['ID']['output']>>;
->>>>>>> ad3e16e2
+  uninstalledOrgs?: Maybe<Array<Scalars['ID']>>;
 };
 
 export type PluginField = {
   __typename?: 'PluginField';
-<<<<<<< HEAD
-  createdAt?: Maybe<Scalars['DateTime']>;
+  createdAt: Scalars['DateTime'];
   key: Scalars['String'];
-=======
-  createdAt: Scalars['DateTime']['output'];
-  key: Scalars['String']['output'];
->>>>>>> ad3e16e2
   status: Status;
   value: Scalars['String'];
 };
@@ -1451,9 +1314,8 @@
   _id?: Maybe<Scalars['ID']>;
   commentCount?: Maybe<Scalars['Int']>;
   comments?: Maybe<Array<Maybe<Comment>>>;
-<<<<<<< HEAD
-  createdAt?: Maybe<Scalars['DateTime']>;
-  creator: User;
+  createdAt: Scalars['DateTime'];
+  creator?: Maybe<User>;
   imageUrl?: Maybe<Scalars['URL']>;
   likeCount?: Maybe<Scalars['Int']>;
   likedBy?: Maybe<Array<Maybe<User>>>;
@@ -1461,20 +1323,8 @@
   pinned?: Maybe<Scalars['Boolean']>;
   text: Scalars['String'];
   title?: Maybe<Scalars['String']>;
+  updatedAt: Scalars['DateTime'];
   videoUrl?: Maybe<Scalars['URL']>;
-=======
-  createdAt: Scalars['DateTime']['output'];
-  creator?: Maybe<User>;
-  imageUrl?: Maybe<Scalars['URL']['output']>;
-  likeCount?: Maybe<Scalars['Int']['output']>;
-  likedBy?: Maybe<Array<Maybe<User>>>;
-  organization: Organization;
-  pinned?: Maybe<Scalars['Boolean']['output']>;
-  text: Scalars['String']['output'];
-  title?: Maybe<Scalars['String']['output']>;
-  updatedAt: Scalars['DateTime']['output'];
-  videoUrl?: Maybe<Scalars['URL']['output']>;
->>>>>>> ad3e16e2
 };
 
 /** A connection to a list of items. */
@@ -1833,23 +1683,23 @@
   preCompletionNotes?: InputMaybe<Scalars['String']>;
 };
 
+export type UpdateAdvertisementInput = {
+  _id: Scalars['ID'];
+  endDate?: InputMaybe<Scalars['Date']>;
+  link?: InputMaybe<Scalars['String']>;
+  name?: InputMaybe<Scalars['String']>;
+  startDate?: InputMaybe<Scalars['Date']>;
+  type?: InputMaybe<AdvertisementType>;
+};
+
+export type UpdateAdvertisementPayload = {
+  __typename?: 'UpdateAdvertisementPayload';
+  advertisement?: Maybe<Advertisement>;
+};
+
 export type UpdateCategoryInput = {
   category?: InputMaybe<Scalars['String']>;
   disabled?: InputMaybe<Scalars['Boolean']>;
-};
-
-export type UpdateAdvertisementInput = {
-  _id: Scalars['ID']['input'];
-  endDate?: InputMaybe<Scalars['Date']['input']>;
-  link?: InputMaybe<Scalars['String']['input']>;
-  name?: InputMaybe<Scalars['String']['input']>;
-  startDate?: InputMaybe<Scalars['Date']['input']>;
-  type?: InputMaybe<AdvertisementType>;
-};
-
-export type UpdateAdvertisementPayload = {
-  __typename?: 'UpdateAdvertisementPayload';
-  advertisement?: Maybe<Advertisement>;
 };
 
 export type UpdateEventInput = {
@@ -1870,19 +1720,11 @@
 };
 
 export type UpdateOrganizationInput = {
-<<<<<<< HEAD
   description?: InputMaybe<Scalars['String']>;
   location?: InputMaybe<Scalars['String']>;
   name?: InputMaybe<Scalars['String']>;
   userRegistrationRequired?: InputMaybe<Scalars['Boolean']>;
   visibleInSearch?: InputMaybe<Scalars['Boolean']>;
-=======
-  description?: InputMaybe<Scalars['String']['input']>;
-  location?: InputMaybe<Scalars['String']['input']>;
-  name?: InputMaybe<Scalars['String']['input']>;
-  userRegistrationRequired?: InputMaybe<Scalars['Boolean']['input']>;
-  visibleInSearch?: InputMaybe<Scalars['Boolean']['input']>;
->>>>>>> ad3e16e2
 };
 
 export type UpdateUserInput = {
@@ -1920,15 +1762,9 @@
   address?: Maybe<Address>;
   adminApproved?: Maybe<Scalars['Boolean']>;
   adminFor?: Maybe<Array<Maybe<Organization>>>;
-<<<<<<< HEAD
   appLanguageCode: Scalars['String'];
   birthDate?: Maybe<Scalars['Date']>;
-  createdAt?: Maybe<Scalars['DateTime']>;
-=======
-  appLanguageCode: Scalars['String']['output'];
-  birthDate?: Maybe<Scalars['Date']['output']>;
-  createdAt: Scalars['DateTime']['output'];
->>>>>>> ad3e16e2
+  createdAt: Scalars['DateTime'];
   createdEvents?: Maybe<Array<Maybe<Event>>>;
   createdOrganizations?: Maybe<Array<Maybe<Organization>>>;
   educationGrade?: Maybe<EducationGrade>;
@@ -1944,20 +1780,12 @@
   membershipRequests?: Maybe<Array<Maybe<MembershipRequest>>>;
   organizationsBlockedBy?: Maybe<Array<Maybe<Organization>>>;
   phone?: Maybe<UserPhone>;
-<<<<<<< HEAD
-  pluginCreationAllowed?: Maybe<Scalars['Boolean']>;
+  pluginCreationAllowed: Scalars['Boolean'];
   registeredEvents?: Maybe<Array<Maybe<Event>>>;
   tagsAssignedWith?: Maybe<UserTagsConnection>;
   tokenVersion: Scalars['Int'];
-  userType?: Maybe<Scalars['String']>;
-=======
-  pluginCreationAllowed: Scalars['Boolean']['output'];
-  registeredEvents?: Maybe<Array<Maybe<Event>>>;
-  tagsAssignedWith?: Maybe<UserTagsConnection>;
-  tokenVersion: Scalars['Int']['output'];
-  updatedAt: Scalars['DateTime']['output'];
+  updatedAt: Scalars['DateTime'];
   userType: UserType;
->>>>>>> ad3e16e2
 };
 
 
@@ -2311,13 +2139,10 @@
   URL: ResolverTypeWrapper<Scalars['URL']>;
   UnauthenticatedError: ResolverTypeWrapper<UnauthenticatedError>;
   UnauthorizedError: ResolverTypeWrapper<UnauthorizedError>;
-<<<<<<< HEAD
   UpdateActionItemInput: UpdateActionItemInput;
-  UpdateCategoryInput: UpdateCategoryInput;
-=======
   UpdateAdvertisementInput: UpdateAdvertisementInput;
   UpdateAdvertisementPayload: ResolverTypeWrapper<Omit<UpdateAdvertisementPayload, 'advertisement'> & { advertisement?: Maybe<ResolversTypes['Advertisement']> }>;
->>>>>>> ad3e16e2
+  UpdateCategoryInput: UpdateCategoryInput;
   UpdateEventInput: UpdateEventInput;
   UpdateOrganizationInput: UpdateOrganizationInput;
   UpdateUserInput: UpdateUserInput;
@@ -2441,13 +2266,10 @@
   URL: Scalars['URL'];
   UnauthenticatedError: UnauthenticatedError;
   UnauthorizedError: UnauthorizedError;
-<<<<<<< HEAD
   UpdateActionItemInput: UpdateActionItemInput;
-  UpdateCategoryInput: UpdateCategoryInput;
-=======
   UpdateAdvertisementInput: UpdateAdvertisementInput;
   UpdateAdvertisementPayload: Omit<UpdateAdvertisementPayload, 'advertisement'> & { advertisement?: Maybe<ResolversParentTypes['Advertisement']> };
->>>>>>> ad3e16e2
+  UpdateCategoryInput: UpdateCategoryInput;
   UpdateEventInput: UpdateEventInput;
   UpdateOrganizationInput: UpdateOrganizationInput;
   UpdateUserInput: UpdateUserInput;
@@ -2669,21 +2491,13 @@
 
 export type EventResolvers<ContextType = any, ParentType extends ResolversParentTypes['Event'] = ResolversParentTypes['Event']> = {
   _id?: Resolver<ResolversTypes['ID'], ParentType, ContextType>;
-<<<<<<< HEAD
   actionItems?: Resolver<Maybe<Array<Maybe<ResolversTypes['ActionItem']>>>, ParentType, ContextType>;
-  admins?: Resolver<Maybe<Array<Maybe<ResolversTypes['User']>>>, ParentType, ContextType, Partial<EventAdminsArgs>>;
+  admins?: Resolver<Maybe<Array<ResolversTypes['User']>>, ParentType, ContextType, Partial<EventAdminsArgs>>;
   allDay?: Resolver<ResolversTypes['Boolean'], ParentType, ContextType>;
   attendees?: Resolver<Maybe<Array<ResolversTypes['User']>>, ParentType, ContextType>;
   attendeesCheckInStatus?: Resolver<Maybe<Array<ResolversTypes['CheckInStatus']>>, ParentType, ContextType>;
   averageFeedbackScore?: Resolver<Maybe<ResolversTypes['Float']>, ParentType, ContextType>;
-=======
-  admins?: Resolver<Maybe<Array<ResolversTypes['User']>>, ParentType, ContextType, Partial<EventAdminsArgs>>;
-  allDay?: Resolver<ResolversTypes['Boolean'], ParentType, ContextType>;
-  attendees?: Resolver<Maybe<Array<Maybe<ResolversTypes['User']>>>, ParentType, ContextType>;
-  attendeesCheckInStatus?: Resolver<Array<ResolversTypes['CheckInStatus']>, ParentType, ContextType>;
-  averageFeedbackScore?: Resolver<Maybe<ResolversTypes['Float']>, ParentType, ContextType>;
   createdAt?: Resolver<ResolversTypes['DateTime'], ParentType, ContextType>;
->>>>>>> ad3e16e2
   creator?: Resolver<Maybe<ResolversTypes['User']>, ParentType, ContextType>;
   description?: Resolver<ResolversTypes['String'], ParentType, ContextType>;
   endDate?: Resolver<ResolversTypes['Date'], ParentType, ContextType>;
@@ -2928,12 +2742,9 @@
   unlikeComment?: Resolver<Maybe<ResolversTypes['Comment']>, ParentType, ContextType, RequireFields<MutationUnlikeCommentArgs, 'id'>>;
   unlikePost?: Resolver<Maybe<ResolversTypes['Post']>, ParentType, ContextType, RequireFields<MutationUnlikePostArgs, 'id'>>;
   unregisterForEventByUser?: Resolver<ResolversTypes['Event'], ParentType, ContextType, RequireFields<MutationUnregisterForEventByUserArgs, 'id'>>;
-<<<<<<< HEAD
   updateActionItem?: Resolver<Maybe<ResolversTypes['ActionItem']>, ParentType, ContextType, RequireFields<MutationUpdateActionItemArgs, 'data' | 'id'>>;
+  updateAdvertisement?: Resolver<Maybe<ResolversTypes['UpdateAdvertisementPayload']>, ParentType, ContextType, RequireFields<MutationUpdateAdvertisementArgs, 'input'>>;
   updateCategory?: Resolver<Maybe<ResolversTypes['Category']>, ParentType, ContextType, RequireFields<MutationUpdateCategoryArgs, 'data' | 'id'>>;
-=======
-  updateAdvertisement?: Resolver<Maybe<ResolversTypes['UpdateAdvertisementPayload']>, ParentType, ContextType, RequireFields<MutationUpdateAdvertisementArgs, 'input'>>;
->>>>>>> ad3e16e2
   updateEvent?: Resolver<ResolversTypes['Event'], ParentType, ContextType, RequireFields<MutationUpdateEventArgs, 'id'>>;
   updateLanguage?: Resolver<ResolversTypes['User'], ParentType, ContextType, RequireFields<MutationUpdateLanguageArgs, 'languageCode'>>;
   updateOrganization?: Resolver<ResolversTypes['Organization'], ParentType, ContextType, RequireFields<MutationUpdateOrganizationArgs, 'id'>>;
@@ -2948,25 +2759,17 @@
 
 export type OrganizationResolvers<ContextType = any, ParentType extends ResolversParentTypes['Organization'] = ResolversParentTypes['Organization']> = {
   _id?: Resolver<ResolversTypes['ID'], ParentType, ContextType>;
-<<<<<<< HEAD
-  actionCategories?: Resolver<Maybe<Array<Maybe<ResolversTypes['Category']>>>, ParentType, ContextType>;
-  admins?: Resolver<Maybe<Array<Maybe<ResolversTypes['User']>>>, ParentType, ContextType, Partial<OrganizationAdminsArgs>>;
-=======
+  actionCategories?: Resolver<Maybe<Array<ResolversTypes['Category']>>, ParentType, ContextType>;
   admins?: Resolver<Maybe<Array<ResolversTypes['User']>>, ParentType, ContextType, Partial<OrganizationAdminsArgs>>;
->>>>>>> ad3e16e2
   apiUrl?: Resolver<ResolversTypes['URL'], ParentType, ContextType>;
   blockedUsers?: Resolver<Maybe<Array<Maybe<ResolversTypes['User']>>>, ParentType, ContextType>;
   createdAt?: Resolver<ResolversTypes['DateTime'], ParentType, ContextType>;
   creator?: Resolver<Maybe<ResolversTypes['User']>, ParentType, ContextType>;
-<<<<<<< HEAD
   customFields?: Resolver<Maybe<Array<ResolversTypes['OrganizationCustomField']>>, ParentType, ContextType>;
-=======
-  customFields?: Resolver<Array<ResolversTypes['OrganizationCustomField']>, ParentType, ContextType>;
->>>>>>> ad3e16e2
   description?: Resolver<ResolversTypes['String'], ParentType, ContextType>;
   image?: Resolver<Maybe<ResolversTypes['String']>, ParentType, ContextType>;
   location?: Resolver<Maybe<ResolversTypes['String']>, ParentType, ContextType>;
-  members?: Resolver<Maybe<Array<Maybe<ResolversTypes['User']>>>, ParentType, ContextType>;
+  members?: Resolver<Maybe<Array<ResolversTypes['User']>>, ParentType, ContextType>;
   membershipRequests?: Resolver<Maybe<Array<Maybe<ResolversTypes['MembershipRequest']>>>, ParentType, ContextType>;
   name?: Resolver<ResolversTypes['String'], ParentType, ContextType>;
   pinnedPosts?: Resolver<Maybe<Array<Maybe<ResolversTypes['Post']>>>, ParentType, ContextType>;
