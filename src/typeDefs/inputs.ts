--- conflicted
+++ resolved
@@ -270,7 +270,6 @@
     limit: PositiveInt!
   }
 
-<<<<<<< HEAD
   input UpdateAdvertisementInput {
     _id: ID!
     name: String
@@ -285,8 +284,6 @@
     description: String
   }
 
-=======
->>>>>>> 04967664
   input UpdateOrganizationInput {
     name: String
     description: String
