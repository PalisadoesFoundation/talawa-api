--- conflicted
+++ resolved
@@ -24,7 +24,6 @@
     image: String
   }
 
-<<<<<<< HEAD
   input createGroupChatInput {
     userIds: [ID!]!
     organizationId: ID!
@@ -36,8 +35,6 @@
     name_contains: String
   }
 
-=======
->>>>>>> 6bd0fecc
   input createUserFamilyInput {
     title: String!
     userIds: [ID!]!
