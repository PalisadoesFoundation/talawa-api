--- conflicted
+++ resolved
@@ -1,8 +1,4 @@
 // import { gql } from "graphql-tag";
 
-<<<<<<< HEAD
-// // Place fields alphabetically to ensure easier lookup and navigation.
-=======
 // Place fields alphabetically to ensure easier lookup and navigation.
->>>>>>> 039b0f12
 // export const unions = gql``;