import { directives } from "./directives";
import { enums } from "./enums";
import { inputs } from "./inputs";
<<<<<<< HEAD
//import { interfaces } from "./interfaces";
=======
// import { interfaces } from "./interfaces";
>>>>>>> 6efa618c
import { mutations } from "./mutations";
import { queries } from "./queries";
import { scalars } from "./scalars";
import { subscriptions } from "./subscriptions";
import { types } from "./types";
<<<<<<< HEAD
//import { unions } from "./unions";
=======
// import { unions } from "./unions";
>>>>>>> 6efa618c

// 'gql' tag creates a value of type DocumentNode. Here typeDefs is an array of those DocumentNode type variables
// that can be directly consumed by apollo-server. This is done to have our type-defintions defined inside
// typescript files rather than .graphql files. Therefore, saving us the trouble of manually copying over those
// .graphql files to the build directory during build time and also providing the benefits of dynamically altering
// type-defintions using typescript.

export const typeDefs = [
  directives,
  enums,
  inputs,
<<<<<<< HEAD
  //interfaces,
=======
  // interfaces,
>>>>>>> 6efa618c
  mutations,
  queries,
  scalars,
  subscriptions,
  types,
<<<<<<< HEAD
  //unions,
=======
  // unions,
>>>>>>> 6efa618c
];<|MERGE_RESOLUTION|>--- conflicted
+++ resolved
@@ -1,21 +1,13 @@
 import { directives } from "./directives";
 import { enums } from "./enums";
 import { inputs } from "./inputs";
-<<<<<<< HEAD
-//import { interfaces } from "./interfaces";
-=======
 // import { interfaces } from "./interfaces";
->>>>>>> 6efa618c
 import { mutations } from "./mutations";
 import { queries } from "./queries";
 import { scalars } from "./scalars";
 import { subscriptions } from "./subscriptions";
 import { types } from "./types";
-<<<<<<< HEAD
-//import { unions } from "./unions";
-=======
 // import { unions } from "./unions";
->>>>>>> 6efa618c
 
 // 'gql' tag creates a value of type DocumentNode. Here typeDefs is an array of those DocumentNode type variables
 // that can be directly consumed by apollo-server. This is done to have our type-defintions defined inside
@@ -27,19 +19,11 @@
   directives,
   enums,
   inputs,
-<<<<<<< HEAD
-  //interfaces,
-=======
   // interfaces,
->>>>>>> 6efa618c
   mutations,
   queries,
   scalars,
   subscriptions,
   types,
-<<<<<<< HEAD
-  //unions,
-=======
   // unions,
->>>>>>> 6efa618c
 ];