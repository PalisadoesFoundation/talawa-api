--- conflicted
+++ resolved
@@ -32,15 +32,9 @@
 
     cancelMembershipRequest(membershipRequestId: ID!): MembershipRequest! @auth
 
-<<<<<<< HEAD
-    createAdmin(data: UserAndOrganizationInput!): User! @auth
-=======
     createMember(input: UserAndOrganizationInput!): Organization! @auth
 
-    createAdmin(data: UserAndOrganizationInput!): User!
-      @auth
-      @role(requires: SUPERADMIN)
->>>>>>> 68ea63e6
+    createAdmin(data: UserAndOrganizationInput!): User! @auth
 
     createComment(postId: ID!, data: CommentInput!): Comment @auth
 
