--- conflicted
+++ resolved
@@ -82,17 +82,12 @@
       organizationId: ID!
     ): ActionItemCategory! @auth
 
-<<<<<<< HEAD
+    createAgendaItem(input: CreateAgendaItemInput!): AgendaItem!
+
     createAgendaCategory(input: CreateAgendaCategoryInput!): AgendaCategory!
 
-=======
-    createAgendaItem(input: CreateAgendaItemInput!): AgendaItem!
-
-    createAgendaCategory(input: CreateAgendaCategoryInput!): AgendaCategory!
-
     createAgendaSection(input: CreateAgendaSectionInput!): AgendaSection!
 
->>>>>>> 1d59a118
     createComment(postId: ID!, data: CommentInput!): Comment @auth
 
     createDirectChat(data: createChatInput!): DirectChat! @auth
@@ -142,11 +137,8 @@
 
     createSampleOrganization: Boolean! @auth
 
-<<<<<<< HEAD
-=======
     createVenue(data: VenueInput!): Venue @auth
 
->>>>>>> 1d59a118
     deleteAdvertisement(id: ID!): DeleteAdvertisementPayload
 
     deleteAgendaCategory(id: ID!): ID!
@@ -211,11 +203,8 @@
 
     removeEventAttendee(data: EventAttendeeInput!): User! @auth
 
-<<<<<<< HEAD
-=======
     removeAgendaItem(id: ID!): AgendaItem!
 
->>>>>>> 1d59a118
     removeEventVolunteer(id: ID!): EventVolunteer! @auth
     removeFund(id: ID!): Fund! @auth
     removeFundraisingCampaign(id: ID!): FundraisingCampaign! @auth
@@ -233,13 +222,10 @@
 
     removeUserCustomData(organizationId: ID!): UserCustomData! @auth
 
-<<<<<<< HEAD
-=======
     removeAdvertisement(id: ID!): Advertisement
 
     removeAgendaSection(id: ID!): ID!
 
->>>>>>> 1d59a118
     removeUserTag(id: ID!): UserTag @auth
 
     removeSampleOrganization: Boolean! @auth
@@ -287,46 +273,33 @@
       data: UpdateActionItemCategoryInput!
     ): ActionItemCategory @auth
 
-<<<<<<< HEAD
-=======
     updateAgendaItem(id: ID!, input: UpdateAgendaItemInput!): AgendaItem
 
->>>>>>> 1d59a118
     updateAgendaCategory(
       id: ID!
       input: UpdateAgendaCategoryInput!
     ): AgendaCategory
 
-<<<<<<< HEAD
-=======
     updateAgendaSection(
       id: ID!
       input: UpdateAgendaSectionInput!
     ): AgendaSection
 
->>>>>>> 1d59a118
     updateAdvertisement(
       input: UpdateAdvertisementInput!
     ): UpdateAdvertisementPayload @auth
 
-<<<<<<< HEAD
-=======
     updateCommunity(
       id: ID!
       data: UpdateCommunityInput
       file: String
     ): Community! @auth @role(requires: SUPERADMIN)
 
->>>>>>> 1d59a118
     updateEvent(
       id: ID!
       data: UpdateEventInput
       recurrenceRuleData: RecurrenceRuleInput
-<<<<<<< HEAD
-      recurringEventUpdateType: RecurringEventUpdateType
-=======
       recurringEventUpdateType: RecurringEventMutationType
->>>>>>> 1d59a118
     ): Event! @auth
 
     updateEventVolunteer(
