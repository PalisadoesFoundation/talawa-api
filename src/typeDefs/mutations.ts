import { gql } from "graphql-tag";
/**
 * This graphQL typeDef defines the logic for different mutations defined in the talawa-api.
 */
// Place fields alphabetically to ensure easier lookup and navigation.
export const mutations = gql`
  type Mutation {
    acceptAdmin(id: ID!): Boolean! @auth @role(requires: SUPERADMIN)

    acceptMembershipRequest(membershipRequestId: ID!): MembershipRequest! @auth

    addOrganizationCustomField(
      organizationId: ID!
      type: String!
      name: String!
    ): OrganizationCustomField! @auth

    addEventAttendee(data: EventAttendeeInput!): User! @auth

    addFeedback(data: FeedbackInput!): Feedback! @auth

    addLanguageTranslation(data: LanguageInput!): Language! @auth

    addOrganizationImage(file: String!, organizationId: String!): Organization!
      @auth
    addPledgeToFundraisingCampaign(
      pledgeId: ID!
      campaignId: ID!
    ): FundraisingCampaignPledge! @auth
    addUserCustomData(
      organizationId: ID!
      dataName: String!
      dataValue: Any!
    ): UserCustomData! @auth

    addUserImage(file: String!): User! @auth

    addUserToGroupChat(userId: ID!, chatId: ID!): GroupChat! @auth

    addUserToUserFamily(userId: ID!, familyId: ID!): UserFamily! @auth

    removeUserFromUserFamily(userId: ID!, familyId: ID!): UserFamily! @auth

    removeUserFamily(familyId: ID!): UserFamily! @auth

    createUserFamily(data: createUserFamilyInput!): UserFamily! @auth

    checkInEventAttendee(data: EventAttendeeInput!): EventAttendee!

    checkOutEventAttendee(data: EventAttendeeInput!): EventAttendee!

    adminRemoveEvent(eventId: ID!): Event! @auth

    adminRemoveGroup(groupId: ID!): GroupChat! @auth

    assignUserTag(input: ToggleUserTagAssignInput!): User @auth

    blockPluginCreationBySuperadmin(userId: ID!, blockUser: Boolean!): User!
      @auth
      @role(requires: SUPERADMIN)

    blockUser(organizationId: ID!, userId: ID!): User! @auth

    cancelMembershipRequest(membershipRequestId: ID!): MembershipRequest! @auth

    checkIn(data: CheckInInput!): CheckIn! @auth

    createMember(input: UserAndOrganizationInput!): Organization! @auth

    createAdmin(data: UserAndOrganizationInput!): User!
      @auth
      @role(requires: SUPERADMIN)

    createActionItem(
      data: CreateActionItemInput!
      actionItemCategoryId: ID!
    ): ActionItem! @auth

    createActionItemCategory(
      name: String!
      organizationId: ID!
    ): ActionItemCategory! @auth

    createAgendaItem(input: CreateAgendaItemInput!): AgendaItem!

    createAgendaCategory(input: CreateAgendaCategoryInput!): AgendaCategory!

    createComment(postId: ID!, data: CommentInput!): Comment @auth

    createDirectChat(data: createChatInput!): DirectChat! @auth

    createDonation(
      userId: ID!
      orgId: ID!
      payPalId: ID!
      nameOfUser: String!
      amount: Float!
      nameOfOrg: String!
    ): Donation!

    createEvent(
      data: EventInput!
      recurrenceRuleData: RecurrenceRuleInput
    ): Event! @auth
    createFund(data: FundInput!): Fund! @auth
    createFundraisingCampaign(data: FundCampaignInput!): FundraisingCampaign!
      @auth
    createFundraisingCampaignPledge(
      data: FundCampaignPledgeInput!
    ): FundraisingCampaignPledge! @auth

    createGroupChat(data: createGroupChatInput!): GroupChat! @auth

    createMessageChat(data: MessageChatInput!): MessageChat! @auth

    createOrganization(data: OrganizationInput, file: String): Organization!
      @auth
      @role(requires: SUPERADMIN)

    createPlugin(
      pluginName: String!
      pluginCreatedBy: String!
      pluginDesc: String!
      uninstalledOrgs: [ID!]
    ): Plugin!

    createAdvertisement(
      input: CreateAdvertisementInput!
    ): CreateAdvertisementPayload @auth

    createPost(data: PostInput!, file: String): Post @auth

    createUserTag(input: CreateUserTagInput!): UserTag @auth

    createSampleOrganization: Boolean! @auth

    deleteAdvertisement(id: ID!): DeleteAdvertisementPayload

    deleteAgendaCategory(id: ID!): ID!

    deleteDonationById(id: ID!): DeletePayload!

    forgotPassword(data: ForgotPasswordData!): Boolean!

    inviteEventAttendee(data: EventAttendeeInput!): EventAttendee!

    joinPublicOrganization(organizationId: ID!): User! @auth

    createEventVolunteer(data: EventVolunteerInput!): EventVolunteer! @auth

    leaveOrganization(organizationId: ID!): User! @auth

    likeComment(id: ID!): Comment @auth

    likePost(id: ID!): Post @auth

    login(data: LoginInput!): AuthData!

    logout: Boolean! @auth

    otp(data: OTPInput!): OtpData!

    recaptcha(data: RecaptchaVerification!): Boolean!

    refreshToken(refreshToken: String!): ExtendSession!

    registerForEvent(id: ID!): EventAttendee! @auth

    rejectAdmin(id: ID!): Boolean! @auth @role(requires: SUPERADMIN)

    registerEventAttendee(data: EventAttendeeInput!): EventAttendee!

    rejectMembershipRequest(membershipRequestId: ID!): MembershipRequest! @auth

    removeAdmin(data: UserAndOrganizationInput!): User!
      @auth
      @role(requires: SUPERADMIN)

    removeActionItem(id: ID!): ActionItem! @auth

    removeOrganizationCustomField(
      organizationId: ID!
      customFieldId: ID!
    ): OrganizationCustomField! @auth

    removeComment(id: ID!): Comment @auth

    removeDirectChat(chatId: ID!, organizationId: ID!): DirectChat! @auth

    removeEvent(id: ID!): Event! @auth

    removeEventAttendee(data: EventAttendeeInput!): User! @auth

    removeEventVolunteer(id: ID!): EventVolunteer! @auth
    removeFund(id: ID!): Fund! @auth
    removeFundraisingCampaign(id: ID!): FundraisingCampaign! @auth
    removeFundraisingCampaignPledge(id: ID!): FundraisingCampaignPledge! @auth

    removeGroupChat(chatId: ID!): GroupChat! @auth

    removeMember(data: UserAndOrganizationInput!): Organization! @auth

    removeOrganization(id: ID!): User! @auth @role(requires: SUPERADMIN)

    removeOrganizationImage(organizationId: String!): Organization! @auth

    removePost(id: ID!): Post @auth

    removeUserCustomData(organizationId: ID!): UserCustomData! @auth

<<<<<<< HEAD
    removeAdvertisement(id: ID!): Advertisement

    removeAgendaItem(id: ID!): ID!

=======
>>>>>>> bcfd4b68
    removeUserTag(id: ID!): UserTag @auth

    removeSampleOrganization: Boolean! @auth

    removeUserFromGroupChat(userId: ID!, chatId: ID!): GroupChat! @auth

    removeUserImage: User! @auth

    revokeRefreshTokenForUser: Boolean! @auth

    saveFcmToken(token: String): Boolean! @auth

    sendMembershipRequest(organizationId: ID!): MembershipRequest! @auth

    sendMessageToDirectChat(
      chatId: ID!
      messageContent: String!
    ): DirectChatMessage! @auth

    sendMessageToGroupChat(
      chatId: ID!
      messageContent: String!
    ): GroupChatMessage! @auth

    signUp(data: UserInput!, file: String): AuthData!

    togglePostPin(id: ID!, title: String): Post! @auth

    unassignUserTag(input: ToggleUserTagAssignInput!): User @auth

    unblockUser(organizationId: ID!, userId: ID!): User! @auth

    unlikeComment(id: ID!): Comment @auth

    unlikePost(id: ID!): Post @auth

    unregisterForEventByUser(id: ID!): Event! @auth

    updateActionItem(id: ID!, data: UpdateActionItemInput!): ActionItem @auth

    updateActionItemCategory(
      id: ID!
      data: UpdateActionItemCategoryInput!
    ): ActionItemCategory @auth

    updateAgendaItem(id: ID!, input: UpdateAgendaItemInput!): AgendaItem!

    updateAgendaCategory(
      id: ID!
      input: UpdateAgendaCategoryInput!
    ): AgendaCategory

    updateAdvertisement(
      input: UpdateAdvertisementInput!
    ): UpdateAdvertisementPayload @auth

    updateEvent(
      id: ID!
      data: UpdateEventInput
      recurrenceRuleData: RecurrenceRuleInput
      recurringEventUpdateType: RecurringEventUpdateType
    ): Event! @auth

    updateEventVolunteer(
      id: ID!
      data: UpdateEventVolunteerInput
    ): EventVolunteer! @auth
    updateFund(id: ID!, data: UpdateFundInput!): Fund! @auth
    updateFundraisingCampaign(
      id: ID!
      data: UpdateFundCampaignInput!
    ): FundraisingCampaign! @auth
    updateFundraisingCampaignPledge(
      id: ID!
      data: UpdateFundCampaignPledgeInput!
    ): FundraisingCampaignPledge! @auth
    updatePost(id: ID!, data: PostUpdateInput): Post! @auth

    updateLanguage(languageCode: String!): User! @auth

    updateOrganization(
      id: ID!
      data: UpdateOrganizationInput
      file: String
    ): Organization! @auth

    updatePluginStatus(id: ID!, orgId: ID!): Plugin!

    updateUserTag(input: UpdateUserTagInput!): UserTag @auth

    updateUserProfile(data: UpdateUserInput, file: String): User! @auth

    updateUserPassword(data: UpdateUserPasswordInput!): User! @auth

    updateUserRoleInOrganization(
      organizationId: ID!
      userId: ID!
      role: String!
    ): Organization! @auth

    updateUserType(data: UpdateUserTypeInput!): Boolean!
      @auth
      @role(requires: SUPERADMIN)
  }
`;<|MERGE_RESOLUTION|>--- conflicted
+++ resolved
@@ -208,13 +208,8 @@
 
     removeUserCustomData(organizationId: ID!): UserCustomData! @auth
 
-<<<<<<< HEAD
     removeAdvertisement(id: ID!): Advertisement
 
-    removeAgendaItem(id: ID!): ID!
-
-=======
->>>>>>> bcfd4b68
     removeUserTag(id: ID!): UserTag @auth
 
     removeSampleOrganization: Boolean! @auth
