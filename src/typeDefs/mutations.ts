--- conflicted
+++ resolved
@@ -132,13 +132,9 @@
 
     createSampleOrganization: Boolean! @auth
 
-<<<<<<< HEAD
     createVenue(data: VenueInput!): Venue @auth
 
-    deleteAdvertisementById(id: ID!): DeletePayload!
-=======
     deleteAdvertisement(id: ID!): DeleteAdvertisementPayload
->>>>>>> 9a9353c8
 
     deleteAgendaCategory(id: ID!): ID!
 
