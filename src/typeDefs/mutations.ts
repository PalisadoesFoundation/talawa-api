--- conflicted
+++ resolved
@@ -60,11 +60,7 @@
 
     cancelMembershipRequest(membershipRequestId: ID!): MembershipRequest! @auth
 
-<<<<<<< HEAD
-    checkIn(data: CheckInInput!): CheckIn!
-=======
     checkIn(data: CheckInCheckOutInput!): CheckIn! @auth
->>>>>>> 07ed7cad
 
     checkOut(data: CheckInCheckOutInput!): CheckOut! @auth
 
