--- conflicted
+++ resolved
@@ -234,29 +234,12 @@
 
     sendMessageToChat(
       chatId: ID!
-      messageContent: String!
-      replyTo: ID
-<<<<<<< HEAD
-    ): DirectChatMessage! @auth
-
-    sendMessageToChat(
-      chatId: ID!
       messageContent: String
       media: String
-      type: String!
       replyTo: ID
     ): ChatMessage! @auth
 
     markChatMessagesAsRead(chatId: ID!, userId: ID!): Chat @auth
-
-    sendMessageToGroupChat(
-      chatId: ID!
-      messageContent: String!
-      replyTo: ID
-    ): GroupChatMessage! @auth
-=======
-    ): ChatMessage! @auth
->>>>>>> 4a88fe62
 
     signUp(data: UserInput!, file: String): AuthData!
 
