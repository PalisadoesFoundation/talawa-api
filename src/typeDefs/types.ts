import { gql } from "graphql-tag";

// Place fields alphabetically to ensure easier lookup and navigation.
export const types = gql`
  type AggregatePost {
    count: Int!
  }

  type AggregateUser {
    count: Int!
  }

  type AuthData {
    user: User!
    accessToken: String!
    refreshToken: String!
  }

  # Stores the detail of an check in of an user in an event
  type CheckIn {
    _id: ID!
    time: DateTime!
    allotedRoom: String
    allotedSeat: String
    user: User!
    event: Event!
    feedbackSubmitted: Boolean!
    createdAt: DateTime!
    updatedAt: DateTime!
  }

  # Used to show whether an user has checked in for an event
  type CheckInStatus {
    _id: ID!
    user: User!
    checkIn: CheckIn
  }

  type Comment {
    _id: ID!
    text: String!
    post: Post!
    likedBy: [User]
    likeCount: Int
    creator: User
    createdAt: DateTime!
    updatedAt: DateTime!
  }

  # A page info type adhering to Relay Specification for both cursor based pagination
  type ConnectionPageInfo {
    hasNextPage: Boolean!
    hasPreviousPage: Boolean!
    startCursor: String
    endCursor: String
  }

  type DeletePayload {
    success: Boolean!
  }

  type DirectChat {
    _id: ID!
    users: [User!]!
    messages: [DirectChatMessage]
    creator: User
    createdAt: DateTime!
    updatedAt: DateTime!
    organization: Organization!
  }

  type DirectChatMessage {
    _id: ID!
    directChatMessageBelongsTo: DirectChat!
    sender: User!
    receiver: User!
    createdAt: DateTime!
    updatedAt: DateTime!
    messageContent: String!
  }

  type Donation {
    _id: ID!
    userId: ID!
    orgId: ID!
    payPalId: String!
    nameOfUser: String!
    nameOfOrg: String!
    amount: Float!
    createdAt: DateTime!
    updatedAt: DateTime!
  }
  type Advertisement {
    _id: ID!
    name: String!
    orgId: ID!
    link: String!
    type: String!
    startDate: Date!
    endDate: Date!
    createdAt: DateTime!
    creator: User
    updatedAt: DateTime!
  }

  type ExtendSession {
    accessToken: String!
    refreshToken: String!
  }

  type Event {
    _id: ID!
    title: String!
    description: String!
    startDate: Date!
    endDate: Date!
    startTime: Time
    endTime: Time
    allDay: Boolean!
    recurring: Boolean!
    recurrance: Recurrance
    isPublic: Boolean!
    isRegisterable: Boolean!
    location: String
    latitude: Latitude
    longitude: Longitude
    organization: Organization
    creator: User
    createdAt: DateTime!
    updatedAt: DateTime!
    attendees: [User]
    # For each attendee, gives information about whether he/she has checked in yet or not
    attendeesCheckInStatus: [CheckInStatus!]!
    admins(adminId: ID): [User!]
    status: Status!
    feedback: [Feedback!]!
    averageFeedbackScore: Float
  }

  type Feedback {
    _id: ID!
    event: Event!
    rating: Int!
    review: String
    createdAt: DateTime!
    updatedAt: DateTime!
  }

  type Group {
    _id: ID!
    title: String!
    description: String
    createdAt: DateTime!
    updatedAt: DateTime!
    organization: Organization!
    admins: [User!]!
  }

  type GroupChat {
    _id: ID!
    users: [User!]!
    messages: [GroupChatMessage]
    creator: User
    createdAt: DateTime!
    updatedAt: DateTime!
    organization: Organization!
  }

  type GroupChatMessage {
    _id: ID!
    groupChatMessageBelongsTo: GroupChat!
    sender: User!
    createdAt: DateTime!
    updatedAt: DateTime!
    messageContent: String!
  }

  type Language {
    _id: ID!
    en: String!
    translation: [LanguageModel]
    createdAt: String!
  }

  type LanguageModel {
    _id: ID!
    lang_code: String!
    value: String!
    verified: Boolean!
    createdAt: DateTime!
  }

  type MembershipRequest {
    _id: ID!
    user: User!
    organization: Organization!
  }

  type Message {
    _id: ID!
    text: String!
    createdAt: DateTime!
    updatedAt: DateTime!
    imageUrl: URL
    videoUrl: URL
    creator: User
  }

  type MessageChat {
    _id: ID!
    sender: User!
    receiver: User!
    message: String!
    languageBarrier: Boolean
    createdAt: DateTime!
    updatedAt: DateTime!
  }

  type Organization {
    image: String
    _id: ID!
    name: String!
    description: String!
    location: String
<<<<<<< HEAD
    isPublic: Boolean!
    creator: User
    createdAt: DateTime!
    updatedAt: DateTime!
=======
    creator: User!
>>>>>>> 0a8f7bed
    members: [User]
    admins(adminId: ID): [User!]
    membershipRequests: [MembershipRequest]
    userRegistrationRequired: Boolean!
    visibleInSearch: Boolean!
    blockedUsers: [User]
    apiUrl: URL!
    pinnedPosts: [Post]
    userTags(
      after: String
      before: String
      first: PositiveInt
      last: PositiveInt
    ): UserTagsConnection
    customFields: [OrganizationCustomField!]!
  }

  type OrganizationCustomField {
    _id: ID!
    type: String!
    name: String!
    organizationId: String!
  }

  type OrganizationInfoNode {
    image: String
    _id: ID!
    name: String!
    description: String!
<<<<<<< HEAD
    isPublic: Boolean!
    creator: User
    visibleInSearch: Boolean!
=======
    creator: User!
>>>>>>> 0a8f7bed
    apiUrl: URL!
    userRegistrationRequired: Boolean!
    visibleInSearch: Boolean!
  }

  type OtpData {
    otpToken: String!
  }

  """
  Information about pagination in a connection.
  """
  type PageInfo {
    """
    When paginating forwards, are there more items?
    """
    hasNextPage: Boolean!

    """
    When paginating backwards, are there more items?
    """
    hasPreviousPage: Boolean!

    totalPages: Int
    nextPageNo: Int
    prevPageNo: Int
    currPageNo: Int
  }

  # For Plugins
  type Plugin {
    _id: ID!
    pluginName: String!
    pluginCreatedBy: String!
    pluginDesc: String!
    uninstalledOrgs: [ID!]
  }

  type PluginField {
    key: String!
    value: String!
    status: Status!
    createdAt: DateTime!
  }

  type Post {
    _id: ID
    text: String!
    title: String
    createdAt: DateTime!
    creator: User
    updatedAt: DateTime!
    imageUrl: URL
    videoUrl: URL
    organization: Organization!
    likedBy: [User]
    comments: [Comment]
    likeCount: Int
    commentCount: Int
    pinned: Boolean
  }

  """
  A connection to a list of items.
  """
  type PostConnection {
    """
    Information to aid in pagination.
    """
    pageInfo: PageInfo!

    """
    A list of edges.
    """
    edges: [Post]!

    aggregate: AggregatePost!
  }

  type Translation {
    lang_code: String
    en_value: String
    translation: String
    verified: Boolean
  }

  type Address {
    city: String
    countryCode: CountryCode
    dependentLocality: String
    line1: String
    line2: String
    postalCode: String
    sortingCode: String
    state: String
  }

  type UserPhone {
    home: PhoneNumber
    mobile: PhoneNumber
    work: PhoneNumber
  }

  type User {
    _id: ID!
    address: Address
    adminApproved: Boolean
    adminFor: [Organization]
    appLanguageCode: String!
    birthDate: Date
    createdAt: DateTime!
    createdEvents: [Event]
    createdOrganizations: [Organization]
    educationGrade: EducationGrade
    email: EmailAddress!
    employmentStatus: EmploymentStatus
    eventAdmin: [Event]
    firstName: String!
    gender: Gender
    image: String
    joinedOrganizations: [Organization]
    lastName: String!
    maritalStatus: MaritalStatus
    membershipRequests: [MembershipRequest]
    organizationUserBelongsTo: Organization
    organizationsBlockedBy: [Organization]
    phone: UserPhone
    pluginCreationAllowed: Boolean!
    registeredEvents: [Event]
    tagsAssignedWith(
      after: String
      before: String
      first: PositiveInt
      last: PositiveInt
      organizationId: ID
    ): UserTagsConnection
    tokenVersion: Int!
    updatedAt: DateTime!
    userType: UserType!
  }

  type UserCustomData {
    _id: ID!
    organizationId: ID!
    userId: ID!
    values: JSON!
  }

  type UserConnection {
    pageInfo: PageInfo!
    edges: [User]!
    aggregate: AggregateUser!
  }

  type UserEdge {
    node: User!
    cursor: String!
  }

  type UserTag {
    _id: ID!
    name: String!
    organization: Organization
    parentTag: UserTag
    childTags(input: UserTagsConnectionInput!): UserTagsConnectionResult!
    usersAssignedTo(input: UsersConnectionInput!): UsersConnectionResult!
  }

  type UsersConnectionResult {
    data: UsersConnection
    errors: [ConnectionError!]!
  }

  type UserTagsConnectionResult {
    data: UserTagsConnection
    errors: [ConnectionError!]!
  }

  type UserTagsConnection {
    edges: [UserTagEdge!]!
    pageInfo: ConnectionPageInfo!
  }

  type UserTagEdge {
    node: UserTag!
    cursor: String!
  }

  type UsersConnection {
    edges: [UserEdge!]!
    pageInfo: ConnectionPageInfo!
  }
`;<|MERGE_RESOLUTION|>--- conflicted
+++ resolved
@@ -222,14 +222,10 @@
     name: String!
     description: String!
     location: String
-<<<<<<< HEAD
     isPublic: Boolean!
     creator: User
     createdAt: DateTime!
     updatedAt: DateTime!
-=======
-    creator: User!
->>>>>>> 0a8f7bed
     members: [User]
     admins(adminId: ID): [User!]
     membershipRequests: [MembershipRequest]
@@ -259,13 +255,7 @@
     _id: ID!
     name: String!
     description: String!
-<<<<<<< HEAD
-    isPublic: Boolean!
-    creator: User
-    visibleInSearch: Boolean!
-=======
-    creator: User!
->>>>>>> 0a8f7bed
+    creator: User
     apiUrl: URL!
     userRegistrationRequired: Boolean!
     visibleInSearch: Boolean!
