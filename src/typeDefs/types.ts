import { organization } from "./../resolvers/UserTag/organization";
import { gql } from "graphql-tag";

// Place fields alphabetically to ensure easier lookup and navigation.
export const types = gql`
  type AggregatePost {
    count: Int!
  }

  type AggregateUser {
    count: Int!
  }

  type AuthData {
    user: User!
    accessToken: String!
    refreshToken: String!
  }

  # Stores the detail of an check in of an user in an event
  type CheckIn {
    _id: ID!
    time: DateTime!
    allotedRoom: String
    allotedSeat: String
    user: User!
    event: Event!
    feedbackSubmitted: Boolean!
    createdAt: DateTime!
    updatedAt: DateTime!
  }

  # Used to show whether an user has checked in for an event
  type CheckInStatus {
    _id: ID!
    user: User!
    checkIn: CheckIn
  }

  type Comment {
    _id: ID!
    text: String!
    post: Post!
    likedBy: [User]
    likeCount: Int
    creator: User
    createdAt: DateTime!
    updatedAt: DateTime!
  }

  # A page info type adhering to Relay Specification for both cursor based pagination
  type ConnectionPageInfo {
    hasNextPage: Boolean!
    hasPreviousPage: Boolean!
    startCursor: String
    endCursor: String
  }

  type DeletePayload {
    success: Boolean!
  }

  type DirectChat {
    _id: ID!
    users: [User!]!
    messages: [DirectChatMessage]
    creator: User
    createdAt: DateTime!
    updatedAt: DateTime!
    organization: Organization!
  }

  type DirectChatMessage {
    _id: ID!
    directChatMessageBelongsTo: DirectChat!
    sender: User!
    receiver: User!
    createdAt: DateTime!
    updatedAt: DateTime!
    messageContent: String!
  }

  type Donation {
    _id: ID!
    userId: ID!
    orgId: ID!
    payPalId: String!
    nameOfUser: String!
    nameOfOrg: String!
    amount: Float!
    createdAt: DateTime!
    updatedAt: DateTime!
  }
  type Advertisement {
    _id: ID!
    name: String!
    orgId: ID!
    link: String!
    type: AdvertisementType!
    startDate: Date!
    endDate: Date!
    createdAt: DateTime!
    creator: User
    updatedAt: DateTime!
  }

  type UpdateAdvertisementPayload {
    advertisement: Advertisement
  }

  type ExtendSession {
    accessToken: String!
    refreshToken: String!
  }

  type Venue {
    _id: ID!
    name: String!
    capacity: Int!
    description: String
    imageUrl: URL
  }

  type Event {
    _id: ID!
    title: String!
    description: String!
    startDate: Date!
    endDate: Date!
    startTime: Time
    endTime: Time
    allDay: Boolean!
    recurring: Boolean!
    recurrance: Recurrance
    isPublic: Boolean!
    isRegisterable: Boolean!
    location: String
    latitude: Latitude
    longitude: Longitude
    organization: Organization
<<<<<<< HEAD
    creator: User!
    attendees: [User!]!
    venue: ID
=======
    creator: User
    createdAt: DateTime!
    updatedAt: DateTime!
    attendees: [User]
>>>>>>> 499f81a4
    # For each attendee, gives information about whether he/she has checked in yet or not
    attendeesCheckInStatus: [CheckInStatus!]!
    admins(adminId: ID): [User!]
    status: Status!
    feedback: [Feedback!]!
    averageFeedbackScore: Float
  }

  type Feedback {
    _id: ID!
    event: Event!
    rating: Int!
    review: String
    createdAt: DateTime!
    updatedAt: DateTime!
  }

  type Group {
    _id: ID!
    title: String!
    description: String
    createdAt: DateTime!
    updatedAt: DateTime!
    organization: Organization!
    admins: [User!]!
  }

  type GroupChat {
    _id: ID!
    users: [User!]!
    messages: [GroupChatMessage]
    creator: User
    createdAt: DateTime!
    updatedAt: DateTime!
    organization: Organization!
  }

  type GroupChatMessage {
    _id: ID!
    groupChatMessageBelongsTo: GroupChat!
    sender: User!
    createdAt: DateTime!
    updatedAt: DateTime!
    messageContent: String!
  }

  type Language {
    _id: ID!
    en: String!
    translation: [LanguageModel]
    createdAt: String!
  }

  type LanguageModel {
    _id: ID!
    lang_code: String!
    value: String!
    verified: Boolean!
    createdAt: DateTime!
  }

  type MembershipRequest {
    _id: ID!
    user: User!
    organization: Organization!
  }

  type Message {
    _id: ID!
    text: String!
    createdAt: DateTime!
    updatedAt: DateTime!
    imageUrl: URL
    videoUrl: URL
    creator: User
  }

  type MessageChat {
    _id: ID!
    sender: User!
    receiver: User!
    message: String!
    languageBarrier: Boolean
    createdAt: DateTime!
    updatedAt: DateTime!
  }

  type Organization {
    image: String
    _id: ID!
    name: String!
    description: String!
    location: String
    creator: User
    createdAt: DateTime!
    updatedAt: DateTime!
    members: [User]
    admins(adminId: ID): [User!]
    membershipRequests: [MembershipRequest]
    userRegistrationRequired: Boolean!
    visibleInSearch: Boolean!
    blockedUsers: [User]
    apiUrl: URL!
    pinnedPosts: [Post]
    userTags(
      after: String
      before: String
      first: PositiveInt
      last: PositiveInt
    ): UserTagsConnection
    customFields: [OrganizationCustomField!]!
  }

  type OrganizationCustomField {
    _id: ID!
    type: String!
    name: String!
    organizationId: String!
  }

  type OrganizationInfoNode {
    image: String
    _id: ID!
    name: String!
    description: String!
    creator: User
    apiUrl: URL!
    userRegistrationRequired: Boolean!
    visibleInSearch: Boolean!
  }

  type OtpData {
    otpToken: String!
  }

  """
  Information about pagination in a connection.
  """
  type PageInfo {
    """
    When paginating forwards, are there more items?
    """
    hasNextPage: Boolean!

    """
    When paginating backwards, are there more items?
    """
    hasPreviousPage: Boolean!

    totalPages: Int
    nextPageNo: Int
    prevPageNo: Int
    currPageNo: Int
  }

  # For Plugins
  type Plugin {
    _id: ID!
    pluginName: String!
    pluginCreatedBy: String!
    pluginDesc: String!
    uninstalledOrgs: [ID!]
  }

  type PluginField {
    key: String!
    value: String!
    status: Status!
    createdAt: DateTime!
  }

  type Post {
    _id: ID
    text: String!
    title: String
    createdAt: DateTime!
    creator: User
    updatedAt: DateTime!
    imageUrl: URL
    videoUrl: URL
    organization: Organization!
    likedBy: [User]
    comments: [Comment]
    likeCount: Int
    commentCount: Int
    pinned: Boolean
  }

  """
  A connection to a list of items.
  """
  type PostConnection {
    """
    Information to aid in pagination.
    """
    pageInfo: PageInfo!

    """
    A list of edges.
    """
    edges: [Post]!

    aggregate: AggregatePost!
  }

  type Translation {
    lang_code: String
    en_value: String
    translation: String
    verified: Boolean
  }

  type Address {
    city: String
    countryCode: CountryCode
    dependentLocality: String
    line1: String
    line2: String
    postalCode: String
    sortingCode: String
    state: String
  }

  type UserPhone {
    home: PhoneNumber
    mobile: PhoneNumber
    work: PhoneNumber
  }

  type User {
    _id: ID!
    address: Address
    adminApproved: Boolean
    adminFor: [Organization]
    appLanguageCode: String!
    birthDate: Date
    createdAt: DateTime!
    createdEvents: [Event]
    createdOrganizations: [Organization]
    educationGrade: EducationGrade
    email: EmailAddress!
    employmentStatus: EmploymentStatus
    eventAdmin: [Event]
    firstName: String!
    gender: Gender
    image: String
    joinedOrganizations: [Organization]
    lastName: String!
    maritalStatus: MaritalStatus
    membershipRequests: [MembershipRequest]
    organizationsBlockedBy: [Organization]
    phone: UserPhone
    pluginCreationAllowed: Boolean!
    registeredEvents: [Event]
    tagsAssignedWith(
      after: String
      before: String
      first: PositiveInt
      last: PositiveInt
      organizationId: ID
    ): UserTagsConnection
    tokenVersion: Int!
    updatedAt: DateTime!
    userType: UserType!
  }

  type UserCustomData {
    _id: ID!
    organizationId: ID!
    userId: ID!
    values: JSON!
  }

  type UserConnection {
    pageInfo: PageInfo!
    edges: [User]!
    aggregate: AggregateUser!
  }

  type UserEdge {
    node: User!
    cursor: String!
  }

  type UserTag {
    _id: ID!
    name: String!
    organization: Organization
    parentTag: UserTag
    childTags(input: UserTagsConnectionInput!): UserTagsConnectionResult!
    usersAssignedTo(input: UsersConnectionInput!): UsersConnectionResult!
  }

  type UsersConnectionResult {
    data: UsersConnection
    errors: [ConnectionError!]!
  }

  type UserTagsConnectionResult {
    data: UserTagsConnection
    errors: [ConnectionError!]!
  }

  type UserTagsConnection {
    edges: [UserTagEdge!]!
    pageInfo: ConnectionPageInfo!
  }

  type UserTagEdge {
    node: UserTag!
    cursor: String!
  }

  type UsersConnection {
    edges: [UserEdge!]!
    pageInfo: ConnectionPageInfo!
  }
`;<|MERGE_RESOLUTION|>--- conflicted
+++ resolved
@@ -138,16 +138,11 @@
     latitude: Latitude
     longitude: Longitude
     organization: Organization
-<<<<<<< HEAD
-    creator: User!
-    attendees: [User!]!
+    creator: User
+    createdAt: DateTime!
+    updatedAt: DateTime!
+    attendees: [User]
     venue: ID
-=======
-    creator: User
-    createdAt: DateTime!
-    updatedAt: DateTime!
-    attendees: [User]
->>>>>>> 499f81a4
     # For each attendee, gives information about whether he/she has checked in yet or not
     attendeesCheckInStatus: [CheckInStatus!]!
     admins(adminId: ID): [User!]
