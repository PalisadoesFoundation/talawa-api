--- conflicted
+++ resolved
@@ -27,8 +27,6 @@
     updatedAt: Date!
   }
 
-<<<<<<< HEAD
-=======
   type AgendaItem {
     _id: ID!
     title: String!
@@ -49,7 +47,6 @@
     relatedEvent: Event
   }
 
->>>>>>> 1d59a118
   type AgendaCategory {
     _id: ID!
     name: String!
@@ -61,8 +58,6 @@
     updatedAt: Date
   }
 
-<<<<<<< HEAD
-=======
   type AgendaSection {
     _id: ID!
     relatedEvent: Event
@@ -74,7 +69,6 @@
     createdBy: User
     updatedBy: User
   }
->>>>>>> 1d59a118
   # Action Item for a ActionItemCategory
   type ActionItem {
     _id: ID!
@@ -235,10 +229,7 @@
     description: String!
     startDate: Date!
     endDate: Date
-<<<<<<< HEAD
-=======
     images: [String]
->>>>>>> 1d59a118
     startTime: Time
     endTime: Time
     allDay: Boolean!
@@ -289,30 +280,9 @@
     updatedAt: DateTime!
   }
 
-  type EventVolunteer {
-    _id: ID!
-    createdAt: DateTime!
-    creator: User
-    event: Event
-    isAssigned: Boolean
-    isInvited: Boolean
-    response: String
-    user: User!
-    updatedAt: DateTime!
-  }
-
-  type EventAttendee {
-    _id: ID!
-    userId: ID!
-    eventId: ID!
-    checkInId: ID
-    isInvited: Boolean!
-    isRegistered: Boolean!
-    isCheckedIn: Boolean!
-    isCheckedOut: Boolean!
-    createdAt: DateTime!
-    updatedAt: DateTime!
-  }
+   
+
+  
 
   type Feedback {
     _id: ID!
@@ -553,8 +523,6 @@
     pinned: Boolean
   }
 
-<<<<<<< HEAD
-=======
   type SocialMediaUrls {
     facebook: String
     instagram: String
@@ -566,7 +534,6 @@
     reddit: String
   }
 
->>>>>>> 1d59a118
   type Translation {
     lang_code: String
     en_value: String
@@ -639,15 +606,7 @@
     isSuperAdmin: Boolean!
     appLanguageCode: String!
   }
-  type PostsConnection {
-    edges: [PostEdge!]!
-    pageInfo: ConnectionPageInfo!
-    totalCount: PositiveInt
-  }
-  type PostEdge {
-    node: Post!
-    cursor: String!
-  }
+  
   type PostsConnection {
     edges: [PostEdge!]!
     pageInfo: DefaultConnectionPageInfo!
