import { gql } from "graphql-tag";

// Place fields alphabetically to ensure easier lookup and navigation.
export const types = gql`
  type AggregatePost {
    count: Int!
  }

  type AggregateUser {
    count: Int!
  }

  type AuthData {
    user: User!
    accessToken: String!
    refreshToken: String!
  }

  # Stores the detail of an check in of an user in an event
  type CheckIn {
    _id: ID!
    time: DateTime!
    allotedRoom: String
    allotedSeat: String
    user: User!
    event: Event!
    feedbackSubmitted: Boolean!
    createdAt: DateTime!
    updatedAt: DateTime!
  }

  # Used to show whether an user has checked in for an event
  type CheckInStatus {
    _id: ID!
    user: User!
    checkIn: CheckIn
  }

  type Comment {
    _id: ID!
    text: String!
    post: Post!
    likedBy: [User]
    likeCount: Int
    creator: User
    createdAt: DateTime!
    updatedAt: DateTime!
  }

  # A page info type adhering to Relay Specification for both cursor based pagination
  type ConnectionPageInfo {
    hasNextPage: Boolean!
    hasPreviousPage: Boolean!
    startCursor: String
    endCursor: String
  }

  type DeletePayload {
    success: Boolean!
  }

  type DirectChat {
    _id: ID!
    users: [User!]!
    messages: [DirectChatMessage]
    creator: User
    createdAt: DateTime!
    updatedAt: DateTime!
    organization: Organization!
  }

  type DirectChatMessage {
    _id: ID!
    directChatMessageBelongsTo: DirectChat!
    sender: User!
    receiver: User!
    createdAt: DateTime!
    updatedAt: DateTime!
    messageContent: String!
  }

  type Donation {
    _id: ID!
    userId: ID!
    orgId: ID!
    payPalId: String!
    nameOfUser: String!
    nameOfOrg: String!
    amount: Float!
    createdAt: DateTime!
    updatedAt: DateTime!
  }
  type Advertisement {
    _id: ID!
    name: String!
    orgId: ID!
    link: String!
    type: String!
    startDate: Date!
    endDate: Date!
    createdAt: DateTime!
    creator: User
    updatedAt: DateTime!
  }

  type ExtendSession {
    accessToken: String!
    refreshToken: String!
  }

  type Event {
    _id: ID!
    title: String!
    description: String!
    startDate: Date!
    endDate: Date!
    startTime: Time
    endTime: Time
    allDay: Boolean!
    recurring: Boolean!
    recurrance: Recurrance
    isPublic: Boolean!
    isRegisterable: Boolean!
    location: String
    latitude: Latitude
    longitude: Longitude
    organization: Organization
    creator: User
    createdAt: DateTime!
    updatedAt: DateTime!
    attendees: [User]
    # For each attendee, gives information about whether he/she has checked in yet or not
    attendeesCheckInStatus: [CheckInStatus!]!
    admins(adminId: ID): [User!]
    status: Status!
    feedback: [Feedback!]!
    averageFeedbackScore: Float
  }

  type Feedback {
    _id: ID!
    event: Event!
    rating: Int!
    review: String
    createdAt: DateTime!
    updatedAt: DateTime!
  }

  type Group {
    _id: ID!
    title: String!
    description: String
    createdAt: DateTime!
    updatedAt: DateTime!
    organization: Organization!
    admins: [User!]!
  }

  type GroupChat {
    _id: ID!
    users: [User!]!
    messages: [GroupChatMessage]
    creator: User
    createdAt: DateTime!
    updatedAt: DateTime!
    organization: Organization!
  }

  type GroupChatMessage {
    _id: ID!
    groupChatMessageBelongsTo: GroupChat!
    sender: User!
    createdAt: DateTime!
    updatedAt: DateTime!
    messageContent: String!
  }

  type Language {
    _id: ID!
    en: String!
    translation: [LanguageModel]
    createdAt: String!
  }

  type LanguageModel {
    _id: ID!
    lang_code: String!
    value: String!
    verified: Boolean!
    createdAt: DateTime!
  }

  type MembershipRequest {
    _id: ID!
    user: User!
    organization: Organization!
  }

  type Message {
    _id: ID!
    text: String!
    createdAt: DateTime!
    updatedAt: DateTime!
    imageUrl: URL
    videoUrl: URL
    creator: User
  }

  type MessageChat {
    _id: ID!
    sender: User!
    receiver: User!
    message: String!
    languageBarrier: Boolean
    createdAt: DateTime!
    updatedAt: DateTime!
  }

  type Organization {
    image: String
    _id: ID!
    name: String!
    description: String!
<<<<<<< HEAD
    address: Address
    creator: User!
=======
    location: String
    creator: User
    createdAt: DateTime!
    updatedAt: DateTime!
>>>>>>> 16eefe47
    members: [User]
    admins(adminId: ID): [User!]
    membershipRequests: [MembershipRequest]
    userRegistrationRequired: Boolean!
    visibleInSearch: Boolean!
    blockedUsers: [User]
    apiUrl: URL!
    pinnedPosts: [Post]
    userTags(
      after: String
      before: String
      first: PositiveInt
      last: PositiveInt
    ): UserTagsConnection
    customFields: [OrganizationCustomField!]!
  }

  type OrganizationCustomField {
    _id: ID!
    type: String!
    name: String!
    organizationId: String!
  }

  type OrganizationInfoNode {
    image: String
    _id: ID!
    name: String!
    description: String!
    creator: User
    apiUrl: URL!
    userRegistrationRequired: Boolean!
    visibleInSearch: Boolean!
  }

  type OtpData {
    otpToken: String!
  }

  """
  Information about pagination in a connection.
  """
  type PageInfo {
    """
    When paginating forwards, are there more items?
    """
    hasNextPage: Boolean!

    """
    When paginating backwards, are there more items?
    """
    hasPreviousPage: Boolean!

    totalPages: Int
    nextPageNo: Int
    prevPageNo: Int
    currPageNo: Int
  }

  # For Plugins
  type Plugin {
    _id: ID!
    pluginName: String!
    pluginCreatedBy: String!
    pluginDesc: String!
    uninstalledOrgs: [ID!]
  }

  type PluginField {
    key: String!
    value: String!
    status: Status!
    createdAt: DateTime!
  }

  type Post {
    _id: ID
    text: String!
    title: String
    createdAt: DateTime!
    creator: User
    updatedAt: DateTime!
    imageUrl: URL
    videoUrl: URL
    organization: Organization!
    likedBy: [User]
    comments: [Comment]
    likeCount: Int
    commentCount: Int
    pinned: Boolean
  }

  """
  A connection to a list of items.
  """
  type PostConnection {
    """
    Information to aid in pagination.
    """
    pageInfo: PageInfo!

    """
    A list of edges.
    """
    edges: [Post]!

    aggregate: AggregatePost!
  }

  type Translation {
    lang_code: String
    en_value: String
    translation: String
    verified: Boolean
  }

  type Address {
    city: String
    countryCode: CountryCode
    dependentLocality: String
    line1: String
    line2: String
    postalCode: String
    sortingCode: String
    state: String
  }

  type UserPhone {
    home: PhoneNumber
    mobile: PhoneNumber
    work: PhoneNumber
  }

  type User {
    _id: ID!
    address: Address
    adminApproved: Boolean
    adminFor: [Organization]
    appLanguageCode: String!
    birthDate: Date
    createdAt: DateTime!
    createdEvents: [Event]
    createdOrganizations: [Organization]
    educationGrade: EducationGrade
    email: EmailAddress!
    employmentStatus: EmploymentStatus
    eventAdmin: [Event]
    firstName: String!
    gender: Gender
    image: String
    joinedOrganizations: [Organization]
    lastName: String!
    maritalStatus: MaritalStatus
    membershipRequests: [MembershipRequest]
    organizationUserBelongsTo: Organization
    organizationsBlockedBy: [Organization]
    phone: UserPhone
    pluginCreationAllowed: Boolean!
    registeredEvents: [Event]
    tagsAssignedWith(
      after: String
      before: String
      first: PositiveInt
      last: PositiveInt
      organizationId: ID
    ): UserTagsConnection
    tokenVersion: Int!
    updatedAt: DateTime!
    userType: UserType!
  }

  type UserCustomData {
    _id: ID!
    organizationId: ID!
    userId: ID!
    values: JSON!
  }

  type UserConnection {
    pageInfo: PageInfo!
    edges: [User]!
    aggregate: AggregateUser!
  }

  type UserEdge {
    node: User!
    cursor: String!
  }

  type UserTag {
    _id: ID!
    name: String!
    organization: Organization
    parentTag: UserTag
    childTags(input: UserTagsConnectionInput!): UserTagsConnectionResult!
    usersAssignedTo(input: UsersConnectionInput!): UsersConnectionResult!
  }

  type UsersConnectionResult {
    data: UsersConnection
    errors: [ConnectionError!]!
  }

  type UserTagsConnectionResult {
    data: UserTagsConnection
    errors: [ConnectionError!]!
  }

  type UserTagsConnection {
    edges: [UserTagEdge!]!
    pageInfo: ConnectionPageInfo!
  }

  type UserTagEdge {
    node: UserTag!
    cursor: String!
  }

  type UsersConnection {
    edges: [UserEdge!]!
    pageInfo: ConnectionPageInfo!
  }
`;<|MERGE_RESOLUTION|>--- conflicted
+++ resolved
@@ -221,15 +221,10 @@
     _id: ID!
     name: String!
     description: String!
-<<<<<<< HEAD
     address: Address
-    creator: User!
-=======
-    location: String
-    creator: User
-    createdAt: DateTime!
-    updatedAt: DateTime!
->>>>>>> 16eefe47
+    creator: User
+    createdAt: DateTime!
+    updatedAt: DateTime!
     members: [User]
     admins(adminId: ID): [User!]
     membershipRequests: [MembershipRequest]
