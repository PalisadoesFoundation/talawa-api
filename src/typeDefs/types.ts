--- conflicted
+++ resolved
@@ -173,30 +173,6 @@
     advertisement: Advertisement
   }
 
-<<<<<<< HEAD
-  type DirectChat {
-    _id: ID!
-    users: [User!]!
-    messages: [DirectChatMessage]
-    creator: User
-    createdAt: DateTime!
-    updatedAt: DateTime!
-    organization: Organization
-  }
-
-  type DirectChatMessage {
-    _id: ID!
-    directChatMessageBelongsTo: DirectChat!
-    sender: User!
-    receiver: User!
-    replyTo: DirectChatMessage
-    createdAt: DateTime!
-    updatedAt: DateTime!
-    messageContent: String!
-  }
-
-=======
->>>>>>> 4a88fe62
   type Donation {
     _id: ID!
     userId: ID!
@@ -372,30 +348,6 @@
     admins: [User!]!
   }
 
-<<<<<<< HEAD
-  type GroupChat {
-    _id: ID!
-    title: String!
-    users: [User!]!
-    messages: [GroupChatMessage]
-    creator: User
-    createdAt: DateTime!
-    updatedAt: DateTime!
-    organization: Organization!
-  }
-
-  type GroupChatMessage {
-    _id: ID!
-    groupChatMessageBelongsTo: GroupChat!
-    sender: User!
-    replyTo: GroupChatMessage
-    createdAt: DateTime!
-    updatedAt: DateTime!
-    messageContent: String!
-  }
-
-=======
->>>>>>> 4a88fe62
   type Language {
     _id: ID!
     en: String!
@@ -779,10 +731,7 @@
     admins: [User]
     lastMessageId: String
     image: String
-<<<<<<< HEAD
     unseenMessagesByUsers: JSON
-=======
->>>>>>> 4a88fe62
   }
 
   type ChatMessage {
@@ -791,16 +740,11 @@
     chatMessageBelongsTo: Chat!
     replyTo: ChatMessage
     messageContent: String!
-<<<<<<< HEAD
     media: String
-    type: String!
-=======
->>>>>>> 4a88fe62
     sender: User!
     deletedBy: [User]
     updatedAt: DateTime!
   }
-<<<<<<< HEAD
 
   input UpdateChatInput {
     _id: ID!
@@ -813,6 +757,4 @@
     messageContent: String!
     messageId: ID!
   }
-=======
->>>>>>> 4a88fe62
 `;