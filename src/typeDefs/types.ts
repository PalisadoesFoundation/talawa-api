import { gql } from "graphql-tag";

// Place fields alphabetically to ensure easier lookup and navigation.
export const types = gql`
  type AggregatePost {
    count: Int!
  }

  type AggregateUser {
    count: Int!
  }

  type AuthData {
    user: User!
    appUserProfile: AppUserProfile!
    accessToken: String!
    refreshToken: String!
  }

  type ActionItemCategory {
    _id: ID!
    name: String!
    organization: Organization
    isDisabled: Boolean!
    creator: User
    createdAt: Date!
    updatedAt: Date!
  }

  type AgendaItem {
    _id: ID!
    title: String!
    description: String
    duration: String!
    attachments: [String]
    createdBy: User!
    updatedBy: User!
    urls: [String]
    users: [User]
    categories: [AgendaCategory]
    sequence: Int!
    createdAt: Date!
    updatedAt: Date!
    organization: Organization!
    relatedEvent: Event
  }

  type AgendaCategory {
    _id: ID!
    name: String!
    description: String
    organization: Organization!
    createdBy: User!
    updatedBy: User
    createdAt: Date!
    updatedAt: Date
  }

  type AgendaSection {
    _id: ID!
    relatedEvent: Event
    description: String!
    items: [AgendaItem]
    sequence: Int!
    createdAt: Date!
    updatedAt: Date
    createdBy: User
    updatedBy: User
  }
  # Action Item for a ActionItemCategory
  type ActionItem {
    _id: ID!
    assignee: User
    assigner: User
    actionItemCategory: ActionItemCategory
    preCompletionNotes: String
    postCompletionNotes: String
    allotedHours: Float
    assignmentDate: Date!
    dueDate: Date!
    completionDate: Date!
    isCompleted: Boolean!
    event: Event
    creator: User
    createdAt: Date!
    updatedAt: Date!
  }

  # Stores the detail of an check in of an user in an event
  type CheckIn {
    _id: ID!
    createdAt: DateTime!
    feedbackSubmitted: Boolean!
    event: Event!
    time: DateTime!
    updatedAt: DateTime!
    user: User!
  }

  # Stores the detail of an check out of an user in an event
  type CheckOut {
    _id: ID!
    eventAttendeeId: ID!
    createdAt: DateTime!
    time: DateTime!
    updatedAt: DateTime!
  }

  # Used to show whether an user has checked in for an event
  type CheckInStatus {
    _id: ID!
    user: User!
    checkIn: CheckIn
  }

  type Comment {
    _id: ID!
    text: String!
    post: Post!
    likedBy: [User]
    likeCount: Int
    creator: User
    createdAt: DateTime!
    updatedAt: DateTime!
  }

  type Community {
    _id: ID!
    name: String!
    logoUrl: String
    websiteLink: String
    socialMediaUrls: SocialMediaUrls
    timeout: Int
  }
  type CreateAdminPayload {
    user: AppUserProfile
    userErrors: [CreateAdminError!]!
  }
  type UserFamily {
    _id: ID!
    title: String
    users: [User!]!
    admins: [User!]!
    creator: User!
  }

  """
  Default connection page info for containing the metadata for a connection
  instance.
  """
  type DefaultConnectionPageInfo implements ConnectionPageInfo {
    endCursor: String
    hasNextPage: Boolean!
    hasPreviousPage: Boolean!
    startCursor: String
  }

  type CreateMemberPayload {
    organization: Organization
    userErrors: [CreateMemberError!]!
  }

  type CreateCommentPayload {
    comment: Comment
    userErrors: [CreateCommentError!]!
  }

  type DeletePayload {
    success: Boolean!
  }

  type DeleteAdvertisementPayload {
    advertisement: Advertisement
  }

  type Donation {
    _id: ID!
    userId: ID!
    orgId: ID!
    payPalId: String!
    nameOfUser: String!
    nameOfOrg: String!
    amount: Float!
    createdAt: DateTime!
    updatedAt: DateTime!
  }
  type Advertisement {
    _id: ID!
    name: String!
    organization: Organization
    mediaUrl: URL!
    type: AdvertisementType!
    startDate: Date!
    endDate: Date!
    createdAt: DateTime!
    creator: User
    updatedAt: DateTime!
  }

  type AdvertisementEdge {
    cursor: String
    node: Advertisement
  }

  type AdvertisementsConnection {
    edges: [AdvertisementEdge]
    pageInfo: DefaultConnectionPageInfo!
    totalCount: Int
  }

  type UpdateAdvertisementPayload {
    advertisement: Advertisement
  }

  type CreateAdvertisementPayload {
    advertisement: Advertisement
  }

  type ExtendSession {
    accessToken: String!
    refreshToken: String!
  }

  type Event {
    _id: ID!
    title: String!
    description: String!
    startDate: Date!
    endDate: Date
    images: [String]
    startTime: Time
    endTime: Time
    allDay: Boolean!
    recurring: Boolean!
    recurrenceRule: RecurrenceRule
    baseRecurringEvent: Event
    isRecurringEventException: Boolean!
    isPublic: Boolean!
    isRegisterable: Boolean!
    location: String
    latitude: Latitude
    longitude: Longitude
    organization: Organization
    creator: User
    createdAt: DateTime!
    updatedAt: DateTime!
    attendees: [User]
    # For each attendee, gives information about whether he/she has checked in yet or not
    attendeesCheckInStatus: [CheckInStatus!]!
    actionItems: [ActionItem]
    admins(adminId: ID): [User!]
    feedback: [Feedback!]!
    averageFeedbackScore: Float
    agendaItems: [AgendaItem]
  }

  type EventVolunteer {
    _id: ID!
    createdAt: DateTime!
    creator: User
    event: Event
    group: EventVolunteerGroup
    isAssigned: Boolean
    isInvited: Boolean
    response: String
    user: User!
    updatedAt: DateTime!
  }

  type EventAttendee {
    _id: ID!
    userId: ID!
    eventId: ID!
    checkInId: ID
    checkOutId: ID
    isInvited: Boolean!
    isRegistered: Boolean!
    isCheckedIn: Boolean!
    isCheckedOut: Boolean!
    createdAt: DateTime!
    updatedAt: DateTime!
  }

  type EventVolunteerGroup {
    _id: ID!
    createdAt: DateTime!
    creator: User
    event: Event
    leader: User!
    name: String
    updatedAt: DateTime!
    volunteers: [EventVolunteer]
    volunteersRequired: Int
  }

  type Feedback {
    _id: ID!
    event: Event!
    rating: Int!
    review: String
    createdAt: DateTime!
    updatedAt: DateTime!
  }

  type File {
    _id: ID!
    fileName: String!
    mimeType: String!
    size: Int!
    hash: Hash!
    uri: String!
    referenceCount: Int!
    metadata: FileMetadata!
    encryption: Boolean!
    archived: Boolean!
    visibility: FileVisibility!
    backupStatus: String!
    status: Status!
    createdAt: DateTime!
    updatedAt: DateTime!
    archivedAt: DateTime
  }

  type FileMetadata {
    objectKey: String!
    bucketName: String!
  }

  type Fund {
    _id: ID!
    organizationId: ID!
    name: String!
    refrenceNumber: String
    taxDeductible: Boolean!
    isDefault: Boolean!
    isArchived: Boolean!
    creator: User
    campaigns: [FundraisingCampaign]
    createdAt: DateTime!
    updatedAt: DateTime!
  }
  type FundraisingCampaign {
    _id: ID!
    fundId: Fund!
    organizationId: Organization!
    name: String!
    startDate: Date!
    endDate: Date!
    fundingGoal: Float!
    currency: Currency!
    pledges: [FundraisingCampaignPledge]
    createdAt: DateTime!
    updatedAt: DateTime!
  }
  type FundraisingCampaignPledge {
    _id: ID!
    campaign: FundraisingCampaign!
    users: [User]!
    startDate: Date
    endDate: Date
    amount: Float!
    currency: Currency!
  }

  type Group {
    _id: ID!
    title: String!
    description: String
    createdAt: DateTime!
    updatedAt: DateTime!
    organization: Organization!
    admins: [User!]!
  }

<<<<<<< HEAD
  type GroupChat {
    _id: ID!
    title: String!
    users: [User!]!
    messages: [GroupChatMessage]
    creator: User
    createdAt: DateTime!
    updatedAt: DateTime!
    organization: Organization!
  }

  type GroupChatMessage {
    _id: ID!
    groupChatMessageBelongsTo: GroupChat!
    sender: User!
    createdAt: DateTime!
    updatedAt: DateTime!
    messageContent: String!
  }

  type Hash {
    value: String!
    algorithm: String!
  }

=======
>>>>>>> 4a88fe62
  type Language {
    _id: ID!
    en: String!
    translation: [LanguageModel]
    createdAt: String!
  }

  type LanguageModel {
    _id: ID!
    lang_code: String!
    value: String!
    verified: Boolean!
    createdAt: DateTime!
  }

  type MembershipRequest {
    _id: ID!
    user: User!
    organization: Organization!
  }

  type Message {
    _id: ID!
    text: String!
    createdAt: DateTime!
    updatedAt: DateTime!
    imageUrl: URL
    videoUrl: URL
    creator: User
  }

  type Note {
    _id: ID!
    content: String!
    createdBy: User!
    updatedBy: User!
    createdAt: DateTime!
    updatedAt: DateTime!
    agendaItemId: ID!
  }

  type Organization {
    image: String
    _id: ID!
    name: String!
    description: String!
    address: Address
    advertisements(
      after: String
      before: String
      first: Int
      last: Int
    ): AdvertisementsConnection
    creator: User
    createdAt: DateTime!
    updatedAt: DateTime!
    members: [User]
    actionItemCategories: [ActionItemCategory]
    agendaCategories: [AgendaCategory]
    admins(adminId: ID): [User!]
    membershipRequests(
      first: Int
      skip: Int
      where: MembershipRequestsWhereInput
    ): [MembershipRequest]
    userRegistrationRequired: Boolean!
    visibleInSearch: Boolean!
    blockedUsers: [User]
    apiUrl: URL!
    pinnedPosts: [Post]
    userTags(
      after: String
      before: String
      first: PositiveInt
      last: PositiveInt
    ): UserTagsConnection
    posts(
      after: String
      before: String
      first: PositiveInt
      last: PositiveInt
    ): PostsConnection
    funds: [Fund]
    customFields: [OrganizationCustomField!]!
    venues: [Venue]
  }

  type OrganizationCustomField {
    _id: ID!
    type: String!
    name: String!
    organizationId: String!
  }

  type OrganizationInfoNode {
    image: String
    _id: ID!
    name: String!
    description: String!
    creator: User
    apiUrl: URL!
    userRegistrationRequired: Boolean!
    visibleInSearch: Boolean!
  }

  type OtpData {
    otpToken: String!
  }

  type Venue {
    _id: ID!
    capacity: Int!
    description: String
    imageUrl: URL
    name: String!
    organization: Organization!
  }

  """
  Information about pagination in a connection.
  """
  type PageInfo {
    """
    When paginating forwards, are there more items?
    """
    hasNextPage: Boolean!

    """
    When paginating backwards, are there more items?
    """
    hasPreviousPage: Boolean!

    totalPages: Int
    nextPageNo: Int
    prevPageNo: Int
    currPageNo: Int
  }

  # For Plugins
  type Plugin {
    _id: ID!
    pluginName: String!
    pluginCreatedBy: String!
    pluginDesc: String!
    uninstalledOrgs: [ID!]
  }

  type PluginField {
    key: String!
    value: String!
    status: Status!
    createdAt: DateTime!
  }

  type Post {
    _id: ID
    text: String!
    title: String
    createdAt: DateTime!
    creator: User
    updatedAt: DateTime!
    file: File
    organization: Organization!
    likedBy: [User]
    comments: [Comment]
    likeCount: Int
    commentCount: Int
    pinned: Boolean
  }

  type RecurrenceRule {
    organization: Organization
    baseRecurringEvent: Event
    recurrenceStartDate: Date!
    recurrenceEndDate: Date
    recurrenceRuleString: String!
    frequency: Frequency!
    weekDays: [WeekDays]
    interval: PositiveInt!
    count: PositiveInt
    weekDayOccurenceInMonth: Int
    latestInstanceDate: Date
  }

  type SocialMediaUrls {
    facebook: String
    instagram: String
    X: String
    linkedIn: String
    gitHub: String
    youTube: String
    slack: String
    reddit: String
  }

  type Translation {
    lang_code: String
    en_value: String
    translation: String
    verified: Boolean
  }

  type Address {
    city: String
    countryCode: String
    dependentLocality: String
    line1: String
    line2: String
    postalCode: String
    sortingCode: String
    state: String
  }

  type UserPhone {
    home: PhoneNumber
    mobile: PhoneNumber
    work: PhoneNumber
  }

  type User {
    _id: ID!
    identifier: Int!
    appUserProfileId: AppUserProfile
    address: Address
    birthDate: Date
    createdAt: DateTime!
    educationGrade: EducationGrade
    email: EmailAddress!
    employmentStatus: EmploymentStatus
    posts(
      after: String
      before: String
      first: PositiveInt
      last: PositiveInt
    ): PostsConnection
    eventAdmin: [Event]
    firstName: String!
    gender: Gender
    image: String
    file: File
    joinedOrganizations: [Organization]
    lastName: String!
    maritalStatus: MaritalStatus
    organizationsBlockedBy: [Organization]
    phone: UserPhone
    membershipRequests: [MembershipRequest]
    registeredEvents: [Event]
    pluginCreationAllowed: Boolean!
    tagsAssignedWith(
      after: String
      before: String
      first: PositiveInt
      last: PositiveInt
      organizationId: ID
    ): UserTagsConnection
    updatedAt: DateTime!
  }
  type AppUserProfile {
    _id: ID!
    userId: User!
    adminFor: [Organization]
    createdEvents: [Event]
    createdOrganizations: [Organization]
    eventAdmin: [Event]
    pledges: [FundraisingCampaignPledge]
    campaigns: [FundraisingCampaign]
    pluginCreationAllowed: Boolean!
    isSuperAdmin: Boolean!
    appLanguageCode: String!
  }

  type PostsConnection {
    edges: [PostEdge!]!
    pageInfo: DefaultConnectionPageInfo!
    totalCount: Int
  }
  type PostEdge {
    node: Post!
    cursor: String!
  }

  type UserCustomData {
    _id: ID!
    organizationId: ID!
    userId: ID!
    values: JSON!
  }
  type UserData {
    user: User!
    appUserProfile: AppUserProfile
  }
  type UserConnection {
    pageInfo: PageInfo!
    edges: [User]!
    aggregate: AggregateUser!
  }

  type UserTag {
    """
    A field to get the mongodb object id identifier for this UserTag.
    """
    _id: ID!
    """
    A field to get the name of this UserTag.
    """
    name: String!
    """
    A field to traverse the Organization that created this UserTag.
    """
    organization: Organization
    """
    A field to traverse the parent UserTag of this UserTag.
    """
    parentTag: UserTag
    """
    A connection field to traverse a list of UserTag this UserTag is a
    parent to.
    """
    childTags(
      after: String
      before: String
      first: PositiveInt
      last: PositiveInt
    ): UserTagsConnection
    """
    A connection field to traverse a list of User this UserTag is assigned
    to.
    """
    usersAssignedTo(
      after: String
      before: String
      first: PositiveInt
      last: PositiveInt
    ): UsersConnection
  }

  """
  A default connection on the UserTag type.
  """
  type UserTagsConnection {
    edges: [UserTagsConnectionEdge!]!
    pageInfo: DefaultConnectionPageInfo!
    totalCount: Int
  }

  """
  A default connection edge on the UserTag type for UserTagsConnection.
  """
  type UserTagsConnectionEdge {
    cursor: String!
    node: UserTag!
  }

  """
  A default connection on the User type.
  """
  type UsersConnection {
    edges: [UsersConnectionEdge!]!
    pageInfo: DefaultConnectionPageInfo!
    totalCount: Int
  }

  """
  A default connection edge on the User type for UsersConnection.
  """
  type UsersConnectionEdge {
    cursor: String!
    node: User!
  }

  type Chat {
    _id: ID!
    isGroup: Boolean!
    name: String
    createdAt: DateTime!
    creator: User
    messages: [ChatMessage]
    organization: Organization
    updatedAt: DateTime!
    users: [User!]!
    admins: [User]
    lastMessageId: String
    image: String
  }

  type ChatMessage {
    _id: ID!
    createdAt: DateTime!
    chatMessageBelongsTo: Chat!
    replyTo: ChatMessage
    messageContent: String!
    sender: User!
    deletedBy: [User]
    updatedAt: DateTime!
  }
`;<|MERGE_RESOLUTION|>--- conflicted
+++ resolved
@@ -372,34 +372,11 @@
     admins: [User!]!
   }
 
-<<<<<<< HEAD
-  type GroupChat {
-    _id: ID!
-    title: String!
-    users: [User!]!
-    messages: [GroupChatMessage]
-    creator: User
-    createdAt: DateTime!
-    updatedAt: DateTime!
-    organization: Organization!
-  }
-
-  type GroupChatMessage {
-    _id: ID!
-    groupChatMessageBelongsTo: GroupChat!
-    sender: User!
-    createdAt: DateTime!
-    updatedAt: DateTime!
-    messageContent: String!
-  }
-
   type Hash {
     value: String!
     algorithm: String!
   }
 
-=======
->>>>>>> 4a88fe62
   type Language {
     _id: ID!
     en: String!
