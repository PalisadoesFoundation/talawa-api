--- conflicted
+++ resolved
@@ -75,7 +75,6 @@
     updatedAt: DateTime!
   }
 
-<<<<<<< HEAD
   type Community {
     _id: ID!
     name: String!
@@ -85,14 +84,14 @@
     timeout: Int
     createdAt: DateTime!
     updatedAt: DateTime!
-=======
+  }
+  
   type UserFamily {
     _id: ID!
     title: String
     users: [User!]!
     admins: [User!]!
     creator: User!
->>>>>>> fa10711d
   }
 
   # A page info type adhering to Relay Specification for both cursor based pagination
