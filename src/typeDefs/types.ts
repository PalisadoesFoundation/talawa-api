--- conflicted
+++ resolved
@@ -164,12 +164,8 @@
     title: String!
     description: String!
     startDate: Date!
-<<<<<<< HEAD
     endDate: Date!
     images: [String]
-=======
-    endDate: Date
->>>>>>> 63e0e66c
     startTime: Time
     endTime: Time
     allDay: Boolean!
