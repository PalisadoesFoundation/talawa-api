--- conflicted
+++ resolved
@@ -378,16 +378,13 @@
       first: PositiveInt
       last: PositiveInt
     ): UserTagsConnection
-<<<<<<< HEAD
     posts(
       after: String
       before: String
       first: PositiveInt
       last: PositiveInt
     ): PostsConnection
-=======
     funds: [Fund]
->>>>>>> d0e8cc13
     customFields: [OrganizationCustomField!]!
   }
 
