--- conflicted
+++ resolved
@@ -8,12 +8,6 @@
     adminPlugin(orgId: ID!): [Plugin]
 
     checkAuth: User! @auth
-
-<<<<<<< HEAD
-    commentsByPost(id: ID!): [Comment]
-=======
-    comments: [Comment]
->>>>>>> da5a4695
 
     directChatMessages: [DirectChatMessage]
 
