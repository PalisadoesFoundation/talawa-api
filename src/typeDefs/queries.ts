--- conflicted
+++ resolved
@@ -39,11 +39,8 @@
 
     getPlugins: [Plugin]
 
-<<<<<<< HEAD
     isSampleOrganization(id: ID!): Boolean!
-=======
     hasSubmittedFeedback(userId: ID!, eventId: ID!): Boolean
->>>>>>> b06c6e65
 
     joinedOrganizations(id: ID): [Organization]
 
