--- conflicted
+++ resolved
@@ -39,11 +39,8 @@
     isPublic: Boolean!
     visibleInSearch: Boolean!
     apiUrl: String
-<<<<<<< HEAD
     image: String
-=======
     tags: [String!]!
->>>>>>> 2ef37161
   }
 
   input UpdateOrganizationInput {
