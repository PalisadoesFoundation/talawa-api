import { gql } from "graphql-tag";

// Place fields alphabetically to ensure easier lookup and navigation.
export const enums = gql`
  enum ActionItemsOrderByInput {
    createdAt_ASC
    createdAt_DESC
  }

  enum EventOrderByInput {
    id_ASC
    id_DESC
    title_ASC
    title_DESC
    description_ASC
    description_DESC
    startDate_ASC
    startDate_DESC
    endDate_ASC
    endDate_DESC
    allDay_ASC
    allDay_DESC
    startTime_ASC
    startTime_DESC
    endTime_ASC
    endTime_DESC
    recurrance_ASC
    recurrance_DESC
    location_ASC
    location_DESC
  }

<<<<<<< HEAD
  enum RecurringEventUpdateType {
=======
  enum RecurringEventMutationType {
>>>>>>> 1d59a118
    AllInstances
    ThisInstance
    ThisAndFollowingInstances
  }

  enum Frequency {
    YEARLY
    MONTHLY
    WEEKLY
    DAILY
  }

  enum OrganizationOrderByInput {
    id_ASC
    id_DESC
    name_ASC
    name_DESC
    description_ASC
    description_DESC
    createdAt_ASC
    createdAt_DESC
    apiUrl_ASC
    apiUrl_DESC
  }

  enum PaginationDirection {
    BACKWARD
    FORWARD
  }

  enum PostOrderByInput {
    id_ASC
    id_DESC
    text_ASC
    text_DESC
    title_ASC
    title_DESC
    createdAt_ASC
    createdAt_DESC
    imageUrl_ASC
    imageUrl_DESC
    videoUrl_ASC
    videoUrl_DESC
    likeCount_ASC
    likeCount_DESC
    commentCount_ASC
    commentCount_DESC
  }

  enum Recurrance {
    DAILY
    WEEKLY
    MONTHLY
    YEARLY
    ONCE
  }

  enum Status {
    ACTIVE
    BLOCKED
    DELETED
  }

  enum Type {
    UNIVERSAL
    PRIVATE
  }

  enum UserOrderByInput {
    id_ASC
    id_DESC
    firstName_ASC
    firstName_DESC
    lastName_ASC
    lastName_DESC
    email_ASC
    email_DESC
  }

  enum UserType {
    USER
    ADMIN
    SUPERADMIN
    NON_USER
  }

  enum WeekDays {
    MO
    TU
    WE
    TH
    FR
    SA
    SU
  }

  enum EducationGrade {
    NO_GRADE
    PRE_KG
    KG
    GRADE_1
    GRADE_2
    GRADE_3
    GRADE_4
    GRADE_5
    GRADE_6
    GRADE_7
    GRADE_8
    GRADE_9
    GRADE_10
    GRADE_11
    GRADE_12
    GRADUATE
  }

  enum EmploymentStatus {
    FULL_TIME
    PART_TIME
    UNEMPLOYED
  }

  enum Gender {
    MALE
    FEMALE
    OTHER
  }

  enum EventVolunteerResponse {
    YES
    NO
  }

  enum MaritalStatus {
    SINGLE
    ENGAGED
    MARRIED
    DIVORCED
    WIDOWED
    SEPERATED
  }

  enum AdvertisementType {
    BANNER
    POPUP
    MENU
  }

<<<<<<< HEAD
=======
  enum ItemType {
    Regular
    Note
  }

>>>>>>> 1d59a118
  enum Currency {
    AED # United Arab Emirates Dirham
    AFN # Afghan Afghani
    ALL # Albanian Lek
    AMD # Armenian Dram
    ANG # Netherlands Antillean Guilder
    AOA # Angolan Kwanza
    ARS # Argentine Peso
    AUD # Australian Dollar
    AWG # Aruban Florin
    AZN # Azerbaijani Manat
    BAM # Bosnia-Herzegovina Convertible Mark
    BBD # Barbadian Dollar
    BDT # Bangladeshi Taka
    BGN # Bulgarian Lev
    BHD # Bahraini Dinar
    BIF # Burundian Franc
    BMD # Bermudian Dollar
    BND # Brunei Dollar
    BOB # Bolivian Boliviano
    BRL # Brazilian Real
    BSD # Bahamian Dollar
    BTN # Bhutanese Ngultrum
    BWP # Botswanan Pula
    BYN # Belarusian Ruble
    BZD # Belize Dollar
    CAD # Canadian Dollar
    CDF # Congolese Franc
    CHF # Swiss Franc
    CLP # Chilean Peso
    CNY # Chinese Yuan
    COP # Colombian Peso
    CRC # Costa Rican Colón
    CUP # Cuban Peso
    CVE # Cape Verdean Escudo
    CZK # Czech Koruna
    DJF # Djiboutian Franc
    DKK # Danish Krone
    DOP # Dominican Peso
    DZD # Algerian Dinar
    EGP # Egyptian Pound
    ERN # Eritrean Nakfa
    ETB # Ethiopian Birr
    EUR # Euro
    FJD # Fijian Dollar
    FKP # Falkland Islands Pound
    FOK # Faroese Krona
    FRO # Fijian Dollar
    GBP # British Pound Sterling
    GEL # Georgian Lari
    GGP # Guernsey Pound
    GHS # Ghanaian Cedi
    GIP # Gibraltar Pound
    GMD # Gambian Dalasi
    GNF # Guinean Franc
    GTQ # Guatemalan Quetzal
    GYD # Guyanaese Dollar
    HKD # Hong Kong Dollar
    HNL # Honduran Lempira
    HRK # Croatian Kuna
    HTG # Haitian Gourde
    HUF # Hungarian Forint
    IDR # Indonesian Rupiah
    ILS # Israeli New Shekel
    IMP # Manx pound
    INR # Indian Rupee
    IQD # Iraqi Dinar
    IRR # Iranian Rial
    ISK # Icelandic Króna
    JEP # Jersey Pound
    JMD # Jamaican Dollar
    JOD # Jordanian Dinar
    JPY # Japanese Yen
    KES # Kenyan Shilling
    KGS # Kyrgystani Som
    KHR # Cambodian Riel
    KID # Kiribati dollar
    KMF # Comorian Franc
    KRW # South Korean Won
    KWD # Kuwaiti Dinar
    KYD # Cayman Islands Dollar
    KZT # Kazakhstani Tenge
    LAK # Laotian Kip
    LBP # Lebanese Pound
    LKR # Sri Lankan Rupee
    LRD # Liberian Dollar
    LSL # Lesotho Loti
    LYD # Libyan Dinar
    MAD # Moroccan Dirham
    MDL # Moldovan Leu
    MGA # Malagasy Ariary
    MKD # Macedonian Denar
    MMK # Myanma Kyat
    MNT # Mongolian Tugrik
    MOP # Macanese Pataca
    MRU # Mauritanian Ouguiya
    MUR # Mauritian Rupee
    MVR # Maldivian Rufiyaa
    MWK # Malawian Kwacha
    MXN # Mexican Peso
    MYR # Malaysian Ringgit
    MZN # Mozambican Metical
    NAD # Namibian Dollar
    NGN # Nigerian Naira
    NIO # Nicaraguan Córdoba
    NOK # Norwegian Krone
    NPR # Nepalese Rupee
    NZD # New Zealand Dollar
    OMR # Omani Rial
    PAB # Panamanian Balboa
    PEN # Peruvian Nuevo Sol
    PGK # Papua New Guinean Kina
    PHP # Philippine Peso
    PKR # Pakistani Rupee
    PLN # Polish Zloty
    PYG # Paraguayan Guarani
    QAR # Qatari Rial
    RON # Romanian Leu
    RSD # Serbian Dinar
    RUB # Russian Ruble
    RWF # Rwandan Franc
    SAR # Saudi Riyal
    SBD # Solomon Islands Dollar
    SCR # Seychellois Rupee
    SDG # Sudanese Pound
    SEK # Swedish Krona
    SGD # Singapore Dollar
    SHP # Saint Helena Pound
    SLL # Sierra Leonean Leone
    SOS # Somali Shilling
    SPL # Seborgan Luigino
    SRD # Surinamese Dollar
    STN # São Tomé and Príncipe Dobra
    SVC # Salvadoran Colón
    SYP # Syrian Pound
    SZL # Swazi Lilangeni
    THB # Thai Baht
    TJS # Tajikistani Somoni
    TMT # Turkmenistani Manat
    TND # Tunisian Dinar
    TOP # Tongan Pa'anga
    TRY # Turkish Lira
    TTD # Trinidad and Tobago Dollar
    TVD # Tuvaluan Dollar
    TWD # New Taiwan Dollar
    TZS # Tanzanian Shilling
    UAH # Ukrainian Hryvnia
    UGX # Ugandan Shilling
    USD # United States Dollar
    UYU # Uruguayan Peso
    UZS # Uzbekistan Som
    VEF # Venezuelan Bolívar
    VND # Vietnamese Dong
    VUV # Vanuatu Vatu
    WST # Samoan Tala
    XAF # CFA Franc BEAC
    XCD # East Caribbean Dollar
    XDR # Special Drawing Rights
    XOF # CFA Franc BCEAO
    XPF # CFP Franc
    YER # Yemeni Rial
    ZAR # South African Rand
    ZMW # Zambian Kwacha
    ZWD # Zimbabwean Dollar
  }

  """
  Possible variants of ordering in which sorting on a field should be
  applied for a connection or other list type data structures.
  """
  enum SortedByOrder {
    """
    When the sorting order should be from the smallest value to largest
    value.
    """
    ASCENDING
    """
    When the sorting order should be from the largest value to the smallest
    value.
    """
    DESCENDING
  }
`;<|MERGE_RESOLUTION|>--- conflicted
+++ resolved
@@ -30,11 +30,7 @@
     location_DESC
   }
 
-<<<<<<< HEAD
-  enum RecurringEventUpdateType {
-=======
   enum RecurringEventMutationType {
->>>>>>> 1d59a118
     AllInstances
     ThisInstance
     ThisAndFollowingInstances
@@ -182,14 +178,11 @@
     MENU
   }
 
-<<<<<<< HEAD
-=======
   enum ItemType {
     Regular
     Note
   }
 
->>>>>>> 1d59a118
   enum Currency {
     AED # United Arab Emirates Dirham
     AFN # Afghan Afghani
