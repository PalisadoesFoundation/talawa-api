--- conflicted
+++ resolved
@@ -1,29 +1,11 @@
 import { User } from "~/src/graphql/types/User/User";
 import { TalawaGraphQLError } from "~/src/utilities/TalawaGraphQLError";
-<<<<<<< HEAD
-import envConfig from "~/src/utilities/graphqLimits";
-import { Advertisement } from "./Advertisement";
-Advertisement.implement({
-	fields: (t) => ({
-		creator: t.field({
-			description: "User who created the advertisement.",
-			complexity: envConfig.API_GRAPHQL_OBJECT_FIELD_COST,
-			resolve: async (parent, _args, ctx) => {
-				if (!ctx.currentClient.isAuthenticated) {
-					throw new TalawaGraphQLError({
-						extensions: {
-							code: "unauthenticated",
-						},
-					});
-				}
-
-				const currentUserId = ctx.currentClient.user.id;
-=======
 import type { GraphQLContext } from "../../context";
 import {
 	Advertisement,
 	type Advertisement as AdvertisementType,
 } from "./Advertisement";
+import envConfig from "~/src/utilities/graphqLimits";
 export const advertisementCreator = async (
 	parent: AdvertisementType,
 	_args: Record<string, never>,
@@ -36,7 +18,6 @@
 			},
 		});
 	}
->>>>>>> 98a14c7a
 
 	const currentUserId = ctx.currentClient.user.id;
 
@@ -110,6 +91,7 @@
 		creator: t.field({
 			description: "User who created the advertisement.",
 			resolve: advertisementCreator,
+			complexity : envConfig.API_GRAPHQL_OBJECT_FIELD_COST,
 			type: User,
 		}),
 	}),
