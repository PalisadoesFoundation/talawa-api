import { Fund } from "~/src/graphql/types/Fund/Fund";
import envConfig from "~/src/utilities/graphqLimits";
<<<<<<< HEAD
import { TalawaGraphQLError } from "~/src/utilities/TalawaGraphQLError";
import { FundCampaign } from "./FundCampaign";

=======
import type { GraphQLContext } from "../../context";
import { FundCampaign } from "./FundCampaign";

export const fundCampaignFundResolver = async (
	parent: FundCampaign,
	_args: Record<string, never>,
	ctx: GraphQLContext,
) => {
	const existingFund = await ctx.drizzleClient.query.fundsTable.findFirst({
		where: (fields, operators) => operators.eq(fields.id, parent.fundId),
	});

	// Fund id existing but the associated fund not existing is a business logic error and probably means that the corresponding data in the database is in a corrupted state. It must be investigated and fixed as soon as possible to prevent additional data corruption.
	if (existingFund === undefined) {
		ctx.log.error(
			"Postgres select operation returned an empty array for a fund campaign's fund id that isn't null.",
		);

		throw new TalawaGraphQLError({
			extensions: {
				code: "unexpected",
			},
		});
	}

	return existingFund;
};

>>>>>>> ee49131d
FundCampaign.implement({
	fields: (t) => ({
		fund: t.field({
			description: "Fund which the fund campaign belongs to.",
			complexity: envConfig.API_GRAPHQL_OBJECT_FIELD_COST,
			resolve: fundCampaignFundResolver,
			type: Fund,
		}),
	}),
});<|MERGE_RESOLUTION|>--- conflicted
+++ resolved
@@ -1,10 +1,6 @@
 import { Fund } from "~/src/graphql/types/Fund/Fund";
 import envConfig from "~/src/utilities/graphqLimits";
-<<<<<<< HEAD
 import { TalawaGraphQLError } from "~/src/utilities/TalawaGraphQLError";
-import { FundCampaign } from "./FundCampaign";
-
-=======
 import type { GraphQLContext } from "../../context";
 import { FundCampaign } from "./FundCampaign";
 
@@ -33,7 +29,6 @@
 	return existingFund;
 };
 
->>>>>>> ee49131d
 FundCampaign.implement({
 	fields: (t) => ({
 		fund: t.field({
