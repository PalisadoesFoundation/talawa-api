--- conflicted
+++ resolved
@@ -1,16 +1,9 @@
 import { eq, sum } from "drizzle-orm";
 import { fundCampaignPledgesTable } from "~/src/drizzle/tables/fundCampaignPledges";
-<<<<<<< HEAD
-=======
 import type { GraphQLContext } from "~/src/graphql/context";
 import { TalawaGraphQLError } from "~/src/utilities/TalawaGraphQLError";
->>>>>>> ee49131d
-import envConfig from "~/src/utilities/graphqLimits";
-import { TalawaGraphQLError } from "~/src/utilities/TalawaGraphQLError";
+import type { FundCampaign as FundCampaignType } from "./FundCampaign";
 import { FundCampaign } from "./FundCampaign";
-<<<<<<< HEAD
-=======
-import type { FundCampaign as FundCampaignType } from "./FundCampaign";
 
 /**
  * Resolves the total pledged amount for a fund campaign.
@@ -51,7 +44,6 @@
 
 	return BigInt(fundCampaignPledgedAmount.amount);
 };
->>>>>>> ee49131d
 
 FundCampaign.implement({
 	fields: (t) => ({
