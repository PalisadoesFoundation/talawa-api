--- conflicted
+++ resolved
@@ -1,81 +1,3 @@
-<<<<<<< HEAD
-// import envConfig from "~/src/utilities/graphqLimits";
-// import { Fund } from "./Fund";
-// import { TalawaGraphQLError } from "~/src/utilities/TalawaGraphQLError";
-// import type { Fund as FundType } from "./Fund";
-// import type { GraphQLContext } from "~/src/graphql/context";
-
-// export const createdAtResolver = async (
-//   parent: FundType,
-//   _args: unknown,
-//   ctx: GraphQLContext,
-// ) => {
-//   if (!ctx.currentClient.isAuthenticated) {
-//     throw new TalawaGraphQLError({
-//       extensions: { code: "unauthenticated" },
-//     });
-//   }
-
-//   const currentUserId = ctx.currentClient.user.id;
-
-//   const currentUser = await ctx.drizzleClient.query.usersTable.findFirst({
-//     columns: { role: true },
-//     with: {
-//       organizationMembershipsWhereMember: {
-//         columns: { role: true },
-//         where: (fields, operators) =>
-//           operators.eq(fields.organizationId, parent.organizationId),
-//       },
-//     },
-//     where: (fields, operators) => operators.eq(fields.id, currentUserId),
-//   });
-
-//   if (currentUser === undefined) {
-//     throw new TalawaGraphQLError({
-//       extensions: { code: "unauthenticated" },
-//     });
-//   }
-
-//   const currentUserOrganizationMembership =
-//     currentUser.organizationMembershipsWhereMember[0];
-
-//   if (
-//     currentUser.role !== "administrator" &&
-//     (!currentUserOrganizationMembership ||
-//       currentUserOrganizationMembership.role !== "administrator")
-//   ) {
-//     throw new TalawaGraphQLError({
-//       extensions: { code: "unauthorized_action" },
-//     });
-//   }
-
-//   return parent.createdAt;
-// };
-
-// export const CREATED_AT_COMPLEXITY = 
-
-
-// Fund.implement({
-// 	fields: (t) => ({
-// 		createdAt: t.field({
-// 			description: "Date time at the time the fund was created.",
-// 			complexity: envConfig.API_GRAPHQL_SCALAR_RESOLVER_FIELD_COST,
-// 			resolve: createdAtResolver, 
-// 			type: "DateTime",
-// 		}),
-// 	}),
-// });
-
-
-
-
-
-
-
-
-=======
-import { TalawaGraphQLError } from "~/src/utilities/TalawaGraphQLError";
->>>>>>> 61a89c9d
 import envConfig from "~/src/utilities/graphqLimits";
 import { Fund } from "./Fund";
 import { TalawaGraphQLError } from "~/src/utilities/TalawaGraphQLError";
@@ -132,7 +54,6 @@
 };
 
 Fund.implement({
-<<<<<<< HEAD
   fields: (t) => ({
     createdAt: t.field({
       description: "Date time at the time the fund was created.",
@@ -141,65 +62,4 @@
       type: "DateTime",
     }),
   }),
-=======
-	fields: (t) => ({
-		createdAt: t.field({
-			description: "Date time at the time the fund was created.",
-			complexity: envConfig.API_GRAPHQL_SCALAR_RESOLVER_FIELD_COST,
-			resolve: async (parent, _args, ctx) => {
-				if (!ctx.currentClient.isAuthenticated) {
-					throw new TalawaGraphQLError({
-						extensions: {
-							code: "unauthenticated",
-						},
-					});
-				}
-
-				const currentUserId = ctx.currentClient.user.id;
-
-				const currentUser = await ctx.drizzleClient.query.usersTable.findFirst({
-					columns: {
-						role: true,
-					},
-					with: {
-						organizationMembershipsWhereMember: {
-							columns: {
-								role: true,
-							},
-							where: (fields, operators) =>
-								operators.eq(fields.organizationId, parent.organizationId),
-						},
-					},
-					where: (fields, operators) => operators.eq(fields.id, currentUserId),
-				});
-
-				if (currentUser === undefined) {
-					throw new TalawaGraphQLError({
-						extensions: {
-							code: "unauthenticated",
-						},
-					});
-				}
-
-				const currentUserOrganizationMembership =
-					currentUser.organizationMembershipsWhereMember[0];
-
-				if (
-					currentUser.role !== "administrator" &&
-					(currentUserOrganizationMembership === undefined ||
-						currentUserOrganizationMembership.role !== "administrator")
-				) {
-					throw new TalawaGraphQLError({
-						extensions: {
-							code: "unauthorized_action",
-						},
-					});
-				}
-
-				return parent.createdAt;
-			},
-			type: "DateTime",
-		}),
-	}),
->>>>>>> 61a89c9d
 });