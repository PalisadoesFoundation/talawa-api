import type { GraphQLContext } from "~/src/graphql/context";
import { TalawaGraphQLError } from "~/src/utilities/TalawaGraphQLError";
<<<<<<< HEAD
import envConfig from "~/src/utilities/graphqLimits";
import { Event } from "./Event";
=======
import { Event, type Event as EventType } from "./Event";

export const eventCreatedAtResolver = async (
	parent: EventType,
	_args: Record<string, never>,
	ctx: GraphQLContext,
) => {
	if (!ctx.currentClient.isAuthenticated) {
		throw new TalawaGraphQLError({
			extensions: {
				code: "unauthenticated",
			},
		});
	}

	const currentUserId = ctx.currentClient.user.id;

	const currentUser = await ctx.drizzleClient.query.usersTable.findFirst({
		columns: {
			role: true,
		},
		with: {
			organizationMembershipsWhereMember: {
				columns: {
					role: true,
				},
				where: (fields, operators) =>
					operators.eq(fields.organizationId, parent.organizationId),
			},
		},
		where: (fields, operators) => operators.eq(fields.id, currentUserId),
	});

	if (currentUser === undefined) {
		throw new TalawaGraphQLError({
			extensions: {
				code: "unauthenticated",
			},
		});
	}

	const currentUserOrganizationMembership =
		currentUser.organizationMembershipsWhereMember[0];

	if (
		currentUser.role !== "administrator" &&
		(currentUserOrganizationMembership === undefined ||
			currentUserOrganizationMembership.role !== "administrator")
	) {
		throw new TalawaGraphQLError({
			extensions: {
				code: "unauthorized_action",
			},
		});
	}

	return parent.createdAt;
};

>>>>>>> d27eaa86
Event.implement({
	fields: (t) => ({
		createdAt: t.field({
			description: "Date time at the time the event was created.",
<<<<<<< HEAD
			complexity: envConfig.API_GRAPHQL_SCALAR_RESOLVER_FIELD_COST,
			resolve: async (parent, _args, ctx) => {
				if (!ctx.currentClient.isAuthenticated) {
					throw new TalawaGraphQLError({
						extensions: {
							code: "unauthenticated",
						},
					});
				}

				const currentUserId = ctx.currentClient.user.id;

				const currentUser = await ctx.drizzleClient.query.usersTable.findFirst({
					columns: {
						role: true,
					},
					with: {
						organizationMembershipsWhereMember: {
							columns: {
								role: true,
							},
							where: (fields, operators) =>
								operators.eq(fields.organizationId, parent.organizationId),
						},
					},
					where: (fields, operators) => operators.eq(fields.id, currentUserId),
				});

				if (currentUser === undefined) {
					throw new TalawaGraphQLError({
						extensions: {
							code: "unauthenticated",
						},
					});
				}

				const currentUserOrganizationMembership =
					currentUser.organizationMembershipsWhereMember[0];

				if (
					currentUser.role !== "administrator" &&
					(currentUserOrganizationMembership === undefined ||
						currentUserOrganizationMembership.role !== "administrator")
				) {
					throw new TalawaGraphQLError({
						extensions: {
							code: "unauthorized_action",
						},
					});
				}

				return parent.createdAt;
			},
=======
			resolve: eventCreatedAtResolver,
>>>>>>> d27eaa86
			type: "DateTime",
		}),
	}),
});<|MERGE_RESOLUTION|>--- conflicted
+++ resolved
@@ -1,11 +1,7 @@
 import type { GraphQLContext } from "~/src/graphql/context";
 import { TalawaGraphQLError } from "~/src/utilities/TalawaGraphQLError";
-<<<<<<< HEAD
+import { Event, type Event as EventType } from "./Event";
 import envConfig from "~/src/utilities/graphqLimits";
-import { Event } from "./Event";
-=======
-import { Event, type Event as EventType } from "./Event";
-
 export const eventCreatedAtResolver = async (
 	parent: EventType,
 	_args: Record<string, never>,
@@ -63,68 +59,12 @@
 	return parent.createdAt;
 };
 
->>>>>>> d27eaa86
 Event.implement({
 	fields: (t) => ({
 		createdAt: t.field({
 			description: "Date time at the time the event was created.",
-<<<<<<< HEAD
-			complexity: envConfig.API_GRAPHQL_SCALAR_RESOLVER_FIELD_COST,
-			resolve: async (parent, _args, ctx) => {
-				if (!ctx.currentClient.isAuthenticated) {
-					throw new TalawaGraphQLError({
-						extensions: {
-							code: "unauthenticated",
-						},
-					});
-				}
-
-				const currentUserId = ctx.currentClient.user.id;
-
-				const currentUser = await ctx.drizzleClient.query.usersTable.findFirst({
-					columns: {
-						role: true,
-					},
-					with: {
-						organizationMembershipsWhereMember: {
-							columns: {
-								role: true,
-							},
-							where: (fields, operators) =>
-								operators.eq(fields.organizationId, parent.organizationId),
-						},
-					},
-					where: (fields, operators) => operators.eq(fields.id, currentUserId),
-				});
-
-				if (currentUser === undefined) {
-					throw new TalawaGraphQLError({
-						extensions: {
-							code: "unauthenticated",
-						},
-					});
-				}
-
-				const currentUserOrganizationMembership =
-					currentUser.organizationMembershipsWhereMember[0];
-
-				if (
-					currentUser.role !== "administrator" &&
-					(currentUserOrganizationMembership === undefined ||
-						currentUserOrganizationMembership.role !== "administrator")
-				) {
-					throw new TalawaGraphQLError({
-						extensions: {
-							code: "unauthorized_action",
-						},
-					});
-				}
-
-				return parent.createdAt;
-			},
-=======
 			resolve: eventCreatedAtResolver,
->>>>>>> d27eaa86
+			complexity : envConfig.API_GRAPHQL_SCALAR_RESOLVER_FIELD_COST,
 			type: "DateTime",
 		}),
 	}),
