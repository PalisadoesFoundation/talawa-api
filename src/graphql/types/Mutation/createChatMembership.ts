import { z } from "zod";
import { chatMembershipsTable } from "~/src/drizzle/tables/chatMemberships";
import { builder } from "~/src/graphql/builder";
import {
	MutationCreateChatMembershipInput,
	mutationCreateChatMembershipInputSchema,
} from "~/src/graphql/inputs/MutationCreateChatMembershipInput";
import { Chat } from "~/src/graphql/types/Chat/Chat";
<<<<<<< HEAD
import type { User } from "~/src/graphql/types/User/User";
import { getKeyPathsWithNonUndefinedValues } from "~/src/utilities/getKeyPathsWithNonUndefinedValues";
import envConfig from "~/src/utilities/graphqLimits";
import { TalawaGraphQLError } from "~/src/utilities/TalawaGraphQLError";

interface ChatMembershipDatabaseRecord {
	id: string;
	chatId: string;
	memberId: string;
	creatorId: string;
}

interface QueryOperators {
	eq: <T>(field: T, value: T) => boolean;
}

interface ChatMembershipRole {
	role: string;
}

interface ChatWithMemberships extends Chat {
	chatMembershipsWhereChat: ChatMembershipRole[];
	organization: {
		countryCode: string;
		membershipsWhereOrganization: {
			role: string;
		}[];
	};
}

interface Context {
	currentClient: {
		isAuthenticated: boolean;
		user: {
			id: string;
		};
	};
	drizzleClient: {
		query: {
			chatsTable: {
				findFirst: (params: {
					with?: {
						chatMembershipsWhereChat?: {
							columns: {
								role: boolean;
							};
							where: (
								fields: ChatMembershipDatabaseRecord,
								operators: QueryOperators,
							) => boolean;
						};
						organization?: {
							columns: {
								countryCode: boolean;
							};
							with: {
								membershipsWhereOrganization: {
									columns: {
										role: boolean;
									};
									where: (
										fields: ChatMembershipDatabaseRecord,
										operators: QueryOperators,
									) => boolean;
								};
							};
						};
					};
					where: (
						fields: ChatMembershipDatabaseRecord,
						operators: QueryOperators,
					) => boolean;
				}) => Promise<ChatWithMemberships | undefined>;
			};
			usersTable: {
				findFirst: (params: {
					columns: {
						role: boolean;
					};
					where: (
						fields: ChatMembershipDatabaseRecord,
						operators: QueryOperators,
					) => boolean;
				}) => Promise<User | undefined>;
			};
		};
	};
	log: {
		error: (message: string) => void;
	};
}

export const ChatMembershipResolver = {
	creator: async (
		_parent: ChatMembershipDatabaseRecord,
		_args: Record<string, never>,
		ctx: Context,
	): Promise<User | null> => {
		if (!ctx.currentClient.isAuthenticated) {
			throw new TalawaGraphQLError({
				extensions: {
					code: "unauthenticated",
				},
			});
		}

		const currentUserId = ctx.currentClient.user.id;

		const chat = await ctx.drizzleClient.query.chatsTable.findFirst({
			with: {
				organization: {
					columns: { countryCode: true },
					with: {
						membershipsWhereOrganization: {
							columns: { role: true },
							where: (fields, operators) =>
								operators.eq(fields.memberId, currentUserId),
						},
					},
				},
			},
			where: (fields, operators) => operators.eq(fields.id, _parent.chatId),
		});

		if (!chat) {
			throw new TalawaGraphQLError({
				extensions: {
					code: "forbidden_action",
				},
			});
		}

		if (!_parent.creatorId) {
			return null;
		}

		if (_parent.creatorId === currentUserId) {
			const currentUser = await ctx.drizzleClient.query.usersTable.findFirst({
				columns: { role: true },
				where: (fields, operators) => operators.eq(fields.id, currentUserId),
			});
			return currentUser || null;
		}

		const existingUser = await ctx.drizzleClient.query.usersTable.findFirst({
			columns: { role: true },
			where: (fields, operators) => operators.eq(fields.id, _parent.creatorId),
		});

		if (!existingUser) {
			ctx.log.error(
				`Postgres select operation returned an empty array for chat membership ${_parent.id}'s creatorId (${_parent.creatorId}) that isn't null.`,
			);
			throw new TalawaGraphQLError({
				extensions: {
					code: "unexpected",
				},
			});
		}

		return existingUser;
	},

	createChatMembership: async (
		_parent: unknown,
		args: {
			input: {
				memberId: string;
				chatId: string;
				role?: string;
			};
		},
		ctx: Context,
	) => {
		if (!ctx.currentClient.isAuthenticated) {
			throw new TalawaGraphQLError({
				extensions: {
					code: "unauthenticated",
				},
			});
		}

		const {
			data: parsedArgs,
			error,
			success,
		} = mutationCreateChatMembershipArgumentsSchema.safeParse(args);

		if (!success) {
			throw new TalawaGraphQLError({
				extensions: {
					code: "invalid_arguments",
					issues: error.issues.map((issue) => ({
						argumentPath: issue.path,
						message: issue.message,
					})),
				},
			});
		}

		const currentUserId = ctx.currentClient.user.id;

		const [currentUser, existingChat, existingMember] = await Promise.all([
			ctx.drizzleClient.query.usersTable.findFirst({
				columns: {
					role: true,
				},
				where: (fields, operators) => operators.eq(fields.id, currentUserId),
			}),
			ctx.drizzleClient.query.chatsTable.findFirst({
				with: {
					chatMembershipsWhereChat: {
						columns: {
							role: true,
						},
						where: (fields, operators) =>
							operators.eq(fields.memberId, parsedArgs.input.memberId),
					},
					organization: {
						columns: {
							countryCode: true,
						},
						with: {
							membershipsWhereOrganization: {
								columns: {
									role: true,
								},
								where: (fields, operators) =>
									operators.eq(fields.memberId, currentUserId),
							},
						},
					},
				},
				where: (fields, operators) =>
					operators.eq(fields.id, parsedArgs.input.chatId),
			}),

			ctx.drizzleClient.query.usersTable.findFirst({
				columns: {
					role: true,
				},
				where: (fields, operators) =>
					operators.eq(fields.id, parsedArgs.input.memberId),
			}),
		]);

		if (currentUser === undefined) {
			throw new TalawaGraphQLError({
				extensions: {
					code: "unauthenticated",
				},
			});
		}

		if (existingChat === undefined && existingMember === undefined) {
			throw new TalawaGraphQLError({
				extensions: {
					code: "arguments_associated_resources_not_found",
					issues: [
						{
							argumentPath: ["input", "memberId"],
						},
						{
							argumentPath: ["input", "chatId"],
						},
					],
				},
			});
		}

		if (existingChat === undefined) {
			throw new TalawaGraphQLError({
				message: "You have provided invalid arguments for this action.",
				extensions: {
					code: "invalid_arguments",
					issues: [
						{ argumentPath: ["input", "chatId"], message: "Invalid uuid" },
					],
				},
			});
		}

		if (existingMember === undefined) {
			throw new TalawaGraphQLError({
				message: "You have provided invalid arguments for this action.",
				extensions: {
					code: "invalid_arguments",
					issues: [
						{ argumentPath: ["input", "memberId"], message: "Invalid uuid" },
					],
				},
			});
		}

		const existingChatMembership = existingChat.chatMembershipsWhereChat[0];

		if (existingChatMembership !== undefined) {
			throw new TalawaGraphQLError({
				extensions: {
					code: "forbidden_action_on_arguments_associated_resources", // Correct error code
					issues: [
						{
							argumentPath: ["input", "chatId"],
							message: "This chat already has the associated member.", // Correct message for chatId
						},
						{
							argumentPath: ["input", "memberId"],
							message:
								"This user already has the membership of the associated chat.", // Correct message for memberId
						},
					],
				},
			});
		}

		const currentUserOrganizationMembership =
			existingChat.organization.membershipsWhereOrganization[0];

		if (
			currentUser.role !== "administrator" &&
			(currentUserOrganizationMembership === undefined ||
				currentUserOrganizationMembership.role !== "administrator")
		) {
			const unauthorizedArgumentPaths = getKeyPathsWithNonUndefinedValues({
				keyPaths: [["input", "role"]],
				object: parsedArgs,
			});

			if (unauthorizedArgumentPaths.length !== 0) {
				throw new TalawaGraphQLError({
					extensions: {
						code: "unauthorized_arguments",
						issues: unauthorizedArgumentPaths.map((argumentPath) => ({
							argumentPath,
						})),
					},
				});
			}
		}

		return existingChat;
	},
};
=======
import { TalawaGraphQLError } from "~/src/utilities/TalawaGraphQLError";
import envConfig from "~/src/utilities/graphqLimits";
>>>>>>> ee49131d

const mutationCreateChatMembershipArgumentsSchema = z.object({
	input: mutationCreateChatMembershipInputSchema,
});

builder.mutationField("createChatMembership", (t) =>
	t.field({
		args: {
			input: t.arg({
				description: "",
				required: true,
				type: MutationCreateChatMembershipInput,
			}),
		},
		complexity: envConfig.API_GRAPHQL_OBJECT_FIELD_COST,
		description: "Mutation field to create a chat membership.",
		resolve: async (_parent, args, ctx) => {
			if (!ctx.currentClient.isAuthenticated) {
				throw new TalawaGraphQLError({
					extensions: {
						code: "unauthenticated",
					},
				});
			}

			const {
				data: parsedArgs,
				error,
				success,
			} = mutationCreateChatMembershipArgumentsSchema.safeParse(args);

			if (!success) {
				throw new TalawaGraphQLError({
					extensions: {
						code: "invalid_arguments",
						issues: error.issues.map((issue) => ({
							argumentPath: issue.path,
							message: issue.message,
						})),
					},
				});
			}

			const currentUserId = ctx.currentClient.user.id;

			const [currentUser, existingChat, existingMember] = await Promise.all([
				ctx.drizzleClient.query.usersTable.findFirst({
					columns: {
						role: true,
					},
					where: (fields, operators) => operators.eq(fields.id, currentUserId),
				}),
				ctx.drizzleClient.query.chatsTable.findFirst({
					with: {
						chatMembershipsWhereChat: {
							columns: {
								role: true,
							},
							where: (fields, operators) =>
								operators.eq(fields.memberId, parsedArgs.input.memberId),
						},
						organization: {
							columns: {
								countryCode: true,
							},
							with: {
								membershipsWhereOrganization: {
									columns: {
										role: true,
									},
									where: (fields, operators) =>
										operators.eq(fields.memberId, currentUserId),
								},
							},
						},
					},
					where: (fields, operators) =>
						operators.eq(fields.id, parsedArgs.input.chatId),
				}),

				ctx.drizzleClient.query.usersTable.findFirst({
					columns: {
						role: true,
					},
					where: (fields, operators) =>
						operators.eq(fields.id, parsedArgs.input.memberId),
				}),
			]);

			if (currentUser === undefined) {
				throw new TalawaGraphQLError({
					extensions: {
						code: "unauthenticated",
					},
				});
			}

			if (existingChat === undefined && existingMember === undefined) {
				throw new TalawaGraphQLError({
					extensions: {
						code: "arguments_associated_resources_not_found",
						issues: [
							{
								argumentPath: ["input", "memberId"],
							},
							{
								argumentPath: ["input", "chatId"],
							},
						],
					},
				});
			}

			if (existingChat === undefined) {
				throw new TalawaGraphQLError({
					extensions: {
						code: "arguments_associated_resources_not_found",
						issues: [
							{
								argumentPath: ["input", "chatId"],
							},
						],
					},
				});
			}

			if (existingMember === undefined) {
				throw new TalawaGraphQLError({
					extensions: {
						code: "arguments_associated_resources_not_found",
						issues: [
							{
								argumentPath: ["input", "memberId"],
							},
						],
					},
				});
			}

			const existingChatMembership = existingChat.chatMembershipsWhereChat[0];

			if (existingChatMembership !== undefined) {
				throw new TalawaGraphQLError({
					extensions: {
						code: "forbidden_action_on_arguments_associated_resources",
						issues: [
							{
								argumentPath: ["input", "chatId"],
								message: "This chat already has the associated member.",
							},
							{
								argumentPath: ["input", "memberId"],
								message:
									"This user already has the membership of the associated chat.",
							},
						],
					},
				});
			}

			const currentUserOrganizationMembership =
				existingChat.organization.membershipsWhereOrganization[0];

			// Check if user is a member of the organization or has a chat membership
			const currentUserChatMembership =
				await ctx.drizzleClient.query.chatMembershipsTable.findFirst({
					columns: { role: true },
					where: (fields, operators) =>
						operators.and(
							operators.eq(fields.chatId, parsedArgs.input.chatId),
							operators.eq(fields.memberId, currentUserId),
						),
				});

			// Allow if user is: global admin, org member, or existing chat member
			const canCreateMembership =
				currentUser.role === "administrator" ||
				currentUserOrganizationMembership !== undefined ||
				currentUserChatMembership !== undefined;

			if (!canCreateMembership) {
				throw new TalawaGraphQLError({
					extensions: {
						code: "unauthorized_action_on_arguments_associated_resources",
						issues: [
							{
								argumentPath: ["input", "chatId"],
							},
						],
					},
				});
			}

			// Only org members can set roles other than "regular"
			if (
				parsedArgs.input.role !== undefined &&
				parsedArgs.input.role !== "regular" &&
				currentUserOrganizationMembership === undefined
			) {
				throw new TalawaGraphQLError({
					extensions: {
						code: "unauthorized_action_on_arguments_associated_resources",
						issues: [
							{
								argumentPath: ["input", "role"],
							},
						],
					},
				});
			}

			const [createdChatMembership] = await ctx.drizzleClient
				.insert(chatMembershipsTable)
				.values({
					creatorId: currentUserId,
					memberId: parsedArgs.input.memberId,
					chatId: parsedArgs.input.chatId,
					role:
						parsedArgs.input.role === undefined
							? "regular"
							: parsedArgs.input.role,
				})
				.returning();

			// Inserted chat membership not being returned is an external defect unrelated to this code. It is very unlikely for this error to occur.
			if (createdChatMembership === undefined) {
				ctx.log.error(
					"Postgres insert operation unexpectedly returned an empty array instead of throwing an error.",
				);
				throw new TalawaGraphQLError({
					extensions: {
						code: "unexpected",
					},
				});
			}

			return existingChat;
		},
		type: Chat,
	}),
);<|MERGE_RESOLUTION|>--- conflicted
+++ resolved
@@ -6,354 +6,8 @@
 	mutationCreateChatMembershipInputSchema,
 } from "~/src/graphql/inputs/MutationCreateChatMembershipInput";
 import { Chat } from "~/src/graphql/types/Chat/Chat";
-<<<<<<< HEAD
-import type { User } from "~/src/graphql/types/User/User";
-import { getKeyPathsWithNonUndefinedValues } from "~/src/utilities/getKeyPathsWithNonUndefinedValues";
 import envConfig from "~/src/utilities/graphqLimits";
 import { TalawaGraphQLError } from "~/src/utilities/TalawaGraphQLError";
-
-interface ChatMembershipDatabaseRecord {
-	id: string;
-	chatId: string;
-	memberId: string;
-	creatorId: string;
-}
-
-interface QueryOperators {
-	eq: <T>(field: T, value: T) => boolean;
-}
-
-interface ChatMembershipRole {
-	role: string;
-}
-
-interface ChatWithMemberships extends Chat {
-	chatMembershipsWhereChat: ChatMembershipRole[];
-	organization: {
-		countryCode: string;
-		membershipsWhereOrganization: {
-			role: string;
-		}[];
-	};
-}
-
-interface Context {
-	currentClient: {
-		isAuthenticated: boolean;
-		user: {
-			id: string;
-		};
-	};
-	drizzleClient: {
-		query: {
-			chatsTable: {
-				findFirst: (params: {
-					with?: {
-						chatMembershipsWhereChat?: {
-							columns: {
-								role: boolean;
-							};
-							where: (
-								fields: ChatMembershipDatabaseRecord,
-								operators: QueryOperators,
-							) => boolean;
-						};
-						organization?: {
-							columns: {
-								countryCode: boolean;
-							};
-							with: {
-								membershipsWhereOrganization: {
-									columns: {
-										role: boolean;
-									};
-									where: (
-										fields: ChatMembershipDatabaseRecord,
-										operators: QueryOperators,
-									) => boolean;
-								};
-							};
-						};
-					};
-					where: (
-						fields: ChatMembershipDatabaseRecord,
-						operators: QueryOperators,
-					) => boolean;
-				}) => Promise<ChatWithMemberships | undefined>;
-			};
-			usersTable: {
-				findFirst: (params: {
-					columns: {
-						role: boolean;
-					};
-					where: (
-						fields: ChatMembershipDatabaseRecord,
-						operators: QueryOperators,
-					) => boolean;
-				}) => Promise<User | undefined>;
-			};
-		};
-	};
-	log: {
-		error: (message: string) => void;
-	};
-}
-
-export const ChatMembershipResolver = {
-	creator: async (
-		_parent: ChatMembershipDatabaseRecord,
-		_args: Record<string, never>,
-		ctx: Context,
-	): Promise<User | null> => {
-		if (!ctx.currentClient.isAuthenticated) {
-			throw new TalawaGraphQLError({
-				extensions: {
-					code: "unauthenticated",
-				},
-			});
-		}
-
-		const currentUserId = ctx.currentClient.user.id;
-
-		const chat = await ctx.drizzleClient.query.chatsTable.findFirst({
-			with: {
-				organization: {
-					columns: { countryCode: true },
-					with: {
-						membershipsWhereOrganization: {
-							columns: { role: true },
-							where: (fields, operators) =>
-								operators.eq(fields.memberId, currentUserId),
-						},
-					},
-				},
-			},
-			where: (fields, operators) => operators.eq(fields.id, _parent.chatId),
-		});
-
-		if (!chat) {
-			throw new TalawaGraphQLError({
-				extensions: {
-					code: "forbidden_action",
-				},
-			});
-		}
-
-		if (!_parent.creatorId) {
-			return null;
-		}
-
-		if (_parent.creatorId === currentUserId) {
-			const currentUser = await ctx.drizzleClient.query.usersTable.findFirst({
-				columns: { role: true },
-				where: (fields, operators) => operators.eq(fields.id, currentUserId),
-			});
-			return currentUser || null;
-		}
-
-		const existingUser = await ctx.drizzleClient.query.usersTable.findFirst({
-			columns: { role: true },
-			where: (fields, operators) => operators.eq(fields.id, _parent.creatorId),
-		});
-
-		if (!existingUser) {
-			ctx.log.error(
-				`Postgres select operation returned an empty array for chat membership ${_parent.id}'s creatorId (${_parent.creatorId}) that isn't null.`,
-			);
-			throw new TalawaGraphQLError({
-				extensions: {
-					code: "unexpected",
-				},
-			});
-		}
-
-		return existingUser;
-	},
-
-	createChatMembership: async (
-		_parent: unknown,
-		args: {
-			input: {
-				memberId: string;
-				chatId: string;
-				role?: string;
-			};
-		},
-		ctx: Context,
-	) => {
-		if (!ctx.currentClient.isAuthenticated) {
-			throw new TalawaGraphQLError({
-				extensions: {
-					code: "unauthenticated",
-				},
-			});
-		}
-
-		const {
-			data: parsedArgs,
-			error,
-			success,
-		} = mutationCreateChatMembershipArgumentsSchema.safeParse(args);
-
-		if (!success) {
-			throw new TalawaGraphQLError({
-				extensions: {
-					code: "invalid_arguments",
-					issues: error.issues.map((issue) => ({
-						argumentPath: issue.path,
-						message: issue.message,
-					})),
-				},
-			});
-		}
-
-		const currentUserId = ctx.currentClient.user.id;
-
-		const [currentUser, existingChat, existingMember] = await Promise.all([
-			ctx.drizzleClient.query.usersTable.findFirst({
-				columns: {
-					role: true,
-				},
-				where: (fields, operators) => operators.eq(fields.id, currentUserId),
-			}),
-			ctx.drizzleClient.query.chatsTable.findFirst({
-				with: {
-					chatMembershipsWhereChat: {
-						columns: {
-							role: true,
-						},
-						where: (fields, operators) =>
-							operators.eq(fields.memberId, parsedArgs.input.memberId),
-					},
-					organization: {
-						columns: {
-							countryCode: true,
-						},
-						with: {
-							membershipsWhereOrganization: {
-								columns: {
-									role: true,
-								},
-								where: (fields, operators) =>
-									operators.eq(fields.memberId, currentUserId),
-							},
-						},
-					},
-				},
-				where: (fields, operators) =>
-					operators.eq(fields.id, parsedArgs.input.chatId),
-			}),
-
-			ctx.drizzleClient.query.usersTable.findFirst({
-				columns: {
-					role: true,
-				},
-				where: (fields, operators) =>
-					operators.eq(fields.id, parsedArgs.input.memberId),
-			}),
-		]);
-
-		if (currentUser === undefined) {
-			throw new TalawaGraphQLError({
-				extensions: {
-					code: "unauthenticated",
-				},
-			});
-		}
-
-		if (existingChat === undefined && existingMember === undefined) {
-			throw new TalawaGraphQLError({
-				extensions: {
-					code: "arguments_associated_resources_not_found",
-					issues: [
-						{
-							argumentPath: ["input", "memberId"],
-						},
-						{
-							argumentPath: ["input", "chatId"],
-						},
-					],
-				},
-			});
-		}
-
-		if (existingChat === undefined) {
-			throw new TalawaGraphQLError({
-				message: "You have provided invalid arguments for this action.",
-				extensions: {
-					code: "invalid_arguments",
-					issues: [
-						{ argumentPath: ["input", "chatId"], message: "Invalid uuid" },
-					],
-				},
-			});
-		}
-
-		if (existingMember === undefined) {
-			throw new TalawaGraphQLError({
-				message: "You have provided invalid arguments for this action.",
-				extensions: {
-					code: "invalid_arguments",
-					issues: [
-						{ argumentPath: ["input", "memberId"], message: "Invalid uuid" },
-					],
-				},
-			});
-		}
-
-		const existingChatMembership = existingChat.chatMembershipsWhereChat[0];
-
-		if (existingChatMembership !== undefined) {
-			throw new TalawaGraphQLError({
-				extensions: {
-					code: "forbidden_action_on_arguments_associated_resources", // Correct error code
-					issues: [
-						{
-							argumentPath: ["input", "chatId"],
-							message: "This chat already has the associated member.", // Correct message for chatId
-						},
-						{
-							argumentPath: ["input", "memberId"],
-							message:
-								"This user already has the membership of the associated chat.", // Correct message for memberId
-						},
-					],
-				},
-			});
-		}
-
-		const currentUserOrganizationMembership =
-			existingChat.organization.membershipsWhereOrganization[0];
-
-		if (
-			currentUser.role !== "administrator" &&
-			(currentUserOrganizationMembership === undefined ||
-				currentUserOrganizationMembership.role !== "administrator")
-		) {
-			const unauthorizedArgumentPaths = getKeyPathsWithNonUndefinedValues({
-				keyPaths: [["input", "role"]],
-				object: parsedArgs,
-			});
-
-			if (unauthorizedArgumentPaths.length !== 0) {
-				throw new TalawaGraphQLError({
-					extensions: {
-						code: "unauthorized_arguments",
-						issues: unauthorizedArgumentPaths.map((argumentPath) => ({
-							argumentPath,
-						})),
-					},
-				});
-			}
-		}
-
-		return existingChat;
-	},
-};
-=======
-import { TalawaGraphQLError } from "~/src/utilities/TalawaGraphQLError";
-import envConfig from "~/src/utilities/graphqLimits";
->>>>>>> ee49131d
 
 const mutationCreateChatMembershipArgumentsSchema = z.object({
 	input: mutationCreateChatMembershipInputSchema,
