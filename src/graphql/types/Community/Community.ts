--- conflicted
+++ resolved
@@ -25,17 +25,9 @@
 					extensions: { code: "unauthenticated" },
 				});
 			}
-<<<<<<< HEAD
-
 			if (!parent.updaterId) {
 				return null;
 			}
-
-=======
-			if (!parent.updaterId) {
-				return null;
-			}
->>>>>>> 8e74cfe1
 			const updaterId = parent.updaterId;
 
 			const existingUser =
@@ -69,10 +61,6 @@
 					},
 				});
 			}
-<<<<<<< HEAD
-
-=======
->>>>>>> 8e74cfe1
 			return updater;
 		} catch (error) {
 			context.log.error("Database error in community updater resolver", {
