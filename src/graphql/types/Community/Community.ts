--- conflicted
+++ resolved
@@ -1,12 +1,13 @@
 import type { communitiesTable } from "~/src/drizzle/tables/communities";
 import { builder } from "~/src/graphql/builder";
+import { TalawaGraphQLError } from "~/src/utilities/TalawaGraphQLError";
+import type { GraphQLContext } from "../../context";
+import type { User } from "../User/User";
 
 export type Community = typeof communitiesTable.$inferSelect;
 
 export const Community = builder.objectRef<Community>("Community");
 
-<<<<<<< HEAD
-=======
 export type CommunityResolvers = {
 	updater: (
 		parent: Community,
@@ -70,7 +71,6 @@
 	},
 };
 
->>>>>>> 59c018b1
 Community.implement({
 	description:
 		"Communitys are controlled spaces of collections of users who associate with the purpose those communities exist for.",
