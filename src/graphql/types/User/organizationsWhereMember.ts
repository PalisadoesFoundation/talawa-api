--- conflicted
+++ resolved
@@ -233,47 +233,6 @@
 	});
 };
 
-<<<<<<< HEAD
-					return transformToDefaultGraphQLConnection({
-						createCursor: (membership) =>
-							Buffer.from(
-								JSON.stringify({
-									createdAt: membership.createdAt.toISOString(),
-									organizationId: membership.organizationId,
-								}),
-							).toString("base64url"),
-						createNode: (membership) => membership.organization,
-						parsedArgs,
-						rawNodes: organizationMemberships,
-					});
-				},
-				complexity: (args) => {
-					return {
-						field: envConfig.API_GRAPHQL_OBJECT_FIELD_COST,
-						multiplier: args.first || args.last || 1,
-					};
-				},
-				type: Organization,
-			},
-			{
-				edgesField: {
-					complexity: {
-						field: envConfig.API_GRAPHQL_OBJECT_FIELD_COST,
-						multiplier: 1,
-					},
-				},
-				description: "",
-			},
-
-			{
-				nodeField: {
-					complexity: {
-						field: envConfig.API_GRAPHQL_OBJECT_FIELD_COST,
-						multiplier: 1,
-					},
-				},
-				description: "",
-=======
 User.implement({
 	fields: (t) => ({
 		organizationsWhereMember: t.connection({
@@ -281,10 +240,34 @@
 				"GraphQL connection to traverse through the organizations the user is a member of.",
 			args: {
 				filter: t.arg.string({ required: false }),
->>>>>>> 6152d312
 			},
 			resolve: resolveOrganizationsWhereMember,
 			type: Organization,
-		}),
+			complexity: (args) => {
+				return {
+					field: envConfig.API_GRAPHQL_OBJECT_FIELD_COST,
+					multiplier: args.first || args.last || 1,
+				};
+			},
+		},
+		{
+			edgesField: {
+				complexity: {
+					field: envConfig.API_GRAPHQL_OBJECT_FIELD_COST,
+					multiplier: 1,
+				},
+			},
+			description: "",
+		},
+
+		{
+			nodeField: {
+				complexity: {
+					field: envConfig.API_GRAPHQL_OBJECT_FIELD_COST,
+					multiplier: 1,
+				},
+			},
+			description: "",
+		},),
 	}),
 });