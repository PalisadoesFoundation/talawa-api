--- conflicted
+++ resolved
@@ -1,9 +1,6 @@
 import envConfig from "~/src/utilities/graphqLimits";
-<<<<<<< HEAD
+import { escapeHTML } from "~/src/utilities/sanitizer";
 import { TalawaGraphQLError } from "~/src/utilities/TalawaGraphQLError";
-=======
-import { escapeHTML } from "~/src/utilities/sanitizer";
->>>>>>> ee49131d
 import { User } from "./User";
 
 User.implement({
