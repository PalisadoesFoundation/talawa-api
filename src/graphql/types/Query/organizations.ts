import type { InferSelectModel } from "drizzle-orm";
import { and, ilike, sql } from "drizzle-orm";
import type { organizationsTable } from "~/src/drizzle/schema";
import { builder } from "~/src/graphql/builder";
import type { GraphQLContext } from "~/src/graphql/context";
import { Organization } from "~/src/graphql/types/Organization/Organization";
import { TalawaGraphQLError } from "~/src/utilities/TalawaGraphQLError";
import envConfig from "~/src/utilities/graphqLimits";

// Define type for organization model
type OrganizationType = InferSelectModel<typeof organizationsTable>;

// Define the expected arguments for the query.
interface OrganizationsArgs {
	filter?: string | null;
	limit?: number | null;
	offset?: number | null;
}

/**
 * Resolver to fetch organizations with optional filtering.
 */
export const resolveOrganizations = async (
	_parent: unknown,
	args: OrganizationsArgs,
	ctx: GraphQLContext,
): Promise<OrganizationType[]> => {
<<<<<<< HEAD
	const { filter, limit, offset } = args; // No default values to allow fetching all records
	const currentUserId = ctx.currentClient?.user?.id;
=======
	if (!ctx.currentClient.isAuthenticated) {
		throw new TalawaGraphQLError({
			extensions: {
				code: "unauthenticated",
			},
		});
	}

	const { filter, limit, offset } = args; // No default values to allow fetching all records
	const currentUserId = ctx.currentClient.user.id;
>>>>>>> 04adcbca

	try {
		if (currentUserId) {
			// Get current user with their role and organization memberships
			const currentUser = await ctx.drizzleClient.query.usersTable.findFirst({
				columns: {
					role: true,
				},
				where: (fields, operators) => operators.eq(fields.id, currentUserId),
			});

<<<<<<< HEAD
			if (!currentUser) {
				throw new TalawaGraphQLError({
					extensions: {
						code: "unauthenticated",
					},
				});
			}
=======
		// Case 1: If user is an administrator, return all organizations
		if (currentUser.role === "administrator") {
			return ctx.drizzleClient.query.organizationsTable.findMany({
				where: (fields) =>
					filter ? ilike(fields.name, `%${filter}%`) : sql`TRUE`,
				limit: limit ?? undefined, // Fetch all if limit is not provided
				offset: offset ?? undefined, // No offset if not provided
			});
		}
>>>>>>> 04adcbca

			// Case 1: If user is an administrator, return all organizations
			if (currentUser.role === "administrator") {
				return ctx.drizzleClient.query.organizationsTable.findMany({
					where: (fields) =>
						filter ? ilike(fields.name, `%${filter}%`) : sql`TRUE`,
					limit: limit ?? undefined, // Fetch all if limit is not provided
					offset: offset ?? undefined, // No offset if not provided
				});
			}

			// Case 2: If user is regular, check if they are an admin in any organizations
			const adminMemberships =
				await ctx.drizzleClient.query.organizationMembershipsTable.findMany({
					columns: {
						organizationId: true,
					},
					where: (fields, operators) =>
						and(
							operators.eq(fields.memberId, currentUserId),
							operators.eq(fields.role, "administrator"),
						),
				});

			// If they're an admin in any organization, return only those organizations
			if (adminMemberships.length > 0) {
				const orgIds = adminMemberships.map(
					(membership) => membership.organizationId,
				);

				return ctx.drizzleClient.query.organizationsTable.findMany({
					where: (fields, operators) =>
						and(
							filter ? ilike(fields.name, `%${filter}%`) : sql`TRUE`,
							operators.inArray(fields.id, orgIds),
						),
					limit: limit ?? undefined, // Fetch all if limit is not provided
					offset: offset ?? undefined, // No offset if not provided
				});
			}

			// Case 3: Regular user with no admin privileges, return all organizations
			return ctx.drizzleClient.query.organizationsTable.findMany({
<<<<<<< HEAD
				where: (fields) =>
					filter ? ilike(fields.name, `%${filter}%`) : sql`TRUE`,
=======
				where: (fields, operators) =>
					and(
						filter ? ilike(fields.name, `%${filter}%`) : sql`TRUE`,
						operators.inArray(fields.id, orgIds),
					),
>>>>>>> 04adcbca
				limit: limit ?? undefined, // Fetch all if limit is not provided
				offset: offset ?? undefined, // No offset if not provided
			});
		}
		// Case 4: Unauthenticated user for registration, return all organizations
		return ctx.drizzleClient.query.organizationsTable.findMany({
			where: (fields) =>
				filter ? ilike(fields.name, `%${filter}%`) : sql`TRUE`,
			limit: limit ?? undefined, // Fetch all if limit is not provided
			offset: offset ?? undefined, // No offset if not provided
		});
	} catch (error) {
		ctx.log.error("Error in organizations query:", error);
		throw new Error("An error occurred while fetching organizations.");
	}
};

builder.queryField("organizations", (t) =>
	t.field({
		description:
			"Query to fetch all organizations with optional filtering. If limit and offset are not provided, returns all organizations.",
		args: {
			filter: t.arg.string({ required: false }),
			limit: t.arg.int({ required: false }),
			offset: t.arg.int({ required: false }),
		},
		complexity: envConfig.API_GRAPHQL_NON_PAGINATED_LIST_FIELD_COST,
		resolve: resolveOrganizations,
		type: [Organization],
	}),
);<|MERGE_RESOLUTION|>--- conflicted
+++ resolved
@@ -25,21 +25,8 @@
 	args: OrganizationsArgs,
 	ctx: GraphQLContext,
 ): Promise<OrganizationType[]> => {
-<<<<<<< HEAD
 	const { filter, limit, offset } = args; // No default values to allow fetching all records
 	const currentUserId = ctx.currentClient?.user?.id;
-=======
-	if (!ctx.currentClient.isAuthenticated) {
-		throw new TalawaGraphQLError({
-			extensions: {
-				code: "unauthenticated",
-			},
-		});
-	}
-
-	const { filter, limit, offset } = args; // No default values to allow fetching all records
-	const currentUserId = ctx.currentClient.user.id;
->>>>>>> 04adcbca
 
 	try {
 		if (currentUserId) {
@@ -51,7 +38,6 @@
 				where: (fields, operators) => operators.eq(fields.id, currentUserId),
 			});
 
-<<<<<<< HEAD
 			if (!currentUser) {
 				throw new TalawaGraphQLError({
 					extensions: {
@@ -59,17 +45,6 @@
 					},
 				});
 			}
-=======
-		// Case 1: If user is an administrator, return all organizations
-		if (currentUser.role === "administrator") {
-			return ctx.drizzleClient.query.organizationsTable.findMany({
-				where: (fields) =>
-					filter ? ilike(fields.name, `%${filter}%`) : sql`TRUE`,
-				limit: limit ?? undefined, // Fetch all if limit is not provided
-				offset: offset ?? undefined, // No offset if not provided
-			});
-		}
->>>>>>> 04adcbca
 
 			// Case 1: If user is an administrator, return all organizations
 			if (currentUser.role === "administrator") {
@@ -113,16 +88,8 @@
 
 			// Case 3: Regular user with no admin privileges, return all organizations
 			return ctx.drizzleClient.query.organizationsTable.findMany({
-<<<<<<< HEAD
 				where: (fields) =>
 					filter ? ilike(fields.name, `%${filter}%`) : sql`TRUE`,
-=======
-				where: (fields, operators) =>
-					and(
-						filter ? ilike(fields.name, `%${filter}%`) : sql`TRUE`,
-						operators.inArray(fields.id, orgIds),
-					),
->>>>>>> 04adcbca
 				limit: limit ?? undefined, // Fetch all if limit is not provided
 				offset: offset ?? undefined, // No offset if not provided
 			});
