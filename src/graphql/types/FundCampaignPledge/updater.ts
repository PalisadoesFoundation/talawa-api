import type { GraphQLContext } from "~/src/graphql/context";
import { User } from "~/src/graphql/types/User/User";
import { TalawaGraphQLError } from "~/src/utilities/TalawaGraphQLError";
<<<<<<< HEAD
import envConfig from "~/src/utilities/graphqLimits";
import { FundCampaignPledge } from "./FundCampaignPledge";
type ContextType = ExplicitGraphQLContext & ImplicitMercuriusContext;
=======
import {
	FundCampaignPledge,
	type FundCampaignPledge as FundCampaignPledgeType,
} from "./FundCampaignPledge";
>>>>>>> 98a14c7a

export const resolveUpdater = async (
	parent: FundCampaignPledgeType,
	_args: Record<string, never>,
	ctx: GraphQLContext,
) => {
	if (!ctx.currentClient.isAuthenticated) {
		throw new TalawaGraphQLError({
			extensions: {
				code: "unauthenticated",
			},
		});
	}

	const currentUserId = ctx.currentClient.user.id;
	const [currentUser, existingFundCampaign] = await Promise.all([
		ctx.drizzleClient.query.usersTable.findFirst({
			where: (fields, operators) => operators.eq(fields.id, currentUserId),
		}),
		ctx.drizzleClient.query.fundCampaignsTable.findFirst({
			columns: {
				currencyCode: true,
			},
			with: {
				fund: {
					columns: {
						isTaxDeductible: true,
					},
					with: {
						organization: {
							columns: {
								countryCode: true,
							},
							with: {
								membershipsWhereOrganization: {
									columns: {
										role: true,
									},
									where: (fields, operators) =>
										operators.eq(fields.memberId, currentUserId),
								},
							},
						},
					},
				},
			},
			where: (fields, operators) => operators.eq(fields.id, parent.campaignId),
		}),
	]);
	if (currentUser === undefined) {
		throw new TalawaGraphQLError({
			extensions: {
				code: "unauthenticated",
			},
		});
	}
	if (existingFundCampaign === undefined) {
		ctx.log.error(
			"Postgres select operation returned an empty array for a fund campaign pledge's campaign id that isn't null.",
		);
		throw new TalawaGraphQLError({
			extensions: {
				code: "unexpected",
			},
		});
	}

	const currentUserOrganizationMembership =
		existingFundCampaign.fund.organization.membershipsWhereOrganization[0];

	if (
		currentUser.role !== "administrator" &&
		(currentUserOrganizationMembership === undefined ||
			currentUserOrganizationMembership.role !== "administrator")
	) {
		throw new TalawaGraphQLError({
			extensions: {
				code: "unauthorized_action",
				message: "Only administrators can perform this action",
			},
		});
	}

	if (parent.updaterId === null) {
		return null;
	}

	if (parent.updaterId === currentUserId) {
		return currentUser;
	}

	const updaterId = parent.updaterId;

	const existingUser = await ctx.drizzleClient.query.usersTable.findFirst({
		where: (fields, operators) => operators.eq(fields.id, updaterId),
	});

	if (existingUser === undefined) {
		ctx.log.error(
			"Postgres select operation returned an empty array for a fund campaign pledge's updater id that isn't null.",
		);
		throw new TalawaGraphQLError({
			extensions: {
				code: "unexpected",
			},
		});
	}

	return existingUser;
};

FundCampaignPledge.implement({
	fields: (t) => ({
		updater: t.field({
			description: "User who last updated the fund campaign pledge.",
			resolve: resolveUpdater,
			complexity: envConfig.API_GRAPHQL_MUTATION_BASE_COST,
			type: User,
		}),
	}),
});<|MERGE_RESOLUTION|>--- conflicted
+++ resolved
@@ -1,17 +1,11 @@
 import type { GraphQLContext } from "~/src/graphql/context";
 import { User } from "~/src/graphql/types/User/User";
 import { TalawaGraphQLError } from "~/src/utilities/TalawaGraphQLError";
-<<<<<<< HEAD
-import envConfig from "~/src/utilities/graphqLimits";
-import { FundCampaignPledge } from "./FundCampaignPledge";
-type ContextType = ExplicitGraphQLContext & ImplicitMercuriusContext;
-=======
 import {
 	FundCampaignPledge,
 	type FundCampaignPledge as FundCampaignPledgeType,
 } from "./FundCampaignPledge";
->>>>>>> 98a14c7a
-
+import envConfig from "~/src/utilities/graphqLimits";
 export const resolveUpdater = async (
 	parent: FundCampaignPledgeType,
 	_args: Record<string, never>,
