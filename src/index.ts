import { ApolloServer } from "@apollo/server";
import { expressMiddleware } from "@apollo/server/express4";
import { ApolloServerPluginDrainHttpServer } from "@apollo/server/plugin/drainHttpServer";
import { ApolloServerPluginLandingPageLocalDefault } from "@apollo/server/plugin/landingPage/default";
import { makeExecutableSchema } from "@graphql-tools/schema";
import "dotenv/config"; // Pull all the environment variables from .env file
import fs from "fs";
import type { GraphQLFormattedError } from "graphql";
import depthLimit from "graphql-depth-limit";
import { PubSub } from "graphql-subscriptions";
import { useServer } from "graphql-ws/lib/use/ws";
import http from "http";
import https from "https";
import path from "path";
import { WebSocketServer } from "ws";
import app from "./app";
import { logIssues } from "./checks";
import loadPlugins from "./config/plugins/loadPlugins";
import * as database from "./db";
import authDirectiveTransformer from "./directives/directiveTransformer/authDirectiveTransformer";
import roleDirectiveTransformer from "./directives/directiveTransformer/roleDirectiveTransformer";
import { logger } from "./libraries";
import { isAuth } from "./middleware";
import { composedResolvers } from "./resolvers";
import { typeDefs } from "./typeDefs";
import { SERVER_PORT } from "./constants";
export const pubsub = new PubSub();

// defines schema
let schema = makeExecutableSchema({
  typeDefs,
  resolvers: composedResolvers,
});

// Defines directives
schema = authDirectiveTransformer(schema, "auth");
schema = roleDirectiveTransformer(schema, "role");

// Our httpServer handles incoming requests to our Express app.
// Below, we tell Apollo Server to "drain" this httpServer, enabling our servers to shut down gracefully.

const httpServer =
  process.env.NODE_ENV === "production"
    ? https.createServer(
        {
          key: fs.readFileSync(path.join(__dirname, "../key.pem")),
          cert: fs.readFileSync(path.join(__dirname, "../cert.pem")),
        },
        // :{}
        app,
      )
    : http.createServer(app);

const server = new ApolloServer({
  schema,
  formatError: (
    error: GraphQLFormattedError,
  ): { message: string; status: number; data: string[] } => {
    const message = error.message ?? "Something went wrong !";

    const data: string[] = (error.extensions?.errors as string[]) ?? [];
    const code: number = (error.extensions?.code as number) ?? 422;

    logger.error(message, error);
    return {
      message,
      status: code,
      data,
    };
  },
  validationRules: [depthLimit(6)],
  csrfPrevention: true,
  cache: "bounded",
  plugins: [
    ApolloServerPluginLandingPageLocalDefault({ embed: true }),
    ApolloServerPluginDrainHttpServer({ httpServer }),
    {
      async serverWillStart() {
        return {
          async drainServer() {
            await serverCleanup.dispose();
          },
        };
      },
    },
  ],
});

// Creating the WebSocket server
const wsServer = new WebSocketServer({
  // This is the `httpServer` we created in a previous step.
  server: httpServer,
  // Path of Apollo server in http server
  path: "/graphql",
});

// Hand in the schema we just created and have the
// WebSocketServer start listening.
const serverCleanup = useServer(
  // eslint-disable-next-line @typescript-eslint/no-unused-vars
  { schema, context: (_ctx, _msg, _args) => ({ pubsub }) },
  wsServer,
);

let serverHost = "";

async function startServer(): Promise<void> {
  await database.connect();

  await server.start();

  app.use(
    "/graphql",
    expressMiddleware(server, {
<<<<<<< HEAD
      context: async ({ req, res }) => ({
        ...isAuth(req),
        req,
        res,
        pubsub,
        apiRootUrl: `${req.protocol}://${req.get("host")}/`,
      }),
=======
      context: async ({ req, res }) => {
        serverHost = req.get("host") || "localhost";
        return {
          ...isAuth(req),
          req,
          res,
          pubsub,
          apiRootUrl: `${req.protocol}://${serverHost}/`,
        };
      },
>>>>>>> da15d025
    }),
  );

  // Modified server startup
<<<<<<< HEAD
  await new Promise<void>((resolve) =>
    httpServer.listen({ port: parseInt(SERVER_PORT as string) }, resolve),
  );
=======
  const port = parseInt(SERVER_PORT || "4000", 10);
  if (Number.isNaN(port) || port < 0 || port > 65535) {
    throw new Error(
      `Invalid SERVER_PORT: ${process.env.SERVER_PORT}. Port should be a number between 0 and 65535.`,
    );
  }

  await new Promise<void>((resolve) => httpServer.listen({ port }, resolve));
>>>>>>> da15d025

  // Log all the configuration related issues
  await logIssues();

  logger.info(
<<<<<<< HEAD
    `🚀 Server ready at ${
      process.env.NODE_ENV === "production" ? "https" : "http"
    }://localhost:${SERVER_PORT}/graphql`,
  );
  logger.info(
    `🚀 Subscription endpoint ready at ws://localhost:${SERVER_PORT}/graphql`,
=======
    `🚀 Server ready at ${process.env.NODE_ENV === "production" ? "https" : "http"}://${serverHost}:${port}/graphql`,
  );
  logger.info(
    `🚀 Subscription endpoint ready at ws://${serverHost}:${port}/graphql`,
>>>>>>> da15d025
  );
}

startServer();
loadPlugins();<|MERGE_RESOLUTION|>--- conflicted
+++ resolved
@@ -112,7 +112,6 @@
   app.use(
     "/graphql",
     expressMiddleware(server, {
-<<<<<<< HEAD
       context: async ({ req, res }) => ({
         ...isAuth(req),
         req,
@@ -120,55 +119,23 @@
         pubsub,
         apiRootUrl: `${req.protocol}://${req.get("host")}/`,
       }),
-=======
-      context: async ({ req, res }) => {
-        serverHost = req.get("host") || "localhost";
-        return {
-          ...isAuth(req),
-          req,
-          res,
-          pubsub,
-          apiRootUrl: `${req.protocol}://${serverHost}/`,
-        };
-      },
->>>>>>> da15d025
-    }),
+    })
   );
 
   // Modified server startup
-<<<<<<< HEAD
   await new Promise<void>((resolve) =>
-    httpServer.listen({ port: parseInt(SERVER_PORT as string) }, resolve),
+    httpServer.listen({ port: 4000 }, resolve)
   );
-=======
-  const port = parseInt(SERVER_PORT || "4000", 10);
-  if (Number.isNaN(port) || port < 0 || port > 65535) {
-    throw new Error(
-      `Invalid SERVER_PORT: ${process.env.SERVER_PORT}. Port should be a number between 0 and 65535.`,
-    );
-  }
-
-  await new Promise<void>((resolve) => httpServer.listen({ port }, resolve));
->>>>>>> da15d025
 
   // Log all the configuration related issues
   await logIssues();
 
   logger.info(
-<<<<<<< HEAD
     `🚀 Server ready at ${
       process.env.NODE_ENV === "production" ? "https" : "http"
-    }://localhost:${SERVER_PORT}/graphql`,
+    }://localhost:4000/graphql`
   );
-  logger.info(
-    `🚀 Subscription endpoint ready at ws://localhost:${SERVER_PORT}/graphql`,
-=======
-    `🚀 Server ready at ${process.env.NODE_ENV === "production" ? "https" : "http"}://${serverHost}:${port}/graphql`,
-  );
-  logger.info(
-    `🚀 Subscription endpoint ready at ws://${serverHost}:${port}/graphql`,
->>>>>>> da15d025
-  );
+  logger.info(`🚀 Subscription endpoint ready at ws://localhost:4000/graphql`);
 }
 
 startServer();
