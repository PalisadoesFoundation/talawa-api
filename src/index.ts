--- conflicted
+++ resolved
@@ -53,11 +53,9 @@
 const server = new ApolloServer({
   schema,
   formatError: (
-<<<<<<< HEAD
+
     error: GraphQLFormattedError,
-=======
-    error: any,
->>>>>>> 5cb1dfdf
+
   ): { message: string; status: number; data: string[] } => {
     const message = error.message ?? "Something went wrong !";
 
