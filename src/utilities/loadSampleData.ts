import "dotenv/config";
import yargs from "yargs";
import fs from "fs/promises";
import path from "path";
import { connect } from "../db";
<<<<<<< HEAD
import { User, Organization, Event, Post, Community } from "../models";
=======
import { User, Organization, Event, Post, ActionItemCategory } from "../models";
>>>>>>> bcb9af46

interface InterfaceArgs {
  items?: string;
  format?: boolean;
  _: unknown;
}

async function formatDatabase(): Promise<void> {
  await Promise.all([
    Community.deleteMany({}),
    User.deleteMany({}),
    Organization.deleteMany({}),
    ActionItemCategory.deleteMany({}),
    Event.deleteMany({}),
    Post.deleteMany({}),
  ]);
  console.log("Cleared all collections\n");
}

async function insertCollections(collections: string[]): Promise<void> {
  try {
    // Connect to MongoDB database
    await connect();

    const { format } = yargs
      .options({
        items: {
          alias: "i",
          describe:
            "Comma-separated list of collections to load sample data into",
          type: "string",
        },
        format: {
          alias: "f",
          describe:
            "Formats all the collections present in the database before the insertion of objects. [WARNING] Use carefully.",
          type: "boolean",
        },
      })
      .parseSync() as InterfaceArgs;

    // Check if specific collections need to be inserted
    if (format) {
      await formatDatabase();
    }

    for (const collection of collections) {
      const data = await fs.readFile(
        path.join(__dirname, `../../sample_data/${collection}.json`),
        "utf8",
      );
      const docs = JSON.parse(data) as Record<string, unknown>[];

      switch (collection) {
        case "communities":
          await Community.insertMany(docs);
          break;
        case "users":
          await User.insertMany(docs);
          break;
        case "organizations":
          await Organization.insertMany(docs);
          break;
        case "actionItemCategories":
          await ActionItemCategory.insertMany(docs);
          break;
        case "events":
          await Event.insertMany(docs);
          break;
        case "posts":
          await Post.insertMany(docs);
          break;
        default:
          console.log("\x1b[31m", `Invalid collection name: ${collection}`);
          break;
      }

      console.log("\x1b[35m", `Added ${collection} collection`);
    }

    console.log("\nCollections added successfully");
  } catch (err) {
    console.error("\x1b[31m", `Error adding collections: ${err}`);
  } finally {
    process.exit(0);
  }
}

// Default collections available to insert
const collections = [
<<<<<<< HEAD
  "communities",
  "users",
  "organizations",
=======
  "users",
  "organizations",
  "actionItemCategories",
>>>>>>> bcb9af46
  "posts",
  "events",
];

// Check if specific collections need to be inserted
const { items: argvItems } = yargs
  .options({
    items: {
      alias: "i",
      describe: "Comma-separated list of collections to load sample data into",
      type: "string",
    },
  })
  .parseSync() as InterfaceArgs;

if (argvItems) {
  const specificCollections = argvItems.split(",");
  insertCollections(specificCollections);
} else {
  insertCollections(collections);
}<|MERGE_RESOLUTION|>--- conflicted
+++ resolved
@@ -3,11 +3,14 @@
 import fs from "fs/promises";
 import path from "path";
 import { connect } from "../db";
-<<<<<<< HEAD
-import { User, Organization, Event, Post, Community } from "../models";
-=======
-import { User, Organization, Event, Post, ActionItemCategory } from "../models";
->>>>>>> bcb9af46
+import {
+  User,
+  Organization,
+  Event,
+  Post,
+  ActionItemCategory,
+  Community,
+} from "../models";
 
 interface InterfaceArgs {
   items?: string;
@@ -98,17 +101,12 @@
 
 // Default collections available to insert
 const collections = [
-<<<<<<< HEAD
+  "actionItemCategories",
   "communities",
+  "events",
+  "organizations",
+  "posts",
   "users",
-  "organizations",
-=======
-  "users",
-  "organizations",
-  "actionItemCategories",
->>>>>>> bcb9af46
-  "posts",
-  "events",
 ];
 
 // Check if specific collections need to be inserted
