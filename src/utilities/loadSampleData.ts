--- conflicted
+++ resolved
@@ -3,18 +3,7 @@
 import path from "path";
 import yargs from "yargs";
 import { connect } from "../db";
-<<<<<<< HEAD
-import { AppUserProfile, Event, Organization, Post, User } from "../models";
-=======
-import {
-  User,
-  Organization,
-  Event,
-  Post,
-  ActionItemCategory,
-  Community,
-} from "../models";
->>>>>>> 1d59a118
+import { ActionItemCategory, AppUserProfile, Community, Event, Organization, Post, User } from "../models";
 
 interface InterfaceArgs {
   items?: string;
@@ -109,20 +98,11 @@
 
 // Default collections available to insert
 const collections = [
-<<<<<<< HEAD
   "users",
   "organizations",
   "posts",
   "events",
   "appUserProfiles",
-=======
-  "actionItemCategories",
-  "communities",
-  "events",
-  "organizations",
-  "posts",
-  "users",
->>>>>>> 1d59a118
 ];
 
 // Check if specific collections need to be inserted
