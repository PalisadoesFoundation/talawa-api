import { Types } from "mongoose";
import { errors, requestContext } from "../libraries";
import { USER_NOT_AUTHORIZED_ADMIN } from "../constants";
import type { InterfaceOrganization } from "../models";
import { User } from "../models";
/**
 * If the current user is an admin of the organisation, this function returns `true` otherwise it returns `false`.
 * @remarks
 * This is a utility method.
 * @param userId - Current user id.
 * @param organization - Organization data of `InterfaceOrganization` type.
 * @returns `True` or `False`.
 */
export const adminCheck = async (
  userId: string | Types.ObjectId,
  organization: InterfaceOrganization
): Promise<void> => {
  const userIsOrganizationAdmin = organization.admins.some(
<<<<<<< HEAD
    (admin) => Types.ObjectId(admin).equals(userId)
=======
    (admin) => admin === userId || Types.ObjectId(admin).equals(userId)
>>>>>>> 810457b7
  );

  const user = await User.findOne({
    _id: userId,
  });
  const isUserSuperAdmin: boolean = user
    ? user.userType === "SUPERADMIN"
    : false;

  if (!userIsOrganizationAdmin && !isUserSuperAdmin) {
    throw new errors.UnauthorizedError(
      requestContext.translate(`${USER_NOT_AUTHORIZED_ADMIN.MESSAGE}`),
      USER_NOT_AUTHORIZED_ADMIN.CODE,
      USER_NOT_AUTHORIZED_ADMIN.PARAM
    );
  }
};<|MERGE_RESOLUTION|>--- conflicted
+++ resolved
@@ -16,11 +16,8 @@
   organization: InterfaceOrganization
 ): Promise<void> => {
   const userIsOrganizationAdmin = organization.admins.some(
-<<<<<<< HEAD
-    (admin) => Types.ObjectId(admin).equals(userId)
-=======
+
     (admin) => admin === userId || Types.ObjectId(admin).equals(userId)
->>>>>>> 810457b7
   );
 
   const user = await User.findOne({
