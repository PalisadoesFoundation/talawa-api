import { ConnectionPageInfo } from "../types/generatedGraphQLTypes";

interface InterfaceConnectionEdge<T> {
  cursor: string;
  node: T;
}

<<<<<<< HEAD
interface Interface_Connection<T> {
  edges?: Array<Interface_ConnectionEdge<T> | null>;
=======
interface InterfaceConnection<T> {
  edges?: Array<InterfaceConnectionEdge<T> | null | undefined>;
>>>>>>> e150f699
  pageInfo: ConnectionPageInfo;
}

/*
This is a factory function to quickly create a graphql
connection object. The function accepts a generic type
'T' which is used to reference the type of node that this
connection and it's edges will reference. A node is
a business object which can be uniquely identified in graphql.
For example `User`, `Organization`, `Event`, `Post` etc.
All of these objects are viable candiates for a node and
can be paginated using graphql connections. The default object
returned by this function represents a connection which has no
data at all, i.e., the table/collection for that node(along with
other constraints like filters if any) is completely empty in database.
This object will need to be transformed according to different
logic inside resolvers.
*/
export function graphqlConnectionFactory<T>(): InterfaceConnection<T> {
  return {
    edges: [],
    pageInfo: {
      endCursor: null,
      hasNextPage: false,
      hasPreviousPage: false,
      startCursor: null,
    },
  };
}<|MERGE_RESOLUTION|>--- conflicted
+++ resolved
@@ -5,13 +5,8 @@
   node: T;
 }
 
-<<<<<<< HEAD
 interface Interface_Connection<T> {
   edges?: Array<Interface_ConnectionEdge<T> | null>;
-=======
-interface InterfaceConnection<T> {
-  edges?: Array<InterfaceConnectionEdge<T> | null | undefined>;
->>>>>>> e150f699
   pageInfo: ConnectionPageInfo;
 }
 
