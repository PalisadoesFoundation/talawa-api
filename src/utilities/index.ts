--- conflicted
+++ resolved
@@ -3,9 +3,5 @@
 export * from "./copyToClipboard";
 export * from "./mailer";
 export * from "./superAdminCheck";
-<<<<<<< HEAD
 export * from "./encodedImageStorage/deletePreviousImage";
-=======
-export * from "./uploadImage";
-export * from "./isAuthCheck";
->>>>>>> ec3a8300
+export * from "./isAuthCheck";