import { MutationResolvers } from "../../types/generatedGraphQLTypes";
import { errors, requestContext } from "../../libraries";
import { User, Organization, Event } from "../../models";
import {
<<<<<<< HEAD
  USER_NOT_FOUND_ERROR,
  ORGANIZATION_NOT_FOUND_ERROR,
  ORGANIZATION_NOT_AUTHORIZED_ERROR,
  REGEX_VALIDATION_ERROR,
=======
  USER_NOT_FOUND_MESSAGE,
  USER_NOT_FOUND_CODE,
  USER_NOT_FOUND_PARAM,
  ORGANIZATION_NOT_FOUND_MESSAGE,
  ORGANIZATION_NOT_FOUND_CODE,
  ORGANIZATION_NOT_FOUND_PARAM,
  ORGANIZATION_NOT_AUTHORIZED_MESSAGE,
  ORGANIZATION_NOT_AUTHORIZED_CODE,
  ORGANIZATION_NOT_AUTHORIZED_PARAM,
>>>>>>> c08c98bf
  LENGTH_VALIDATION_ERROR,
} from "../../constants";
import admin, { credential } from "firebase-admin";
import { getApps } from "firebase-admin/app";
import { isValidString } from "../../libraries/validators/validateString";
import { compareDates } from "../../libraries/validators/compareDates";

const applicationDefault = credential.applicationDefault;

getApps().length === 0
  ? admin.initializeApp({ credential: applicationDefault() })
  : getApps();

export const createEvent: MutationResolvers["createEvent"] = async (
  _parent,
  args,
  context
) => {
  const currentUser = await User.findOne({
    _id: context.userId,
  }).lean();

  // Checks whether currentUser exists.
  if (!currentUser) {
    throw new errors.NotFoundError(
      requestContext.translate(USER_NOT_FOUND_ERROR.MESSAGE),
      USER_NOT_FOUND_ERROR.CODE,
      USER_NOT_FOUND_ERROR.PARAM
    );
  }

  const organization = await Organization.findOne({
    _id: args.data!.organizationId,
  }).lean();

  // Checks whether organization exists.
  if (!organization) {
    throw new errors.NotFoundError(
      requestContext.translate(ORGANIZATION_NOT_FOUND_ERROR.MESSAGE),
      ORGANIZATION_NOT_FOUND_ERROR.CODE,
      ORGANIZATION_NOT_FOUND_ERROR.PARAM
    );
  }

  const userCreatedOrganization = currentUser.createdOrganizations.some(
    (createdOrganization) =>
      createdOrganization.toString() === organization._id.toString()
  );

  const userJoinedOrganization = currentUser.joinedOrganizations.some(
    (joinedOrganization) =>
      joinedOrganization.toString() === organization._id.toString()
  );

  // Checks whether currentUser neither created nor joined the organization.
  if (!(userCreatedOrganization || userJoinedOrganization)) {
    throw new errors.UnauthorizedError(
      requestContext.translate(ORGANIZATION_NOT_AUTHORIZED_ERROR.MESSAGE),
      ORGANIZATION_NOT_AUTHORIZED_ERROR.CODE,
      ORGANIZATION_NOT_AUTHORIZED_ERROR.PARAM
    );
  }

  // Checks if the recieved arguments are valid according to standard input norms
  const validationResult_Title = isValidString(args.data!.title, 256);
  const validationResult_Description = isValidString(
    args.data!.description,
    500
  );
  const validationResult_Location = isValidString(args.data!.location!, 50);
<<<<<<< HEAD
  if (!validationResult_Title.isFollowingPattern) {
    throw new errors.InputValidationError(
      requestContext.translate(`${REGEX_VALIDATION_ERROR.MESSAGE} in title`),
      REGEX_VALIDATION_ERROR.CODE
    );
  }
=======
>>>>>>> c08c98bf
  if (!validationResult_Title.isLessThanMaxLength) {
    throw new errors.InputValidationError(
      requestContext.translate(
        `${LENGTH_VALIDATION_ERROR.MESSAGE} 256 characters in title`
      ),
      LENGTH_VALIDATION_ERROR.CODE
    );
  }
<<<<<<< HEAD
  if (!validationResult_Description.isFollowingPattern) {
    throw new errors.InputValidationError(
      requestContext.translate(
        `${REGEX_VALIDATION_ERROR.MESSAGE} in description`
      ),
      REGEX_VALIDATION_ERROR.CODE
    );
  }
=======
>>>>>>> c08c98bf
  if (!validationResult_Description.isLessThanMaxLength) {
    throw new errors.InputValidationError(
      requestContext.translate(
        `${LENGTH_VALIDATION_ERROR.MESSAGE} 500 characters in description`
      ),
      LENGTH_VALIDATION_ERROR.CODE
    );
  }
<<<<<<< HEAD
  if (!validationResult_Location.isFollowingPattern) {
    throw new errors.InputValidationError(
      requestContext.translate(`${REGEX_VALIDATION_ERROR.MESSAGE} in location`),
      REGEX_VALIDATION_ERROR.CODE
    );
  }
=======
>>>>>>> c08c98bf
  if (!validationResult_Location.isLessThanMaxLength) {
    throw new errors.InputValidationError(
      requestContext.translate(
        `${LENGTH_VALIDATION_ERROR.MESSAGE} 50 characters in location`
      ),
      LENGTH_VALIDATION_ERROR.CODE
    );
  }
  const compareDatesResult = compareDates(
    args.data!.startDate,
    args.data!.endDate!
  );
  if (compareDatesResult !== "") {
    throw new errors.InputValidationError(
      requestContext.translate(compareDatesResult),
      compareDatesResult
    );
  }

  // Creates new event.
  const createdEvent = await Event.create({
    ...args.data,
    creator: currentUser._id,
    registrants: [
      {
        userId: currentUser._id.toString(),
        user: currentUser._id,
      },
    ],
    admins: [currentUser._id],
    organization: organization._id,
  });

  /*
  Adds createdEvent._id to eventAdmin, createdEvents and registeredEvents lists
  on currentUser's document.
  */
  await User.updateOne(
    {
      _id: currentUser._id,
    },
    {
      $push: {
        eventAdmin: createdEvent._id,
        createdEvents: createdEvent._id,
        registeredEvents: createdEvent._id,
      },
    }
  );

  for (let i = 0; i < organization.members.length; i++) {
    const user = await User.findOne({
      _id: organization.members[i],
    }).lean();

    // Checks whether both user and user.token exist.
    if (user && user.token) {
      await admin.messaging().send({
        token: user.token,
        notification: {
          title: "New Event",
          body: `${currentUser.firstName} has created a new event in ${organization.name}`,
        },
      });
    }
  }

  // Returns the createdEvent.
  return createdEvent.toObject();
};<|MERGE_RESOLUTION|>--- conflicted
+++ resolved
@@ -2,22 +2,9 @@
 import { errors, requestContext } from "../../libraries";
 import { User, Organization, Event } from "../../models";
 import {
-<<<<<<< HEAD
   USER_NOT_FOUND_ERROR,
   ORGANIZATION_NOT_FOUND_ERROR,
   ORGANIZATION_NOT_AUTHORIZED_ERROR,
-  REGEX_VALIDATION_ERROR,
-=======
-  USER_NOT_FOUND_MESSAGE,
-  USER_NOT_FOUND_CODE,
-  USER_NOT_FOUND_PARAM,
-  ORGANIZATION_NOT_FOUND_MESSAGE,
-  ORGANIZATION_NOT_FOUND_CODE,
-  ORGANIZATION_NOT_FOUND_PARAM,
-  ORGANIZATION_NOT_AUTHORIZED_MESSAGE,
-  ORGANIZATION_NOT_AUTHORIZED_CODE,
-  ORGANIZATION_NOT_AUTHORIZED_PARAM,
->>>>>>> c08c98bf
   LENGTH_VALIDATION_ERROR,
 } from "../../constants";
 import admin, { credential } from "firebase-admin";
@@ -88,15 +75,6 @@
     500
   );
   const validationResult_Location = isValidString(args.data!.location!, 50);
-<<<<<<< HEAD
-  if (!validationResult_Title.isFollowingPattern) {
-    throw new errors.InputValidationError(
-      requestContext.translate(`${REGEX_VALIDATION_ERROR.MESSAGE} in title`),
-      REGEX_VALIDATION_ERROR.CODE
-    );
-  }
-=======
->>>>>>> c08c98bf
   if (!validationResult_Title.isLessThanMaxLength) {
     throw new errors.InputValidationError(
       requestContext.translate(
@@ -105,17 +83,6 @@
       LENGTH_VALIDATION_ERROR.CODE
     );
   }
-<<<<<<< HEAD
-  if (!validationResult_Description.isFollowingPattern) {
-    throw new errors.InputValidationError(
-      requestContext.translate(
-        `${REGEX_VALIDATION_ERROR.MESSAGE} in description`
-      ),
-      REGEX_VALIDATION_ERROR.CODE
-    );
-  }
-=======
->>>>>>> c08c98bf
   if (!validationResult_Description.isLessThanMaxLength) {
     throw new errors.InputValidationError(
       requestContext.translate(
@@ -124,15 +91,6 @@
       LENGTH_VALIDATION_ERROR.CODE
     );
   }
-<<<<<<< HEAD
-  if (!validationResult_Location.isFollowingPattern) {
-    throw new errors.InputValidationError(
-      requestContext.translate(`${REGEX_VALIDATION_ERROR.MESSAGE} in location`),
-      REGEX_VALIDATION_ERROR.CODE
-    );
-  }
-=======
->>>>>>> c08c98bf
   if (!validationResult_Location.isLessThanMaxLength) {
     throw new errors.InputValidationError(
       requestContext.translate(
