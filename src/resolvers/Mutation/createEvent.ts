--- conflicted
+++ resolved
@@ -1,11 +1,4 @@
-<<<<<<< HEAD
 import { Types } from "mongoose";
-=======
-import type { MutationResolvers } from "../../types/generatedGraphQLTypes";
-import { errors, requestContext } from "../../libraries";
-import type { InterfaceEvent } from "../../models";
-import { User, Organization } from "../../models";
->>>>>>> 1d59a118
 import {
   LENGTH_VALIDATION_ERROR,
   ORGANIZATION_NOT_AUTHORIZED_ERROR,
@@ -13,7 +6,6 @@
   USER_NOT_AUTHORIZED_ERROR,
   USER_NOT_FOUND_ERROR,
 } from "../../constants";
-<<<<<<< HEAD
 
 import { session } from "../../db";
 import {
@@ -26,23 +18,12 @@
 import type { InterfaceEvent } from "../../models";
 import { AppUserProfile, Organization, User } from "../../models";
 import type { MutationResolvers } from "../../types/generatedGraphQLTypes";
-=======
-import { isValidString } from "../../libraries/validators/validateString";
-import { compareDates } from "../../libraries/validators/compareDates";
-import { session } from "../../db";
-import {
-  createSingleEvent,
-  createRecurringEvent,
-} from "../../helpers/event/createEventHelpers";
-import { compareTime } from "../../libraries/validators/compareTime";
->>>>>>> 1d59a118
 
 /**
  * This function enables to create an event.
  * @param _parent - parent of current request
  * @param args - payload provided with the request
  * @param context - context of entire application
-<<<<<<< HEAD
  * @remarks The following checks are done:
  * 1. If the user exists
  * 2.If the user has appUserProfile
@@ -50,14 +31,6 @@
  * 4. If the user is a part of the organization.
  * 5. If the event is recurring, create the recurring event instances.
  * 6. If the event is non-recurring, create a single event.
-=======
- * @remarks The following steps are followed:
- * 1. Check if the user exists
- * 2. Check if the organization exists
- * 3. Check if the user is a part of the organization.
- * 4. If the event is recurring, create the recurring event instances.
- * 5. If the event is non-recurring, create a single event.
->>>>>>> 1d59a118
  * @returns Created event
  */
 
@@ -76,7 +49,6 @@
       requestContext.translate(USER_NOT_FOUND_ERROR.MESSAGE),
       USER_NOT_FOUND_ERROR.CODE,
       USER_NOT_FOUND_ERROR.PARAM,
-<<<<<<< HEAD
     );
   }
   const currentUserAppProfile = await AppUserProfile.findOne({
@@ -88,8 +60,6 @@
       requestContext.translate(USER_NOT_AUTHORIZED_ERROR.MESSAGE),
       USER_NOT_AUTHORIZED_ERROR.CODE,
       USER_NOT_AUTHORIZED_ERROR.PARAM,
-=======
->>>>>>> 1d59a118
     );
   }
 
@@ -106,18 +76,12 @@
     );
   }
 
-<<<<<<< HEAD
   const userCreatedOrganization =
     currentUserAppProfile.createdOrganizations.some((createdOrganization) =>
       new Types.ObjectId(createdOrganization?.toString()).equals(
         organization._id,
       ),
     );
-=======
-  const userCreatedOrganization = currentUser.createdOrganizations.some(
-    (createdOrganization) => createdOrganization.equals(organization._id),
-  );
->>>>>>> 1d59a118
 
   const userJoinedOrganization = currentUser.joinedOrganizations.some(
     (joinedOrganization) => joinedOrganization.equals(organization._id),
@@ -177,19 +141,6 @@
     throw new errors.InputValidationError(
       requestContext.translate(compareDatesResult),
       compareDatesResult,
-<<<<<<< HEAD
-=======
-    );
-  }
-  const compareTimeResult = compareTime(
-    args.data?.startTime,
-    args.data?.endTime,
-  );
-  if (compareTimeResult !== "") {
-    throw new errors.InputValidationError(
-      requestContext.translate(compareTimeResult),
-      compareTimeResult,
->>>>>>> 1d59a118
     );
   }
 
@@ -199,30 +150,6 @@
     session.startTransaction();
   }
 
-<<<<<<< HEAD
-=======
-  const uploadImages = async (imageDataURLs: unknown): Promise<string[]> => {
-    const uploadImageFileNames: string[] = [];
-    /*istanbul ignore next*/
-    if (!imageDataURLs || !Array.isArray(imageDataURLs)) {
-      throw new Error("Invalid or missing image data.");
-    }
-
-    for (const imageDataURL of imageDataURLs) {
-      /*istanbul ignore next*/
-      if (typeof imageDataURL !== "string") {
-        throw new Error("Unsupported file type.");
-      }
-      const uploadedFileName: string = imageDataURL;
-      uploadImageFileNames.push(uploadedFileName);
-    }
-
-    return uploadImageFileNames;
-  };
-  if (args.data?.images) {
-    uploadImages(args.data?.images);
-  }
->>>>>>> 1d59a118
   /* c8 ignore stop */
   try {
     let createdEvent: InterfaceEvent;
