import type { MutationResolvers } from "../../types/generatedGraphQLTypes";
import { errors, requestContext } from "../../libraries";
import type { InterfaceEvent } from "../../models";
import { User, Organization } from "../../models";
import {
  USER_NOT_FOUND_ERROR,
  ORGANIZATION_NOT_FOUND_ERROR,
  ORGANIZATION_NOT_AUTHORIZED_ERROR,
  LENGTH_VALIDATION_ERROR,
} from "../../constants";
import { isValidString } from "../../libraries/validators/validateString";
import { compareDates } from "../../libraries/validators/compareDates";
import { session } from "../../db";
import {
  createSingleEvent,
  createRecurringEvent,
} from "../../helpers/event/createEventHelpers";

/**
 * This function enables to create an event.
 * @param _parent - parent of current request
 * @param args - payload provided with the request
<<<<<<< HEAD
 * @param context - context of the entire application
 * @remarks The following checks are done:
 * 1. If the user exists
 * 2. If the organization exists
 * 3. If the user is a part of the organization.
=======
 * @param context - context of entire application
 * @remarks The following steps are followed:
 * 1. Check if the user exists
 * 2. Check if the organization exists
 * 3. Check if the user is a part of the organization.
 * 4. If the event is recurring, create the recurring event instances.
 * 5. If the event is non-recurring, create a single event.
>>>>>>> 63e0e66c
 * @returns Created event
 */

export const createEvent: MutationResolvers["createEvent"] = async (
  _parent,
  args,
  context,
) => {
  const currentUser = await User.findOne({
    _id: context.userId,
  }).lean();

  // Checks whether currentUser exists.
  if (!currentUser) {
    throw new errors.NotFoundError(
      requestContext.translate(USER_NOT_FOUND_ERROR.MESSAGE),
      USER_NOT_FOUND_ERROR.CODE,
      USER_NOT_FOUND_ERROR.PARAM,
    );
  }

  const organization = await Organization.findOne({
    _id: args.data?.organizationId,
  }).lean();

  // Checks whether organization exists.
  if (!organization) {
    throw new errors.NotFoundError(
      requestContext.translate(ORGANIZATION_NOT_FOUND_ERROR.MESSAGE),
      ORGANIZATION_NOT_FOUND_ERROR.CODE,
      ORGANIZATION_NOT_FOUND_ERROR.PARAM,
    );
  }

  const userCreatedOrganization = currentUser.createdOrganizations.some(
    (createdOrganization) => createdOrganization.equals(organization._id),
  );

  const userJoinedOrganization = currentUser.joinedOrganizations.some(
    (joinedOrganization) => joinedOrganization.equals(organization._id),
  );

  // Checks whether currentUser neither created nor joined the organization.
  if (
    !(
      userCreatedOrganization ||
      userJoinedOrganization ||
      currentUser.userType == "SUPERADMIN"
    )
  ) {
    throw new errors.UnauthorizedError(
      requestContext.translate(ORGANIZATION_NOT_AUTHORIZED_ERROR.MESSAGE),
      ORGANIZATION_NOT_AUTHORIZED_ERROR.CODE,
      ORGANIZATION_NOT_AUTHORIZED_ERROR.PARAM,
    );
  }

  // Checks if the received arguments are valid according to standard input norms
  const validationResultTitle = isValidString(args.data?.title ?? "", 256);
  const validationResultDescription = isValidString(
    args.data?.description ?? "",
    500,
  );
  const validationResultLocation = isValidString(args.data?.location ?? "", 50);

  if (!validationResultTitle.isLessThanMaxLength) {
    throw new errors.InputValidationError(
      requestContext.translate(
        `${LENGTH_VALIDATION_ERROR.MESSAGE} 256 characters in title`,
      ),
      LENGTH_VALIDATION_ERROR.CODE,
    );
  }

  if (!validationResultDescription.isLessThanMaxLength) {
    throw new errors.InputValidationError(
      requestContext.translate(
        `${LENGTH_VALIDATION_ERROR.MESSAGE} 500 characters in description`,
      ),
      LENGTH_VALIDATION_ERROR.CODE,
    );
  }

  if (!validationResultLocation.isLessThanMaxLength) {
    throw new errors.InputValidationError(
      requestContext.translate(
        `${LENGTH_VALIDATION_ERROR.MESSAGE} 50 characters in location`,
      ),
      LENGTH_VALIDATION_ERROR.CODE,
    );
  }

  const compareDatesResult = compareDates(
    args.data?.startDate,
    args.data?.endDate,
  );

  if (compareDatesResult !== "") {
    throw new errors.InputValidationError(
      requestContext.translate(compareDatesResult),
      compareDatesResult,
    );
  }
<<<<<<< HEAD
  /*istanbul ignore next*/
=======

  /* c8 ignore start */
>>>>>>> 63e0e66c
  if (session) {
    // start a transaction
    session.startTransaction();
  }

<<<<<<< HEAD
  const uploadImages = async (imageDataURLs: unknown): Promise<string[]> => {
    const uploadImageFileNames: string[] = [];
    /*istanbul ignore next*/
    if (!imageDataURLs || !Array.isArray(imageDataURLs)) {
      throw new Error("Invalid or missing image data.");
    }

    for (const imageDataURL of imageDataURLs) {
      /*istanbul ignore next*/
      if (typeof imageDataURL !== "string") {
        throw new Error("Unsupported file type.");
      }
      const uploadedFileName: string = imageDataURL;
      uploadImageFileNames.push(uploadedFileName);
    }

    return uploadImageFileNames;
  };
  if (args.data?.images) {
    uploadImages(args.data?.images);
  }

  try {
    let createdEvent!: InterfaceEvent[];
    if (args.data?.recurring) {
      switch (args.data?.recurrance) {
        case "ONCE":
          createdEvent = await Once.generateEvent(
            args,
            currentUser,
            organization,
            session
          );
          break;

        case "WEEKLY":
          createdEvent = await Weekly.generateEvents(
            args,
            currentUser,
            organization,
            session
          );
          break;
      }
=======
  /* c8 ignore stop */
  try {
    let createdEvent: InterfaceEvent;

    if (args.data.recurring) {
      // create recurring event instances
      createdEvent = await createRecurringEvent(
        args,
        currentUser?._id.toString(),
        organization?._id.toString(),
        session,
      );
>>>>>>> 63e0e66c
    } else {
      // create a single non-recurring event
      createdEvent = await createSingleEvent(
        args,
        currentUser?._id.toString(),
        organization?._id.toString(),
        session,
      );
    }

<<<<<<< HEAD
    for (const event of createdEvent) {
      await associateEventWithUser(currentUser, event, session);
      await cacheEvents([event]);
    }
    /*istanbul ignore next*/
=======
    /* c8 ignore start */
>>>>>>> 63e0e66c
    if (session) {
      // commit transaction if everything's successful
      await session.commitTransaction();
    }

    /* c8 ignore stop */
    return createdEvent;
  } catch (error) {
<<<<<<< HEAD
    /*istanbul ignore next*/
=======
    /* c8 ignore start */
>>>>>>> 63e0e66c
    if (session) {
      // abort transaction if something fails
      await session.abortTransaction();
    }

    throw error;
  }

  /* c8 ignore stop */
};<|MERGE_RESOLUTION|>--- conflicted
+++ resolved
@@ -20,13 +20,6 @@
  * This function enables to create an event.
  * @param _parent - parent of current request
  * @param args - payload provided with the request
-<<<<<<< HEAD
- * @param context - context of the entire application
- * @remarks The following checks are done:
- * 1. If the user exists
- * 2. If the organization exists
- * 3. If the user is a part of the organization.
-=======
  * @param context - context of entire application
  * @remarks The following steps are followed:
  * 1. Check if the user exists
@@ -34,7 +27,6 @@
  * 3. Check if the user is a part of the organization.
  * 4. If the event is recurring, create the recurring event instances.
  * 5. If the event is non-recurring, create a single event.
->>>>>>> 63e0e66c
  * @returns Created event
  */
 
@@ -138,18 +130,13 @@
       compareDatesResult,
     );
   }
-<<<<<<< HEAD
-  /*istanbul ignore next*/
-=======
 
   /* c8 ignore start */
->>>>>>> 63e0e66c
   if (session) {
     // start a transaction
     session.startTransaction();
   }
 
-<<<<<<< HEAD
   const uploadImages = async (imageDataURLs: unknown): Promise<string[]> => {
     const uploadImageFileNames: string[] = [];
     /*istanbul ignore next*/
@@ -194,7 +181,6 @@
           );
           break;
       }
-=======
   /* c8 ignore stop */
   try {
     let createdEvent: InterfaceEvent;
@@ -207,7 +193,6 @@
         organization?._id.toString(),
         session,
       );
->>>>>>> 63e0e66c
     } else {
       // create a single non-recurring event
       createdEvent = await createSingleEvent(
@@ -217,16 +202,11 @@
         session,
       );
     }
-
-<<<<<<< HEAD
     for (const event of createdEvent) {
       await associateEventWithUser(currentUser, event, session);
       await cacheEvents([event]);
     }
-    /*istanbul ignore next*/
-=======
     /* c8 ignore start */
->>>>>>> 63e0e66c
     if (session) {
       // commit transaction if everything's successful
       await session.commitTransaction();
@@ -235,11 +215,7 @@
     /* c8 ignore stop */
     return createdEvent;
   } catch (error) {
-<<<<<<< HEAD
-    /*istanbul ignore next*/
-=======
     /* c8 ignore start */
->>>>>>> 63e0e66c
     if (session) {
       // abort transaction if something fails
       await session.abortTransaction();
