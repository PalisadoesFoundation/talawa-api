import { organization } from "./../DirectChat/organization";
import type { MutationResolvers } from "../../types/generatedGraphQLTypes";
import { errors, requestContext } from "../../libraries";
import type { InterfaceEvent, InterfaceUser } from "../../models";
import { User, Organization } from "../../models";
import {
  USER_NOT_FOUND_ERROR,
  ORGANIZATION_NOT_FOUND_ERROR,
  ORGANIZATION_NOT_AUTHORIZED_ERROR,
  LENGTH_VALIDATION_ERROR,
  VENUE_ALREADY_SCHEDULED,
  VENUE_DOESNT_EXIST_ERROR,
} from "../../constants";
import { isValidString } from "../../libraries/validators/validateString";
import { compareDates } from "../../libraries/validators/compareDates";
import { EventAttendee } from "../../models/EventAttendee";
import { cacheEvents } from "../../services/EventCache/cacheEvents";
import type mongoose from "mongoose";
import { session } from "../../db";
import { Weekly, Once } from "../../helpers/eventInstances";

/**
 * This function enables to create an event.
 * @param _parent - parent of current request
 * @param args - payload provided with the request
 * @param context - context of entire application
 * @remarks The following checks are done:
 * 1. If the user exists
 * 2. If the organization exists
 * 3. If the user is a part of the organization.
 * @returns Created event
 */
export const createEvent: MutationResolvers["createEvent"] = async (
  _parent,
  args,
  context
) => {
  const currentUser = await User.findOne({
    _id: context.userId,
  }).lean();
  // Checks whether currentUser exists.
  if (!currentUser) {
    throw new errors.NotFoundError(
      requestContext.translate(USER_NOT_FOUND_ERROR.MESSAGE),
      USER_NOT_FOUND_ERROR.CODE,
      USER_NOT_FOUND_ERROR.PARAM
    );
  }

  const organization = await Organization.findOne({
    _id: args.data?.organizationId,
  }).lean();
  // Checks whether organization exists.
  if (!organization) {
    throw new errors.NotFoundError(
      requestContext.translate(ORGANIZATION_NOT_FOUND_ERROR.MESSAGE),
      ORGANIZATION_NOT_FOUND_ERROR.CODE,
      ORGANIZATION_NOT_FOUND_ERROR.PARAM
    );
  }

  const userCreatedOrganization = currentUser.createdOrganizations.some(
    (createdOrganization) => createdOrganization.equals(organization._id)
  );

  const userJoinedOrganization = currentUser.joinedOrganizations.some(
    (joinedOrganization) => joinedOrganization.equals(organization._id)
  );

  // Checks whether currentUser neither created nor joined the organization.
  if (
    !(
      userCreatedOrganization ||
      userJoinedOrganization ||
      currentUser.userType == "SUPERADMIN"
    )
  ) {
    throw new errors.UnauthorizedError(
      requestContext.translate(ORGANIZATION_NOT_AUTHORIZED_ERROR.MESSAGE),
      ORGANIZATION_NOT_AUTHORIZED_ERROR.CODE,
      ORGANIZATION_NOT_AUTHORIZED_ERROR.PARAM
    );
  }

  // Checks if the recieved arguments are valid according to standard input norms
  const validationResultTitle = isValidString(args.data?.title ?? "", 256);
  const validationResultDescription = isValidString(
    args.data?.description ?? "",
    500
  );
  const validationResultLocation = isValidString(args.data?.location ?? "", 50);
  if (!validationResultTitle.isLessThanMaxLength) {
    throw new errors.InputValidationError(
      requestContext.translate(
        `${LENGTH_VALIDATION_ERROR.MESSAGE} 256 characters in title`
      ),
      LENGTH_VALIDATION_ERROR.CODE
    );
  }
  if (!validationResultDescription.isLessThanMaxLength) {
    throw new errors.InputValidationError(
      requestContext.translate(
        `${LENGTH_VALIDATION_ERROR.MESSAGE} 500 characters in description`
      ),
      LENGTH_VALIDATION_ERROR.CODE
    );
  }
  if (!validationResultLocation.isLessThanMaxLength) {
    throw new errors.InputValidationError(
      requestContext.translate(
        `${LENGTH_VALIDATION_ERROR.MESSAGE} 50 characters in location`
      ),
      LENGTH_VALIDATION_ERROR.CODE
    );
  }
  const compareDatesResult = compareDates(
    args.data?.startDate,
    args.data?.endDate
  );
  if (compareDatesResult !== "") {
    throw new errors.InputValidationError(
      requestContext.translate(compareDatesResult),
      compareDatesResult
    );
  }
  // Checks if the venue is provided and whether that venue exists in the organization
  if (
    args.data?.venue &&
    organization.venues?.some((venue) => venue._id.equals(args.data?.venue))
  ) {
    const conflictingEvents = await Event.find({
      organization: args.data?.organizationId,
      venue: args.data?.venue ?? "",
      $or: [
        {
          $and: [
            { startDate: { $lte: args.data?.startDate } },
            { endDate: { $gte: args.data?.startDate } },
          ],
        },
        {
          $and: [
            { startDate: { $lte: args.data?.endDate } },
            { endDate: { $gte: args.data?.endDate } },
          ],
        },
        {
          $and: [
            { startDate: { $gte: args.data?.startDate } },
            { endDate: { $lte: args.data?.endDate } },
          ],
        },
        {
          $and: [
            { startDate: { $lte: args.data?.startDate } },
            { endDate: { $gte: args.data?.endDate } },
          ],
        },
      ],
      $and: [
        {
          $or: [
            {
              allDay: true,
            },
            {
              $and: [
                { startTime: { $lte: args.data?.startTime } },
                { endTime: { $gte: args.data?.startTime } },
              ],
            },
            {
              $and: [
                { startTime: { $lte: args.data?.endTime } },
                { endTime: { $gte: args.data?.endTime } },
              ],
            },
            {
              $and: [
                { startTime: { $gte: args.data?.startTime } },
                { endTime: { $lte: args.data?.endTime } },
              ],
            },
            {
              $and: [
                { startTime: { $lte: args.data?.startTime } },
                { endTime: { $gte: args.data?.endTime } },
              ],
            },
          ],
        },
      ],
    });

<<<<<<< HEAD
    if (conflictingEvents.length > 0) {
      const conflictDetails = conflictingEvents.map((event) => ({
        _id: event._id,
        title: event.title,
        description: event.description,
        allDay: event.allDay,
        startDate: event.startDate,
        endDate: event.endDate,
        startTime: event.startTime,
        endTime: event.endTime,
      }));
      throw new errors.ConflictError(
        requestContext.translate(VENUE_ALREADY_SCHEDULED.MESSAGE),
        VENUE_ALREADY_SCHEDULED.CODE,
        VENUE_ALREADY_SCHEDULED.PARAM
      );
    }
  } else if (args.data?.venue) {
    throw new errors.NotFoundError(
      requestContext.translate(VENUE_DOESNT_EXIST_ERROR.MESSAGE),
      VENUE_DOESNT_EXIST_ERROR.CODE,
      VENUE_DOESNT_EXIST_ERROR.PARAM
    );
  }
  // Creates new event.
  const createdEvent = await Event.create({
    ...args.data,
    creator: currentUser._id,
    admins: [currentUser._id],
    organization: organization._id,
  });

  if (createdEvent !== null) {
    await cacheEvents([createdEvent]);
=======
  if (session) {
    session.startTransaction();
>>>>>>> 499f81a4
  }

  try {
    let createdEvent!: InterfaceEvent[];

    if (args.data?.recurring) {
      switch (args.data?.recurrance) {
        case "ONCE":
          createdEvent = await Once.generateEvent(
            args,
            currentUser,
            organization,
            session
          );

          for (const event of createdEvent) {
            await associateEventWithUser(currentUser, event, session);
            await cacheEvents([event]);
          }

          break;

        case "WEEKLY":
          createdEvent = await Weekly.generateEvents(
            args,
            currentUser,
            organization,
            session
          );

          for (const event of createdEvent) {
            await associateEventWithUser(currentUser, event, session);
            await cacheEvents([event]);
          }

          break;
      }
    } else {
      createdEvent = await Once.generateEvent(
        args,
        currentUser,
        organization,
        session
      );

      for (const event of createdEvent) {
        await associateEventWithUser(currentUser, event, session);
        await cacheEvents([event]);
      }
    }

    if (session) {
      await session.commitTransaction();
    }

    // Returns the createdEvent.
    return createdEvent[0];
  } catch (error) {
    if (session) {
      await session.abortTransaction();
    }
    throw error;
  }
};

async function associateEventWithUser(
  currentUser: InterfaceUser,
  createdEvent: InterfaceEvent,
  session: mongoose.ClientSession
): Promise<void> {
  await EventAttendee.create(
    [
      {
        userId: currentUser._id.toString(),
        eventId: createdEvent._id,
      },
    ],
    { session }
  );

  await User.updateOne(
    {
      _id: currentUser._id,
    },
    {
      $push: {
        eventAdmin: createdEvent._id,
        createdEvents: createdEvent._id,
        registeredEvents: createdEvent._id,
      },
    },
    { session }
  );
}<|MERGE_RESOLUTION|>--- conflicted
+++ resolved
@@ -192,7 +192,6 @@
       ],
     });
 
-<<<<<<< HEAD
     if (conflictingEvents.length > 0) {
       const conflictDetails = conflictingEvents.map((event) => ({
         _id: event._id,
@@ -217,20 +216,8 @@
       VENUE_DOESNT_EXIST_ERROR.PARAM
     );
   }
-  // Creates new event.
-  const createdEvent = await Event.create({
-    ...args.data,
-    creator: currentUser._id,
-    admins: [currentUser._id],
-    organization: organization._id,
-  });
-
-  if (createdEvent !== null) {
-    await cacheEvents([createdEvent]);
-=======
   if (session) {
     session.startTransaction();
->>>>>>> 499f81a4
   }
 
   try {
