--- conflicted
+++ resolved
@@ -33,13 +33,8 @@
 
   const resizedImageBuffer = await validateImage(args.file); // Resize image and check for image type
   const imageToUploadFilePath = await uploadEncodedImage(
-<<<<<<< HEAD
     resizedImageBuffer,
     currentUser?.image
-=======
-    args.file,
-    currentUser.image,
->>>>>>> 9a9353c8
   );
 
   // Updates the user with new image and returns the updated user.
