import "dotenv/config";
import type {
  MutationResolvers,
  Address,
} from "../../types/generatedGraphQLTypes";
import { User, Organization, ActionItemCategory } from "../../models";
import { errors, requestContext } from "../../libraries";
import { LENGTH_VALIDATION_ERROR } from "../../constants";
import { superAdminCheck } from "../../utilities";
import { isValidString } from "../../libraries/validators/validateString";
import { uploadEncodedImage } from "../../utilities/encodedImageStorage/uploadEncodedImage";
import { cacheOrganizations } from "../../services/OrganizationCache/cacheOrganizations";
/**
 * This function enables to create an organization.
 * @param _parent - parent of current request
 * @param args - payload provided with the request
 * @param context - context of entire application
 * @remarks The following checks are done:
 * 1. If the user exists
 * @returns Created organization
 */
export const createOrganization: MutationResolvers["createOrganization"] =
  async (_parent, args, context) => {
    const currentUser = await User.findById({
      _id: context.userId,
    });

    if (currentUser) {
      superAdminCheck(currentUser);
    }

    //Upload file
    let uploadImageFileName = null;
    if (args.file) {
      uploadImageFileName = await uploadEncodedImage(args.file, null);
    }

    // Checks if the recieved arguments are valid according to standard input norms
    let validationResultName = {
      isLessThanMaxLength: false,
    };
    let validationResultDescription = {
      isLessThanMaxLength: false,
    };
    let validationResultAddress = {
      isAddressValid: false,
    };

    if (args.data?.name && args.data?.description) {
      validationResultName = isValidString(args.data?.name, 256);
      validationResultDescription = isValidString(args.data?.description, 500);
    }

    if (args.data?.address) {
      validationResultAddress = validateAddress(args.data?.address);
    }

    if (!validationResultName.isLessThanMaxLength) {
      throw new errors.InputValidationError(
        requestContext.translate(
          `${LENGTH_VALIDATION_ERROR.MESSAGE} 256 characters in name`,
        ),
        LENGTH_VALIDATION_ERROR.CODE,
      );
    }
    if (!validationResultDescription.isLessThanMaxLength) {
      throw new errors.InputValidationError(
        requestContext.translate(
          `${LENGTH_VALIDATION_ERROR.MESSAGE} 500 characters in description`,
        ),
        LENGTH_VALIDATION_ERROR.CODE,
      );
    }
<<<<<<< HEAD
    if (!validationResultLocation.isLessThanMaxLength) {
      throw new errors.InputValidationError(
        requestContext.translate(
          `${LENGTH_VALIDATION_ERROR.MESSAGE} 50 characters in location`,
        ),
        LENGTH_VALIDATION_ERROR.CODE,
      );
=======
    if (!validationResultAddress.isAddressValid) {
      throw new errors.InputValidationError("Not a Valid Address");
>>>>>>> 125853a5
    }

    // Creates new organization.
    const createdOrganization = await Organization.create({
      ...args.data,
      address: args.data?.address,
      image: uploadImageFileName ? uploadImageFileName : null,
      creatorId: context.userId,
      admins: [context.userId],
      members: [context.userId],
    });

    // Creating a default actionItemCategory
    await ActionItemCategory.create({
      name: "Default",
      organizationId: createdOrganization._id,
      creatorId: context.userId,
    });

    await cacheOrganizations([createdOrganization.toObject()]);

    /*
    Adds createdOrganization._id to joinedOrganizations, createdOrganizations
    and adminFor lists on currentUser's document with _id === context.userId
    */
    await User.updateOne(
      {
        _id: context.userId,
      },
      {
        $push: {
          joinedOrganizations: createdOrganization._id,
          createdOrganizations: createdOrganization._id,
          adminFor: createdOrganization._id,
        },
      },
    );

    // Returns createdOrganization.
    return createdOrganization.toObject();
  };
/**
 * Validates an address object to ensure its fields meet specified criteria.
 * @param address - The address object to validate
 * @returns An object containing the validation result: isAddressValid (true if the address is valid, false otherwise)
 */
function validateAddress(address: Address | undefined): {
  isAddressValid: boolean;
} {
  if (!address) {
    return { isAddressValid: false };
  }

  const {
    city,
    countryCode,
    dependentLocality,
    line1,
    line2,
    postalCode,
    sortingCode,
    state,
  } = address;

  // Mandatory: It should be a valid country code.
  const isCountryCodeValid = !!countryCode && countryCode.length >= 2;

  // Mandatory: It should exist and have a length greater than 0
  const isCityValid = !!city && city.length > 0;

  // Optional: It should exist and have a length greater than 0
  const isDependentLocalityValid =
    dependentLocality === undefined ||
    (typeof dependentLocality === "string" && dependentLocality.length >= 0);

  // Optional: Line 1 should exist and have a length greater than 0
  const isLine1Valid =
    line1 === undefined || (typeof line1 === "string" && line1.length >= 0);

  // Optional: Line 2 should exist and have a length greater than 0, if provided
  const isLine2Valid =
    line2 === undefined || (typeof line2 === "string" && line2.length >= 0);

  // Optional: It should exist and have a valid format.
  const isPostalCodeValid =
    postalCode === undefined ||
    (typeof postalCode === "string" && /^\d*$/.test(postalCode));

  // Optional: It should exist and have a length greater than 0, if provided
  const isSortingCodeValid =
    sortingCode === undefined ||
    (typeof sortingCode === "string" && sortingCode.length >= 0);

  // Optional: It should exist and have a length greater than 0, if provided
  const isStateValid =
    state === undefined || (typeof state === "string" && state.length >= 0);

  const isAddressValid =
    isCityValid &&
    isCountryCodeValid &&
    isDependentLocalityValid &&
    isLine1Valid &&
    isLine2Valid &&
    isPostalCodeValid &&
    isSortingCodeValid &&
    isStateValid;

  return { isAddressValid: isAddressValid };
}<|MERGE_RESOLUTION|>--- conflicted
+++ resolved
@@ -71,18 +71,8 @@
         LENGTH_VALIDATION_ERROR.CODE,
       );
     }
-<<<<<<< HEAD
-    if (!validationResultLocation.isLessThanMaxLength) {
-      throw new errors.InputValidationError(
-        requestContext.translate(
-          `${LENGTH_VALIDATION_ERROR.MESSAGE} 50 characters in location`,
-        ),
-        LENGTH_VALIDATION_ERROR.CODE,
-      );
-=======
     if (!validationResultAddress.isAddressValid) {
       throw new errors.InputValidationError("Not a Valid Address");
->>>>>>> 125853a5
     }
 
     // Creates new organization.
