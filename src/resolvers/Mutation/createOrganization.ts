--- conflicted
+++ resolved
@@ -2,17 +2,7 @@
 import { MutationResolvers } from "../../types/generatedGraphQLTypes";
 import { User, Organization } from "../../models";
 import { errors, requestContext } from "../../libraries";
-import {
-  LENGTH_VALIDATION_ERROR,
-<<<<<<< HEAD
-  REGEX_VALIDATION_ERROR,
-  USER_NOT_FOUND_ERROR,
-=======
-  USER_NOT_FOUND_CODE,
-  USER_NOT_FOUND_MESSAGE,
-  USER_NOT_FOUND_PARAM,
->>>>>>> c08c98bf
-} from "../../constants";
+import { LENGTH_VALIDATION_ERROR, USER_NOT_FOUND_ERROR } from "../../constants";
 import { superAdminCheck } from "../../utilities/superAdminCheck";
 import { isValidString } from "../../libraries/validators/validateString";
 import { uploadEncodedImage } from "../../utilities/encodedImageStorage/uploadEncodedImage";
@@ -52,15 +42,6 @@
     );
     const validationResult_Location = isValidString(args.data!.location!, 50);
 
-<<<<<<< HEAD
-    if (!validationResult_Name.isFollowingPattern) {
-      throw new errors.InputValidationError(
-        requestContext.translate(`${REGEX_VALIDATION_ERROR.MESSAGE} in name`),
-        REGEX_VALIDATION_ERROR.CODE
-      );
-    }
-=======
->>>>>>> c08c98bf
     if (!validationResult_Name.isLessThanMaxLength) {
       throw new errors.InputValidationError(
         requestContext.translate(
@@ -69,17 +50,6 @@
         LENGTH_VALIDATION_ERROR.CODE
       );
     }
-<<<<<<< HEAD
-    if (!validationResult_Description.isFollowingPattern) {
-      throw new errors.InputValidationError(
-        requestContext.translate(
-          `${REGEX_VALIDATION_ERROR.MESSAGE} in description`
-        ),
-        REGEX_VALIDATION_ERROR.CODE
-      );
-    }
-=======
->>>>>>> c08c98bf
     if (!validationResult_Description.isLessThanMaxLength) {
       throw new errors.InputValidationError(
         requestContext.translate(
@@ -88,17 +58,6 @@
         LENGTH_VALIDATION_ERROR.CODE
       );
     }
-<<<<<<< HEAD
-    if (!validationResult_Location.isFollowingPattern) {
-      throw new errors.InputValidationError(
-        requestContext.translate(
-          `${REGEX_VALIDATION_ERROR.MESSAGE} in location`
-        ),
-        REGEX_VALIDATION_ERROR.CODE
-      );
-    }
-=======
->>>>>>> c08c98bf
     if (!validationResult_Location.isLessThanMaxLength) {
       throw new errors.InputValidationError(
         requestContext.translate(
