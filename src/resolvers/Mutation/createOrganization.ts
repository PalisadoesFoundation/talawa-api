import "dotenv/config";
<<<<<<< HEAD
import type { MutationResolvers } from "../../types/generatedGraphQLTypes";
import { User, Organization, ActionItemCategory } from "../../models";
=======
import type {
  MutationResolvers,
  Address,
} from "../../types/generatedGraphQLTypes";
import { User, Organization } from "../../models";
>>>>>>> c08ccf0f
import { errors, requestContext } from "../../libraries";
import { LENGTH_VALIDATION_ERROR } from "../../constants";
import { superAdminCheck } from "../../utilities";
import { isValidString } from "../../libraries/validators/validateString";
import { uploadEncodedImage } from "../../utilities/encodedImageStorage/uploadEncodedImage";
import { cacheOrganizations } from "../../services/OrganizationCache/cacheOrganizations";
/**
 * This function enables to create an organization.
 * @param _parent - parent of current request
 * @param args - payload provided with the request
 * @param context - context of entire application
 * @remarks The following checks are done:
 * 1. If the user exists
 * @returns Created organization
 */
export const createOrganization: MutationResolvers["createOrganization"] =
  async (_parent, args, context) => {
    const currentUser = await User.findById({
      _id: context.userId,
    });

    if (currentUser) {
      superAdminCheck(currentUser);
    }

    //Upload file
    let uploadImageFileName = null;
    if (args.file) {
      uploadImageFileName = await uploadEncodedImage(args.file, null);
    }

    // Checks if the recieved arguments are valid according to standard input norms
    let validationResultName = {
      isLessThanMaxLength: false,
    };
    let validationResultDescription = {
      isLessThanMaxLength: false,
    };
    let validationResultAddress = {
      isAddressValid: false,
    };

    if (args.data?.name && args.data?.description) {
      validationResultName = isValidString(args.data?.name, 256);
      validationResultDescription = isValidString(args.data?.description, 500);
    }

    if (args.data?.address) {
      validationResultAddress = validateAddress(args.data?.address);
    }

    if (!validationResultName.isLessThanMaxLength) {
      throw new errors.InputValidationError(
        requestContext.translate(
          `${LENGTH_VALIDATION_ERROR.MESSAGE} 256 characters in name`
        ),
        LENGTH_VALIDATION_ERROR.CODE
      );
    }
    if (!validationResultDescription.isLessThanMaxLength) {
      throw new errors.InputValidationError(
        requestContext.translate(
          `${LENGTH_VALIDATION_ERROR.MESSAGE} 500 characters in description`
        ),
        LENGTH_VALIDATION_ERROR.CODE
      );
    }
    if (!validationResultAddress.isAddressValid) {
      throw new errors.InputValidationError("Not a Valid Address");
    }

    // Creates new organization.
    const createdOrganization = await Organization.create({
      ...args.data,
      address: args.data?.address,
      image: uploadImageFileName ? uploadImageFileName : null,
      creatorId: context.userId,
      admins: [context.userId],
      members: [context.userId],
    });

<<<<<<< HEAD
    // Creating a default actionItemCategory
    await ActionItemCategory.create({
      name: "Default",
      organizationId: createdOrganization._id,
      creatorId: context.userId,
    });

    await cacheOrganizations([createdOrganization.toObject()!]);
=======
    await cacheOrganizations([createdOrganization.toObject()]);
>>>>>>> c08ccf0f

    /*
    Adds createdOrganization._id to joinedOrganizations, createdOrganizations
    and adminFor lists on currentUser's document with _id === context.userId
    */
    await User.updateOne(
      {
        _id: context.userId,
      },
      {
        $push: {
          joinedOrganizations: createdOrganization._id,
          createdOrganizations: createdOrganization._id,
          adminFor: createdOrganization._id,
        },
      }
    );

    // Returns createdOrganization.
    return createdOrganization.toObject();
  };
/**
 * Validates an address object to ensure its fields meet specified criteria.
 * @param address - The address object to validate
 * @returns An object containing the validation result: isAddressValid (true if the address is valid, false otherwise)
 */
function validateAddress(address: Address | undefined): {
  isAddressValid: boolean;
} {
  if (!address) {
    return { isAddressValid: false };
  }

  const {
    city,
    countryCode,
    dependentLocality,
    line1,
    line2,
    postalCode,
    sortingCode,
    state,
  } = address;

  // Mandatory: It should be a valid country code.
  const isCountryCodeValid = !!countryCode && countryCode.length >= 2;

  // Mandatory: It should exist and have a length greater than 0
  const isCityValid = !!city && city.length > 0;

  // Optional: It should exist and have a length greater than 0
  const isDependentLocalityValid =
    dependentLocality === undefined ||
    (typeof dependentLocality === "string" && dependentLocality.length >= 0);

  // Optional: Line 1 should exist and have a length greater than 0
  const isLine1Valid =
    line1 === undefined || (typeof line1 === "string" && line1.length >= 0);

  // Optional: Line 2 should exist and have a length greater than 0, if provided
  const isLine2Valid =
    line2 === undefined || (typeof line2 === "string" && line2.length >= 0);

  // Optional: It should exist and have a valid format.
  const isPostalCodeValid =
    postalCode === undefined ||
    (typeof postalCode === "string" && /^\d*$/.test(postalCode));

  // Optional: It should exist and have a length greater than 0, if provided
  const isSortingCodeValid =
    sortingCode === undefined ||
    (typeof sortingCode === "string" && sortingCode.length >= 0);

  // Optional: It should exist and have a length greater than 0, if provided
  const isStateValid =
    state === undefined || (typeof state === "string" && state.length >= 0);

  const isAddressValid =
    isCityValid &&
    isCountryCodeValid &&
    isDependentLocalityValid &&
    isLine1Valid &&
    isLine2Valid &&
    isPostalCodeValid &&
    isSortingCodeValid &&
    isStateValid;

  return { isAddressValid: isAddressValid };
}<|MERGE_RESOLUTION|>--- conflicted
+++ resolved
@@ -1,14 +1,9 @@
 import "dotenv/config";
-<<<<<<< HEAD
-import type { MutationResolvers } from "../../types/generatedGraphQLTypes";
-import { User, Organization, ActionItemCategory } from "../../models";
-=======
 import type {
   MutationResolvers,
   Address,
 } from "../../types/generatedGraphQLTypes";
-import { User, Organization } from "../../models";
->>>>>>> c08ccf0f
+import { User, Organization, ActionItemCategory } from "../../models";
 import { errors, requestContext } from "../../libraries";
 import { LENGTH_VALIDATION_ERROR } from "../../constants";
 import { superAdminCheck } from "../../utilities";
@@ -90,7 +85,6 @@
       members: [context.userId],
     });
 
-<<<<<<< HEAD
     // Creating a default actionItemCategory
     await ActionItemCategory.create({
       name: "Default",
@@ -98,10 +92,7 @@
       creatorId: context.userId,
     });
 
-    await cacheOrganizations([createdOrganization.toObject()!]);
-=======
     await cacheOrganizations([createdOrganization.toObject()]);
->>>>>>> c08ccf0f
 
     /*
     Adds createdOrganization._id to joinedOrganizations, createdOrganizations
