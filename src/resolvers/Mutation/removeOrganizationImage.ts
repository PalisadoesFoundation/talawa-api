--- conflicted
+++ resolved
@@ -1,19 +1,7 @@
 import {
-<<<<<<< HEAD
-  IN_PRODUCTION,
   ORGANIZATION_NOT_FOUND_ERROR,
   USER_NOT_FOUND_ERROR,
-=======
-  ORGANIZATION_NOT_FOUND_CODE,
-  ORGANIZATION_NOT_FOUND_MESSAGE,
-  ORGANIZATION_NOT_FOUND_PARAM,
-  USER_NOT_FOUND_CODE,
-  USER_NOT_FOUND_MESSAGE,
-  USER_NOT_FOUND_PARAM,
-  ORGANIZATION_IMAGE_NOT_FOUND_MESSAGE,
-  ORGANIZATION_IMAGE_NOT_FOUND_CODE,
-  ORGANIZATION_IMAGE_NOT_FOUND_PARAM,
->>>>>>> c08c98bf
+  ORGANIZATION_IMAGE_NOT_FOUND_ERROR,
 } from "../../constants";
 import { MutationResolvers } from "../../types/generatedGraphQLTypes";
 import { errors, requestContext } from "../../libraries";
@@ -29,17 +17,9 @@
     // Checks whether currentUser with _id === context.userId exists.
     if (currentUserExists === false) {
       throw new errors.NotFoundError(
-<<<<<<< HEAD
-        IN_PRODUCTION !== true
-          ? USER_NOT_FOUND_ERROR.DESC
-          : requestContext.translate(USER_NOT_FOUND_ERROR.MESSAGE),
+        requestContext.translate(USER_NOT_FOUND_ERROR.MESSAGE),
         USER_NOT_FOUND_ERROR.CODE,
         USER_NOT_FOUND_ERROR.PARAM
-=======
-        requestContext.translate(USER_NOT_FOUND_MESSAGE),
-        USER_NOT_FOUND_CODE,
-        USER_NOT_FOUND_PARAM
->>>>>>> c08c98bf
       );
     }
 
@@ -50,17 +30,9 @@
     // Checks whether organization exists.
     if (!organization) {
       throw new errors.NotFoundError(
-<<<<<<< HEAD
-        IN_PRODUCTION !== true
-          ? ORGANIZATION_NOT_FOUND_ERROR.DESC
-          : requestContext.translate(ORGANIZATION_NOT_FOUND_ERROR.MESSAGE),
+        requestContext.translate(ORGANIZATION_NOT_FOUND_ERROR.MESSAGE),
         ORGANIZATION_NOT_FOUND_ERROR.CODE,
         ORGANIZATION_NOT_FOUND_ERROR.PARAM
-=======
-        requestContext.translate(ORGANIZATION_NOT_FOUND_MESSAGE),
-        ORGANIZATION_NOT_FOUND_CODE,
-        ORGANIZATION_NOT_FOUND_PARAM
->>>>>>> c08c98bf
       );
     }
 
@@ -70,9 +42,9 @@
     // Checks whether organization.image exists.
     if (!organization.image) {
       throw new errors.NotFoundError(
-        requestContext.translate(ORGANIZATION_IMAGE_NOT_FOUND_MESSAGE),
-        ORGANIZATION_IMAGE_NOT_FOUND_CODE,
-        ORGANIZATION_IMAGE_NOT_FOUND_PARAM
+        requestContext.translate(ORGANIZATION_IMAGE_NOT_FOUND_ERROR.MESSAGE),
+        ORGANIZATION_IMAGE_NOT_FOUND_ERROR.CODE,
+        ORGANIZATION_IMAGE_NOT_FOUND_ERROR.PARAM
       );
     }
 
