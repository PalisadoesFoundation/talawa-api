import bcrypt from "bcryptjs";
import {
<<<<<<< HEAD
  IN_PRODUCTION,
  LAST_RESORT_SUPERADMIN_EMAIL,
=======
>>>>>>> 396b5859
  //LENGTH_VALIDATION_ERROR,
  ORGANIZATION_NOT_FOUND_CODE,
  ORGANIZATION_NOT_FOUND_MESSAGE,
  ORGANIZATION_NOT_FOUND_PARAM,
  EMAIL_ALREADY_EXISTS_MESSAGE,
  EMAIL_ALREADY_EXISTS_CODE,
  EMAIL_ALREADY_EXISTS_PARAM,
  //REGEX_VALIDATION_ERROR,
} from "../../constants";
import { MutationResolvers } from "../../types/generatedGraphQLTypes";
import { errors, requestContext } from "../../libraries";
import { User, Organization } from "../../models";
import {
  createAccessToken,
  createRefreshToken,
  copyToClipboard,
  updateUserToSuperAdmin,
} from "../../utilities";
import { androidFirebaseOptions, iosFirebaseOptions } from "../../config";
import { uploadEncodedImage } from "../../utilities/encodedImageStorage/uploadEncodedImage";
//import { isValidString } from "../../libraries/validators/validateString";
//import { validatePassword } from "../../libraries/validators/validatePassword";

export const signUp: MutationResolvers["signUp"] = async (_parent, args) => {
  const userWithEmailExists = await User.exists({
    email: args.data.email.toLowerCase(),
  });

  if (userWithEmailExists === true) {
    throw new errors.ConflictError(
      requestContext.translate(EMAIL_ALREADY_EXISTS_MESSAGE),
      EMAIL_ALREADY_EXISTS_CODE,
      EMAIL_ALREADY_EXISTS_PARAM
    );
  }

  // TODO: this check is to be removed
  let organization;
  if (args.data.organizationUserBelongsToId) {
    organization = await Organization.findOne({
      _id: args.data.organizationUserBelongsToId,
    }).lean();

    if (!organization) {
      throw new errors.NotFoundError(
        requestContext.translate(ORGANIZATION_NOT_FOUND_MESSAGE),
        ORGANIZATION_NOT_FOUND_CODE,
        ORGANIZATION_NOT_FOUND_PARAM
      );
    }
  }

  // // Checks if the recieved arguments are valid according to standard input norms
  // const validationResult_firstName = isValidString(args.data!.firstName, 50);
  // const validationResult_lastName = isValidString(args.data!.lastName, 50);
  // const validationResult_Password = validatePassword(args.data!.password!);
  // if (!validationResult_firstName.isFollowingPattern) {
  //   throw new errors.InputValidationError(
  //     requestContext.translate(
  //       `${REGEX_VALIDATION_ERROR.message} in first name`
  //     ),
  //     REGEX_VALIDATION_ERROR.code
  //   );
  // }
  // if (!validationResult_firstName.isLessThanMaxLength) {
  //   throw new errors.InputValidationError(
  //     requestContext.translate(
  //       `${LENGTH_VALIDATION_ERROR.message} 50 characters in first name`
  //     ),
  //     LENGTH_VALIDATION_ERROR.code
  //   );
  // }
  // if (!validationResult_lastName.isFollowingPattern) {
  //   throw new errors.InputValidationError(
  //     requestContext.translate(
  //       `${REGEX_VALIDATION_ERROR.message} in last name`
  //     ),
  //     REGEX_VALIDATION_ERROR.code
  //   );
  // }
  // if (!validationResult_lastName.isLessThanMaxLength) {
  //   throw new errors.InputValidationError(
  //     requestContext.translate(
  //       `${LENGTH_VALIDATION_ERROR.message} 50 characters in last name`
  //     ),
  //     LENGTH_VALIDATION_ERROR.code
  //   );
  // }
  // if (!validationResult_Password) {
  //   throw new errors.InputValidationError(
  //     requestContext.translate(
  //       `The password must contain a mixture of uppercase, lowercase, numbers, and symbols and must be greater than 8, and less than 50 characters`
  //     ),
  //     `Invalid Password`
  //   );
  // }

  const hashedPassword = await bcrypt.hash(args.data.password, 12);

  // Upload file
  let uploadImageFileName;
  if (args.file) {
    uploadImageFileName = await uploadEncodedImage(args.file, null);
  }

  const createdUser = await User.create({
    ...args.data,
    organizationUserBelongsTo: organization ? organization._id : null,
    email: args.data.email.toLowerCase(), // ensure all emails are stored as lowercase to prevent duplicated due to comparison errors
    image: uploadImageFileName ? uploadImageFileName : null,
    password: hashedPassword,
  });

  if (createdUser.email === LAST_RESORT_SUPERADMIN_EMAIL) {
    await updateUserToSuperAdmin(createdUser.email);
  }

  const accessToken = await createAccessToken(createdUser);
  const refreshToken = await createRefreshToken(createdUser);

  copyToClipboard(`{
    "Authorization": "Bearer ${accessToken}"
  }`);

  const filteredCreatedUser = createdUser.toObject();

  // @ts-ignore
  delete filteredCreatedUser.password;

  return {
    user: filteredCreatedUser,
    accessToken,
    refreshToken,
    androidFirebaseOptions,
    iosFirebaseOptions,
  };
};<|MERGE_RESOLUTION|>--- conflicted
+++ resolved
@@ -1,10 +1,6 @@
 import bcrypt from "bcryptjs";
 import {
-<<<<<<< HEAD
-  IN_PRODUCTION,
   LAST_RESORT_SUPERADMIN_EMAIL,
-=======
->>>>>>> 396b5859
   //LENGTH_VALIDATION_ERROR,
   ORGANIZATION_NOT_FOUND_CODE,
   ORGANIZATION_NOT_FOUND_MESSAGE,
