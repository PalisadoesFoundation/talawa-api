import bcrypt from "bcryptjs";
import {
  LAST_RESORT_SUPERADMIN_EMAIL,
  //LENGTH_VALIDATION_ERROR,
  ORGANIZATION_NOT_FOUND_ERROR,
  EMAIL_ALREADY_EXISTS_ERROR,
  //REGEX_VALIDATION_ERROR,
} from "../../constants";
import type { MutationResolvers } from "../../types/generatedGraphQLTypes";
import { errors, requestContext } from "../../libraries";
import { User, Organization } from "../../models";
import {
  createAccessToken,
  createRefreshToken,
  copyToClipboard,
} from "../../utilities";
import { uploadEncodedImage } from "../../utilities/encodedImageStorage/uploadEncodedImage";
import { cacheOrganizations } from "../../services/OrganizationCache/cacheOrganizations";
import { findOrganizationsInCache } from "../../services/OrganizationCache/findOrganizationsInCache";
import { encryptEmail, decryptEmail } from "../../utilities/encryptionModule";
//import { isValidString } from "../../libraries/validators/validateString";
//import { validatePassword } from "../../libraries/validators/validatePassword";
/**
 * This function enables sign up.
 * @param _parent - parent of current request
 * @param args - payload provided with the request
 * @returns Sign up details.
 */

<<<<<<< HEAD
export const signUp: MutationResolvers["signUp"] = async (_parent, args) => {
  //Fetching all the users, as emails in the DB are encrypted.
  const allUsers = await User.find({});

  for (const user of allUsers) {
    try {
      // Decrypting the email for each user
      const { decrypted } = decryptEmail(user.email);
      if (decrypted === args.data.email) {
        // The decrypted email matches the user-provided email
        throw new errors.ConflictError(
          requestContext.translate(EMAIL_ALREADY_EXISTS_ERROR.MESSAGE),
          EMAIL_ALREADY_EXISTS_ERROR.CODE,
          EMAIL_ALREADY_EXISTS_ERROR.PARAM
        );
      }
    } catch (error) {
      // Handling decryption errors (e.g., incorrect encryption key)
      console.error("Error decrypting email:", error);
    }
=======
  if (userWithEmailExists === true) {
    throw new errors.ConflictError(
      requestContext.translate(EMAIL_ALREADY_EXISTS_ERROR.MESSAGE),
      EMAIL_ALREADY_EXISTS_ERROR.CODE,
      EMAIL_ALREADY_EXISTS_ERROR.PARAM,
    );
>>>>>>> 63e0e66c
  }
  /* eslint-disable */
  // TODO: this check is to be removed
  let organization;
  if (args.data.organizationUserBelongsToId) {
    const organizationFoundInCache = await findOrganizationsInCache([
      args.data.organizationUserBelongsToId,
    ]);

    organization = organizationFoundInCache[0];

    if (organizationFoundInCache[0] == null) {
      organization = await Organization.findOne({
        _id: args.data.organizationUserBelongsToId,
      }).lean();

      await cacheOrganizations([organization!]);
    }

    if (!organization) {
      throw new errors.NotFoundError(
        requestContext.translate(ORGANIZATION_NOT_FOUND_ERROR.MESSAGE),
        ORGANIZATION_NOT_FOUND_ERROR.CODE,
        ORGANIZATION_NOT_FOUND_ERROR.PARAM,
      );
    }
  }

  const encryptedEmail = encryptEmail(args.data.email);
  // // Checks if the recieved arguments are valid according to standard input norms
  // const validationResult_firstName = isValidString(args.data!.firstName, 50);
  // const validationResult_lastName = isValidString(args.data!.lastName, 50);
  // const validationResult_Password = validatePassword(args.data!.password!);
  // if (!validationResult_firstName.isFollowingPattern) {
  //   throw new errors.InputValidationError(
  //     requestContext.translate(
  //       `${REGEX_VALIDATION_ERROR.message} in first name`
  //     ),
  //     REGEX_VALIDATION_ERROR.code
  //   );
  // }
  // if (!validationResult_firstName.isLessThanMaxLength) {
  //   throw new errors.InputValidationError(
  //     requestContext.translate(
  //       `${LENGTH_VALIDATION_ERROR.message} 50 characters in first name`
  //     ),
  //     LENGTH_VALIDATION_ERROR.code
  //   );
  // }
  // if (!validationResult_lastName.isFollowingPattern) {
  //   throw new errors.InputValidationError(
  //     requestContext.translate(
  //       `${REGEX_VALIDATION_ERROR.message} in last name`
  //     ),
  //     REGEX_VALIDATION_ERROR.code
  //   );
  // }
  // if (!validationResult_lastName.isLessThanMaxLength) {
  //   throw new errors.InputValidationError(
  //     requestContext.translate(
  //       `${LENGTH_VALIDATION_ERROR.message} 50 characters in last name`
  //     ),
  //     LENGTH_VALIDATION_ERROR.code
  //   );
  // }
  // if (!validationResult_Password) {
  //   throw new errors.InputValidationError(
  //     requestContext.translate(
  //       `The password must contain a mixture of uppercase, lowercase, numbers, and symbols and must be greater than 8, and less than 50 characters`
  //     ),
  //     `Invalid Password`
  //   );
  // }
  const hashedPassword = await bcrypt.hash(args.data.password, 12);

  // Upload file
  let uploadImageFileName;
  if (args.file) {
    uploadImageFileName = await uploadEncodedImage(args.file, null);
  }

  const isLastResortSuperAdmin =
    args.data.email === LAST_RESORT_SUPERADMIN_EMAIL;

  const createdUser = await User.create({
    ...args.data,
    email: encryptedEmail,
    image: uploadImageFileName ? uploadImageFileName : null,
    password: hashedPassword,
    userType: isLastResortSuperAdmin ? "SUPERADMIN" : "USER",
    adminApproved: isLastResortSuperAdmin,
  });

  const accessToken = await createAccessToken(createdUser);
  const refreshToken = await createRefreshToken(createdUser);

  copyToClipboard(`{
    "Authorization": "Bearer ${accessToken}"
  }`);

  const filteredCreatedUser = createdUser.toObject();

  // @ts-ignore
  delete filteredCreatedUser.password;

  return {
    user: filteredCreatedUser,
    accessToken,
    refreshToken,
  };
};<|MERGE_RESOLUTION|>--- conflicted
+++ resolved
@@ -27,7 +27,6 @@
  * @returns Sign up details.
  */
 
-<<<<<<< HEAD
 export const signUp: MutationResolvers["signUp"] = async (_parent, args) => {
   //Fetching all the users, as emails in the DB are encrypted.
   const allUsers = await User.find({});
@@ -48,14 +47,6 @@
       // Handling decryption errors (e.g., incorrect encryption key)
       console.error("Error decrypting email:", error);
     }
-=======
-  if (userWithEmailExists === true) {
-    throw new errors.ConflictError(
-      requestContext.translate(EMAIL_ALREADY_EXISTS_ERROR.MESSAGE),
-      EMAIL_ALREADY_EXISTS_ERROR.CODE,
-      EMAIL_ALREADY_EXISTS_ERROR.PARAM,
-    );
->>>>>>> 63e0e66c
   }
   /* eslint-disable */
   // TODO: this check is to be removed
