import {
<<<<<<< HEAD
  IN_PRODUCTION,
  MEMBERSHIP_REQUEST_ALREADY_EXISTS,
  MEMBERSHIP_REQUEST_NOT_FOUND_ERROR,
  ORGANIZATION_NOT_FOUND_ERROR,
  USER_NOT_FOUND_ERROR,
=======
  MEMBERSHIP_REQUEST_NOT_FOUND_CODE,
  MEMBERSHIP_REQUEST_NOT_FOUND_MESSAGE,
  MEMBERSHIP_REQUEST_NOT_FOUND_PARAM,
  ORGANIZATION_NOT_FOUND_CODE,
  ORGANIZATION_NOT_FOUND_MESSAGE,
  ORGANIZATION_NOT_FOUND_PARAM,
  USER_NOT_FOUND_CODE,
  USER_NOT_FOUND_MESSAGE,
  USER_NOT_FOUND_PARAM,
>>>>>>> c08c98bf
} from "../../constants";
import { MutationResolvers } from "../../types/generatedGraphQLTypes";
import { errors, requestContext } from "../../libraries";
import { User, MembershipRequest, Organization } from "../../models";

export const sendMembershipRequest: MutationResolvers["sendMembershipRequest"] =
  async (_parent, args, context) => {
    const currentUserExists = await User.exists({
      _id: context.userId,
    });

    if (currentUserExists === false) {
      throw new errors.NotFoundError(
<<<<<<< HEAD
        IN_PRODUCTION !== true
          ? USER_NOT_FOUND_ERROR.DESC
          : requestContext.translate(USER_NOT_FOUND_ERROR.MESSAGE),
        USER_NOT_FOUND_ERROR.CODE,
        USER_NOT_FOUND_ERROR.PARAM
=======
        requestContext.translate(USER_NOT_FOUND_MESSAGE),
        USER_NOT_FOUND_CODE,
        USER_NOT_FOUND_PARAM
>>>>>>> c08c98bf
      );
    }

    const organization = await Organization.findOne({
      _id: args.organizationId,
    }).lean();

    if (!organization) {
      throw new errors.NotFoundError(
<<<<<<< HEAD
        IN_PRODUCTION !== true
          ? ORGANIZATION_NOT_FOUND_ERROR.DESC
          : requestContext.translate(ORGANIZATION_NOT_FOUND_ERROR.MESSAGE),
        ORGANIZATION_NOT_FOUND_ERROR.CODE,
        ORGANIZATION_NOT_FOUND_ERROR.PARAM
=======
        requestContext.translate(ORGANIZATION_NOT_FOUND_MESSAGE),
        ORGANIZATION_NOT_FOUND_CODE,
        ORGANIZATION_NOT_FOUND_PARAM
>>>>>>> c08c98bf
      );
    }

    const membershipRequestExists = await MembershipRequest.exists({
      user: context.userId,
      organization: organization._id,
    });

    if (membershipRequestExists === true) {
      throw new errors.ConflictError(
<<<<<<< HEAD
        IN_PRODUCTION !== true
          ? MEMBERSHIP_REQUEST_ALREADY_EXISTS
          : requestContext.translate(
              MEMBERSHIP_REQUEST_NOT_FOUND_ERROR.MESSAGE
            ),
        MEMBERSHIP_REQUEST_NOT_FOUND_ERROR.CODE,
        MEMBERSHIP_REQUEST_NOT_FOUND_ERROR.PARAM
=======
        requestContext.translate(MEMBERSHIP_REQUEST_NOT_FOUND_MESSAGE),
        MEMBERSHIP_REQUEST_NOT_FOUND_CODE,
        MEMBERSHIP_REQUEST_NOT_FOUND_PARAM
>>>>>>> c08c98bf
      );
    }

    const createdMembershipRequest = await MembershipRequest.create({
      user: context.userId,
      organization: organization._id,
    });

    // add membership request to organization
    await Organization.updateOne(
      {
        _id: organization._id,
      },
      {
        $push: {
          membershipRequests: createdMembershipRequest._id,
        },
      }
    );

    // add membership request to user
    await User.updateOne(
      {
        _id: context.userId,
      },
      {
        $push: {
          membershipRequests: createdMembershipRequest._id,
        },
      }
    );

    return createdMembershipRequest.toObject();
  };<|MERGE_RESOLUTION|>--- conflicted
+++ resolved
@@ -1,21 +1,7 @@
 import {
-<<<<<<< HEAD
-  IN_PRODUCTION,
-  MEMBERSHIP_REQUEST_ALREADY_EXISTS,
   MEMBERSHIP_REQUEST_NOT_FOUND_ERROR,
   ORGANIZATION_NOT_FOUND_ERROR,
   USER_NOT_FOUND_ERROR,
-=======
-  MEMBERSHIP_REQUEST_NOT_FOUND_CODE,
-  MEMBERSHIP_REQUEST_NOT_FOUND_MESSAGE,
-  MEMBERSHIP_REQUEST_NOT_FOUND_PARAM,
-  ORGANIZATION_NOT_FOUND_CODE,
-  ORGANIZATION_NOT_FOUND_MESSAGE,
-  ORGANIZATION_NOT_FOUND_PARAM,
-  USER_NOT_FOUND_CODE,
-  USER_NOT_FOUND_MESSAGE,
-  USER_NOT_FOUND_PARAM,
->>>>>>> c08c98bf
 } from "../../constants";
 import { MutationResolvers } from "../../types/generatedGraphQLTypes";
 import { errors, requestContext } from "../../libraries";
@@ -29,17 +15,9 @@
 
     if (currentUserExists === false) {
       throw new errors.NotFoundError(
-<<<<<<< HEAD
-        IN_PRODUCTION !== true
-          ? USER_NOT_FOUND_ERROR.DESC
-          : requestContext.translate(USER_NOT_FOUND_ERROR.MESSAGE),
+        requestContext.translate(USER_NOT_FOUND_ERROR.MESSAGE),
         USER_NOT_FOUND_ERROR.CODE,
         USER_NOT_FOUND_ERROR.PARAM
-=======
-        requestContext.translate(USER_NOT_FOUND_MESSAGE),
-        USER_NOT_FOUND_CODE,
-        USER_NOT_FOUND_PARAM
->>>>>>> c08c98bf
       );
     }
 
@@ -49,17 +27,9 @@
 
     if (!organization) {
       throw new errors.NotFoundError(
-<<<<<<< HEAD
-        IN_PRODUCTION !== true
-          ? ORGANIZATION_NOT_FOUND_ERROR.DESC
-          : requestContext.translate(ORGANIZATION_NOT_FOUND_ERROR.MESSAGE),
+        requestContext.translate(ORGANIZATION_NOT_FOUND_ERROR.MESSAGE),
         ORGANIZATION_NOT_FOUND_ERROR.CODE,
         ORGANIZATION_NOT_FOUND_ERROR.PARAM
-=======
-        requestContext.translate(ORGANIZATION_NOT_FOUND_MESSAGE),
-        ORGANIZATION_NOT_FOUND_CODE,
-        ORGANIZATION_NOT_FOUND_PARAM
->>>>>>> c08c98bf
       );
     }
 
@@ -70,19 +40,9 @@
 
     if (membershipRequestExists === true) {
       throw new errors.ConflictError(
-<<<<<<< HEAD
-        IN_PRODUCTION !== true
-          ? MEMBERSHIP_REQUEST_ALREADY_EXISTS
-          : requestContext.translate(
-              MEMBERSHIP_REQUEST_NOT_FOUND_ERROR.MESSAGE
-            ),
+        requestContext.translate(MEMBERSHIP_REQUEST_NOT_FOUND_ERROR.MESSAGE),
         MEMBERSHIP_REQUEST_NOT_FOUND_ERROR.CODE,
         MEMBERSHIP_REQUEST_NOT_FOUND_ERROR.PARAM
-=======
-        requestContext.translate(MEMBERSHIP_REQUEST_NOT_FOUND_MESSAGE),
-        MEMBERSHIP_REQUEST_NOT_FOUND_CODE,
-        MEMBERSHIP_REQUEST_NOT_FOUND_PARAM
->>>>>>> c08c98bf
       );
     }
 
