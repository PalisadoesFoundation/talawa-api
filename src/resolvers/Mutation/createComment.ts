import type { MutationResolvers } from "../../types/generatedGraphQLTypes";
import { Post, Comment } from "../../models";
import { requestContext } from "../../libraries";
import { POST_NOT_FOUND_ERROR } from "../../constants";
import { cacheComments } from "../../services/CommentCache/cacheComments";
import { cachePosts } from "../../services/PostCache/cachePosts";

/**
 * This function enables to create comment.
 * @param _parent - parent of current request
 * @param args - payload provided with the request
 * @param context - context of entire application
 * @remarks The following checks are done:
 * 1. If the user exists
 * @returns Created comment
 */
export const createComment: MutationResolvers["createComment"] = async (
  _parent,
  args,
  context,
) => {
  // Check if the provided post exists
  const postExists = await Post.exists({
    _id: args.postId,
  });

  if (!postExists) {
<<<<<<< HEAD
    // throw new errors.NotFoundError(
    //   requestContext.translate(POST_NOT_FOUND_ERROR.MESSAGE),
    //   POST_NOT_FOUND_ERROR.CODE,
    //   POST_NOT_FOUND_ERROR.PARAM
    // );
    return {
      comment: new Comment(),
      userErrors: [
        {
          __typename: "PostNotFoundError",
          message: requestContext.translate(POST_NOT_FOUND_ERROR.MESSAGE),
        },
      ],
    };
=======
    throw new errors.NotFoundError(
      requestContext.translate(POST_NOT_FOUND_ERROR.MESSAGE),
      POST_NOT_FOUND_ERROR.CODE,
      POST_NOT_FOUND_ERROR.PARAM,
    );
>>>>>>> f71b1883
  }

  // Creates the new comment
  const createdComment = await Comment.create({
    ...args.data,
    creatorId: context.userId,
    postId: args.postId,
  });

  await cacheComments([createdComment]);

  // Increase commentCount by 1 on post's document with _id === args.postId.
  const updatedPost = await Post.findOneAndUpdate(
    {
      _id: args.postId,
    },
    {
      $inc: {
        commentCount: 1,
      },
    },
    {
      new: true,
    },
  );

  if (updatedPost !== null) {
    await cachePosts([updatedPost]);
  }

  // Returns the createdComment.
  return {
    comment: createdComment.toObject(),
    userErrors: [],
  };
};<|MERGE_RESOLUTION|>--- conflicted
+++ resolved
@@ -18,6 +18,7 @@
   _parent,
   args,
   context,
+  context,
 ) => {
   // Check if the provided post exists
   const postExists = await Post.exists({
@@ -25,7 +26,6 @@
   });
 
   if (!postExists) {
-<<<<<<< HEAD
     // throw new errors.NotFoundError(
     //   requestContext.translate(POST_NOT_FOUND_ERROR.MESSAGE),
     //   POST_NOT_FOUND_ERROR.CODE,
@@ -40,13 +40,6 @@
         },
       ],
     };
-=======
-    throw new errors.NotFoundError(
-      requestContext.translate(POST_NOT_FOUND_ERROR.MESSAGE),
-      POST_NOT_FOUND_ERROR.CODE,
-      POST_NOT_FOUND_ERROR.PARAM,
-    );
->>>>>>> f71b1883
   }
 
   // Creates the new comment
