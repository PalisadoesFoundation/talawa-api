--- conflicted
+++ resolved
@@ -60,15 +60,6 @@
     500
   );
   const validationResult_Location = isValidString(args.data!.location!, 50);
-<<<<<<< HEAD
-  if (!validationResult_Title.isFollowingPattern) {
-    throw new errors.InputValidationError(
-      requestContext.translate(`${REGEX_VALIDATION_ERROR.MESSAGE} in title`),
-      REGEX_VALIDATION_ERROR.CODE
-    );
-  }
-=======
->>>>>>> c08c98bf
   if (!validationResult_Title.isLessThanMaxLength) {
     throw new errors.InputValidationError(
       requestContext.translate(
@@ -77,17 +68,6 @@
       LENGTH_VALIDATION_ERROR.CODE
     );
   }
-<<<<<<< HEAD
-  if (!validationResult_Description.isFollowingPattern) {
-    throw new errors.InputValidationError(
-      requestContext.translate(
-        `${REGEX_VALIDATION_ERROR.MESSAGE} in description`
-      ),
-      REGEX_VALIDATION_ERROR.CODE
-    );
-  }
-=======
->>>>>>> c08c98bf
   if (!validationResult_Description.isLessThanMaxLength) {
     throw new errors.InputValidationError(
       requestContext.translate(
@@ -96,15 +76,6 @@
       LENGTH_VALIDATION_ERROR.CODE
     );
   }
-<<<<<<< HEAD
-  if (!validationResult_Location.isFollowingPattern) {
-    throw new errors.InputValidationError(
-      requestContext.translate(`${REGEX_VALIDATION_ERROR.MESSAGE} in location`),
-      REGEX_VALIDATION_ERROR.CODE
-    );
-  }
-=======
->>>>>>> c08c98bf
   if (!validationResult_Location.isLessThanMaxLength) {
     throw new errors.InputValidationError(
       requestContext.translate(
