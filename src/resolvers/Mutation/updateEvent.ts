import type { MutationResolvers } from "../../types/generatedGraphQLTypes";
import { errors, requestContext } from "../../libraries";
import type {
  InterfaceAppUserProfile,
  InterfaceEvent,
  InterfaceUser,
} from "../../models";
import { User, Event, AppUserProfile } from "../../models";
import {
  USER_NOT_FOUND_ERROR,
  EVENT_NOT_FOUND_ERROR,
  USER_NOT_AUTHORIZED_ERROR,
  LENGTH_VALIDATION_ERROR,
} from "../../constants";
import { isValidString } from "../../libraries/validators/validateString";
import { findEventsInCache } from "../../services/EventCache/findEventInCache";
import { cacheEvents } from "../../services/EventCache/cacheEvents";
import { session } from "../../db";
import {
  updateRecurringEvent,
  updateSingleEvent,
} from "../../helpers/event/updateEventHelpers";
<<<<<<< HEAD
import mongoose from "mongoose";

=======
import { findUserInCache } from "../../services/UserCache/findUserInCache";
import { cacheUsers } from "../../services/UserCache/cacheUser";
import { findAppUserProfileCache } from "../../services/AppUserProfileCache/findAppUserProfileCache";
import { cacheAppUserProfile } from "../../services/AppUserProfileCache/cacheAppUserProfile";
>>>>>>> 24ef15d0
/**
 * This function enables to update an event.
 * @param _parent - parent of current request
 * @param args - payload provided with the request
 * @param context - context of entire application
 * @remarks The following checks are done:
 * 1. If the user exists.
 * 2. If the event exists.
 * 3. The the user is an admin of the event.
 * @returns Updated event.
 */

export const updateEvent: MutationResolvers["updateEvent"] = async (
  _parent,
  args,
  context,
) => {
  let currentUser: InterfaceUser | null;
  const userFoundInCache = await findUserInCache([context.userId]);
  currentUser = userFoundInCache[0];
  if (currentUser === null) {
    currentUser = await User.findOne({
      _id: context.userId,
    }).lean();
    if (currentUser !== null) {
      await cacheUsers([currentUser]);
    }
  }

  // checks if current user exists
  if (currentUser === null) {
    throw new errors.NotFoundError(
      requestContext.translate(USER_NOT_FOUND_ERROR.MESSAGE),
      USER_NOT_FOUND_ERROR.CODE,
      USER_NOT_FOUND_ERROR.PARAM,
    );
  }

  let currentUserAppProfile: InterfaceAppUserProfile | null;
  const appUserProfileFoundInCache = await findAppUserProfileCache([
    currentUser.appUserProfileId?.toString(),
  ]);
  currentUserAppProfile = appUserProfileFoundInCache[0];
  if (currentUserAppProfile === null) {
    currentUserAppProfile = await AppUserProfile.findOne({
      userId: currentUser._id,
    }).lean();
    if (currentUserAppProfile !== null) {
      await cacheAppUserProfile([currentUserAppProfile]);
    }
  }
  if (!currentUserAppProfile) {
    throw new errors.UnauthorizedError(
      requestContext.translate(USER_NOT_AUTHORIZED_ERROR.MESSAGE),
      USER_NOT_AUTHORIZED_ERROR.CODE,
      USER_NOT_AUTHORIZED_ERROR.PARAM,
    );
  }

  let event: InterfaceEvent | null;

  const eventFoundInCache = await findEventsInCache([args.id]);

  event = eventFoundInCache[0];

  if (eventFoundInCache[0] === null) {
    event = await Event.findOne({
      _id: args.id,
    }).lean();

    if (event !== null) {
      await cacheEvents([event]);
    }
  }

  // checks if there exists an event with _id === args.id
  if (!event) {
    throw new errors.NotFoundError(
      requestContext.translate(EVENT_NOT_FOUND_ERROR.MESSAGE),
      EVENT_NOT_FOUND_ERROR.CODE,
      EVENT_NOT_FOUND_ERROR.PARAM,
    );
  }

<<<<<<< HEAD
  const currentUserIsEventAdmin = event.admins.some(
    (admin) =>
      admin === context.userID ||
      new mongoose.Types.ObjectId(admin.toString()).equals(context.userId),
=======
  // Boolean to determine whether user is an admin of organization.
  const currentUserIsOrganizationAdmin = currentUserAppProfile.adminFor.some(
    (organization) =>
      organization &&
      new Types.ObjectId(organization.toString()).equals(event?.organization),
  );

  // Boolean to determine whether user is an admin of event.
  const currentUserIsEventAdmin = event.admins.some((admin) =>
    admin.equals(currentUser?._id),
>>>>>>> 24ef15d0
  );

  // Checks whether currentUser cannot update event.
  if (
    !(
      currentUserIsOrganizationAdmin ||
      currentUserIsEventAdmin ||
      currentUserAppProfile.isSuperAdmin
    )
  ) {
    throw new errors.UnauthorizedError(
      requestContext.translate(USER_NOT_AUTHORIZED_ERROR.MESSAGE),
      USER_NOT_AUTHORIZED_ERROR.CODE,
      USER_NOT_AUTHORIZED_ERROR.PARAM,
    );
  }

  // Checks if the recieved arguments are valid according to standard input norms
  const validationResultTitle = isValidString(args.data?.title ?? "", 256);
  const validationResultDescription = isValidString(
    args.data?.description ?? "",
    500,
  );
  const validationResultLocation = isValidString(args.data?.location ?? "", 50);
  if (!validationResultTitle.isLessThanMaxLength) {
    throw new errors.InputValidationError(
      requestContext.translate(
        `${LENGTH_VALIDATION_ERROR.MESSAGE} 256 characters in title`,
      ),
      LENGTH_VALIDATION_ERROR.CODE,
    );
  }
  if (!validationResultDescription.isLessThanMaxLength) {
    throw new errors.InputValidationError(
      requestContext.translate(
        `${LENGTH_VALIDATION_ERROR.MESSAGE} 500 characters in description`,
      ),
      LENGTH_VALIDATION_ERROR.CODE,
    );
  }
  if (!validationResultLocation.isLessThanMaxLength) {
    throw new errors.InputValidationError(
      requestContext.translate(
        `${LENGTH_VALIDATION_ERROR.MESSAGE} 50 characters in location`,
      ),
      LENGTH_VALIDATION_ERROR.CODE,
    );
  }

  /* c8 ignore start */
  if (session) {
    // start a transaction
    session.startTransaction();
  }

  /* c8 ignore stop */
  try {
    let updatedEvent: InterfaceEvent = event;

    if (event.recurring) {
      // update recurring event
      updatedEvent = await updateRecurringEvent(args, event, session);
    } else {
      // update single event
      updatedEvent = await updateSingleEvent(args, event, session);
    }

    /* c8 ignore start */
    if (session) {
      // commit transaction if everything's successful
      await session.commitTransaction();
    }

    /* c8 ignore stop */
    return updatedEvent;
    /* c8 ignore start */
  } catch (error) {
    if (session) {
      // abort transaction if something fails
      await session.abortTransaction();
    }

    throw error;
  }

  /* c8 ignore stop */
};<|MERGE_RESOLUTION|>--- conflicted
+++ resolved
@@ -20,15 +20,12 @@
   updateRecurringEvent,
   updateSingleEvent,
 } from "../../helpers/event/updateEventHelpers";
-<<<<<<< HEAD
 import mongoose from "mongoose";
-
-=======
 import { findUserInCache } from "../../services/UserCache/findUserInCache";
 import { cacheUsers } from "../../services/UserCache/cacheUser";
 import { findAppUserProfileCache } from "../../services/AppUserProfileCache/findAppUserProfileCache";
 import { cacheAppUserProfile } from "../../services/AppUserProfileCache/cacheAppUserProfile";
->>>>>>> 24ef15d0
+
 /**
  * This function enables to update an event.
  * @param _parent - parent of current request
@@ -113,12 +110,10 @@
     );
   }
 
-<<<<<<< HEAD
   const currentUserIsEventAdmin = event.admins.some(
     (admin) =>
       admin === context.userID ||
       new mongoose.Types.ObjectId(admin.toString()).equals(context.userId),
-=======
   // Boolean to determine whether user is an admin of organization.
   const currentUserIsOrganizationAdmin = currentUserAppProfile.adminFor.some(
     (organization) =>
@@ -129,7 +124,6 @@
   // Boolean to determine whether user is an admin of event.
   const currentUserIsEventAdmin = event.admins.some((admin) =>
     admin.equals(currentUser?._id),
->>>>>>> 24ef15d0
   );
 
   // Checks whether currentUser cannot update event.
