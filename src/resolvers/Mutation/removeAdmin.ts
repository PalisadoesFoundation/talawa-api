--- conflicted
+++ resolved
@@ -1,24 +1,11 @@
 import { MutationResolvers } from "../../types/generatedGraphQLTypes";
-<<<<<<< HEAD
-import { creatorCheck, superAdminCheck } from "../../utilities";
-import { User, Organization } from "../../models";
-import { errors, requestContext } from "../../libraries";
-import {
-  ORGANIZATION_NOT_FOUND_PARAM,
-  USER_NOT_FOUND_MESSAGE,
-  USER_NOT_FOUND_PARAM,
-  USER_NOT_FOUND_CODE,
-  ORGANIZATION_NOT_FOUND_MESSAGE,
-  ORGANIZATION_NOT_FOUND_CODE,
-  USER_NOT_ORGANIZATION_ADMIN,
-=======
-import { adminCheck, superAdminCheck } from "../../utilities";
+import { superAdminCheck } from "../../utilities";
 import { User, Organization } from "../../models";
 import { errors, requestContext } from "../../libraries";
 import {
   ORGANIZATION_NOT_FOUND_ERROR,
   USER_NOT_FOUND_ERROR,
->>>>>>> a972dffa
+  USER_NOT_ORGANIZATION_ADMIN,
 } from "../../constants";
 
 export const removeAdmin: MutationResolvers["removeAdmin"] = async (
@@ -63,9 +50,9 @@
 
   if (!userIsOrganizationAdmin) {
     throw new errors.UnauthorizedError(
-      requestContext.translate(`${USER_NOT_ORGANIZATION_ADMIN.message}`),
-      USER_NOT_ORGANIZATION_ADMIN.code,
-      USER_NOT_ORGANIZATION_ADMIN.param
+      requestContext.translate(`${USER_NOT_ORGANIZATION_ADMIN.MESSAGE}`),
+      USER_NOT_ORGANIZATION_ADMIN.CODE,
+      USER_NOT_ORGANIZATION_ADMIN.PARAM
     );
   }
 
