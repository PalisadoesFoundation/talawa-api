--- conflicted
+++ resolved
@@ -9,18 +9,8 @@
 import { errors, requestContext } from "../../libraries";
 import { androidFirebaseOptions, iosFirebaseOptions } from "../../config";
 import {
-<<<<<<< HEAD
   INVALID_CREDENTIALS_ERROR,
-  IN_PRODUCTION,
   USER_NOT_FOUND_ERROR,
-=======
-  INVALID_CREDENTIALS_CODE,
-  INVALID_CREDENTIALS_MESSAGE,
-  INVALID_CREDENTIALS_PARAM,
-  USER_NOT_FOUND_CODE,
-  USER_NOT_FOUND_MESSAGE,
-  USER_NOT_FOUND_PARAM,
->>>>>>> c08c98bf
 } from "../../constants";
 
 export const login: MutationResolvers["login"] = async (_parent, args) => {
@@ -31,17 +21,9 @@
   // Checks whether user exists.
   if (!user) {
     throw new errors.NotFoundError(
-<<<<<<< HEAD
-      IN_PRODUCTION !== true
-        ? USER_NOT_FOUND_ERROR.DESC
-        : requestContext.translate(USER_NOT_FOUND_ERROR.MESSAGE),
+      requestContext.translate(USER_NOT_FOUND_ERROR.MESSAGE),
       USER_NOT_FOUND_ERROR.CODE,
       USER_NOT_FOUND_ERROR.PARAM
-=======
-      requestContext.translate(USER_NOT_FOUND_MESSAGE),
-      USER_NOT_FOUND_CODE,
-      USER_NOT_FOUND_PARAM
->>>>>>> c08c98bf
     );
   }
   const isPasswordValid = await bcrypt.compare(
@@ -53,26 +35,12 @@
     throw new errors.ValidationError(
       [
         {
-<<<<<<< HEAD
-          message:
-            IN_PRODUCTION !== true
-              ? INVALID_CREDENTIALS_ERROR.DESC
-              : requestContext.translate(INVALID_CREDENTIALS_ERROR.MESSAGE),
+          message: requestContext.translate(INVALID_CREDENTIALS_ERROR.MESSAGE),
           code: INVALID_CREDENTIALS_ERROR.CODE,
           param: INVALID_CREDENTIALS_ERROR.PARAM,
         },
       ],
-      IN_PRODUCTION !== true
-        ? INVALID_CREDENTIALS_ERROR.DESC
-        : requestContext.translate(INVALID_CREDENTIALS_ERROR.MESSAGE)
-=======
-          message: requestContext.translate(INVALID_CREDENTIALS_MESSAGE),
-          code: INVALID_CREDENTIALS_CODE,
-          param: INVALID_CREDENTIALS_PARAM,
-        },
-      ],
-      requestContext.translate(INVALID_CREDENTIALS_MESSAGE)
->>>>>>> c08c98bf
+      requestContext.translate(INVALID_CREDENTIALS_ERROR.MESSAGE)
     );
   }
   const accessToken = await createAccessToken(user);
