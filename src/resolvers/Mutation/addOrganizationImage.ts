import "dotenv/config";
import type { MutationResolvers } from "../../types/generatedGraphQLTypes";
import { errors, requestContext } from "../../libraries";
import { adminCheck } from "../../utilities";
import { Organization } from "../../models";
import { ORGANIZATION_NOT_FOUND_ERROR } from "../../constants";
import { uploadEncodedImage } from "../../utilities/encodedImageStorage/uploadEncodedImage";
import { validateImage } from "../../utilities/imageCheck";
import { findOrganizationsInCache } from "../../services/OrganizationCache/findOrganizationsInCache";
import { cacheOrganizations } from "../../services/OrganizationCache/cacheOrganizations";
/**
 * This function adds Organization Image.
 * @param _parent - parent of current request
 * @param args - payload provided with the request
 * @param context - context of entire application
 * @remarks The following checks are done:
 * 1. If the current user exists
 * 2. If the organization exists
 * 3. If the user trying to add the image is an admin of organization
 * @returns Updated Organization
 */
export const addOrganizationImage: MutationResolvers["addOrganizationImage"] =
  async (_parent, args, context) => {
    let organization;

    const organizationsFoundInCache = await findOrganizationsInCache([
      args.organizationId,
    ]);

    organization = organizationsFoundInCache[0];

    if (organization === null) {
      organization = await Organization.findOne({
        _id: args.organizationId,
      }).lean();
    }

    // Checks whether organization exists.
    if (!organization) {
      throw new errors.NotFoundError(
        requestContext.translate(ORGANIZATION_NOT_FOUND_ERROR.MESSAGE),
        ORGANIZATION_NOT_FOUND_ERROR.CODE,
        ORGANIZATION_NOT_FOUND_ERROR.PARAM,
      );
    }

    // Checks whether currentUser with _id === context.userId is an admin of organization.
    await adminCheck(context.userId, organization);

    // Upload Image
    // let uploadImageFileName;

    const resizedImageBuffer = await validateImage(args.file); // Resize image and check for image type
    const uploadImageFileName = await uploadEncodedImage(
<<<<<<< HEAD
      resizedImageBuffer,
      organization.image
=======
      args.file,
      organization.image,
>>>>>>> 9a9353c8
    );

    // Updates the organization with new image and returns the updated organization.
    const updatedOrganization = await Organization.findOneAndUpdate(
      {
        _id: organization._id,
      },
      {
        $set: {
          image: uploadImageFileName,
        },
      },
      {
        new: true,
      },
    ).lean();

    if (updatedOrganization !== null) {
      await cacheOrganizations([updatedOrganization]);
    }

    if (!updatedOrganization) {
      throw new Error("no such organization");
    }
    return updatedOrganization;
  };<|MERGE_RESOLUTION|>--- conflicted
+++ resolved
@@ -52,13 +52,8 @@
 
     const resizedImageBuffer = await validateImage(args.file); // Resize image and check for image type
     const uploadImageFileName = await uploadEncodedImage(
-<<<<<<< HEAD
       resizedImageBuffer,
       organization.image
-=======
-      args.file,
-      organization.image,
->>>>>>> 9a9353c8
     );
 
     // Updates the organization with new image and returns the updated organization.
