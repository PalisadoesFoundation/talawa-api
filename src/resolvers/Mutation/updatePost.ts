import type { MutationResolvers } from "../../types/generatedGraphQLTypes";
import { errors, requestContext } from "../../libraries";
import type { InterfacePost } from "../../models";
import { Post } from "../../models";
import {
  USER_NOT_AUTHORIZED_ERROR,
  POST_NOT_FOUND_ERROR,
  LENGTH_VALIDATION_ERROR,
  POST_NEEDS_TO_BE_PINNED,
  PLEASE_PROVIDE_TITLE,
} from "../../constants";
import { isValidString } from "../../libraries/validators/validateString";
import { findPostsInCache } from "../../services/PostCache/findPostsInCache";
import { cachePosts } from "../../services/PostCache/cachePosts";
import { uploadEncodedImage } from "../../utilities/encodedImageStorage/uploadEncodedImage";
import { uploadEncodedVideo } from "../../utilities/encodedVideoStorage/uploadEncodedVideo";
import { validateImage } from "../../utilities/imageCheck";

export const updatePost: MutationResolvers["updatePost"] = async (
  _parent,
  args,
  context,
) => {
  let post: InterfacePost | null;

  const postFoundInCache = await findPostsInCache([args.id]);

  post = postFoundInCache[0];

  if (postFoundInCache[0] === null) {
    post = await Post.findOne({
      _id: args.id,
    }).lean();
    if (post !== null) {
      await cachePosts([post]);
    }
  }

  // checks if there exists a post with _id === args.id
  if (!post) {
    throw new errors.NotFoundError(
      requestContext.translate(POST_NOT_FOUND_ERROR.MESSAGE),
      POST_NOT_FOUND_ERROR.CODE,
      POST_NOT_FOUND_ERROR.PARAM,
    );
  }

  const currentUserIsPostCreator = post.creatorId.equals(context.userId);

  // checks if current user is an creator of the post with _id === args.id
  if (currentUserIsPostCreator === false) {
    throw new errors.UnauthorizedError(
      requestContext.translate(USER_NOT_AUTHORIZED_ERROR.MESSAGE),
      USER_NOT_AUTHORIZED_ERROR.CODE,
      USER_NOT_AUTHORIZED_ERROR.PARAM,
    );
  }

  if (args.data?.imageUrl && args.data?.imageUrl !== null) {
    const resizedImageBuffer = await validateImage(args.data?.imageUrl); // Resize image and check for image type
    args.data.imageUrl = await uploadEncodedImage(
<<<<<<< HEAD
      resizedImageBuffer,
      post.imageUrl
=======
      args.data.imageUrl,
      post.imageUrl,
>>>>>>> 9a9353c8
    );
  }

  if (args.data?.videoUrl && args.data?.videoUrl !== null) {
    args.data.videoUrl = await uploadEncodedVideo(
      args.data.videoUrl,
      post.videoUrl,
    );
  }

  // Check title and pinpost
  if (args.data?.title && !post.pinned) {
    throw new errors.InputValidationError(
      requestContext.translate(POST_NEEDS_TO_BE_PINNED.MESSAGE),
      POST_NEEDS_TO_BE_PINNED.CODE,
    );
  } else if (!args.data?.title && post.pinned) {
    throw new errors.InputValidationError(
      requestContext.translate(PLEASE_PROVIDE_TITLE.MESSAGE),
      PLEASE_PROVIDE_TITLE.CODE,
    );
  }

  // Checks if the recieved arguments are valid according to standard input norms
  const validationResultTitle = isValidString(args.data?.title ?? "", 256);
  const validationResultText = isValidString(args.data?.text ?? "", 500);
  if (!validationResultTitle.isLessThanMaxLength) {
    throw new errors.InputValidationError(
      requestContext.translate(
        `${LENGTH_VALIDATION_ERROR.MESSAGE} 256 characters in title`,
      ),
      LENGTH_VALIDATION_ERROR.CODE,
    );
  }
  if (!validationResultText.isLessThanMaxLength) {
    throw new errors.InputValidationError(
      requestContext.translate(
        `${LENGTH_VALIDATION_ERROR.MESSAGE} 500 characters in information`,
      ),
      LENGTH_VALIDATION_ERROR.CODE,
    );
  }

  const updatedPost = await Post.findOneAndUpdate(
    {
      _id: args.id,
    },
    {
      ...(args.data as any),
    },
    {
      new: true,
    },
  ).lean();

  if (updatedPost !== null) {
    await cachePosts([updatedPost]);
  }

  return updatedPost!;
};<|MERGE_RESOLUTION|>--- conflicted
+++ resolved
@@ -59,13 +59,8 @@
   if (args.data?.imageUrl && args.data?.imageUrl !== null) {
     const resizedImageBuffer = await validateImage(args.data?.imageUrl); // Resize image and check for image type
     args.data.imageUrl = await uploadEncodedImage(
-<<<<<<< HEAD
       resizedImageBuffer,
       post.imageUrl
-=======
-      args.data.imageUrl,
-      post.imageUrl,
->>>>>>> 9a9353c8
     );
   }
 
