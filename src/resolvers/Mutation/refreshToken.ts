--- conflicted
+++ resolved
@@ -4,20 +4,9 @@
 import { User } from "../../models";
 import { createAccessToken, createRefreshToken } from "../../utilities";
 import {
-<<<<<<< HEAD
   INVALID_REFRESH_TOKEN_ERROR,
-  IN_PRODUCTION,
   REFRESH_TOKEN_SECRET,
   USER_NOT_FOUND_ERROR,
-=======
-  INVALID_REFRESH_TOKEN_CODE,
-  INVALID_REFRESH_TOKEN_MESSAGE,
-  INVALID_REFRESH_TOKEN_PARAM,
-  REFRESH_TOKEN_SECRET,
-  USER_NOT_FOUND_CODE,
-  USER_NOT_FOUND_MESSAGE,
-  USER_NOT_FOUND_PARAM,
->>>>>>> c08c98bf
 } from "../../constants";
 import { Interface_JwtTokenPayload } from "../../utilities";
 
@@ -30,26 +19,14 @@
     throw new errors.ValidationError(
       [
         {
-<<<<<<< HEAD
-          message:
-            IN_PRODUCTION !== true
-              ? INVALID_REFRESH_TOKEN_ERROR.DESC
-              : requestContext.translate(INVALID_REFRESH_TOKEN_ERROR.MESSAGE),
+          message: requestContext.translate(
+            INVALID_REFRESH_TOKEN_ERROR.MESSAGE
+          ),
           code: INVALID_REFRESH_TOKEN_ERROR.CODE,
           param: INVALID_REFRESH_TOKEN_ERROR.PARAM,
         },
       ],
-      IN_PRODUCTION !== true
-        ? INVALID_REFRESH_TOKEN_ERROR.DESC
-        : requestContext.translate(INVALID_REFRESH_TOKEN_ERROR.MESSAGE)
-=======
-          message: requestContext.translate(INVALID_REFRESH_TOKEN_MESSAGE),
-          code: INVALID_REFRESH_TOKEN_CODE,
-          param: INVALID_REFRESH_TOKEN_PARAM,
-        },
-      ],
-      requestContext.translate(INVALID_REFRESH_TOKEN_MESSAGE)
->>>>>>> c08c98bf
+      requestContext.translate(INVALID_REFRESH_TOKEN_ERROR.MESSAGE)
     );
   }
 
@@ -66,17 +43,9 @@
   // Checks whether user exists.
   if (!user) {
     throw new errors.NotFoundError(
-<<<<<<< HEAD
-      IN_PRODUCTION !== true
-        ? USER_NOT_FOUND_ERROR.DESC
-        : requestContext.translate(USER_NOT_FOUND_ERROR.MESSAGE),
+      requestContext.translate(USER_NOT_FOUND_ERROR.MESSAGE),
       USER_NOT_FOUND_ERROR.CODE,
       USER_NOT_FOUND_ERROR.PARAM
-=======
-      requestContext.translate(USER_NOT_FOUND_MESSAGE),
-      USER_NOT_FOUND_CODE,
-      USER_NOT_FOUND_PARAM
->>>>>>> c08c98bf
     );
   }
 
@@ -84,26 +53,14 @@
     throw new errors.ValidationError(
       [
         {
-<<<<<<< HEAD
-          message:
-            IN_PRODUCTION !== true
-              ? INVALID_REFRESH_TOKEN_ERROR.DESC
-              : requestContext.translate(INVALID_REFRESH_TOKEN_ERROR.MESSAGE),
+          message: requestContext.translate(
+            INVALID_REFRESH_TOKEN_ERROR.MESSAGE
+          ),
           code: INVALID_REFRESH_TOKEN_ERROR.CODE,
           param: INVALID_REFRESH_TOKEN_ERROR.PARAM,
         },
       ],
-      IN_PRODUCTION !== true
-        ? INVALID_REFRESH_TOKEN_ERROR.DESC
-        : requestContext.translate(INVALID_REFRESH_TOKEN_ERROR.MESSAGE)
-=======
-          message: requestContext.translate(INVALID_REFRESH_TOKEN_MESSAGE),
-          code: INVALID_REFRESH_TOKEN_CODE,
-          param: INVALID_REFRESH_TOKEN_PARAM,
-        },
-      ],
-      requestContext.translate(INVALID_REFRESH_TOKEN_MESSAGE)
->>>>>>> c08c98bf
+      requestContext.translate(INVALID_REFRESH_TOKEN_ERROR.MESSAGE)
     );
   }
 
