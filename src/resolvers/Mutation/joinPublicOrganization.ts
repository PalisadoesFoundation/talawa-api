--- conflicted
+++ resolved
@@ -9,13 +9,9 @@
 import { errors, requestContext } from "../../libraries";
 import { Organization, User } from "../../models";
 import { cacheOrganizations } from "../../services/OrganizationCache/cacheOrganizations";
-<<<<<<< HEAD
-import { Types } from "mongoose";
 import { storeTransaction } from "../../utilities/storeTransaction";
-=======
 import { findOrganizationsInCache } from "../../services/OrganizationCache/findOrganizationsInCache";
 import type { MutationResolvers } from "../../types/generatedGraphQLTypes";
->>>>>>> 03f3c3b1
 /**
  * This function enables to join a public organization.
  * @param _parent - parent of current request
