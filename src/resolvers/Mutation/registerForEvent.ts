--- conflicted
+++ resolved
@@ -82,17 +82,13 @@
       {
         _id: context.userId,
       },
-<<<<<<< HEAD
       {
         $push: {
           registeredEvents: event._id,
         },
       }
     );
-=======
-    },
-  );
->>>>>>> 63e0e66c
+
 
     return currentUserIsEventRegistrant;
   } else {
