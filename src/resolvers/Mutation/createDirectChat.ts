--- conflicted
+++ resolved
@@ -7,7 +7,6 @@
 } from "../../constants";
 import { findOrganizationsInCache } from "../../services/OrganizationCache/findOrganizationsInCache";
 import { cacheOrganizations } from "../../services/OrganizationCache/cacheOrganizations";
-import type { InterfaceOrganization } from "../../models";
 /**
  * This function enables to create direct chat.
  * @param _parent - parent of current request
@@ -35,12 +34,7 @@
     organization = await Organization.findOne({
       _id: args.data.organizationId,
     }).lean();
-<<<<<<< HEAD
-
-    await cacheOrganizations([organization as InterfaceOrganization]);
-=======
     if (organization) await cacheOrganizations([organization]);
->>>>>>> 36b3f5d2
   }
 
   // Checks whether organization with _id === args.data.organizationId exists.
