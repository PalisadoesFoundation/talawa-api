import { MutationResolvers } from "../../types/generatedGraphQLTypes";
import { DirectChat, DirectChatMessage, Organization } from "../../models";
import { adminCheck } from "../../utilities";
import { errors, requestContext } from "../../libraries";
import {
<<<<<<< HEAD
  CHAT_NOT_FOUND_ERROR,
  IN_PRODUCTION,
  ORGANIZATION_NOT_FOUND_ERROR,
=======
  CHAT_NOT_FOUND_CODE,
  CHAT_NOT_FOUND_MESSAGE,
  CHAT_NOT_FOUND_PARAM,
  ORGANIZATION_NOT_FOUND_CODE,
  ORGANIZATION_NOT_FOUND_MESSAGE,
  ORGANIZATION_NOT_FOUND_PARAM,
>>>>>>> c08c98bf
} from "../../constants";

export const removeDirectChat: MutationResolvers["removeDirectChat"] = async (
  _parent,
  args,
  context
) => {
  const organization = await Organization.findOne({
    _id: args.organizationId,
  }).lean();

  // Checks whether organization exists.
  if (!organization) {
    throw new errors.NotFoundError(
<<<<<<< HEAD
      IN_PRODUCTION !== true
        ? ORGANIZATION_NOT_FOUND_ERROR.DESC
        : requestContext.translate(ORGANIZATION_NOT_FOUND_ERROR.MESSAGE),
      ORGANIZATION_NOT_FOUND_ERROR.CODE,
      ORGANIZATION_NOT_FOUND_ERROR.PARAM
=======
      requestContext.translate(ORGANIZATION_NOT_FOUND_MESSAGE),
      ORGANIZATION_NOT_FOUND_CODE,
      ORGANIZATION_NOT_FOUND_PARAM
>>>>>>> c08c98bf
    );
  }

  const directChat = await DirectChat.findOne({
    _id: args.chatId,
  }).lean();

  // Checks whether directChat exists.
  if (!directChat) {
    throw new errors.NotFoundError(
<<<<<<< HEAD
      IN_PRODUCTION !== true
        ? CHAT_NOT_FOUND_ERROR.DESC
        : requestContext.translate(CHAT_NOT_FOUND_ERROR.MESSAGE),
      CHAT_NOT_FOUND_ERROR.CODE,
      CHAT_NOT_FOUND_ERROR.PARAM
=======
      requestContext.translate(CHAT_NOT_FOUND_MESSAGE),
      CHAT_NOT_FOUND_CODE,
      CHAT_NOT_FOUND_PARAM
>>>>>>> c08c98bf
    );
  }

  // Checks whether currentUser with _id === context.userId is an admin of organzation.
  adminCheck(context.userId, organization);

  // Deletes all directChatMessages with _id as one of the ids in directChat.messages list.
  await DirectChatMessage.deleteMany({
    _id: {
      $in: directChat.messages,
    },
  });

  // Deletes the directChat.
  await DirectChat.deleteOne({
    _id: args.chatId,
  });

  // Returns deleted directChat.
  return directChat;
};<|MERGE_RESOLUTION|>--- conflicted
+++ resolved
@@ -3,18 +3,8 @@
 import { adminCheck } from "../../utilities";
 import { errors, requestContext } from "../../libraries";
 import {
-<<<<<<< HEAD
   CHAT_NOT_FOUND_ERROR,
-  IN_PRODUCTION,
   ORGANIZATION_NOT_FOUND_ERROR,
-=======
-  CHAT_NOT_FOUND_CODE,
-  CHAT_NOT_FOUND_MESSAGE,
-  CHAT_NOT_FOUND_PARAM,
-  ORGANIZATION_NOT_FOUND_CODE,
-  ORGANIZATION_NOT_FOUND_MESSAGE,
-  ORGANIZATION_NOT_FOUND_PARAM,
->>>>>>> c08c98bf
 } from "../../constants";
 
 export const removeDirectChat: MutationResolvers["removeDirectChat"] = async (
@@ -29,17 +19,9 @@
   // Checks whether organization exists.
   if (!organization) {
     throw new errors.NotFoundError(
-<<<<<<< HEAD
-      IN_PRODUCTION !== true
-        ? ORGANIZATION_NOT_FOUND_ERROR.DESC
-        : requestContext.translate(ORGANIZATION_NOT_FOUND_ERROR.MESSAGE),
+      requestContext.translate(ORGANIZATION_NOT_FOUND_ERROR.MESSAGE),
       ORGANIZATION_NOT_FOUND_ERROR.CODE,
       ORGANIZATION_NOT_FOUND_ERROR.PARAM
-=======
-      requestContext.translate(ORGANIZATION_NOT_FOUND_MESSAGE),
-      ORGANIZATION_NOT_FOUND_CODE,
-      ORGANIZATION_NOT_FOUND_PARAM
->>>>>>> c08c98bf
     );
   }
 
@@ -50,17 +32,9 @@
   // Checks whether directChat exists.
   if (!directChat) {
     throw new errors.NotFoundError(
-<<<<<<< HEAD
-      IN_PRODUCTION !== true
-        ? CHAT_NOT_FOUND_ERROR.DESC
-        : requestContext.translate(CHAT_NOT_FOUND_ERROR.MESSAGE),
+      requestContext.translate(CHAT_NOT_FOUND_ERROR.MESSAGE),
       CHAT_NOT_FOUND_ERROR.CODE,
       CHAT_NOT_FOUND_ERROR.PARAM
-=======
-      requestContext.translate(CHAT_NOT_FOUND_MESSAGE),
-      CHAT_NOT_FOUND_CODE,
-      CHAT_NOT_FOUND_PARAM
->>>>>>> c08c98bf
     );
   }
 
