--- conflicted
+++ resolved
@@ -1,15 +1,6 @@
 import {
-<<<<<<< HEAD
-  IN_PRODUCTION,
   USER_NOT_FOUND_ERROR,
   USER_PROFILE_IMAGE_NOT_FOUND_ERROR,
-=======
-  USER_NOT_FOUND_CODE,
-  USER_NOT_FOUND_MESSAGE,
-  USER_NOT_FOUND_PARAM,
-  USER_PROFILE_IMAGE_NOT_FOUND_MESSAGE,
-  USER_PROFILE_IMAGE_NOT_FOUND_PARAM,
->>>>>>> c08c98bf
 } from "../../constants";
 import { MutationResolvers } from "../../types/generatedGraphQLTypes";
 import { errors, requestContext } from "../../libraries";
@@ -28,34 +19,18 @@
   // Checks whether currentUser exists.
   if (!currentUser) {
     throw new errors.NotFoundError(
-<<<<<<< HEAD
-      IN_PRODUCTION !== true
-        ? USER_NOT_FOUND_ERROR.DESC
-        : requestContext.translate(USER_NOT_FOUND_ERROR.MESSAGE),
+      requestContext.translate(USER_NOT_FOUND_ERROR.MESSAGE),
       USER_NOT_FOUND_ERROR.CODE,
       USER_NOT_FOUND_ERROR.PARAM
-=======
-      requestContext.translate(USER_NOT_FOUND_MESSAGE),
-      USER_NOT_FOUND_CODE,
-      USER_NOT_FOUND_PARAM
->>>>>>> c08c98bf
     );
   }
 
   // Checks whether currentUser.image already doesn't exist.
   if (!currentUser.image) {
     throw new errors.NotFoundError(
-<<<<<<< HEAD
-      IN_PRODUCTION !== true
-        ? USER_PROFILE_IMAGE_NOT_FOUND_ERROR.DESC
-        : requestContext.translate(USER_PROFILE_IMAGE_NOT_FOUND_ERROR.MESSAGE),
+      requestContext.translate(USER_PROFILE_IMAGE_NOT_FOUND_ERROR.MESSAGE),
       USER_PROFILE_IMAGE_NOT_FOUND_ERROR.MESSAGE,
       USER_PROFILE_IMAGE_NOT_FOUND_ERROR.PARAM
-=======
-      requestContext.translate(USER_PROFILE_IMAGE_NOT_FOUND_MESSAGE),
-      USER_PROFILE_IMAGE_NOT_FOUND_MESSAGE,
-      USER_PROFILE_IMAGE_NOT_FOUND_PARAM
->>>>>>> c08c98bf
     );
   }
 
