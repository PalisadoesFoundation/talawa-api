--- conflicted
+++ resolved
@@ -53,7 +53,6 @@
       requestContext.translate(USER_NOT_FOUND_ERROR.MESSAGE),
       USER_NOT_FOUND_ERROR.CODE,
       USER_NOT_FOUND_ERROR.PARAM,
-<<<<<<< HEAD
     );
   }
   const currentUserAppProfile = await AppUserProfile.findOne({
@@ -64,8 +63,6 @@
       requestContext.translate(USER_NOT_AUTHORIZED_ERROR.MESSAGE),
       USER_NOT_AUTHORIZED_ERROR.CODE,
       USER_NOT_AUTHORIZED_ERROR.PARAM,
-=======
->>>>>>> 1d59a118
     );
   }
 
@@ -92,8 +89,6 @@
       requestContext.translate(ACTION_ITEM_CATEGORY_NOT_FOUND_ERROR.MESSAGE),
       ACTION_ITEM_CATEGORY_NOT_FOUND_ERROR.CODE,
       ACTION_ITEM_CATEGORY_NOT_FOUND_ERROR.PARAM,
-<<<<<<< HEAD
-=======
     );
   }
 
@@ -103,7 +98,6 @@
       requestContext.translate(ACTION_ITEM_CATEGORY_IS_DISABLED.MESSAGE),
       ACTION_ITEM_CATEGORY_IS_DISABLED.CODE,
       ACTION_ITEM_CATEGORY_IS_DISABLED.PARAM,
->>>>>>> 1d59a118
     );
   }
 
@@ -111,13 +105,9 @@
   asigneeIsOrganizationMember = assignee.joinedOrganizations.some(
     (organizationId) =>
       organizationId === actionItemCategory.organizationId ||
-<<<<<<< HEAD
       new Types.ObjectId(organizationId).equals(
         actionItemCategory.organizationId,
       ),
-=======
-      Types.ObjectId(organizationId).equals(actionItemCategory.organizationId),
->>>>>>> 1d59a118
   );
 
   // Checks if the asignee is a member of the organization
@@ -161,16 +151,11 @@
     currentUserIsEventAdmin = currEvent.admins.some(
       (admin) =>
         admin === context.userID ||
-<<<<<<< HEAD
         new Types.ObjectId(admin).equals(context.userId),
-=======
-        Types.ObjectId(admin).equals(context.userId),
->>>>>>> 1d59a118
     );
   }
 
   // Checks if the currUser is an admin of the organization
-<<<<<<< HEAD
   const currentUserIsOrgAdmin = currentUserAppProfile.adminFor.some(
     (organizationId) =>
       (organizationId &&
@@ -178,12 +163,6 @@
       new Types.ObjectId(organizationId?.toString()).equals(
         actionItemCategory.organizationId,
       ),
-=======
-  const currentUserIsOrgAdmin = currentUser.adminFor.some(
-    (ogranizationId) =>
-      ogranizationId === actionItemCategory.organizationId ||
-      Types.ObjectId(ogranizationId).equals(actionItemCategory.organizationId),
->>>>>>> 1d59a118
   );
 
   // Checks whether currentUser with _id === context.userId is authorized for the operation.
