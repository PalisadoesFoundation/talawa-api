import type { MutationResolvers } from "../../types/generatedGraphQLTypes";
import { User, Organization } from "../../models";
import { requestContext } from "../../libraries";
import { superAdminCheck } from "../../utilities";
import {
  ORGANIZATION_NOT_FOUND_ERROR,
  USER_NOT_FOUND_ERROR,
  ORGANIZATION_MEMBER_NOT_FOUND_ERROR,
  USER_NOT_AUTHORIZED_ERROR,
} from "../../constants";
import { findOrganizationsInCache } from "../../services/OrganizationCache/findOrganizationsInCache";
import { cacheOrganizations } from "../../services/OrganizationCache/cacheOrganizations";
import { Types } from "mongoose";
import type { InterfaceOrganization } from "../../models";
/**
 * This function enables to create an admin for an organization.
 * @param _parent - parent of current request
 * @param args - payload provided with the request
 * @param context - context of entire application
 * @remarks The following checks are done:
 * 1. If the organization exists
 * 2. If the current user is the creator of the organization
 * 3. If the user exists
 * 4. If the user is a member of the organization
 * 4. If the user is already an admin of the organization
 * @returns Updated user
 */
export const createAdmin: MutationResolvers["createAdmin"] = async (
  _parent,
  args,
  context,
) => {
  let organization;

  const organizationFoundInCache = await findOrganizationsInCache([
    args.data.organizationId,
  ]);

  organization = organizationFoundInCache[0];

  if (organizationFoundInCache.includes(null)) {
    organization = await Organization.findOne({
      _id: args.data.organizationId,
    }).lean();

    await cacheOrganizations([organization as InterfaceOrganization]);
  }

  // Checks whether organization exists.
  if (!organization) {
<<<<<<< HEAD
    // throw new errors.NotFoundError(
    //   requestContext.translate(ORGANIZATION_NOT_FOUND_ERROR.MESSAGE),
    //   ORGANIZATION_NOT_FOUND_ERROR.CODE,
    //   ORGANIZATION_NOT_FOUND_ERROR.PARAM
    // );
    return {
      user: new User(),
      userErrors: [
        {
          __typename: "OrganizationNotFoundError",
          message: requestContext.translate(
            ORGANIZATION_NOT_FOUND_ERROR.MESSAGE,
          ),
        },
      ],
    };
=======
    throw new errors.NotFoundError(
      requestContext.translate(ORGANIZATION_NOT_FOUND_ERROR.MESSAGE),
      ORGANIZATION_NOT_FOUND_ERROR.CODE,
      ORGANIZATION_NOT_FOUND_ERROR.PARAM,
    );
>>>>>>> f71b1883
  }
  // Checks whether the current user is a superAdmin
  const currentUser = await User.findById({
    _id: context.userId,
  });
  if (!currentUser) {
<<<<<<< HEAD
    // throw new errors.NotFoundError(
    //   requestContext.translate(USER_NOT_FOUND_ERROR.MESSAGE),
    //   USER_NOT_FOUND_ERROR.CODE,
    //   USER_NOT_FOUND_ERROR.PARAM
    // );
    return {
      user: new User(),
      userErrors: [
        {
          __typename: "UserNotFoundError",
          message: requestContext.translate(USER_NOT_FOUND_ERROR.MESSAGE),
        },
      ],
    };
=======
    throw new errors.NotFoundError(
      requestContext.translate(USER_NOT_FOUND_ERROR.MESSAGE),
      USER_NOT_FOUND_ERROR.CODE,
      USER_NOT_FOUND_ERROR.PARAM,
    );
>>>>>>> f71b1883
  }
  superAdminCheck(currentUser);

  const userExists = await User.exists({
    _id: args.data.userId,
  });

  // Checks whether user with _id === args.data.userId exists.
  if (userExists === false) {
<<<<<<< HEAD
    // throw new errors.NotFoundError(
    //   requestContext.translate(USER_NOT_FOUND_ERROR.MESSAGE),
    //   USER_NOT_FOUND_ERROR.CODE,
    //   USER_NOT_FOUND_ERROR.PARAM
    // );
    return {
      user: new User(),
      userErrors: [
        {
          __typename: "UserNotFoundError",
          message: requestContext.translate(USER_NOT_FOUND_ERROR.MESSAGE),
        },
      ],
    };
=======
    throw new errors.NotFoundError(
      requestContext.translate(USER_NOT_FOUND_ERROR.MESSAGE),
      USER_NOT_FOUND_ERROR.CODE,
      USER_NOT_FOUND_ERROR.PARAM,
    );
>>>>>>> f71b1883
  }

  const userIsOrganizationMember = organization.members.some((member) =>
    Types.ObjectId(member).equals(args.data.userId),
  );

  // Checks whether user with _id === args.data.userId is not a member of organization.
  if (userIsOrganizationMember === false) {
<<<<<<< HEAD
    // throw new errors.NotFoundError(
    //   requestContext.translate(ORGANIZATION_MEMBER_NOT_FOUND_ERROR.MESSAGE),
    //   ORGANIZATION_MEMBER_NOT_FOUND_ERROR.CODE,
    //   ORGANIZATION_MEMBER_NOT_FOUND_ERROR.PARAM
    // );
    return {
      user: new User(),
      userErrors: [
        {
          __typename: "OrganizationMemberNotFoundError",
          message: requestContext.translate(
            ORGANIZATION_MEMBER_NOT_FOUND_ERROR.MESSAGE,
          ),
        },
      ],
    };
=======
    throw new errors.NotFoundError(
      requestContext.translate(ORGANIZATION_MEMBER_NOT_FOUND_ERROR.MESSAGE),
      ORGANIZATION_MEMBER_NOT_FOUND_ERROR.CODE,
      ORGANIZATION_MEMBER_NOT_FOUND_ERROR.PARAM,
    );
>>>>>>> f71b1883
  }

  const userIsOrganizationAdmin = organization.admins.some((admin) =>
    Types.ObjectId(admin).equals(args.data.userId),
  );

  // Checks whether user with _id === args.data.userId is already an admin of organization.
  if (userIsOrganizationAdmin === true) {
<<<<<<< HEAD
    // throw new errors.UnauthorizedError(
    //   requestContext.translate(USER_NOT_AUTHORIZED_ERROR.MESSAGE),
    //   USER_NOT_AUTHORIZED_ERROR.CODE,
    //   USER_NOT_AUTHORIZED_ERROR.PARAM
    // );
    return {
      user: new User(),
      userErrors: [
        {
          __typename: "UserNotAuthorizedError",
          message: requestContext.translate(USER_NOT_AUTHORIZED_ERROR.MESSAGE),
        },
      ],
    };
=======
    throw new errors.UnauthorizedError(
      requestContext.translate(USER_NOT_AUTHORIZED_ERROR.MESSAGE),
      USER_NOT_AUTHORIZED_ERROR.CODE,
      USER_NOT_AUTHORIZED_ERROR.PARAM,
    );
>>>>>>> f71b1883
  }

  // Adds args.data.userId to admins list of organization's document.
  const updatedOrganization = await Organization.findOneAndUpdate(
    {
      _id: organization._id,
    },
    {
      $push: {
        admins: args.data.userId,
      },
    },
    {
      new: true,
    },
  );

  if (updatedOrganization !== null) {
    await cacheOrganizations([updatedOrganization]);
  }

  /*
  Adds organization._id to adminFor list on user's document with _id === args.data.userId
  and returns the updated user.
  */
  return {
    user: await User.findOneAndUpdate(
      {
        _id: args.data.userId,
      },
<<<<<<< HEAD
      {
        $push: {
          adminFor: organization._id,
        },
      },
      {
        new: true,
      },
    )
      .select(["-password"])
      .lean(),
    userErrors: [],
  };
=======
    },
    {
      new: true,
    },
  )
    .select(["-password"])
    .lean();
>>>>>>> f71b1883
};<|MERGE_RESOLUTION|>--- conflicted
+++ resolved
@@ -29,6 +29,7 @@
   _parent,
   args,
   context,
+  context,
 ) => {
   let organization;
 
@@ -48,7 +49,6 @@
 
   // Checks whether organization exists.
   if (!organization) {
-<<<<<<< HEAD
     // throw new errors.NotFoundError(
     //   requestContext.translate(ORGANIZATION_NOT_FOUND_ERROR.MESSAGE),
     //   ORGANIZATION_NOT_FOUND_ERROR.CODE,
@@ -65,20 +65,12 @@
         },
       ],
     };
-=======
-    throw new errors.NotFoundError(
-      requestContext.translate(ORGANIZATION_NOT_FOUND_ERROR.MESSAGE),
-      ORGANIZATION_NOT_FOUND_ERROR.CODE,
-      ORGANIZATION_NOT_FOUND_ERROR.PARAM,
-    );
->>>>>>> f71b1883
   }
   // Checks whether the current user is a superAdmin
   const currentUser = await User.findById({
     _id: context.userId,
   });
   if (!currentUser) {
-<<<<<<< HEAD
     // throw new errors.NotFoundError(
     //   requestContext.translate(USER_NOT_FOUND_ERROR.MESSAGE),
     //   USER_NOT_FOUND_ERROR.CODE,
@@ -93,13 +85,6 @@
         },
       ],
     };
-=======
-    throw new errors.NotFoundError(
-      requestContext.translate(USER_NOT_FOUND_ERROR.MESSAGE),
-      USER_NOT_FOUND_ERROR.CODE,
-      USER_NOT_FOUND_ERROR.PARAM,
-    );
->>>>>>> f71b1883
   }
   superAdminCheck(currentUser);
 
@@ -109,7 +94,6 @@
 
   // Checks whether user with _id === args.data.userId exists.
   if (userExists === false) {
-<<<<<<< HEAD
     // throw new errors.NotFoundError(
     //   requestContext.translate(USER_NOT_FOUND_ERROR.MESSAGE),
     //   USER_NOT_FOUND_ERROR.CODE,
@@ -124,22 +108,15 @@
         },
       ],
     };
-=======
-    throw new errors.NotFoundError(
-      requestContext.translate(USER_NOT_FOUND_ERROR.MESSAGE),
-      USER_NOT_FOUND_ERROR.CODE,
-      USER_NOT_FOUND_ERROR.PARAM,
-    );
->>>>>>> f71b1883
   }
 
   const userIsOrganizationMember = organization.members.some((member) =>
     Types.ObjectId(member).equals(args.data.userId),
+    Types.ObjectId(member).equals(args.data.userId),
   );
 
   // Checks whether user with _id === args.data.userId is not a member of organization.
   if (userIsOrganizationMember === false) {
-<<<<<<< HEAD
     // throw new errors.NotFoundError(
     //   requestContext.translate(ORGANIZATION_MEMBER_NOT_FOUND_ERROR.MESSAGE),
     //   ORGANIZATION_MEMBER_NOT_FOUND_ERROR.CODE,
@@ -156,22 +133,15 @@
         },
       ],
     };
-=======
-    throw new errors.NotFoundError(
-      requestContext.translate(ORGANIZATION_MEMBER_NOT_FOUND_ERROR.MESSAGE),
-      ORGANIZATION_MEMBER_NOT_FOUND_ERROR.CODE,
-      ORGANIZATION_MEMBER_NOT_FOUND_ERROR.PARAM,
-    );
->>>>>>> f71b1883
   }
 
   const userIsOrganizationAdmin = organization.admins.some((admin) =>
     Types.ObjectId(admin).equals(args.data.userId),
+    Types.ObjectId(admin).equals(args.data.userId),
   );
 
   // Checks whether user with _id === args.data.userId is already an admin of organization.
   if (userIsOrganizationAdmin === true) {
-<<<<<<< HEAD
     // throw new errors.UnauthorizedError(
     //   requestContext.translate(USER_NOT_AUTHORIZED_ERROR.MESSAGE),
     //   USER_NOT_AUTHORIZED_ERROR.CODE,
@@ -186,13 +156,6 @@
         },
       ],
     };
-=======
-    throw new errors.UnauthorizedError(
-      requestContext.translate(USER_NOT_AUTHORIZED_ERROR.MESSAGE),
-      USER_NOT_AUTHORIZED_ERROR.CODE,
-      USER_NOT_AUTHORIZED_ERROR.PARAM,
-    );
->>>>>>> f71b1883
   }
 
   // Adds args.data.userId to admins list of organization's document.
@@ -208,42 +171,33 @@
     {
       new: true,
     },
+    },
   );
 
-  if (updatedOrganization !== null) {
-    await cacheOrganizations([updatedOrganization]);
-  }
-
-  /*
-  Adds organization._id to adminFor list on user's document with _id === args.data.userId
-  and returns the updated user.
-  */
-  return {
-    user: await User.findOneAndUpdate(
-      {
-        _id: args.data.userId,
+if (updatedOrganization !== null) {
+  await cacheOrganizations([updatedOrganization]);
+}
+
+/*
+Adds organization._id to adminFor list on user's document with _id === args.data.userId
+and returns the updated user.
+*/
+return {
+  user: await User.findOneAndUpdate(
+    {
+      _id: args.data.userId,
+    },
+    {
+      $push: {
+        adminFor: organization._id,
       },
-<<<<<<< HEAD
-      {
-        $push: {
-          adminFor: organization._id,
-        },
-      },
-      {
-        new: true,
-      },
-    )
-      .select(["-password"])
-      .lean(),
-    userErrors: [],
-  };
-=======
     },
     {
       new: true,
     },
   )
     .select(["-password"])
-    .lean();
->>>>>>> f71b1883
+    .lean(),
+  userErrors: [],
+};
 };