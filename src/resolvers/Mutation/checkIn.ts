--- conflicted
+++ resolved
@@ -107,13 +107,6 @@
   });
 
   if (attendeeData === null) {
-<<<<<<< HEAD
-    throw new errors.ConflictError(
-      requestContext.translate(USER_NOT_REGISTERED_FOR_EVENT.MESSAGE),
-      USER_NOT_REGISTERED_FOR_EVENT.CODE,
-      USER_NOT_REGISTERED_FOR_EVENT.PARAM,
-    );
-=======
     const checkInAttendee = await EventAttendee.create({
       eventId: args.data.eventId,
       userId: args.data.userId,
@@ -127,7 +120,6 @@
     checkInAttendee.save();
 
     return checkIn.toObject();
->>>>>>> f71b1883
   }
 
   if (attendeeData.isCheckedIn) {
@@ -141,21 +133,9 @@
     eventAttendeeId: attendeeData._id,
   });
 
-<<<<<<< HEAD
-  await EventAttendee.updateOne(
-    {
-      eventId: args.data.eventId,
-      userId: args.data.userId,
-    },
-    {
-      checkInId: checkIn._id,
-    },
-  );
-=======
   attendeeData.isCheckedIn = true;
   attendeeData.checkInId = checkIn._id;
   await attendeeData.save();
->>>>>>> f71b1883
 
   return checkIn.toObject();
 };