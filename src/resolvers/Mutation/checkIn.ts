--- conflicted
+++ resolved
@@ -16,7 +16,7 @@
 import { findEventsInCache } from "../../services/EventCache/findEventInCache";
 import { cacheEvents } from "../../services/EventCache/cacheEvents";
 import type { MutationResolvers } from "../../types/generatedGraphQLTypes";
-
+import mongoose from "mongoose";
 /**
  * Handles the check-in process for event attendees.
  *
@@ -90,13 +90,9 @@
   }
 
   const isUserEventAdmin = currentEvent.admins.some(
-<<<<<<< HEAD
     (admin) =>
-      admin === context.userID ||
-      Types.ObjectId.createFromTime(admin).equals(context.userId),
-=======
-    (admin) => admin.toString() === context.userId.toString(),
->>>>>>> c3b78ab0
+      new mongoose.Schema.Types.ObjectId(admin).toString() ===
+      context.userId.toString(),
   );
 
   if (!isUserEventAdmin && currentUserAppProfile.isSuperAdmin === false) {
