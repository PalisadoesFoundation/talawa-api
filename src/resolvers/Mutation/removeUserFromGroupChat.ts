import {
<<<<<<< HEAD
  CHAT_NOT_FOUND_ERROR,
  IN_PRODUCTION,
  ORGANIZATION_NOT_FOUND_ERROR,
  USER_NOT_AUTHORIZED_ERROR,
=======
  CHAT_NOT_FOUND_CODE,
  CHAT_NOT_FOUND_MESSAGE,
  CHAT_NOT_FOUND_PARAM,
  ORGANIZATION_NOT_FOUND_PARAM,
  ORGANIZATION_NOT_FOUND_MESSAGE,
  ORGANIZATION_NOT_FOUND_CODE,
  USER_NOT_AUTHORIZED_MESSAGE,
  USER_NOT_AUTHORIZED_CODE,
  USER_NOT_AUTHORIZED_PARAM,
>>>>>>> c08c98bf
} from "../../constants";
import { MutationResolvers } from "../../types/generatedGraphQLTypes";
import { errors, requestContext } from "../../libraries";
import { GroupChat, Organization } from "../../models";
import { adminCheck } from "../../utilities";

export const removeUserFromGroupChat: MutationResolvers["removeUserFromGroupChat"] =
  async (_parent, args, context) => {
    const groupChat = await GroupChat.findOne({
      _id: args.chatId,
    }).lean();

    // Checks whether groupChat exists.
    if (!groupChat) {
      throw new errors.NotFoundError(
<<<<<<< HEAD
        IN_PRODUCTION !== true
          ? CHAT_NOT_FOUND_ERROR.DESC
          : requestContext.translate(CHAT_NOT_FOUND_ERROR.MESSAGE),
        CHAT_NOT_FOUND_ERROR.CODE,
        CHAT_NOT_FOUND_ERROR.PARAM
=======
        requestContext.translate(CHAT_NOT_FOUND_MESSAGE),
        CHAT_NOT_FOUND_CODE,
        CHAT_NOT_FOUND_PARAM
>>>>>>> c08c98bf
      );
    }

    const organization = await Organization.findOne({
      _id: groupChat.organization,
    }).lean();

    // Checks whether organization exists.
    if (!organization) {
      throw new errors.NotFoundError(
<<<<<<< HEAD
        IN_PRODUCTION !== true
          ? ORGANIZATION_NOT_FOUND_ERROR.DESC
          : requestContext.translate(ORGANIZATION_NOT_FOUND_ERROR.MESSAGE),
        ORGANIZATION_NOT_FOUND_ERROR.CODE,
        ORGANIZATION_NOT_FOUND_ERROR.PARAM
=======
        requestContext.translate(ORGANIZATION_NOT_FOUND_MESSAGE),
        ORGANIZATION_NOT_FOUND_CODE,
        ORGANIZATION_NOT_FOUND_PARAM
>>>>>>> c08c98bf
      );
    }

    // Checks whether currentUser with _id == context.userId is an admin of organzation.
    adminCheck(context.userId, organization);

    const userIsMemberOfGroupChat = groupChat.users.some(
      (user) => user.toString() === args.userId.toString()
    );

    // Checks if user with _id === args.userId is not a member of groupChat.
    if (userIsMemberOfGroupChat === false) {
      throw new errors.UnauthorizedError(
<<<<<<< HEAD
        IN_PRODUCTION !== true
          ? USER_NOT_AUTHORIZED_ERROR.DESC
          : requestContext.translate(USER_NOT_AUTHORIZED_ERROR.MESSAGE),
        USER_NOT_AUTHORIZED_ERROR.CODE,
        USER_NOT_AUTHORIZED_ERROR.PARAM
=======
        requestContext.translate(USER_NOT_AUTHORIZED_MESSAGE),
        USER_NOT_AUTHORIZED_CODE,
        USER_NOT_AUTHORIZED_PARAM
>>>>>>> c08c98bf
      );
    }

    // Removes args.userId from users list of groupChat and returns the updated groupChat.
    return await GroupChat.findOneAndUpdate(
      {
        _id: args.chatId,
      },
      {
        $set: {
          users: groupChat.users.filter(
            (user) => user.toString() !== args.userId.toString()
          ),
        },
      },
      {
        new: true,
      }
    ).lean();
  };<|MERGE_RESOLUTION|>--- conflicted
+++ resolved
@@ -1,20 +1,7 @@
 import {
-<<<<<<< HEAD
   CHAT_NOT_FOUND_ERROR,
-  IN_PRODUCTION,
   ORGANIZATION_NOT_FOUND_ERROR,
   USER_NOT_AUTHORIZED_ERROR,
-=======
-  CHAT_NOT_FOUND_CODE,
-  CHAT_NOT_FOUND_MESSAGE,
-  CHAT_NOT_FOUND_PARAM,
-  ORGANIZATION_NOT_FOUND_PARAM,
-  ORGANIZATION_NOT_FOUND_MESSAGE,
-  ORGANIZATION_NOT_FOUND_CODE,
-  USER_NOT_AUTHORIZED_MESSAGE,
-  USER_NOT_AUTHORIZED_CODE,
-  USER_NOT_AUTHORIZED_PARAM,
->>>>>>> c08c98bf
 } from "../../constants";
 import { MutationResolvers } from "../../types/generatedGraphQLTypes";
 import { errors, requestContext } from "../../libraries";
@@ -30,17 +17,9 @@
     // Checks whether groupChat exists.
     if (!groupChat) {
       throw new errors.NotFoundError(
-<<<<<<< HEAD
-        IN_PRODUCTION !== true
-          ? CHAT_NOT_FOUND_ERROR.DESC
-          : requestContext.translate(CHAT_NOT_FOUND_ERROR.MESSAGE),
+        requestContext.translate(CHAT_NOT_FOUND_ERROR.MESSAGE),
         CHAT_NOT_FOUND_ERROR.CODE,
         CHAT_NOT_FOUND_ERROR.PARAM
-=======
-        requestContext.translate(CHAT_NOT_FOUND_MESSAGE),
-        CHAT_NOT_FOUND_CODE,
-        CHAT_NOT_FOUND_PARAM
->>>>>>> c08c98bf
       );
     }
 
@@ -51,17 +30,9 @@
     // Checks whether organization exists.
     if (!organization) {
       throw new errors.NotFoundError(
-<<<<<<< HEAD
-        IN_PRODUCTION !== true
-          ? ORGANIZATION_NOT_FOUND_ERROR.DESC
-          : requestContext.translate(ORGANIZATION_NOT_FOUND_ERROR.MESSAGE),
+        requestContext.translate(ORGANIZATION_NOT_FOUND_ERROR.MESSAGE),
         ORGANIZATION_NOT_FOUND_ERROR.CODE,
         ORGANIZATION_NOT_FOUND_ERROR.PARAM
-=======
-        requestContext.translate(ORGANIZATION_NOT_FOUND_MESSAGE),
-        ORGANIZATION_NOT_FOUND_CODE,
-        ORGANIZATION_NOT_FOUND_PARAM
->>>>>>> c08c98bf
       );
     }
 
@@ -75,17 +46,9 @@
     // Checks if user with _id === args.userId is not a member of groupChat.
     if (userIsMemberOfGroupChat === false) {
       throw new errors.UnauthorizedError(
-<<<<<<< HEAD
-        IN_PRODUCTION !== true
-          ? USER_NOT_AUTHORIZED_ERROR.DESC
-          : requestContext.translate(USER_NOT_AUTHORIZED_ERROR.MESSAGE),
+        requestContext.translate(USER_NOT_AUTHORIZED_ERROR.MESSAGE),
         USER_NOT_AUTHORIZED_ERROR.CODE,
         USER_NOT_AUTHORIZED_ERROR.PARAM
-=======
-        requestContext.translate(USER_NOT_AUTHORIZED_MESSAGE),
-        USER_NOT_AUTHORIZED_CODE,
-        USER_NOT_AUTHORIZED_PARAM
->>>>>>> c08c98bf
       );
     }
 
