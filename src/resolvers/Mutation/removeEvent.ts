--- conflicted
+++ resolved
@@ -147,64 +147,5 @@
     await cacheEvents([updatedEvent]);
   }
 
-<<<<<<< HEAD
-  // Fetch and delete all the event projects under the particular event
-  const eventProjects = await EventProject.find(
-    {
-      event: event._id,
-    },
-    {
-      _id: 1,
-    }
-  ).lean();
-  const eventProjectIds = eventProjects.map((project) => project._id);
-  await EventProject.deleteMany({
-    event: event._id,
-  });
-  storeTransaction(
-    context.userId,
-    TRANSACTION_LOG_TYPES.DELETE,
-    "EventProject",
-    `EventProject with event equal to _id of Event:${event._id} are deleted`
-  );
-
-  // Fetch and delete all the event tasks indirectly under the particular event
-  const eventTasks = await Task.find(
-    {
-      eventProjectId: {
-        $in: eventProjectIds,
-      },
-    },
-    {
-      _id: 1,
-    }
-  ).lean();
-  const taskIds = eventTasks.map((task) => task._id);
-  await Task.deleteMany({
-    eventProjectId: {
-      $in: eventProjectIds,
-    },
-  });
-  storeTransaction(
-    context.userId,
-    TRANSACTION_LOG_TYPES.DELETE,
-    "Task",
-    `Task with eventProjectId in ${eventProjectIds} are deleted`
-  );
-
-  // Delete all the task volunteer entries indirectly under the particular event
-  await TaskVolunteer.deleteMany({
-    taskId: {
-      $in: taskIds,
-    },
-  });
-  storeTransaction(
-    context.userId,
-    TRANSACTION_LOG_TYPES.DELETE,
-    "TaskVolunteer",
-    `TaskVolunteer with taskId in ${taskIds} are deleted`
-  );
-=======
->>>>>>> dc3f014a
   return event;
 };