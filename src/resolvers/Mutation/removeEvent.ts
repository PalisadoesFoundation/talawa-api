--- conflicted
+++ resolved
@@ -1,18 +1,11 @@
 import type { MutationResolvers } from "../../types/generatedGraphQLTypes";
 import { errors, requestContext } from "../../libraries";
 import type { InterfaceEvent } from "../../models";
-<<<<<<< HEAD
 import {
   User,
   Event,
-  EventProject,
-  Task,
-  TaskVolunteer,
   ActionItem,
 } from "../../models";
-=======
-import { User, Event } from "../../models";
->>>>>>> 56245565
 import {
   USER_NOT_FOUND_ERROR,
   EVENT_NOT_FOUND_ERROR,
@@ -138,49 +131,7 @@
     await cacheEvents([updatedEvent]);
   }
 
-<<<<<<< HEAD
-  // Fetch and delete all the event projects under the particular event
-  const eventProjects = await EventProject.find(
-    {
-      event: event._id,
-    },
-    {
-      _id: 1,
-    }
-  ).lean();
-  const eventProjectIds = eventProjects.map((project) => project._id);
-  await EventProject.deleteMany({
-    event: event._id,
-  });
-
-  // Fetch and delete all the event tasks indirectly under the particular event
-  const eventTasks = await Task.find(
-    {
-      eventProjectId: {
-        $in: eventProjectIds,
-      },
-    },
-    {
-      _id: 1,
-    }
-  ).lean();
-  const taskIds = eventTasks.map((task) => task._id);
-  await Task.deleteMany({
-    eventProjectId: {
-      $in: eventProjectIds,
-    },
-  });
-
-  // Delete all the task volunteer entries indirectly under the particular event
-  await TaskVolunteer.deleteMany({
-    taskId: {
-      $in: taskIds,
-    },
-  });
-
   await ActionItem.deleteMany({ _id: { $in: event.actionItems } });
 
-=======
->>>>>>> 56245565
   return event;
 };