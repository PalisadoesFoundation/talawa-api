--- conflicted
+++ resolved
@@ -1,13 +1,3 @@
-<<<<<<< HEAD
-import { errors, requestContext } from "../../libraries";
-import { Community, User } from "../../models";
-import type { MutationResolvers } from "../../types/generatedGraphQLTypes";
-import { superAdminCheck } from "../../utilities";
-import {
-  USER_NOT_FOUND_ERROR,
-  PRELOGIN_IMAGERY_FIELD_EMPTY,
-} from "../../constants";
-=======
 import {
   USER_NOT_FOUND_ERROR,
   USER_NOT_AUTHORIZED_ERROR,
@@ -18,7 +8,6 @@
 import type { InterfaceAppUserProfile } from "../../models";
 import type { MutationResolvers } from "../../types/generatedGraphQLTypes";
 import { superAdminCheck } from "../../utilities";
->>>>>>> 4576494c
 
 /**
  * This function enables to upload Pre login imagery.
@@ -44,9 +33,6 @@
       USER_NOT_FOUND_ERROR.PARAM,
     );
 
-<<<<<<< HEAD
-  superAdminCheck(user);
-=======
   const currentUserAppProfile = await AppUserProfile.findOne({
     userId: user?._id,
   }).lean();
@@ -58,7 +44,6 @@
     );
   }
   superAdminCheck(currentUserAppProfile as InterfaceAppUserProfile);
->>>>>>> 4576494c
 
   // args.data should have logo, name and websiteLink
   if (!args.data.name || !args.data.logo || !args.data.websiteLink) {
