import {
  ADMIN_REMOVING_ADMIN,
  ADMIN_REMOVING_CREATOR,
  USER_FAMILY_NOT_FOUND_ERROR,
  USER_NOT_FOUND_ERROR,
  USER_REMOVING_SELF,
} from "../../constants";
import type { MutationResolvers } from "../../types/generatedGraphQLTypes";
import { errors, requestContext } from "../../libraries";
import { User } from "../../models";
import type { InterfaceUserFamily } from "../../models/userFamily";
import { UserFamily } from "../../models/userFamily";
import { adminCheck } from "../../utilities/userFamilyAdminCheck";
import { Types } from "mongoose";
/**
 * This function enables to remove a user from group chat.
 * @param _parent - parent of current request
 * @param args - payload provided with the request
 * @param context - context of entire publication
 * @remarks The following checks are done:
 * 1. If the family exists.
 * 2. If the user to be removed is member of the organisation.
 * 3. If the user is admin of the family
 * @returns Updated group chat.
 */
export const removeUserFromUserFamily: MutationResolvers["removeUserFromUserFamily"] =
  async (_parent, args, context) => {
    const userFamily = await UserFamily.findById({
      _id: args.familyId,
    }).lean();
    const currentUser = await User.findById({
      _id: context.userId,
    });

    const user = (await User.findById({
      _id: args.userId,
<<<<<<< HEAD
    })) as InterfaceUserFamily;
=======
    });
    // Check whether the user exists.
    if (!user) {
      throw new errors.NotFoundError(
        requestContext.translate(USER_NOT_FOUND_ERROR.MESSAGE),
        USER_NOT_FOUND_ERROR.CODE,
        USER_NOT_FOUND_ERROR.PARAM,
      );
    }
>>>>>>> 1d59a118

    const userIsMemberOfUserFamily = userFamily?.users.some((member) => {
      return new Types.ObjectId(member).equals(user?._id);
    });

    const userIdUserFamilyAdmin = userFamily?.admins.some((admin) => {
<<<<<<< HEAD
      new Types.ObjectId(admin).equals(user?._id);
=======
      return Types.ObjectId(admin).equals(user?._id);
>>>>>>> 1d59a118
    });
    //Check whether user family exists.
    if (!userFamily) {
      throw new errors.NotFoundError(
        requestContext.translate(USER_FAMILY_NOT_FOUND_ERROR.MESSAGE),
        USER_FAMILY_NOT_FOUND_ERROR.CODE,
        USER_FAMILY_NOT_FOUND_ERROR.PARAM,
      );
    }

    //check whether user is admin of the family.
    if (currentUser && currentUser._id) {
      const userId: string = currentUser._id.toString(); // Convert ObjectId to string
      await adminCheck(userId, userFamily);
    } else {
      console.error("Invalid currentUser or missing _id.");
      // Handle the case where currentUser is undefined or _id is missing
    }

    //Check whether user is member of the family.
    if (!userIsMemberOfUserFamily) {
      throw new errors.NotFoundError(
        requestContext.translate(USER_NOT_FOUND_ERROR.MESSAGE),
        USER_NOT_FOUND_ERROR.CODE,
        USER_NOT_FOUND_ERROR.PARAM,
      );
    }

    // Check if the current user is removing self
    if (user._id.equals(currentUser?._id)) {
      throw new errors.ConflictError(
        requestContext.translate(USER_REMOVING_SELF.MESSAGE),
        USER_REMOVING_SELF.CODE,
        USER_REMOVING_SELF.PARAM,
<<<<<<< HEAD
      );
    }

    /*
          userIsUserFamilyAdmin being true implies that the current user is an admin of userFamily.
          If userIsUserFamilyAdmin is true pushes error message to errors list and breaks out of loop.
        */
    if (userIdUserFamilyAdmin) {
      throw new errors.ConflictError(
        requestContext.translate(ADMIN_REMOVING_ADMIN.MESSAGE),
        ADMIN_REMOVING_ADMIN.CODE,
        ADMIN_REMOVING_ADMIN.PARAM,
      );
    }

    /*
          Administrators cannot remove creator of userFamily from the members list.
          Following if block matches userFamily's creator's id to
          user's id. Match being true implies that current user is the creator
          of userFamily. If match is true assigns error message to errors list
          and breaks out of loop.
        */
    if (new Types.ObjectId(userFamily.creator.toString()).equals(user._id)) {
=======
      );
    }

    /*
    Administrators cannot remove creator of userFamily from the members list.
    Following if block matches userFamily's creator's id to
    user's id. Match being true implies that current user is the creator
    of userFamily. If match is true assigns error message to errors list
    and breaks out of loop.
    */
    if (Types.ObjectId(userFamily.creator.toString()).equals(user._id)) {
>>>>>>> 1d59a118
      throw new errors.UnauthorizedError(
        requestContext.translate(ADMIN_REMOVING_CREATOR.MESSAGE),
        ADMIN_REMOVING_CREATOR.CODE,
        ADMIN_REMOVING_CREATOR.PARAM,
<<<<<<< HEAD
=======
      );
    }

    /*
    userIsUserFamilyAdmin being true implies that the current user is an admin of userFamily.
    If userIsUserFamilyAdmin is true pushes error message to errors list and breaks out of loop.
    */
    if (userIdUserFamilyAdmin) {
      throw new errors.ConflictError(
        requestContext.translate(ADMIN_REMOVING_ADMIN.MESSAGE),
        ADMIN_REMOVING_ADMIN.CODE,
        ADMIN_REMOVING_ADMIN.PARAM,
>>>>>>> 1d59a118
      );
    }

    //Removes args.userId from users list of user family ans return the updated family.
    return (await UserFamily.findOneAndUpdate(
      {
        _id: args.familyId,
      },
      {
        $set: {
          users: userFamily.users.filter(
            (user) => user.toString() !== args.userId.toString(),
          ),
        },
      },
      {
        new: true,
      },
<<<<<<< HEAD
    ).lean()) as InterfaceUserFamily;
=======
    ).lean();
>>>>>>> 1d59a118
  };<|MERGE_RESOLUTION|>--- conflicted
+++ resolved
@@ -34,30 +34,14 @@
 
     const user = (await User.findById({
       _id: args.userId,
-<<<<<<< HEAD
     })) as InterfaceUserFamily;
-=======
-    });
-    // Check whether the user exists.
-    if (!user) {
-      throw new errors.NotFoundError(
-        requestContext.translate(USER_NOT_FOUND_ERROR.MESSAGE),
-        USER_NOT_FOUND_ERROR.CODE,
-        USER_NOT_FOUND_ERROR.PARAM,
-      );
-    }
->>>>>>> 1d59a118
 
     const userIsMemberOfUserFamily = userFamily?.users.some((member) => {
       return new Types.ObjectId(member).equals(user?._id);
     });
 
     const userIdUserFamilyAdmin = userFamily?.admins.some((admin) => {
-<<<<<<< HEAD
       new Types.ObjectId(admin).equals(user?._id);
-=======
-      return Types.ObjectId(admin).equals(user?._id);
->>>>>>> 1d59a118
     });
     //Check whether user family exists.
     if (!userFamily) {
@@ -92,7 +76,6 @@
         requestContext.translate(USER_REMOVING_SELF.MESSAGE),
         USER_REMOVING_SELF.CODE,
         USER_REMOVING_SELF.PARAM,
-<<<<<<< HEAD
       );
     }
 
@@ -116,38 +99,10 @@
           and breaks out of loop.
         */
     if (new Types.ObjectId(userFamily.creator.toString()).equals(user._id)) {
-=======
-      );
-    }
-
-    /*
-    Administrators cannot remove creator of userFamily from the members list.
-    Following if block matches userFamily's creator's id to
-    user's id. Match being true implies that current user is the creator
-    of userFamily. If match is true assigns error message to errors list
-    and breaks out of loop.
-    */
-    if (Types.ObjectId(userFamily.creator.toString()).equals(user._id)) {
->>>>>>> 1d59a118
       throw new errors.UnauthorizedError(
         requestContext.translate(ADMIN_REMOVING_CREATOR.MESSAGE),
         ADMIN_REMOVING_CREATOR.CODE,
         ADMIN_REMOVING_CREATOR.PARAM,
-<<<<<<< HEAD
-=======
-      );
-    }
-
-    /*
-    userIsUserFamilyAdmin being true implies that the current user is an admin of userFamily.
-    If userIsUserFamilyAdmin is true pushes error message to errors list and breaks out of loop.
-    */
-    if (userIdUserFamilyAdmin) {
-      throw new errors.ConflictError(
-        requestContext.translate(ADMIN_REMOVING_ADMIN.MESSAGE),
-        ADMIN_REMOVING_ADMIN.CODE,
-        ADMIN_REMOVING_ADMIN.PARAM,
->>>>>>> 1d59a118
       );
     }
 
@@ -166,9 +121,5 @@
       {
         new: true,
       },
-<<<<<<< HEAD
     ).lean()) as InterfaceUserFamily;
-=======
-    ).lean();
->>>>>>> 1d59a118
   };