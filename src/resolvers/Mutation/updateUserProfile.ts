--- conflicted
+++ resolved
@@ -131,12 +131,6 @@
       runValidators: true,
     },
   ).lean();
-<<<<<<< HEAD
-  // eslint-disable-next-line @typescript-eslint/no-non-null-assertion
-  updatedUser!.image = updatedUser?.image
-    ? `${context.apiRootUrl}${updatedUser?.image}`
-    : null;
-=======
 
   if (updatedUser != null) {
     updatedUser.image = updatedUser?.image
@@ -144,7 +138,6 @@
       : null;
   }
   if (args.data == undefined) updatedUser = null;
->>>>>>> f71b1883
 
   return updatedUser ?? ({} as InterfaceUser);
 };