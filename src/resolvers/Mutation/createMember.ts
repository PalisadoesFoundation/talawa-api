--- conflicted
+++ resolved
@@ -1,9 +1,3 @@
-<<<<<<< HEAD
-=======
-import type { MutationResolvers } from "../../types/generatedGraphQLTypes";
-import { errors, requestContext } from "../../libraries";
-import { User, Organization } from "../../models";
->>>>>>> 1d59a118
 import {
   MEMBER_NOT_FOUND_ERROR,
   ORGANIZATION_NOT_FOUND_ERROR,
@@ -17,13 +11,9 @@
 } from "../../models";
 import { AppUserProfile, Organization, User } from "../../models";
 import { cacheOrganizations } from "../../services/OrganizationCache/cacheOrganizations";
-<<<<<<< HEAD
 import { findOrganizationsInCache } from "../../services/OrganizationCache/findOrganizationsInCache";
 import type { MutationResolvers } from "../../types/generatedGraphQLTypes";
 import { superAdminCheck } from "../../utilities";
-=======
-import { isAuthCheck } from "../../utilities/isAuthCheck";
->>>>>>> 1d59a118
 /**
  * This function enables to add a member.
  * @param _parent - parent of current request
@@ -55,7 +45,6 @@
       USER_NOT_FOUND_ERROR.PARAM,
     );
   }
-<<<<<<< HEAD
   const currentUserAppProfile = await AppUserProfile.findOne({
     userId: currentUser._id,
   }).lean();
@@ -67,9 +56,6 @@
     );
   }
   superAdminCheck(currentUserAppProfile as InterfaceAppUserProfile);
-=======
-  isAuthCheck(currentUser);
->>>>>>> 1d59a118
 
   // Checks if organization exists.
   let organization;
@@ -85,13 +71,7 @@
       _id: args.input.organizationId,
     }).lean();
 
-<<<<<<< HEAD
     await cacheOrganizations([organization as InterfaceOrganization]);
-=======
-    if (organization) {
-      await cacheOrganizations([organization]);
-    }
->>>>>>> 1d59a118
   }
 
   if (!organization) {
@@ -162,13 +142,5 @@
     await cacheOrganizations([updatedOrganization]);
   }
 
-<<<<<<< HEAD
   return updatedOrganization as InterfaceOrganization;
-=======
-  if (updatedOrganization) {
-    return updatedOrganization;
-  } else {
-    throw new Error("Failed to update organization");
-  }
->>>>>>> 1d59a118
 };