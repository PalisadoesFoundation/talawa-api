import mongoose from "mongoose";
import {
  MEMBER_NOT_FOUND_ERROR,
  ORGANIZATION_NOT_FOUND_ERROR,
  USER_NOT_AUTHORIZED_ADMIN,
  USER_NOT_AUTHORIZED_ERROR,
  USER_NOT_FOUND_ERROR,
} from "../../constants";
import { requestContext } from "../../libraries";
import type {
  InterfaceAppUserProfile,
  InterfaceOrganization,
  InterfaceUser,
} from "../../models";
import { AppUserProfile, Organization, User } from "../../models";
import { cacheAppUserProfile } from "../../services/AppUserProfileCache/cacheAppUserProfile";
import { findAppUserProfileCache } from "../../services/AppUserProfileCache/findAppUserProfileCache";
import { cacheOrganizations } from "../../services/OrganizationCache/cacheOrganizations";
import { findOrganizationsInCache } from "../../services/OrganizationCache/findOrganizationsInCache";
import { cacheUsers } from "../../services/UserCache/cacheUser";
import { findUserInCache } from "../../services/UserCache/findUserInCache";
import type { MutationResolvers } from "../../types/generatedGraphQLTypes";
/**
 * This function enables to add a member.
 * @param _parent - parent of current request
 * @param args - payload provided with the request
 * @param context - context of entire application
 * @remarks The following checks are done:
 * 1. Checks whether current user making the request is an superAdmin or an Admin.
 * 2. If the organization exists
 * 3. Checks whether curent user exists.
 * 4. Checks whether current user has appProfile.
 * 4. Checks whether user with _id === args.input.userId is already an member of organization..
 *
 * @returns Organization.
 */
export const createMember: MutationResolvers["createMember"] = async (
  _parent,
  args,
  context,
) => {
  // Checks whether the current user is a superAdmin
  let currentUser: InterfaceUser | null;
  const userFoundInCache = await findUserInCache([context.userId]);
  currentUser = userFoundInCache[0];
  if (currentUser === null) {
    currentUser = await User.findOne({
      _id: context.userId,
    }).lean();
    if (currentUser !== null) {
      await cacheUsers([currentUser]);
    }
  }

  if (!currentUser) {
    // throw new errors.NotFoundError(
    //   requestContext.translate(USER_NOT_FOUND_ERROR.MESSAGE),
    //   USER_NOT_FOUND_ERROR.CODE,
    //   USER_NOT_FOUND_ERROR.PARAM,
    // );
    return {
      organization: new Organization(),
      userErrors: [
        {
          __typename: "UserNotFoundError",
          message: requestContext.translate(USER_NOT_FOUND_ERROR.MESSAGE),
        },
      ],
    };
  }
  let currentUserAppProfile: InterfaceAppUserProfile | null;
  const appUserProfileFoundInCache = await findAppUserProfileCache([
    currentUser.appUserProfileId?.toString(),
  ]);
  currentUserAppProfile = appUserProfileFoundInCache[0];
  if (currentUserAppProfile === null) {
    currentUserAppProfile = await AppUserProfile.findOne({
      userId: currentUser._id,
    }).lean();
    if (currentUserAppProfile !== null) {
      await cacheAppUserProfile([currentUserAppProfile]);
    }
  }

  if (!currentUserAppProfile) {
    // throw new errors.UnauthorizedError(
    //   requestContext.translate(USER_NOT_AUTHORIZED_ERROR.MESSAGE),
    //   USER_NOT_AUTHORIZED_ERROR.CODE,
    //   USER_NOT_AUTHORIZED_ERROR.PARAM,
    // );
    return {
      organization: new Organization(),
      userErrors: [
        {
          __typename: "UserNotAuthorizedError",
          message: requestContext.translate(USER_NOT_AUTHORIZED_ERROR.MESSAGE),
        },
      ],
    };
  }

  // Checks if organization exists.
  let organization;

  const organizationFoundInCache = await findOrganizationsInCache([
    args.input.organizationId,
  ]);

  organization = organizationFoundInCache[0];

  if (organizationFoundInCache.includes(null)) {
    organization = await Organization.findOne({
      _id: args.input.organizationId,
    }).lean();

    await cacheOrganizations([organization as InterfaceOrganization]);
  }

  if (!organization) {
    // throw new errors.NotFoundError(
    //   requestContext.translate(ORGANIZATION_NOT_FOUND_ERROR.MESSAGE),
    //   ORGANIZATION_NOT_FOUND_ERROR.CODE,
    //   ORGANIZATION_NOT_FOUND_ERROR.PARAM,
    // );
    return {
      organization: new Organization(),
      userErrors: [
        {
          __typename: "OrganizationNotFoundError",
          message: requestContext.translate(
            ORGANIZATION_NOT_FOUND_ERROR.MESSAGE,
          ),
        },
      ],
    };
  }
  const userIsOrganizationAdmin = organization.admins.some(
    (admin) =>
<<<<<<< HEAD
      admin === currentUser._id ||
      new mongoose.Types.ObjectId(admin.toString()).equals(currentUser._id),
=======
      admin === currentUser?._id ||
      new Types.ObjectId(admin).equals(currentUser?._id),
>>>>>>> 24ef15d0
  );
  if (!userIsOrganizationAdmin && !currentUserAppProfile.isSuperAdmin) {
    return {
      organization: new Organization(),
      userErrors: [
        {
          __typename: "UserNotAuthorizedAdminError",
          message: requestContext.translate(USER_NOT_AUTHORIZED_ADMIN.MESSAGE),
        },
      ],
    };
  }

  const user = await User.findOne({
    _id: args.input.userId,
  }).lean();

  // Checks whether curent user exists
  if (!user) {
    // throw new errors.NotFoundError(
    //   requestContext.translate(USER_NOT_FOUND_ERROR.MESSAGE),
    //   USER_NOT_FOUND_ERROR.CODE,
    //   USER_NOT_FOUND_ERROR.PARAM,
    // );
    return {
      organization: new Organization(),
      userErrors: [
        {
          __typename: "UserNotFoundError",
          message: requestContext.translate(USER_NOT_FOUND_ERROR.MESSAGE),
        },
      ],
    };
  }

  const userIsOrganizationMember = organization?.members.some((member) =>
    member.equals(user._id),
  );

  // Checks whether user with _id === args.input.userId is already an member of organization.
  if (userIsOrganizationMember) {
    // throw new errors.NotFoundError(
    //   requestContext.translate(MEMBER_NOT_FOUND_ERROR.MESSAGE),
    //   MEMBER_NOT_FOUND_ERROR.CODE,
    //   MEMBER_NOT_FOUND_ERROR.PARAM,
    // );
    return {
      organization: new Organization(),
      userErrors: [
        {
          __typename: "MemberNotFoundError",
          message: requestContext.translate(MEMBER_NOT_FOUND_ERROR.MESSAGE),
        },
      ],
    };
  }

  // add organization's id from joinedOrganizations list on user.
  await User.updateOne(
    {
      _id: args.input.userId,
    },
    {
      $push: {
        joinedOrganizations: organization?._id,
      },
    },
    {
      new: true,
    },
  );

  // add user's id to members list on organization and return it.
  const updatedOrganization = await Organization.findOneAndUpdate(
    {
      _id: organization?._id,
    },
    {
      $push: {
        members: args.input.userId,
      },
    },
    {
      new: true,
    },
  ).lean();

  if (updatedOrganization !== null) {
    await cacheOrganizations([updatedOrganization]);
  }

  return { organization: updatedOrganization, userErrors: [] };
};<|MERGE_RESOLUTION|>--- conflicted
+++ resolved
@@ -136,13 +136,8 @@
   }
   const userIsOrganizationAdmin = organization.admins.some(
     (admin) =>
-<<<<<<< HEAD
       admin === currentUser._id ||
       new mongoose.Types.ObjectId(admin.toString()).equals(currentUser._id),
-=======
-      admin === currentUser?._id ||
-      new Types.ObjectId(admin).equals(currentUser?._id),
->>>>>>> 24ef15d0
   );
   if (!userIsOrganizationAdmin && !currentUserAppProfile.isSuperAdmin) {
     return {
