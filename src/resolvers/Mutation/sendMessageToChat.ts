import type { MutationResolvers } from "../../types/generatedGraphQLTypes";
import { errors, requestContext } from "../../libraries";
import { Chat, User, ChatMessage } from "../../models";
import { CHAT_NOT_FOUND_ERROR, USER_NOT_FOUND_ERROR } from "../../constants";
/**
 * This function enables to send message to chat.
 * @param _parent - parent of current request
 * @param args - payload provided with the request
 * @param context - context of entire application
 * @remarks The following checks are done:
 * 1. If the direct chat exists.
 * 2. If the user exists
 * @returns  Chat message.
 */
export const sendMessageToChat: MutationResolvers["sendMessageToChat"] = async (
  _parent,
  args,
  context,
) => {
  const chat = await Chat.findOne({
    _id: args.chatId,
  }).lean();

  if (!chat) {
    throw new errors.NotFoundError(
      requestContext.translate(CHAT_NOT_FOUND_ERROR.MESSAGE),
      CHAT_NOT_FOUND_ERROR.CODE,
      CHAT_NOT_FOUND_ERROR.PARAM,
    );
  }

  const currentUserExists = !!(await User.exists({
    _id: context.userId,
  }));

  if (currentUserExists === false) {
    throw new errors.NotFoundError(
      requestContext.translate(USER_NOT_FOUND_ERROR.MESSAGE),
      USER_NOT_FOUND_ERROR.CODE,
      USER_NOT_FOUND_ERROR.PARAM,
    );
  }

  const now = new Date();

  const createdChatMessage = await ChatMessage.create({
    chatMessageBelongsTo: chat._id,
    sender: context.userId,
    messageContent: args.messageContent,
    replyTo: args.replyTo,
    createdAt: now,
    updatedAt: now,
  });

<<<<<<< HEAD
  const unseenMessagesByUsers = JSON.parse(
    chat.unseenMessagesByUsers as unknown as string,
  );

  Object.keys(unseenMessagesByUsers).map((user: string) => {
    if (user !== context.userId) {
      console.log("user", user, context.userId);
      unseenMessagesByUsers[user] += 1;
    }
  });

  // add createdDirectChatMessage to directChat
=======
  // add createdChatMessage to Chat
>>>>>>> 2440e4ff
  await Chat.updateOne(
    {
      _id: chat._id,
    },
    {
      $push: {
        messages: createdChatMessage._id,
      },
      $set: {
        unseenMessagesByUsers: JSON.stringify(unseenMessagesByUsers),
        updatedAt: now,
      },
    },
  );

  // calls subscription
  context.pubsub.publish("MESSAGE_SENT_TO_CHAT", {
    messageSentToChat: createdChatMessage.toObject(),
  });

  return createdChatMessage.toObject();
};<|MERGE_RESOLUTION|>--- conflicted
+++ resolved
@@ -52,22 +52,17 @@
     updatedAt: now,
   });
 
-<<<<<<< HEAD
   const unseenMessagesByUsers = JSON.parse(
     chat.unseenMessagesByUsers as unknown as string,
   );
 
   Object.keys(unseenMessagesByUsers).map((user: string) => {
     if (user !== context.userId) {
-      console.log("user", user, context.userId);
       unseenMessagesByUsers[user] += 1;
     }
   });
 
-  // add createdDirectChatMessage to directChat
-=======
   // add createdChatMessage to Chat
->>>>>>> 2440e4ff
   await Chat.updateOne(
     {
       _id: chat._id,
