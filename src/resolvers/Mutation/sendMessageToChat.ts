import type { MutationResolvers } from "../../types/generatedGraphQLTypes";
import { errors, requestContext } from "../../libraries";
import { Chat, User, ChatMessage } from "../../models";
import { CHAT_NOT_FOUND_ERROR, USER_NOT_FOUND_ERROR } from "../../constants";
import { uploadEncodedImage } from "../../utilities/encodedImageStorage/uploadEncodedImage";
import { uploadEncodedVideo } from "../../utilities/encodedVideoStorage/uploadEncodedVideo";
/**
 * This function enables to send message to chat.
 * @param _parent - parent of current request
 * @param args - payload provided with the request
 * @param context - context of entire application
 * @remarks The following checks are done:
 * 1. If the direct chat exists.
 * 2. If the user exists
 * @returns  Chat message.
 */
export const sendMessageToChat: MutationResolvers["sendMessageToChat"] = async (
  _parent,
  args,
  context,
) => {
  const chat = await Chat.findOne({
    _id: args.chatId,
  }).lean();

  if (!chat) {
    throw new errors.NotFoundError(
      requestContext.translate(CHAT_NOT_FOUND_ERROR.MESSAGE),
      CHAT_NOT_FOUND_ERROR.CODE,
      CHAT_NOT_FOUND_ERROR.PARAM,
    );
  }

  const currentUserExists = !!(await User.exists({
    _id: context.userId,
  }));

  if (currentUserExists === false) {
    throw new errors.NotFoundError(
      requestContext.translate(USER_NOT_FOUND_ERROR.MESSAGE),
      USER_NOT_FOUND_ERROR.CODE,
      USER_NOT_FOUND_ERROR.PARAM,
    );
  }

  const now = new Date();

  let mediaFile = null;

  if (args.media) {
    const dataUrlPrefix = "data:";
    if (args.media.startsWith(dataUrlPrefix + "image/")) {
      mediaFile = await uploadEncodedImage(args.media, null);
    } else if (args.media.startsWith(dataUrlPrefix + "video/")) {
      mediaFile = await uploadEncodedVideo(args.media, null);
    } else {
      throw new Error("Unsupported file type.");
    }
  }

  const createdChatMessage = await ChatMessage.create({
    chatMessageBelongsTo: chat._id,
    sender: context.userId,
    messageContent: args.messageContent,
    media: mediaFile,
    replyTo: args.replyTo,
    createdAt: now,
    updatedAt: now,
  });

<<<<<<< HEAD
  const unseenMessagesByUsers = JSON.parse(
    chat.unseenMessagesByUsers as unknown as string,
  );

  Object.keys(unseenMessagesByUsers).map((user: string) => {
    if (user !== context.userId) {
      unseenMessagesByUsers[user] += 1;
    }
  });

  // add createdDirectChatMessage to directChat
=======
  // add createdChatMessage to Chat
>>>>>>> 6bd0fecc
  await Chat.updateOne(
    {
      _id: chat._id,
    },
    {
      $push: {
        messages: createdChatMessage._id,
      },
      $set: {
        unseenMessagesByUsers: JSON.stringify(unseenMessagesByUsers),
        updatedAt: now,
      },
    },
  );

  // calls subscription
  context.pubsub.publish("MESSAGE_SENT_TO_CHAT", {
    messageSentToChat: createdChatMessage.toObject(),
  });

  return createdChatMessage.toObject();
};<|MERGE_RESOLUTION|>--- conflicted
+++ resolved
@@ -68,7 +68,6 @@
     updatedAt: now,
   });
 
-<<<<<<< HEAD
   const unseenMessagesByUsers = JSON.parse(
     chat.unseenMessagesByUsers as unknown as string,
   );
@@ -79,10 +78,7 @@
     }
   });
 
-  // add createdDirectChatMessage to directChat
-=======
   // add createdChatMessage to Chat
->>>>>>> 6bd0fecc
   await Chat.updateOne(
     {
       _id: chat._id,
