--- conflicted
+++ resolved
@@ -42,10 +42,6 @@
     organization = await Organization.findOne({
       _id: args.organizationId,
     }).lean();
-<<<<<<< HEAD
-=======
-
->>>>>>> 1d59a118
     if (organization) {
       await cacheOrganizations([organization]);
     }
@@ -76,11 +72,7 @@
   // Check whether the user - args.userId is a member of the organization before blocking
   const userIsOrganizationMember = organization?.members.some(
     (member) =>
-<<<<<<< HEAD
       member === args.userId || new Types.ObjectId(member).equals(args.userId),
-=======
-      member === args.userId || Types.ObjectId(member).equals(args.userId),
->>>>>>> 1d59a118
   );
 
   if (!userIsOrganizationMember) {
@@ -103,11 +95,7 @@
   await adminCheck(context.userId, organization);
 
   const userIsBlocked = organization.blockedUsers.some((blockedUser) =>
-<<<<<<< HEAD
     new Types.ObjectId(blockedUser).equals(args.userId),
-=======
-    Types.ObjectId(blockedUser).equals(args.userId),
->>>>>>> 1d59a118
   );
 
   // Checks whether user with _id === args.userId is already blocked from organization.
