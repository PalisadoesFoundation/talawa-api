import type { MutationResolvers } from "../../types/generatedGraphQLTypes";
import { errors, requestContext } from "../../libraries";
import { Organization } from "../../models";
import { ORGANIZATION_NOT_FOUND_ERROR } from "../../constants";
import { adminCheck } from "../../utilities";

import { uploadEncodedImage } from "../../utilities/encodedImageStorage/uploadEncodedImage";
import { validateImage } from "../../utilities/imageCheck";
import { cacheOrganizations } from "../../services/OrganizationCache/cacheOrganizations";
import { findOrganizationsInCache } from "../../services/OrganizationCache/findOrganizationsInCache";
/**
 * This function enables to update an organization.
 * @param _parent - parent of current request
 * @param args - payload provided with the request
 * @param context - context of entire application
 * @remarks The following checks are done:
 * 1. If the organization exists.
 * 2. The the user is an admin of the organization.
 * @returns Updated organization.
 */

export const updateOrganization: MutationResolvers["updateOrganization"] =
  async (_parent, args, context) => {
    let organization;

    const organizationFoundInCache = await findOrganizationsInCache([args.id]);

    organization = organizationFoundInCache[0];

    if (organizationFoundInCache[0] == null) {
      organization = await Organization.findOne({
        _id: args.id,
      }).lean();

      await cacheOrganizations([organization!]);
    }

    // Checks if organization with _id === args.id exists.
    if (!organization) {
      throw new errors.NotFoundError(
        requestContext.translate(ORGANIZATION_NOT_FOUND_ERROR.MESSAGE),
        ORGANIZATION_NOT_FOUND_ERROR.CODE,
        ORGANIZATION_NOT_FOUND_ERROR.PARAM,
      );
    }

    // checks if the current user is an admin of the organization
    await adminCheck(context.userId, organization);

    let uploadImageFileName;
    if (args.file) {
      const resizedImageBuffer = await validateImage(args.file); // Resize image and check for image type
      uploadImageFileName = await uploadEncodedImage(
<<<<<<< HEAD
        resizedImageBuffer,
        organization?.image
=======
        args.file,
        organization?.image,
>>>>>>> 9a9353c8
      );
    }

    const updatedOrganization = await Organization.findOneAndUpdate(
      {
        _id: organization._id,
      },
      {
        $set: {
          ...args.data,
          image: uploadImageFileName || organization.image,
        },
      },
      {
        new: true,
      },
    ).lean();

    if (updatedOrganization !== null) {
      await cacheOrganizations([updatedOrganization]);
    }

    return updatedOrganization!;
  };<|MERGE_RESOLUTION|>--- conflicted
+++ resolved
@@ -51,13 +51,8 @@
     if (args.file) {
       const resizedImageBuffer = await validateImage(args.file); // Resize image and check for image type
       uploadImageFileName = await uploadEncodedImage(
-<<<<<<< HEAD
         resizedImageBuffer,
         organization?.image
-=======
-        args.file,
-        organization?.image,
->>>>>>> 9a9353c8
       );
     }
 
