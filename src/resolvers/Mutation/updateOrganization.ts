import { MutationResolvers } from "../../types/generatedGraphQLTypes";
import { errors, requestContext } from "../../libraries";
import { Organization } from "../../models";
import { ORGANIZATION_NOT_FOUND_ERROR } from "../../constants";
import { adminCheck } from "../../utilities";
<<<<<<< HEAD
import { uploadEncodedImage } from "../../utilities/encodedImageStorage/uploadEncodedImage";

=======
/**
 * This function enables to update an organization.
 * @param _parent - parent of current request
 * @param args - payload provided with the request
 * @param context - context of entire application
 * @remarks The following checks are done:
 * 1. If the organization exists.
 * 2. The the user is an admin of the organization.
 * @returns Updated organization.
 */
>>>>>>> 8fb97a4a
export const updateOrganization: MutationResolvers["updateOrganization"] =
  async (_parent, args, context) => {
    const organization = await Organization.findOne({
      _id: args.id,
    }).lean();

    // Checks if organization with _id === args.id exists.
    if (!organization) {
      throw new errors.NotFoundError(
        requestContext.translate(ORGANIZATION_NOT_FOUND_ERROR.MESSAGE),
        ORGANIZATION_NOT_FOUND_ERROR.CODE,
        ORGANIZATION_NOT_FOUND_ERROR.PARAM
      );
    }

    // checks if the current user is an admin of the organization
    await adminCheck(context.userId, organization);

    let uploadImageFileName;
    if (args.file) {
      uploadImageFileName = await uploadEncodedImage(
        args.file,
        organization?.image
      );
    }

    return await Organization.findOneAndUpdate(
      {
        _id: organization._id,
      },
      {
        $set: {
          ...args.data,
          image: uploadImageFileName || undefined,
        },
      },
      {
        new: true,
      }
    ).lean();
  };<|MERGE_RESOLUTION|>--- conflicted
+++ resolved
@@ -3,10 +3,8 @@
 import { Organization } from "../../models";
 import { ORGANIZATION_NOT_FOUND_ERROR } from "../../constants";
 import { adminCheck } from "../../utilities";
-<<<<<<< HEAD
+
 import { uploadEncodedImage } from "../../utilities/encodedImageStorage/uploadEncodedImage";
-
-=======
 /**
  * This function enables to update an organization.
  * @param _parent - parent of current request
@@ -17,7 +15,7 @@
  * 2. The the user is an admin of the organization.
  * @returns Updated organization.
  */
->>>>>>> 8fb97a4a
+
 export const updateOrganization: MutationResolvers["updateOrganization"] =
   async (_parent, args, context) => {
     const organization = await Organization.findOne({
