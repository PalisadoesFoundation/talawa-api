--- conflicted
+++ resolved
@@ -2,22 +2,9 @@
 import { errors, requestContext } from "../../libraries";
 import { GroupChat, GroupChatMessage, User } from "../../models";
 import {
-<<<<<<< HEAD
-  IN_PRODUCTION,
   USER_NOT_AUTHORIZED_ERROR,
   CHAT_NOT_FOUND_ERROR,
   USER_NOT_FOUND_ERROR,
-=======
-  USER_NOT_AUTHORIZED_MESSAGE,
-  USER_NOT_AUTHORIZED_CODE,
-  USER_NOT_AUTHORIZED_PARAM,
-  CHAT_NOT_FOUND_PARAM,
-  CHAT_NOT_FOUND_MESSAGE,
-  CHAT_NOT_FOUND_CODE,
-  USER_NOT_FOUND_MESSAGE,
-  USER_NOT_FOUND_CODE,
-  USER_NOT_FOUND_PARAM,
->>>>>>> c08c98bf
 } from "../../constants";
 
 export const sendMessageToGroupChat: MutationResolvers["sendMessageToGroupChat"] =
@@ -28,17 +15,9 @@
 
     if (!groupChat) {
       throw new errors.NotFoundError(
-<<<<<<< HEAD
-        IN_PRODUCTION !== true
-          ? CHAT_NOT_FOUND_ERROR.DESC
-          : requestContext.translate(CHAT_NOT_FOUND_ERROR.MESSAGE),
+        requestContext.translate(CHAT_NOT_FOUND_ERROR.MESSAGE),
         CHAT_NOT_FOUND_ERROR.CODE,
         CHAT_NOT_FOUND_ERROR.PARAM
-=======
-        requestContext.translate(CHAT_NOT_FOUND_MESSAGE),
-        CHAT_NOT_FOUND_CODE,
-        CHAT_NOT_FOUND_PARAM
->>>>>>> c08c98bf
       );
     }
 
@@ -48,17 +27,9 @@
 
     if (currentUserExists === false) {
       throw new errors.NotFoundError(
-<<<<<<< HEAD
-        IN_PRODUCTION !== true
-          ? USER_NOT_FOUND_ERROR.DESC
-          : requestContext.translate(USER_NOT_FOUND_ERROR.MESSAGE),
+        requestContext.translate(USER_NOT_FOUND_ERROR.MESSAGE),
         USER_NOT_FOUND_ERROR.CODE,
         USER_NOT_FOUND_ERROR.PARAM
-=======
-        requestContext.translate(USER_NOT_FOUND_MESSAGE),
-        USER_NOT_FOUND_CODE,
-        USER_NOT_FOUND_PARAM
->>>>>>> c08c98bf
       );
     }
 
@@ -72,17 +43,9 @@
     */
     if (currentUserIsAMemberOfGroupChat === false) {
       throw new errors.UnauthorizedError(
-<<<<<<< HEAD
-        IN_PRODUCTION !== true
-          ? USER_NOT_AUTHORIZED_ERROR.DESC
-          : requestContext.translate(USER_NOT_AUTHORIZED_ERROR.MESSAGE),
+        requestContext.translate(USER_NOT_AUTHORIZED_ERROR.MESSAGE),
         USER_NOT_AUTHORIZED_ERROR.CODE,
         USER_NOT_AUTHORIZED_ERROR.PARAM
-=======
-        requestContext.translate(USER_NOT_AUTHORIZED_MESSAGE),
-        USER_NOT_AUTHORIZED_CODE,
-        USER_NOT_AUTHORIZED_PARAM
->>>>>>> c08c98bf
       );
     }
 
