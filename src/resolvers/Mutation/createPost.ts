--- conflicted
+++ resolved
@@ -2,12 +2,9 @@
   LENGTH_VALIDATION_ERROR,
   ORGANIZATION_NOT_FOUND_ERROR,
   USER_NOT_AUTHORIZED_TO_PIN,
-<<<<<<< HEAD
   USER_NOT_FOUND_ERROR,
-=======
   POST_NEEDS_TO_BE_PINNED,
   PLEASE_PROVIDE_TITLE,
->>>>>>> ef88d66b
 } from "../../constants";
 import { errors, requestContext } from "../../libraries";
 import { isValidString } from "../../libraries/validators/validateString";
