--- conflicted
+++ resolved
@@ -177,11 +177,7 @@
   removeEventAttendee,
   removeEventVolunteer,
   removeFund,
-<<<<<<< HEAD
   removeEventVolunteerGroup,
-  removeAdvertisement,
-=======
->>>>>>> f762e907
   removeGroupChat,
   removeMember,
   removeOrganization,
