--- conflicted
+++ resolved
@@ -221,11 +221,8 @@
   updateActionItemCategory,
   updateAgendaCategory,
   updateAgendaItem,
-<<<<<<< HEAD
+  updateAgendaSection,
   updateCommunity,
-=======
-  updateAgendaSection,
->>>>>>> bcb9af46
   updateEvent,
   updateEventVolunteer,
   updateFund,
