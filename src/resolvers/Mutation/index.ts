import type { MutationResolvers } from "../../types/generatedGraphQLTypes";
import { acceptMembershipRequest } from "./acceptMembershipRequest";
import { addEventAttendee } from "./addEventAttendee";
import { addFeedback } from "./addFeedback";
import { addLanguageTranslation } from "./addLanguageTranslation";
import { addOrganizationCustomField } from "./addOrganizationCustomField";
import { addOrganizationImage } from "./addOrganizationImage";
import { addUserCustomData } from "./addUserCustomData";
import { addUserImage } from "./addUserImage";
import { addUserToUserFamily } from "./addUserToUserFamily";
import { assignUserTag } from "./assignUserTag";
import { blockPluginCreationBySuperadmin } from "./blockPluginCreationBySuperadmin";
import { blockUser } from "./blockUser";
import { cancelMembershipRequest } from "./cancelMembershipRequest";
import { checkIn } from "./checkIn";
import { checkOut } from "./checkOut";
import { createActionItem } from "./createActionItem";
import { createActionItemCategory } from "./createActionItemCategory";
import { createAdmin } from "./createAdmin";
import { createAdvertisement } from "./createAdvertisement";
import { createAgendaCategory } from "./createAgendaCategory";
import { createAgendaItem } from "./createAgendaItem";
import { createAgendaSection } from "./createAgendaSection";
import { createComment } from "./createComment";
import { createChat } from "./createChat";
import { createDonation } from "./createDonation";
import { createEvent } from "./createEvent";
import { createEventVolunteer } from "./createEventVolunteer";
import { createFund } from "./createFund";
import { createFundraisingCampaign } from "./createFundraisingCampaign";
import { createEventVolunteerGroup } from "./createEventVolunteerGroup";
import { createFundraisingCampaignPledge } from "./createFundraisingCampaignPledge";
import { createMember } from "./createMember";
import { createOrganization } from "./createOrganization";
import { createPlugin } from "./createPlugin";
import { createPost } from "./createPost";
import { createSampleOrganization } from "./createSampleOrganization";
import { createUserFamily } from "./createUserFamily";
import { createUserTag } from "./createUserTag";
import { createVenue } from "./createVenue";
import { deleteAdvertisement } from "./deleteAdvertisement";
import { deleteAgendaCategory } from "./deleteAgendaCategory";
import { deleteDonationById } from "./deleteDonationById";
import { deleteVenue } from "./deleteVenue";
import { editVenue } from "./editVenue";
import { forgotPassword } from "./forgotPassword";
import { joinPublicOrganization } from "./joinPublicOrganization";
import { leaveOrganization } from "./leaveOrganization";
import { likeComment } from "./likeComment";
import { likePost } from "./likePost";
import { login } from "./login";
import { logout } from "./logout";
import { otp } from "./otp";
import { recaptcha } from "./recaptcha";
import { refreshToken } from "./refreshToken";
import { registerEventAttendee } from "./registerEventAttendee";
import { registerForEvent } from "./registerForEvent";
import { rejectMembershipRequest } from "./rejectMembershipRequest";
import { removeActionItem } from "./removeActionItem";
import { removeAdmin } from "./removeAdmin";
import { removeAgendaItem } from "./removeAgendaItem";
import removeAgendaSection from "./removeAgendaSection";
import { removeComment } from "./removeComment";
import { removeEvent } from "./removeEvent";
import { removeEventAttendee } from "./removeEventAttendee";
import { removeEventVolunteer } from "./removeEventVolunteer";
import { removeEventVolunteerGroup } from "./removeEventVolunteerGroup";
import { removeFundraisingCampaignPledge } from "./removeFundraisingCampaingPledge";
import { removeMember } from "./removeMember";
import { removeOrganization } from "./removeOrganization";
import { removeOrganizationCustomField } from "./removeOrganizationCustomField";
import { removeOrganizationImage } from "./removeOrganizationImage";
import { removePost } from "./removePost";
import { removeSampleOrganization } from "./removeSampleOrganization";
import { removeUserCustomData } from "./removeUserCustomData";
import { removeUserFamily } from "./removeUserFamily";
import { removeUserFromUserFamily } from "./removeUserFromUserFamily";
import { removeUserImage } from "./removeUserImage";
import { removeUserTag } from "./removeUserTag";
import { resetCommunity } from "./resetCommunity";
import { revokeRefreshTokenForUser } from "./revokeRefreshTokenForUser";
import { saveFcmToken } from "./saveFcmToken";
import { sendMembershipRequest } from "./sendMembershipRequest";
import { sendMessageToChat } from "./sendMessageToChat";
<<<<<<< HEAD
import { markChatMessagesAsRead } from "./markChatMessagesAsRead";
=======
>>>>>>> 4a88fe62
import { signUp } from "./signUp";
import { togglePostPin } from "./togglePostPin";
import { unassignUserTag } from "./unassignUserTag";
import { unblockUser } from "./unblockUser";
import { unlikeComment } from "./unlikeComment";
import { unlikePost } from "./unlikePost";
import { unregisterForEventByUser } from "./unregisterForEventByUser";
import { updateActionItem } from "./updateActionItem";
import { updateActionItemCategory } from "./updateActionItemCategory";
import { updateAdvertisement } from "./updateAdvertisement";
import { updateAgendaCategory } from "./updateAgendaCategory";
import { updateAgendaItem } from "./updateAgendaItem";
import { updateAgendaSection } from "./updateAgendaSection";
import { updateCommunity } from "./updateCommunity";
import { updateEvent } from "./updateEvent";
import { updateEventVolunteer } from "./updateEventVolunteer";
import { updateFund } from "./updateFund";
import { updateEventVolunteerGroup } from "./updateEventVolunteerGroup";
import { updateFundraisingCampaignPledge } from "./updateFundCampaignPledge";
import { updateFundraisingCampaign } from "./updateFundraisingCampaign";
import { updateLanguage } from "./updateLanguage";
import { updateOrganization } from "./updateOrganization";
import { updatePluginStatus } from "./updatePluginStatus";
import { updatePost } from "./updatePost";
import { updateSessionTimeout } from "./updateSessionTimeout";
import { updateUserPassword } from "./updateUserPassword";
import { updateUserProfile } from "./updateUserProfile";
import { updateUserRoleInOrganization } from "./updateUserRoleInOrganization";
import { updateUserTag } from "./updateUserTag";
import { createNote } from "./createNote";
import { deleteNote } from "./deleteNote";
import { updateNote } from "./updateNote";
import { addUserToGroupChat } from "./addUserToGroupChat";
import { updateChat } from "./updateChat";
import { updateChatMessage } from "./updateChatMessage";

export const Mutation: MutationResolvers = {
  acceptMembershipRequest,
  addEventAttendee,
  addFeedback,
  addLanguageTranslation,
  addOrganizationCustomField,
  addOrganizationImage,
  addUserCustomData,
  addUserImage,
  addUserToUserFamily,
  removeUserFamily,
  removeUserFromUserFamily,
  createUserFamily,
  assignUserTag,
  blockPluginCreationBySuperadmin,
  blockUser,
  cancelMembershipRequest,
  updateUserRoleInOrganization,
  checkIn,
  checkOut,
  createMember,
  createAdmin,
  createActionItem,
  createComment,
  createAdvertisement,
  createAgendaCategory,
  createAgendaItem,
  createAgendaSection,
  createChat,
  createDonation,
  createEvent,
  createFund,
  createFundraisingCampaign,
<<<<<<< HEAD
  createMessageChat,
=======
>>>>>>> 4a88fe62
  createOrganization,
  createNote,
  createPlugin,
  createPost,
  createSampleOrganization,
  createActionItemCategory,
  createUserTag,
  createVenue,
  deleteDonationById,
  deleteAdvertisement,
  deleteVenue,
  deleteNote,
  editVenue,
  deleteAgendaCategory,
  forgotPassword,
  joinPublicOrganization,
  createEventVolunteer,
  createEventVolunteerGroup,
  leaveOrganization,
  likeComment,
  likePost,
  login,
  logout,
  otp,
  recaptcha,
  refreshToken,
  registerForEvent,
  registerEventAttendee,
  rejectMembershipRequest,
  removeAdmin,
  removeActionItem,
  removeAgendaItem,
  removeAgendaSection,
  removeComment,
  removeEvent,
  removeEventAttendee,
  removeEventVolunteer,
  removeEventVolunteerGroup,
  removeMember,
  removeOrganization,
  removeOrganizationCustomField,
  removeOrganizationImage,
  removeSampleOrganization,
  removePost,
  removeUserCustomData,
  removeUserImage,
  removeUserTag,
  resetCommunity,
  revokeRefreshTokenForUser,
  saveFcmToken,
  sendMembershipRequest,
  sendMessageToChat,
  signUp,
  togglePostPin,
  unassignUserTag,
  unblockUser,
  unlikeComment,
  unlikePost,
  unregisterForEventByUser,
  updateActionItem,
  updateActionItemCategory,
  updateAgendaCategory,
  updateAgendaItem,
  updateAgendaSection,
  updateNote,
  updateCommunity,
  updateEvent,
  updateEventVolunteer,
  updateFund,
  updateEventVolunteerGroup,
  updateLanguage,
  updateOrganization,
  updatePluginStatus,
  updateSessionTimeout,
  updateUserProfile,
  updateUserPassword,
  updateUserTag,
  updatePost,
  updateAdvertisement,
  updateFundraisingCampaign,
  updateFundraisingCampaignPledge,
  createFundraisingCampaignPledge,
  removeFundraisingCampaignPledge,
  markChatMessagesAsRead,
  addUserToGroupChat,
  updateChat,
  updateChatMessage,
};<|MERGE_RESOLUTION|>--- conflicted
+++ resolved
@@ -82,10 +82,7 @@
 import { saveFcmToken } from "./saveFcmToken";
 import { sendMembershipRequest } from "./sendMembershipRequest";
 import { sendMessageToChat } from "./sendMessageToChat";
-<<<<<<< HEAD
 import { markChatMessagesAsRead } from "./markChatMessagesAsRead";
-=======
->>>>>>> 4a88fe62
 import { signUp } from "./signUp";
 import { togglePostPin } from "./togglePostPin";
 import { unassignUserTag } from "./unassignUserTag";
@@ -155,10 +152,6 @@
   createEvent,
   createFund,
   createFundraisingCampaign,
-<<<<<<< HEAD
-  createMessageChat,
-=======
->>>>>>> 4a88fe62
   createOrganization,
   createNote,
   createPlugin,
