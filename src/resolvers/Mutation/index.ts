--- conflicted
+++ resolved
@@ -141,12 +141,8 @@
   createActionItemCategory,
   createUserTag,
   deleteDonationById,
-<<<<<<< HEAD
   deleteAdvertisement,
-=======
-  deleteAdvertisementById,
   deleteAgendaCategory,
->>>>>>> bee07a9d
   forgotPassword,
   joinPublicOrganization,
   createEventVolunteer,
@@ -167,11 +163,7 @@
   removeDirectChat,
   removeEvent,
   removeEventAttendee,
-<<<<<<< HEAD
-=======
   removeEventVolunteer,
-  removeAdvertisement,
->>>>>>> bee07a9d
   removeGroupChat,
   removeMember,
   removeOrganization,
