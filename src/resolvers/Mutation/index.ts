--- conflicted
+++ resolved
@@ -110,17 +110,14 @@
 import { updateUserTag } from "./updateUserTag";
 import { updateUserType } from "./updateUserType";
 import { deleteAdvertisement } from "./deleteAdvertisement";
-<<<<<<< HEAD
 import { updateFundraisingCampaign } from "./updateFundraisingCampaign";
 import { updateFundraisingCampaignPledge } from "./updateFundCampaignPledge";
-=======
 import { createAgendaItem } from "./createAgendaItem";
 import { removeAgendaItem } from "./removeAgendaItem";
 import { updateAgendaItem } from "./updateAgendaItem";
 import { createAgendaSection } from "./createAgendaSection";
 import removeAgendaSection from "./removeAgendaSection";
 import { updateAgendaSection } from "./updateAgendaSection";
->>>>>>> 40ed4293
 
 export const Mutation: MutationResolvers = {
   acceptAdmin,
