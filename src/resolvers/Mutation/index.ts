--- conflicted
+++ resolved
@@ -37,7 +37,6 @@
 import { createSampleOrganization } from "./createSampleOrganization";
 import { createUserFamily } from "./createUserFamily";
 import { createUserTag } from "./createUserTag";
-import { deleteAdvertisementById } from "./deleteAdvertisementById";
 import { deleteAgendaCategory } from "./deleteAgendaCategory";
 import { deleteDonationById } from "./deleteDonationById";
 import { forgotPassword } from "./forgotPassword";
@@ -57,7 +56,6 @@
 import { rejectMembershipRequest } from "./rejectMembershipRequest";
 import { removeActionItem } from "./removeActionItem";
 import { removeAdmin } from "./removeAdmin";
-import { removeAdvertisement } from "./removeAdvertisement";
 import { removeComment } from "./removeComment";
 import { removeDirectChat } from "./removeDirectChat";
 import { removeEvent } from "./removeEvent";
@@ -104,12 +102,7 @@
 import { updateUserRoleInOrganization } from "./updateUserRoleInOrganization";
 import { updateUserTag } from "./updateUserTag";
 import { updateUserType } from "./updateUserType";
-<<<<<<< HEAD
 import { deleteAdvertisement } from "./deleteAdvertisement";
-import { updateAdvertisement } from "./updateAdvertisement";
-import { updateAgendaCategory } from "./updateAgendaCategory";
-=======
->>>>>>> 9fa083ee
 
 export const Mutation: MutationResolvers = {
   acceptAdmin,
