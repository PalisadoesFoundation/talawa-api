import type { MutationResolvers } from "../../types/generatedGraphQLTypes";
import { acceptMembershipRequest } from "./acceptMembershipRequest";
import { addEventAttendee } from "./addEventAttendee";
import { addFeedback } from "./addFeedback";
import { addLanguageTranslation } from "./addLanguageTranslation";
import { addOrganizationCustomField } from "./addOrganizationCustomField";
import { addOrganizationImage } from "./addOrganizationImage";
import { addUserCustomData } from "./addUserCustomData";
import { addUserImage } from "./addUserImage";
import { addUserToUserFamily } from "./addUserToUserFamily";
import { assignUserTag } from "./assignUserTag";
import { blockPluginCreationBySuperadmin } from "./blockPluginCreationBySuperadmin";
import { blockUser } from "./blockUser";
import { cancelMembershipRequest } from "./cancelMembershipRequest";
import { checkIn } from "./checkIn";
import { checkOut } from "./checkOut";
import { createActionItem } from "./createActionItem";
import { createActionItemCategory } from "./createActionItemCategory";
import { createAdmin } from "./createAdmin";
import { createAdvertisement } from "./createAdvertisement";
import { createAgendaCategory } from "./createAgendaCategory";
import { createAgendaItem } from "./createAgendaItem";
import { createAgendaSection } from "./createAgendaSection";
import { createComment } from "./createComment";
import { createChat } from "./createChat";
import { createDonation } from "./createDonation";
import { createEvent } from "./createEvent";
import { createEventVolunteer } from "./createEventVolunteer";
import { createFund } from "./createFund";
import { createFundraisingCampaign } from "./createFundraisingCampaign";
import { createEventVolunteerGroup } from "./createEventVolunteerGroup";
import { createFundraisingCampaignPledge } from "./createFundraisingCampaignPledge";
import { createMember } from "./createMember";
import { createMessageChat } from "./createMessageChat";
import { createOrganization } from "./createOrganization";
import { createPlugin } from "./createPlugin";
import { createPost } from "./createPost";
import { createSampleOrganization } from "./createSampleOrganization";
import { createUserFamily } from "./createUserFamily";
import { createUserTag } from "./createUserTag";
import { createVenue } from "./createVenue";
import { deleteAdvertisement } from "./deleteAdvertisement";
import { deleteAgendaCategory } from "./deleteAgendaCategory";
import { deleteDonationById } from "./deleteDonationById";
import { deleteVenue } from "./deleteVenue";
import { editVenue } from "./editVenue";
import { forgotPassword } from "./forgotPassword";
import { joinPublicOrganization } from "./joinPublicOrganization";
import { leaveOrganization } from "./leaveOrganization";
import { likeComment } from "./likeComment";
import { likePost } from "./likePost";
import { login } from "./login";
import { logout } from "./logout";
import { otp } from "./otp";
import { recaptcha } from "./recaptcha";
import { refreshToken } from "./refreshToken";
import { registerEventAttendee } from "./registerEventAttendee";
import { registerForEvent } from "./registerForEvent";
import { rejectMembershipRequest } from "./rejectMembershipRequest";
import { removeActionItem } from "./removeActionItem";
import { removeAdmin } from "./removeAdmin";
import { removeAgendaItem } from "./removeAgendaItem";
import removeAgendaSection from "./removeAgendaSection";
import { removeComment } from "./removeComment";
import { removeEvent } from "./removeEvent";
import { removeEventAttendee } from "./removeEventAttendee";
import { removeEventVolunteer } from "./removeEventVolunteer";
import { removeFund } from "./removeFund";
import { removeEventVolunteerGroup } from "./removeEventVolunteerGroup";
import { removeFundraisingCampaign } from "./removeFundraisingCampaign";
import { removeFundraisingCampaignPledge } from "./removeFundraisingCampaingPledge";
import { removeMember } from "./removeMember";
import { removeOrganization } from "./removeOrganization";
import { removeOrganizationCustomField } from "./removeOrganizationCustomField";
import { removeOrganizationImage } from "./removeOrganizationImage";
import { removePost } from "./removePost";
import { removeSampleOrganization } from "./removeSampleOrganization";
import { removeUserCustomData } from "./removeUserCustomData";
import { removeUserFamily } from "./removeUserFamily";
import { removeUserFromUserFamily } from "./removeUserFromUserFamily";
import { removeUserImage } from "./removeUserImage";
import { removeUserTag } from "./removeUserTag";
import { resetCommunity } from "./resetCommunity";
import { revokeRefreshTokenForUser } from "./revokeRefreshTokenForUser";
import { saveFcmToken } from "./saveFcmToken";
import { sendMembershipRequest } from "./sendMembershipRequest";
<<<<<<< HEAD
import { sendMessageToDirectChat } from "./sendMessageToDirectChat";
import { sendMessageToChat } from "./sendMessageToChat";
import { markChatMessagesAsRead } from "./markChatMessagesAsRead";
import { sendMessageToGroupChat } from "./sendMessageToGroupChat";
=======
import { sendMessageToChat } from "./sendMessageToChat";
>>>>>>> 39d90866
import { signUp } from "./signUp";
import { togglePostPin } from "./togglePostPin";
import { unassignUserTag } from "./unassignUserTag";
import { unblockUser } from "./unblockUser";
import { unlikeComment } from "./unlikeComment";
import { unlikePost } from "./unlikePost";
import { unregisterForEventByUser } from "./unregisterForEventByUser";
import { updateActionItem } from "./updateActionItem";
import { updateActionItemCategory } from "./updateActionItemCategory";
import { updateAdvertisement } from "./updateAdvertisement";
import { updateAgendaCategory } from "./updateAgendaCategory";
import { updateAgendaItem } from "./updateAgendaItem";
import { updateAgendaSection } from "./updateAgendaSection";
import { updateCommunity } from "./updateCommunity";
import { updateEvent } from "./updateEvent";
import { updateEventVolunteer } from "./updateEventVolunteer";
import { updateFund } from "./updateFund";
import { updateEventVolunteerGroup } from "./updateEventVolunteerGroup";
import { updateFundraisingCampaignPledge } from "./updateFundCampaignPledge";
import { updateFundraisingCampaign } from "./updateFundraisingCampaign";
import { updateLanguage } from "./updateLanguage";
import { updateOrganization } from "./updateOrganization";
import { updatePluginStatus } from "./updatePluginStatus";
import { updatePost } from "./updatePost";
import { updateUserPassword } from "./updateUserPassword";
import { updateUserProfile } from "./updateUserProfile";
import { updateUserRoleInOrganization } from "./updateUserRoleInOrganization";
import { updateUserTag } from "./updateUserTag";
import { createNote } from "./createNote";
import { deleteNote } from "./deleteNote";
import { updateNote } from "./updateNote";

export const Mutation: MutationResolvers = {
  acceptMembershipRequest,
  addEventAttendee,
  addFeedback,
  addLanguageTranslation,
  addOrganizationCustomField,
  addOrganizationImage,
  addUserCustomData,
  addUserImage,
  addUserToUserFamily,
  removeUserFamily,
  removeUserFromUserFamily,
  createUserFamily,
  assignUserTag,
  blockPluginCreationBySuperadmin,
  blockUser,
  cancelMembershipRequest,
  updateUserRoleInOrganization,
  checkIn,
  checkOut,
  createMember,
  createAdmin,
  createActionItem,
  createComment,
  createAdvertisement,
  createAgendaCategory,
  createAgendaItem,
  createAgendaSection,
  createChat,
  createDonation,
  createEvent,
  createFund,
  createFundraisingCampaign,
  createMessageChat,
  createOrganization,
  createNote,
  createPlugin,
  createPost,
  createSampleOrganization,
  createActionItemCategory,
  createUserTag,
  createVenue,
  deleteDonationById,
  deleteAdvertisement,
  deleteVenue,
  deleteNote,
  editVenue,
  deleteAgendaCategory,
  forgotPassword,
  joinPublicOrganization,
  createEventVolunteer,
  createEventVolunteerGroup,
  leaveOrganization,
  likeComment,
  likePost,
  login,
  logout,
  otp,
  recaptcha,
  refreshToken,
  registerForEvent,
  registerEventAttendee,
  rejectMembershipRequest,
  removeAdmin,
  removeActionItem,
  removeAgendaItem,
  removeAgendaSection,
  removeComment,
  removeEvent,
  removeEventAttendee,
  removeEventVolunteer,
  removeFund,
  removeEventVolunteerGroup,
  removeMember,
  removeOrganization,
  removeOrganizationCustomField,
  removeOrganizationImage,
  removeSampleOrganization,
  removePost,
  removeUserCustomData,
  removeUserImage,
  removeUserTag,
  resetCommunity,
  revokeRefreshTokenForUser,
  saveFcmToken,
  sendMembershipRequest,
<<<<<<< HEAD
  sendMessageToDirectChat,
  sendMessageToChat,
  sendMessageToGroupChat,
=======
  sendMessageToChat,
>>>>>>> 39d90866
  signUp,
  togglePostPin,
  unassignUserTag,
  unblockUser,
  unlikeComment,
  unlikePost,
  unregisterForEventByUser,
  updateActionItem,
  updateActionItemCategory,
  updateAgendaCategory,
  updateAgendaItem,
  updateAgendaSection,
  updateNote,
  updateCommunity,
  updateEvent,
  updateEventVolunteer,
  updateFund,
  updateEventVolunteerGroup,
  updateLanguage,
  updateOrganization,
  updatePluginStatus,
  updateUserProfile,
  updateUserPassword,
  updateUserTag,
  updatePost,
  updateAdvertisement,
  updateFundraisingCampaign,
  updateFundraisingCampaignPledge,
  createFundraisingCampaignPledge,
  removeFundraisingCampaign,
  removeFundraisingCampaignPledge,
  markChatMessagesAsRead,
};<|MERGE_RESOLUTION|>--- conflicted
+++ resolved
@@ -84,14 +84,8 @@
 import { revokeRefreshTokenForUser } from "./revokeRefreshTokenForUser";
 import { saveFcmToken } from "./saveFcmToken";
 import { sendMembershipRequest } from "./sendMembershipRequest";
-<<<<<<< HEAD
-import { sendMessageToDirectChat } from "./sendMessageToDirectChat";
 import { sendMessageToChat } from "./sendMessageToChat";
 import { markChatMessagesAsRead } from "./markChatMessagesAsRead";
-import { sendMessageToGroupChat } from "./sendMessageToGroupChat";
-=======
-import { sendMessageToChat } from "./sendMessageToChat";
->>>>>>> 39d90866
 import { signUp } from "./signUp";
 import { togglePostPin } from "./togglePostPin";
 import { unassignUserTag } from "./unassignUserTag";
@@ -210,13 +204,7 @@
   revokeRefreshTokenForUser,
   saveFcmToken,
   sendMembershipRequest,
-<<<<<<< HEAD
-  sendMessageToDirectChat,
   sendMessageToChat,
-  sendMessageToGroupChat,
-=======
-  sendMessageToChat,
->>>>>>> 39d90866
   signUp,
   togglePostPin,
   unassignUserTag,
