--- conflicted
+++ resolved
@@ -26,10 +26,7 @@
 import { createDirectChat } from "./createDirectChat";
 import { createDonation } from "./createDonation";
 import { createEvent } from "./createEvent";
-<<<<<<< HEAD
-=======
 import { createEventVolunteer } from "./createEventVolunteer";
->>>>>>> 1d59a118
 import { createFund } from "./createFund";
 import { createFundraisingCampaign } from "./createFundraisingCampaign";
 import { createGroupChat } from "./createGroupChat";
@@ -44,13 +41,11 @@
 import { createVenue } from "./createVenue";
 import { deleteVenue } from "./deleteVenue";
 import { editVenue } from "./editVenue";
-import { deleteAgendaCategory } from "./deleteAgendaCategory";
 import { deleteDonationById } from "./deleteDonationById";
 import { deleteAgendaCategory } from "./deleteAgendaCategory";
 import { forgotPassword } from "./forgotPassword";
 import { inviteEventAttendee } from "./inviteEventAttendee";
 import { joinPublicOrganization } from "./joinPublicOrganization";
-import { createEventVolunteer } from "./createEventVolunteer";
 import { leaveOrganization } from "./leaveOrganization";
 import { likeComment } from "./likeComment";
 import { likePost } from "./likePost";
@@ -101,10 +96,7 @@
 import { updateActionItemCategory } from "./updateActionItemCategory";
 import { updateAdvertisement } from "./updateAdvertisement";
 import { updateAgendaCategory } from "./updateAgendaCategory";
-<<<<<<< HEAD
-=======
 import { updateCommunity } from "./updateCommunity";
->>>>>>> 1d59a118
 import { updateEvent } from "./updateEvent";
 import { updateEventVolunteer } from "./updateEventVolunteer";
 import { updateFund } from "./updateFund";
@@ -116,9 +108,6 @@
 import { updateUserProfile } from "./updateUserProfile";
 import { updateUserRoleInOrganization } from "./updateUserRoleInOrganization";
 import { updateUserTag } from "./updateUserTag";
-<<<<<<< HEAD
-import { deleteAdvertisement } from "./deleteAdvertisement";
-=======
 import { updateUserType } from "./updateUserType";
 import { deleteAdvertisement } from "./deleteAdvertisement";
 import { createAgendaItem } from "./createAgendaItem";
@@ -127,7 +116,6 @@
 import { createAgendaSection } from "./createAgendaSection";
 import removeAgendaSection from "./removeAgendaSection";
 import { updateAgendaSection } from "./updateAgendaSection";
->>>>>>> 1d59a118
 
 export const Mutation: MutationResolvers = {
   acceptAdmin,
@@ -158,11 +146,8 @@
   createComment,
   createAdvertisement,
   createAgendaCategory,
-<<<<<<< HEAD
-=======
   createAgendaItem,
   createAgendaSection,
->>>>>>> 1d59a118
   createDirectChat,
   createDonation,
   createEvent,
@@ -179,11 +164,8 @@
   createVenue,
   deleteDonationById,
   deleteAdvertisement,
-<<<<<<< HEAD
-=======
   deleteVenue,
   editVenue,
->>>>>>> 1d59a118
   deleteAgendaCategory,
   forgotPassword,
   inviteEventAttendee,
@@ -238,12 +220,9 @@
   updateActionItem,
   updateActionItemCategory,
   updateAgendaCategory,
-<<<<<<< HEAD
-=======
   updateAgendaItem,
   updateAgendaSection,
   updateCommunity,
->>>>>>> 1d59a118
   updateEvent,
   updateEventVolunteer,
   updateFund,
