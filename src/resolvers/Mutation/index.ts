--- conflicted
+++ resolved
@@ -79,11 +79,7 @@
 import { updateOrganization } from "./updateOrganization";
 import { updatePluginStatus } from "./updatePluginStatus";
 import { updatePost } from "./updatePost";
-<<<<<<< HEAD
 import { updateSessionTimeout } from "./updateSessionTimeout";
-import { updateTask } from "./updateTask";
-=======
->>>>>>> dc3f014a
 import { updateUserProfile } from "./updateUserProfile";
 import { updateUserPassword } from "./updateUserPassword";
 import { updateUserTag } from "./updateUserTag";
@@ -171,11 +167,7 @@
   updateLanguage,
   updateOrganization,
   updatePluginStatus,
-<<<<<<< HEAD
   updateSessionTimeout,
-  updateTask,
-=======
->>>>>>> dc3f014a
   updateUserProfile,
   updateUserPassword,
   updateUserType,
