--- conflicted
+++ resolved
@@ -9,14 +9,11 @@
 import { MembershipRequest, Organization, User } from "../../models";
 import { cacheOrganizations } from "../../services/OrganizationCache/cacheOrganizations";
 import { findOrganizationsInCache } from "../../services/OrganizationCache/findOrganizationsInCache";
-<<<<<<< HEAD
 import mongoose from "mongoose";
-=======
 import { cacheUsers } from "../../services/UserCache/cacheUser";
 import { findUserInCache } from "../../services/UserCache/findUserInCache";
 import type { MutationResolvers } from "../../types/generatedGraphQLTypes";
 import { adminCheck } from "../../utilities";
->>>>>>> 24ef15d0
 /**
  * This function enables to unblock user.
  * @param _parent - parent of current request
@@ -82,12 +79,8 @@
   await adminCheck(context.userId, organization);
 
   const userIsBlockedFromOrganization = organization.blockedUsers.some(
-<<<<<<< HEAD
     (blockedUser) =>
       new mongoose.Types.ObjectId(blockedUser.toString()).equals(user._id),
-=======
-    (blockedUser) => new Types.ObjectId(blockedUser).equals(user?._id),
->>>>>>> 24ef15d0
   );
 
   // checks if user with _id === args.userId is blocked by organzation with _id == args.organizationId
