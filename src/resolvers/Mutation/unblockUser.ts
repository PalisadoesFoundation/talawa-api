import { MutationResolvers } from "../../types/generatedGraphQLTypes";
import { errors, requestContext } from "../../libraries";
import { adminCheck } from "../../utilities";
import {
<<<<<<< HEAD
  IN_PRODUCTION,
  USER_NOT_AUTHORIZED_ERROR,
  ORGANIZATION_NOT_FOUND_ERROR,
  USER_NOT_FOUND_ERROR,
=======
  USER_NOT_AUTHORIZED_MESSAGE,
  USER_NOT_AUTHORIZED_CODE,
  USER_NOT_AUTHORIZED_PARAM,
  ORGANIZATION_NOT_FOUND_MESSAGE,
  ORGANIZATION_NOT_FOUND_CODE,
  ORGANIZATION_NOT_FOUND_PARAM,
  USER_NOT_FOUND_MESSAGE,
  USER_NOT_FOUND_CODE,
  USER_NOT_FOUND_PARAM,
>>>>>>> c08c98bf
} from "../../constants";
import { Organization, User } from "../../models";

export const unblockUser: MutationResolvers["unblockUser"] = async (
  _parent,
  args,
  context
) => {
  const organization = await Organization.findOne({
    _id: args.organizationId,
  }).lean();

  // checks if there exists an organization with _id === args.organizationId
  if (!organization) {
    throw new errors.NotFoundError(
<<<<<<< HEAD
      IN_PRODUCTION !== true
        ? ORGANIZATION_NOT_FOUND_ERROR.DESC
        : requestContext.translate(ORGANIZATION_NOT_FOUND_ERROR.MESSAGE),
      ORGANIZATION_NOT_FOUND_ERROR.CODE,
      ORGANIZATION_NOT_FOUND_ERROR.PARAM
=======
      requestContext.translate(ORGANIZATION_NOT_FOUND_MESSAGE),
      ORGANIZATION_NOT_FOUND_CODE,
      ORGANIZATION_NOT_FOUND_PARAM
>>>>>>> c08c98bf
    );
  }

  // ensure user exists
  const user = await User.findOne({
    _id: args.userId,
  }).lean();

  if (!user) {
    throw new errors.NotFoundError(
<<<<<<< HEAD
      IN_PRODUCTION !== true
        ? USER_NOT_FOUND_ERROR.DESC
        : requestContext.translate(USER_NOT_FOUND_ERROR.MESSAGE),
      USER_NOT_FOUND_ERROR.CODE,
      USER_NOT_FOUND_ERROR.PARAM
=======
      requestContext.translate(USER_NOT_FOUND_MESSAGE),
      USER_NOT_FOUND_CODE,
      USER_NOT_FOUND_PARAM
>>>>>>> c08c98bf
    );
  }

  // checks if current user is an admin of the organization with _id === args.organizationId
  adminCheck(context.userId, organization);

  const userIsBlockedFromOrganization = organization.blockedUsers.some(
    (blockedUser) => blockedUser.toString() === user._id.toString()
  );

  // checks if user with _id === args.userId is blocked by organzation with _id == args.organizationId
  if (userIsBlockedFromOrganization === false) {
    throw new errors.UnauthorizedError(
<<<<<<< HEAD
      IN_PRODUCTION !== true
        ? USER_NOT_AUTHORIZED_ERROR.DESC
        : requestContext.translate(USER_NOT_AUTHORIZED_ERROR.MESSAGE),
      USER_NOT_AUTHORIZED_ERROR.CODE,
      USER_NOT_AUTHORIZED_ERROR.PARAM
=======
      requestContext.translate(USER_NOT_AUTHORIZED_MESSAGE),
      USER_NOT_AUTHORIZED_CODE,
      USER_NOT_AUTHORIZED_PARAM
>>>>>>> c08c98bf
    );
  }

  // remove user from the blockedUsers list inside the organization record
  await Organization.updateOne(
    {
      _id: organization._id,
    },
    {
      $set: {
        blockedUsers: organization.blockedUsers.filter(
          (blockedUser) => blockedUser !== user._id
        ),
      },
    }
  );

  // remove the organization from the organizationsBlockedBy array inside the user record
  return await User.findOneAndUpdate(
    {
      _id: user._id,
    },
    {
      $set: {
        organizationsBlockedBy: user.organizationsBlockedBy.filter(
          (organizationBlockedBy) => organizationBlockedBy !== organization._id
        ),
      },
    },
    {
      new: true,
    }
  )
    .select(["-password"])
    .lean();
};<|MERGE_RESOLUTION|>--- conflicted
+++ resolved
@@ -2,22 +2,9 @@
 import { errors, requestContext } from "../../libraries";
 import { adminCheck } from "../../utilities";
 import {
-<<<<<<< HEAD
-  IN_PRODUCTION,
   USER_NOT_AUTHORIZED_ERROR,
   ORGANIZATION_NOT_FOUND_ERROR,
   USER_NOT_FOUND_ERROR,
-=======
-  USER_NOT_AUTHORIZED_MESSAGE,
-  USER_NOT_AUTHORIZED_CODE,
-  USER_NOT_AUTHORIZED_PARAM,
-  ORGANIZATION_NOT_FOUND_MESSAGE,
-  ORGANIZATION_NOT_FOUND_CODE,
-  ORGANIZATION_NOT_FOUND_PARAM,
-  USER_NOT_FOUND_MESSAGE,
-  USER_NOT_FOUND_CODE,
-  USER_NOT_FOUND_PARAM,
->>>>>>> c08c98bf
 } from "../../constants";
 import { Organization, User } from "../../models";
 
@@ -33,17 +20,9 @@
   // checks if there exists an organization with _id === args.organizationId
   if (!organization) {
     throw new errors.NotFoundError(
-<<<<<<< HEAD
-      IN_PRODUCTION !== true
-        ? ORGANIZATION_NOT_FOUND_ERROR.DESC
-        : requestContext.translate(ORGANIZATION_NOT_FOUND_ERROR.MESSAGE),
+      requestContext.translate(ORGANIZATION_NOT_FOUND_ERROR.MESSAGE),
       ORGANIZATION_NOT_FOUND_ERROR.CODE,
       ORGANIZATION_NOT_FOUND_ERROR.PARAM
-=======
-      requestContext.translate(ORGANIZATION_NOT_FOUND_MESSAGE),
-      ORGANIZATION_NOT_FOUND_CODE,
-      ORGANIZATION_NOT_FOUND_PARAM
->>>>>>> c08c98bf
     );
   }
 
@@ -54,17 +33,9 @@
 
   if (!user) {
     throw new errors.NotFoundError(
-<<<<<<< HEAD
-      IN_PRODUCTION !== true
-        ? USER_NOT_FOUND_ERROR.DESC
-        : requestContext.translate(USER_NOT_FOUND_ERROR.MESSAGE),
+      requestContext.translate(USER_NOT_FOUND_ERROR.MESSAGE),
       USER_NOT_FOUND_ERROR.CODE,
       USER_NOT_FOUND_ERROR.PARAM
-=======
-      requestContext.translate(USER_NOT_FOUND_MESSAGE),
-      USER_NOT_FOUND_CODE,
-      USER_NOT_FOUND_PARAM
->>>>>>> c08c98bf
     );
   }
 
@@ -78,17 +49,9 @@
   // checks if user with _id === args.userId is blocked by organzation with _id == args.organizationId
   if (userIsBlockedFromOrganization === false) {
     throw new errors.UnauthorizedError(
-<<<<<<< HEAD
-      IN_PRODUCTION !== true
-        ? USER_NOT_AUTHORIZED_ERROR.DESC
-        : requestContext.translate(USER_NOT_AUTHORIZED_ERROR.MESSAGE),
+      requestContext.translate(USER_NOT_AUTHORIZED_ERROR.MESSAGE),
       USER_NOT_AUTHORIZED_ERROR.CODE,
       USER_NOT_AUTHORIZED_ERROR.PARAM
-=======
-      requestContext.translate(USER_NOT_AUTHORIZED_MESSAGE),
-      USER_NOT_AUTHORIZED_CODE,
-      USER_NOT_AUTHORIZED_PARAM
->>>>>>> c08c98bf
     );
   }
 
