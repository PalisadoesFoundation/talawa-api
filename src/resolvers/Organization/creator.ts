--- conflicted
+++ resolved
@@ -1,15 +1,7 @@
 import { User } from "../../models";
 import { errors, requestContext } from "../../libraries";
 import { OrganizationResolvers } from "../../types/generatedGraphQLTypes";
-<<<<<<< HEAD
-import { IN_PRODUCTION, USER_NOT_FOUND_ERROR } from "../../constants";
-=======
-import {
-  USER_NOT_FOUND_CODE,
-  USER_NOT_FOUND_MESSAGE,
-  USER_NOT_FOUND_PARAM,
-} from "../../constants";
->>>>>>> c08c98bf
+import { USER_NOT_FOUND_ERROR } from "../../constants";
 
 export const creator: OrganizationResolvers["creator"] = async (parent) => {
   const user = await User.findOne({
@@ -18,17 +10,9 @@
 
   if (!user) {
     throw new errors.NotFoundError(
-<<<<<<< HEAD
-      IN_PRODUCTION !== true
-        ? USER_NOT_FOUND_ERROR.DESC
-        : requestContext.translate(USER_NOT_FOUND_ERROR.MESSAGE),
+      requestContext.translate(USER_NOT_FOUND_ERROR.MESSAGE),
       USER_NOT_FOUND_ERROR.CODE,
       USER_NOT_FOUND_ERROR.PARAM
-=======
-      requestContext.translate(USER_NOT_FOUND_MESSAGE),
-      USER_NOT_FOUND_CODE,
-      USER_NOT_FOUND_PARAM
->>>>>>> c08c98bf
     );
   }
 
