import type { OrganizationResolvers } from "../../types/generatedGraphQLTypes";
import { admins } from "./admins";
import { blockedUsers } from "./blockedUsers";
import { creator } from "./creator";
import { image } from "./image";
import { members } from "./members";
import { pinnedPosts } from "./pinnedPosts";
import { membershipRequests } from "./membershipRequests";
import { actionItemCategories } from "./actionItemCategories";
<<<<<<< HEAD
import { advertisements } from "./advertisements";
=======
import { agendaCategories } from "./agendaCategories";
>>>>>>> bee07a9d
// import { userTags } from "./userTags";

export const Organization: OrganizationResolvers = {
  admins,
  advertisements,
  actionItemCategories,
  agendaCategories,
  blockedUsers,
  creator,
  image,
  members,
  membershipRequests,
  pinnedPosts,
  // userTags,
};<|MERGE_RESOLUTION|>--- conflicted
+++ resolved
@@ -7,11 +7,8 @@
 import { pinnedPosts } from "./pinnedPosts";
 import { membershipRequests } from "./membershipRequests";
 import { actionItemCategories } from "./actionItemCategories";
-<<<<<<< HEAD
 import { advertisements } from "./advertisements";
-=======
 import { agendaCategories } from "./agendaCategories";
->>>>>>> bee07a9d
 // import { userTags } from "./userTags";
 
 export const Organization: OrganizationResolvers = {
