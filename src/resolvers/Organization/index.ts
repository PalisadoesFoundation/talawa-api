--- conflicted
+++ resolved
@@ -8,19 +8,11 @@
 import { image } from "./image";
 import { members } from "./members";
 import { membershipRequests } from "./membershipRequests";
-<<<<<<< HEAD
-
-import { pinnedPosts } from "./pinnedPosts";
-
-import { advertisements } from "./advertisements";
-
-=======
 import { pinnedPosts } from "./pinnedPosts";
 import { posts } from "./posts";
 import { advertisements } from "./advertisements";
 
 import { venues } from "./venues";
->>>>>>> 1d59a118
 // import { userTags } from "./userTags";
 
 export const Organization: OrganizationResolvers = {
@@ -35,10 +27,7 @@
   membershipRequests,
   pinnedPosts,
   funds,
-<<<<<<< HEAD
-=======
   posts,
   venues,
->>>>>>> 1d59a118
   // userTags,
 };