import type { OrganizationResolvers } from "../../types/generatedGraphQLTypes";
import { admins } from "./admins";
import { blockedUsers } from "./blockedUsers";
import { creator } from "./creator";
import { image } from "./image";
import { members } from "./members";
import { pinnedPosts } from "./pinnedPosts";
import { membershipRequests } from "./membershipRequests";
import { actionItemCategories } from "./actionItemCategories";
<<<<<<< HEAD
import { venues } from "./venues";
=======
import { agendaCategories } from "./agendaCategories";
>>>>>>> 9eb305de
// import { userTags } from "./userTags";

export const Organization: OrganizationResolvers = {
  admins,
  actionItemCategories,
  agendaCategories,
  blockedUsers,
  creator,
  image,
  members,
  membershipRequests,
  pinnedPosts,
  venues,
  // userTags,
};<|MERGE_RESOLUTION|>--- conflicted
+++ resolved
@@ -7,11 +7,8 @@
 import { pinnedPosts } from "./pinnedPosts";
 import { membershipRequests } from "./membershipRequests";
 import { actionItemCategories } from "./actionItemCategories";
-<<<<<<< HEAD
+import { agendaCategories } from "./agendaCategories";
 import { venues } from "./venues";
-=======
-import { agendaCategories } from "./agendaCategories";
->>>>>>> 9eb305de
 // import { userTags } from "./userTags";
 
 export const Organization: OrganizationResolvers = {
