import type { OrganizationResolvers } from "../../types/generatedGraphQLTypes";
import { actionItemCategories } from "./actionItemCategories";
import { admins } from "./admins";
import { agendaCategories } from "./agendaCategories";
import { blockedUsers } from "./blockedUsers";
import { creator } from "./creator";
import { funds } from "./funds";
import { image } from "./image";
import { members } from "./members";
import { membershipRequests } from "./membershipRequests";
<<<<<<< HEAD
import { actionItemCategories } from "./actionItemCategories";
import { agendaCategories } from "./agendaCategories";
import { venues } from "./venues";
=======
import { pinnedPosts } from "./pinnedPosts";
import { posts } from "./posts";

import { advertisements } from "./advertisements";

>>>>>>> 9a9353c8
// import { userTags } from "./userTags";

export const Organization: OrganizationResolvers = {
  admins,
  advertisements,
  actionItemCategories,
  agendaCategories,
  blockedUsers,
  creator,
  image,
  members,
  membershipRequests,
  pinnedPosts,
<<<<<<< HEAD
  venues,
=======
  funds,
  posts,
>>>>>>> 9a9353c8
  // userTags,
};<|MERGE_RESOLUTION|>--- conflicted
+++ resolved
@@ -8,17 +8,12 @@
 import { image } from "./image";
 import { members } from "./members";
 import { membershipRequests } from "./membershipRequests";
-<<<<<<< HEAD
-import { actionItemCategories } from "./actionItemCategories";
-import { agendaCategories } from "./agendaCategories";
-import { venues } from "./venues";
-=======
 import { pinnedPosts } from "./pinnedPosts";
 import { posts } from "./posts";
 
 import { advertisements } from "./advertisements";
 
->>>>>>> 9a9353c8
+import { venues } from "./venues";
 // import { userTags } from "./userTags";
 
 export const Organization: OrganizationResolvers = {
@@ -32,11 +27,8 @@
   members,
   membershipRequests,
   pinnedPosts,
-<<<<<<< HEAD
-  venues,
-=======
   funds,
   posts,
->>>>>>> 9a9353c8
+  venues,
   // userTags,
 };