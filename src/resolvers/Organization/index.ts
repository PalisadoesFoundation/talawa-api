--- conflicted
+++ resolved
@@ -8,13 +8,13 @@
 import { image } from "./image";
 import { members } from "./members";
 import { membershipRequests } from "./membershipRequests";
-<<<<<<< HEAD
+
 import { pinnedPosts } from "./pinnedPosts";
-=======
-import { actionItemCategories } from "./actionItemCategories";
+
+
 import { advertisements } from "./advertisements";
-import { agendaCategories } from "./agendaCategories";
->>>>>>> 4bd09da4
+
+
 // import { userTags } from "./userTags";
 
 export const Organization: OrganizationResolvers = {
