import type { OrganizationResolvers } from "../../types/generatedGraphQLTypes";
import { actionItemCategories } from "./actionItemCategories";
import { admins } from "./admins";
import { agendaCategories } from "./agendaCategories";
import { blockedUsers } from "./blockedUsers";
import { creator } from "./creator";
import { funds } from "./funds";
import { image } from "./image";
import { members } from "./members";
import { membershipRequests } from "./membershipRequests";
<<<<<<< HEAD
import { actionItemCategories } from "./actionItemCategories";
import { advertisements } from "./advertisements";
import { agendaCategories } from "./agendaCategories";
=======
import { pinnedPosts } from "./pinnedPosts";
import { posts } from "./posts";

import { advertisements } from "./advertisements";

>>>>>>> 59167850
// import { userTags } from "./userTags";

export const Organization: OrganizationResolvers = {
  admins,
  advertisements,
  actionItemCategories,
  agendaCategories,
  blockedUsers,
  creator,
  image,
  members,
  membershipRequests,
  pinnedPosts,
  funds,
  posts,
  // userTags,
};<|MERGE_RESOLUTION|>--- conflicted
+++ resolved
@@ -8,17 +8,10 @@
 import { image } from "./image";
 import { members } from "./members";
 import { membershipRequests } from "./membershipRequests";
-<<<<<<< HEAD
-import { actionItemCategories } from "./actionItemCategories";
-import { advertisements } from "./advertisements";
-import { agendaCategories } from "./agendaCategories";
-=======
 import { pinnedPosts } from "./pinnedPosts";
 import { posts } from "./posts";
-
 import { advertisements } from "./advertisements";
 
->>>>>>> 59167850
 // import { userTags } from "./userTags";
 
 export const Organization: OrganizationResolvers = {
