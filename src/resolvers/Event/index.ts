import type { EventResolvers } from "../../types/generatedGraphQLTypes";
import { attendees } from "./attendees";
import { attendeesCheckInStatus } from "./attendeesCheckInStatus";
import { averageFeedbackScore } from "./averageFeedbackScore";
import { feedback } from "./feedback";
import { organization } from "./organization";
<<<<<<< HEAD
import { actionItems } from "./actionItems";
=======
import { creator } from "./creator";
>>>>>>> ad3e16e2

export const Event: EventResolvers = {
  actionItems,
  attendees,
  attendeesCheckInStatus,
  averageFeedbackScore,
  feedback,
  organization,
  creator,
};<|MERGE_RESOLUTION|>--- conflicted
+++ resolved
@@ -4,11 +4,8 @@
 import { averageFeedbackScore } from "./averageFeedbackScore";
 import { feedback } from "./feedback";
 import { organization } from "./organization";
-<<<<<<< HEAD
 import { actionItems } from "./actionItems";
-=======
 import { creator } from "./creator";
->>>>>>> ad3e16e2
 
 export const Event: EventResolvers = {
   actionItems,
