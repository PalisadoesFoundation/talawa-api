--- conflicted
+++ resolved
@@ -4,11 +4,7 @@
 import { averageFeedbackScore } from "./averageFeedbackScore";
 import { feedback } from "./feedback";
 import { organization } from "./organization";
-<<<<<<< HEAD
-import { projects } from "./projects";
 import { creator } from "./creator";
-=======
->>>>>>> dc3f014a
 
 export const Event: EventResolvers = {
   attendees,
@@ -16,9 +12,5 @@
   averageFeedbackScore,
   feedback,
   organization,
-<<<<<<< HEAD
-  projects,
   creator,
-=======
->>>>>>> dc3f014a
 };