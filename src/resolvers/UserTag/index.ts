<<<<<<< HEAD
import { UserTagResolvers } from "../../types/generatedGraphQLTypes";
import { childTags } from "./childTags";
=======
import type { UserTagResolvers } from "../../types/generatedGraphQLTypes";
// import { usersAssignedTo } from "./usersAssignedTo";
// import { childTags } from "./childTags";
>>>>>>> 68ea63e6
import { organization } from "./organization";
import { parentTag } from "./parentTag";
import { usersAssignedTo } from "./usersAssignedTo";

export const UserTag: UserTagResolvers = {
  childTags,
  organization,
  parentTag,
  usersAssignedTo,
};<|MERGE_RESOLUTION|>--- conflicted
+++ resolved
@@ -1,11 +1,5 @@
-<<<<<<< HEAD
-import { UserTagResolvers } from "../../types/generatedGraphQLTypes";
+import type { UserTagResolvers } from "../../types/generatedGraphQLTypes";
 import { childTags } from "./childTags";
-=======
-import type { UserTagResolvers } from "../../types/generatedGraphQLTypes";
-// import { usersAssignedTo } from "./usersAssignedTo";
-// import { childTags } from "./childTags";
->>>>>>> 68ea63e6
 import { organization } from "./organization";
 import { parentTag } from "./parentTag";
 import { usersAssignedTo } from "./usersAssignedTo";
