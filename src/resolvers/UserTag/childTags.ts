--- conflicted
+++ resolved
@@ -16,6 +16,7 @@
 
 export const childTags: UserTagResolvers["childTags"] = async (
   parent,
+  args,
   args,
 ) => {
   const parseGraphQLConnectionArgumentsResult =
@@ -49,23 +50,6 @@
     direction: parsedArgs.direction,
   });
 
-<<<<<<< HEAD
-  const allChildTagObjects = await OrganizationTagUser.find({
-    ...getFilterObject(args.input),
-    parentTagId: parent._id,
-  })
-    .sort(
-      getSortingObject(args.input.direction, {
-        // The default sorting logic of ascending order by MongoID should always be provided
-        _id: 1,
-        name: 1,
-      }),
-    )
-    .limit(getLimit(args.input.limit))
-    .lean();
-
-  return generateConnectionObject<
-=======
   const [objectList, totalCount] = await Promise.all([
     OrganizationTagUser.find({
       ...filter,
@@ -84,7 +68,6 @@
 
   return transformToDefaultGraphQLConnection<
     ParsedCursor,
->>>>>>> f71b1883
     InterfaceOrganizationTagUser,
     InterfaceOrganizationTagUser
   >({
@@ -131,8 +114,40 @@
     };
   }
 
-  return {
-    isSuccessful: true,
-    parsedCursor: cursorValue,
-  };
+  if (args.input.cursor) {
+    const cursorExists = await OrganizationTagUser.exists({
+      _id: args.input.cursor,
+    });
+
+    if (!cursorExists)
+      return {
+        data: null,
+        errors: [
+          {
+            __typename: "InvalidCursor",
+            message: "The provided cursor does not exist in the database.",
+            path: ["input", "cursor"],
+          },
+        ],
+      };
+  }
+
+  const allChildTagObjects = await OrganizationTagUser.find({
+    ...getFilterObject(args.input),
+    parentTagId: parent._id,
+  })
+    .sort(
+      getSortingObject(args.input.direction, {
+        // The default sorting logic of ascending order by MongoID should always be provided
+        _id: 1,
+        name: 1,
+      }),
+    )
+    .limit(getLimit(args.input.limit))
+    .lean();
+
+  return generateConnectionObject<
+    InterfaceOrganizationTagUser,
+    InterfaceOrganizationTagUser
+  >(args.input, allChildTagObjects, (tag) => tag);
 };