import { QueryResolvers } from "../../types/generatedGraphQLTypes";
import { InterfacePost, Post } from "../../models";
import { getSort } from "./helperFunctions/getSort";
import { getWhere } from "./helperFunctions/getWhere";
import { graphqlConnectionFactory } from "../../utilities";
import { Types } from "mongoose";

// @ts-ignore
/**
 * This query will retrieve from the database a list of posts
 * in the organisation under the specified limit for the specified page in the pagination.
 * @param _parent-
 * @param args - An object holds the data required to execute the query.
 * `args.first` specifies the number of members to retrieve, and `args.after` specifies
 * the cursor after which the results we want to fetch and `args.before` sepcifies the
 * cursor before which the results we want to fetch.
 * @returns A connection object containing edges and pagination information.
 * @remarks Connection in graphQL means pagination,
 * learn more about Connection {@link https://relay.dev/graphql/connections.htm | here}.
 */
export const postsByOrganizationConnection: QueryResolvers["postsByOrganizationConnection"] =
<<<<<<< HEAD
  async (_parent, args, _context) => {
    let sort = getSort(args.orderBy);
    let where = getWhere<Interface_Post>(args.where);

    where = {
      ...where,
      organization: args.id,
    };

    // Set default value for args.first
    if (!args.first) {
      args.first = 10;
    }

    let orderField = "_id";
    let order = "ASC";

    // Set the orderField and order demanded from the query
    if (args.orderBy) {
      [orderField, order] = args.orderBy.split("_");

      if (orderField === "id") {
        orderField = "_id";
=======
  async (_parent, args, context) => {
    const sort = getSort(args.orderBy);
    const where = getWhere<InterfacePost>(args.where);

    // Pagination based Options
    let options = {};
    if (args.first) {
      if (args.skip === null) {
        throw "parameter.missing";
>>>>>>> e150f699
      }
    }

    // Set `where` and `sort` for the next page if args.after is defined
    if (args.after) {
      const [cursorId, ...cursorParamArray] = args.after.split("_");
      const cursorParam = cursorParamArray.join("_");

      const cursorObjectId = new Types.ObjectId(cursorId);

      if (orderField === "_id") {
        // Sort Posts by `_id`
        if (order === "ASC") {
          where = {
            ...where,
            _id: { $gt: cursorId },
          };
        } else if (order === "DESC") {
          where = {
            ...where,
            _id: { $lt: cursorId },
          };
        }
      } else {
        // Sort Posts by `orderField`
        if (order === "ASC") {
          sort = {
            [orderField]: 1,
            _id: 1,
          };

          where = {
            ...where,
            $or: [
              { [orderField]: { $gt: cursorParam } },
              {
                [orderField]: cursorParam,
                _id: { $gt: cursorObjectId },
              },
            ],
          };
        } else if (order === "DESC") {
          sort = {
            [orderField]: -1,
            _id: -1,
          };

          where = {
            ...where,
            $or: [
              { [orderField]: { $lt: cursorParam } },
              {
                [orderField]: cursorParam,
                _id: { $lt: Types.ObjectId(cursorId) },
              },
            ],
          };
        }
      }
    }

    // Set `where` and `sort` for the previous page if args.before is defined
    if (args.before) {
      const [cursorId, ...cursorParamArray] = args.before.split("_");
      const cursorParam = cursorParamArray.join("_");

      if (orderField === "_id") {
        // Sort Posts by _id.
        if (order === "ASC") {
          sort = {
            _id: -1,
          };

          where = {
            ...where,
            _id: { $lt: cursorId },
          };
        } else if (order === "DESC") {
          sort = {
            _id: 1,
          };

          where = {
            ...where,
            _id: { $gt: cursorId },
          };
        }
      } else {
        // Sort Posts by `orderField`
        if (order === "ASC") {
          sort = {
            [orderField]: -1,
            _id: -1,
          };

          where = {
            ...where,
            $or: [
              { [orderField]: { $lt: cursorParam } },
              {
                [orderField]: cursorParam,
                _id: { $lt: Types.ObjectId(cursorId) },
              },
            ],
          };
        } else if (order === "DESC") {
          sort = {
            [orderField]: 1,
            _id: 1,
          };

          where = {
            ...where,
            $or: [
              { [orderField]: { $gt: cursorParam } },
              {
                [orderField]: cursorParam,
                _id: { $gt: Types.ObjectId(cursorId) },
              },
            ],
          };
        }
      }
    }

    const posts = await Post.find(where)
      .sort(sort)
      .limit(args.first)
      .populate("creator")
      .lean();

    let edges = posts.map((post, _index) => {
      let cursor: string = post._id.toString();

      if (orderField === "title") {
        cursor += "_" + post.title;
      }

      if (orderField === "createdAt") {
        cursor += "_" + post.createdAt.toISOString();
      }

      const edge = {
        cursor,
        node: post,
      };

      return edge;
    });

    // Reverse the results to get correct order of `result` if args.before is defined
    if (args.before) {
      edges.reverse();
    }

    // Generate the GraphQL connection
    const result = graphqlConnectionFactory<Interface_Post>();

    result.edges = edges;

    where = getWhere<Interface_Post>(args.where);

    if (edges.length) {
      // Set hasNextPage for the result
      if (order === "DESC") {
        if (orderField === "_id") {
          where = {
            ...where,
            _id: { $lt: edges[edges.length - 1].cursor },
          };
        } else {
          const [cursorId, cursorParam] =
            edges[edges.length - 1].cursor.split("_");

          where = {
            ...where,
            $or: [
              { [orderField]: { $lt: cursorParam } },
              {
                [orderField]: cursorParam,
                _id: { $lt: Types.ObjectId(cursorId) },
              },
            ],
          };
        }
      }

      if (order === "ASC") {
        if (orderField === "_id") {
          where = {
            ...where,
            _id: { $gt: edges[edges.length - 1].cursor },
          };
        } else {
          const [cursorId, cursorParam] =
            edges[edges.length - 1].cursor.split("_");

          where = {
            ...where,
            $or: [
              { [orderField]: { $gt: cursorParam } },
              {
                [orderField]: cursorParam,
                _id: { $gt: Types.ObjectId(cursorId) },
              },
            ],
          };
        }
      }

      result.pageInfo.hasNextPage = !!(await Post.exists(where));

      // Set hasPreviousPage for the result
      if (order === "DESC") {
        if (orderField === "_id") {
          where = {
            ...where,
            _id: { $gt: edges[0].cursor },
          };
        } else {
          const [cursorId, ...cursorParamArray] = edges[0].cursor.split("_");
          const cursorParam = cursorParamArray.join("_");

          where = {
            ...where,
            $or: [
              { [orderField]: { $gt: cursorParam } },
              {
                [orderField]: cursorParam,
                _id: { $gt: Types.ObjectId(cursorId) },
              },
            ],
          };
        }
      }

      if (order === "ASC") {
        if (orderField === "_id") {
          where = {
            ...where,
            _id: { $lt: edges[0].cursor },
          };
        } else {
          const [cursorId, ...cursorParamArray] = edges[0].cursor.split("_");
          const cursorParam = cursorParamArray.join("_");

          where = {
            ...where,
            $or: [
              { [orderField]: { $lt: cursorParam } },
              {
                [orderField]: cursorParam,
                _id: { $lt: Types.ObjectId(cursorId) },
              },
            ],
          };
        }
      }

      result.pageInfo.hasPreviousPage = !!(await Post.exists(where));
    }

    // Set the endCursor and StartCursor for the result
    if (edges.length) {
      result.pageInfo.endCursor = edges[edges.length - 1].cursor;
      result.pageInfo.startCursor = edges[0].cursor;
    }

    return result;
  };<|MERGE_RESOLUTION|>--- conflicted
+++ resolved
@@ -19,7 +19,6 @@
  * learn more about Connection {@link https://relay.dev/graphql/connections.htm | here}.
  */
 export const postsByOrganizationConnection: QueryResolvers["postsByOrganizationConnection"] =
-<<<<<<< HEAD
   async (_parent, args, _context) => {
     let sort = getSort(args.orderBy);
     let where = getWhere<Interface_Post>(args.where);
@@ -43,17 +42,6 @@
 
       if (orderField === "id") {
         orderField = "_id";
-=======
-  async (_parent, args, context) => {
-    const sort = getSort(args.orderBy);
-    const where = getWhere<InterfacePost>(args.where);
-
-    // Pagination based Options
-    let options = {};
-    if (args.first) {
-      if (args.skip === null) {
-        throw "parameter.missing";
->>>>>>> e150f699
       }
     }
 
