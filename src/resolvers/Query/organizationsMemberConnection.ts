import { QueryResolvers } from "../../types/generatedGraphQLTypes";
import { Interface_User, User } from "../../models";
import { getSort } from "./helperFunctions/getSort";
import { getInputArgs } from "./helperFunctions/getInputArgs";
import { FilterQuery } from "mongoose";

/**
 * This query will retrieve from the database a list of members
 * in the organisation under the specified limit for the specified page in the pagination.
 * @param _parent
 * @param args - An object holds the data required to execute the query.
 * `args.first` specifies the number of members to retrieve, and `args.after` specifies
 * the unique identification for each item in the returned list.
 * @returns An object containing the list of members and pagination information.
 * @remarks Connection in graphQL means pagination,
 * learn more about Connection {@link https://relay.dev/graphql/connections.htm | here}.
 */
// @ts-ignore
export const organizationsMemberConnection: QueryResolvers["organizationsMemberConnection"] =
<<<<<<< HEAD
  async (_parent, args) => {
    const inputArg: FilterQuery<Interface_User> = getInputArgs(args.where);
=======
  async (_parent, args, context) => {
    const inputArg = getInputArg(args.where);
>>>>>>> 565a7faa
    const sort = getSort(args.orderBy);

    // Pagination based Options
    let paginateOptions;

    if (args.first) {
      if (args.skip === null) {
        throw "Missing Skip parameter. Set it to either 0 or some other value";
      }

      paginateOptions = {
        lean: true,
        sort: sort,
        pagination: true,
        page: args.skip,
        limit: args.first,
      };
    } else {
      paginateOptions = {
        sort: sort,
        pagination: false,
      };
    }

    const usersModel = await User.paginate(
      {
        joinedOrganizations: {
          _id: args.orgId,
        },
        ...inputArg,
      },
      {
        ...paginateOptions,
        populate: ["registeredEvents"],
        select: ["-password"],
      }
    );

    let users = {};

    if (paginateOptions.pagination) {
      if (args.skip === undefined) {
        throw new Error("Skip parameter is missing");
      }

      users = usersModel.docs.map((user) => {
        return {
          ...user,
          image: user.image ? `${context.apiRootUrl}${user.image}` : null,
          password: null,
        };
      });
    } else {
      users = usersModel.docs.map((user) => {
        return {
          ...user._doc,
          image: user.image ? `${context.apiRootUrl}${user.image}` : null,
          password: null,
        };
      });
    }

    return {
      pageInfo: {
        hasNextPage: usersModel.hasNextPage,
        hasPreviousPage: usersModel.hasPrevPage,
        totalPages: usersModel.totalPages,
        nextPageNo: usersModel.nextPage,
        prevPageNo: usersModel.prevPage,
        currPageNo: usersModel.page,
      },
      edges: users,
      aggregate: {
        count: usersModel.totalDocs,
      },
    };
  };<|MERGE_RESOLUTION|>--- conflicted
+++ resolved
@@ -1,8 +1,7 @@
 import { QueryResolvers } from "../../types/generatedGraphQLTypes";
-import { Interface_User, User } from "../../models";
+import { User } from "../../models";
 import { getSort } from "./helperFunctions/getSort";
 import { getInputArgs } from "./helperFunctions/getInputArgs";
-import { FilterQuery } from "mongoose";
 
 /**
  * This query will retrieve from the database a list of members
@@ -17,13 +16,8 @@
  */
 // @ts-ignore
 export const organizationsMemberConnection: QueryResolvers["organizationsMemberConnection"] =
-<<<<<<< HEAD
-  async (_parent, args) => {
-    const inputArg: FilterQuery<Interface_User> = getInputArgs(args.where);
-=======
   async (_parent, args, context) => {
-    const inputArg = getInputArg(args.where);
->>>>>>> 565a7faa
+    const inputArg = getInputArgs(args.where);
     const sort = getSort(args.orderBy);
 
     // Pagination based Options
