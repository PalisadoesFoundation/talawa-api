--- conflicted
+++ resolved
@@ -1,10 +1,8 @@
 import { QueryResolvers } from "../../types/generatedGraphQLTypes";
 import { Post } from "../../models";
 import { getSort } from "./helperFunctions/getSort";
-<<<<<<< HEAD
 import { BASE_URL } from "../../constants";
 
-=======
 /**
  * This query will fetch the list of all post within an Organization from database.
  * @param _parent
@@ -12,7 +10,7 @@
  * @returns An object that contains the Post.
  * @remarks The query function uses `getSort()` function to sort the data in specified order.
  */
->>>>>>> 8fb97a4a
+
 export const postsByOrganization: QueryResolvers["postsByOrganization"] =
   async (_parent, args) => {
     const sort = getSort(args.orderBy);
