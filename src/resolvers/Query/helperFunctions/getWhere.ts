import type { FilterQuery } from "mongoose";
import type {
  ActionItemWhereInput,
  DonationWhereInput,
  EventWhereInput,
  EventVolunteerGroupWhereInput,
  FundWhereInput,
  InputMaybe,
  OrganizationWhereInput,
  PostWhereInput,
  UserWhereInput,
  VenueWhereInput,
  CampaignWhereInput,
  PledgeWhereInput,
<<<<<<< HEAD
  ChatWhereInput,
=======
  ActionItemCategoryWhereInput,
>>>>>>> 4a88fe62
} from "../../../types/generatedGraphQLTypes";

/**
 * This function returns FilterQuery object which can be used to find out documents matching specific args as mentioned in `where`.
 * When modifying this function, check if the arg to be added isn't present before, and place `where` argument
 * type if not present before in the intersection type.
 * @typeParam T - used to return an object of a generic type `FilterQuery<T>`
 * @param where - an object that contains properties that can be used to filter out documents.
 * @returns a FilterQuery object to filter out documents
 * @remarks You can learn about Generics {@link https://www.typescriptlang.org/docs/handbook/2/generics.html | here}.
 * @example Here's an example showing how `getWhere()` can be used to get a FilterQuery object matching certain args mentioned in `where`
 * ```
 * const inputArgs = getWhere<InterfaceEvent>(args.where);
 * ```
 */
export const getWhere = <T = unknown>(
  where:
    | InputMaybe<
        Partial<
          EventWhereInput &
            EventVolunteerGroupWhereInput &
            OrganizationWhereInput &
            PostWhereInput &
            UserWhereInput &
            DonationWhereInput &
            ActionItemWhereInput &
            ActionItemCategoryWhereInput &
            CampaignWhereInput &
            FundWhereInput &
            PledgeWhereInput &
            VenueWhereInput &
            ChatWhereInput
        >
      >
    | undefined,
): FilterQuery<T> => {
  let wherePayload: FilterQuery<T> = {};

  if (!where) {
    return wherePayload;
  }

  if (where.id) {
    wherePayload = {
      ...wherePayload,
      _id: where.id,
    };
  }

  // Returns all objects other than provided id
  if (where.id_not) {
    wherePayload = {
      ...wherePayload,
      _id: { $ne: where.id_not },
    };
  }

  // Return objects with id in the provided list
  if (where.id_in) {
    wherePayload = {
      ...wherePayload,
      _id: { $in: where.id_in },
    };
  }

  // Returns objects not included in provided id list
  if (where.id_not_in) {
    wherePayload = {
      ...wherePayload,
      _id: { $nin: where.id_not_in },
    };
  }

  // Returns provided title objects
  if (where.title) {
    wherePayload = {
      ...wherePayload,
      title: where.title,
    };
  }

  // Returns objects with not that title
  if (where.title_not) {
    wherePayload = {
      ...wherePayload,
      title: { $ne: where.title_not },
    };
  }

  // Return objects with the given list title
  if (where.title_in) {
    wherePayload = {
      ...wherePayload,
      title: { $in: where.title_in },
    };
  }

  // Returns objects with title not in the provided list
  if (where.title_not_in) {
    wherePayload = {
      ...wherePayload,
      title: { $nin: where.title_not_in },
    };
  }

  // Returns objects with title containing provided string
  if (where.title_contains) {
    wherePayload = {
      ...wherePayload,
      title: { $regex: where.title_contains, $options: "i" },
    };
  }

  // Returns objects with title starts with that provided string
  if (where.title_starts_with) {
    const regexp = new RegExp("^" + where.title_starts_with);
    wherePayload = {
      ...wherePayload,
      title: regexp,
    };
  }

  // Returns provided description objects
  if (where.description) {
    wherePayload = {
      ...wherePayload,
      description: where.description,
    };
  }

  // Returns objects with not that description
  if (where.description_not) {
    wherePayload = {
      ...wherePayload,
      description: { $ne: where.description_not },
    };
  }

  // Return objects with description in provided list
  if (where.description_in) {
    wherePayload = {
      ...wherePayload,
      description: { $in: where.description_in },
    };
  }

  // Return objects with description not in provided list
  if (where.description_not_in) {
    wherePayload = {
      ...wherePayload,
      description: { $nin: where.description_not_in },
    };
  }

  // Return objects with description should containing provided string
  if (where.description_contains) {
    wherePayload = {
      ...wherePayload,
      description: {
        $regex: where.description_contains,
        $options: "i",
      },
    };
  }

  // Returns objects with description starting with provided string
  if (where.description_starts_with) {
    const regexp = new RegExp("^" + where.description_starts_with);
    wherePayload = {
      ...wherePayload,
      description: regexp,
    };
  }

  // Returns objects of a specific organization
  if (where.organization_id) {
    wherePayload = {
      ...wherePayload,
      organization: where.organization_id,
    };
  }

  // Returns action items belonging to a specific category
  if (where.actionItemCategory_id) {
    wherePayload = {
      ...wherePayload,
      actionItemCategoryId: where.actionItemCategory_id,
    };
  }

  // Return action items that are completed
  if (where.is_completed !== undefined) {
    wherePayload = {
      ...wherePayload,
      isCompleted: where.is_completed,
    };
  }

  // Return action items belonging to a specific event
  if (where.event_id || where.eventId) {
    wherePayload = {
      ...wherePayload,
      eventId: where.event_id || where.eventId,
    };
  }

  // Returns provided location objects
  if (where.location) {
    wherePayload = {
      ...wherePayload,
      location: where.location,
    };
  }

  // Returns objects with not that location
  if (where.location_not) {
    wherePayload = {
      ...wherePayload,
      location: { $ne: where.location_not },
    };
  }

  // Return objects with location in provided list
  if (where.location_in) {
    wherePayload = {
      ...wherePayload,
      location: { $in: where.location_in },
    };
  }

  // Return objects with location not in provided list
  if (where.location_not_in) {
    wherePayload = {
      ...wherePayload,
      location: { $nin: where.location_not_in },
    };
  }

  // Return objects with location should containing provided string
  if (where.location_contains) {
    wherePayload = {
      ...wherePayload,
      location: {
        $regex: where.location_contains,
        $options: "i",
      },
    };
  }

  // Returns provided name donations
  if (where.name_of_user) {
    wherePayload = {
      ...wherePayload,
      nameOfUser: where.name_of_user,
    };
  }

  // Returns donations with not that name_of_user
  if (where.name_of_user_not) {
    wherePayload = {
      ...wherePayload,
      nameOfUser: { $ne: where.name_of_user_not },
    };
  }

  // Return donations with the given list name_of_user
  if (where.name_of_user_in) {
    wherePayload = {
      ...wherePayload,
      nameOfUser: { $in: where.name_of_user_in },
    };
  }

  // Returns donations with name_of_user not in the provided list
  if (where.name_of_user_not_in) {
    wherePayload = {
      ...wherePayload,
      nameOfUser: { $nin: where.name_of_user_not_in },
    };
  }

  // Returns donations with name_of_user containing provided string
  if (where.name_of_user_contains) {
    wherePayload = {
      ...wherePayload,
      nameOfUser: { $regex: where.name_of_user_contains, $options: "i" },
    };
  }

  if (where.name) {
    wherePayload = {
      ...wherePayload,
      name: { $regex: where.name, $options: "i" },
    };
  }

  // Returns donations with name_of_user starts with that provided string
  if (where.name_of_user_starts_with) {
    const regexp = new RegExp("^" + where.name_of_user_starts_with);
    wherePayload = {
      ...wherePayload,
      nameOfUser: regexp,
    };
  }

  // Returns provided name organization
  if (where.name) {
    wherePayload = {
      ...wherePayload,
      name: where.name,
    };
  }

  // Returns organizations with not that name
  if (where.name_not) {
    wherePayload = {
      ...wherePayload,
      name: { $ne: where.name_not },
    };
  }

  // Return organizations with the given list name
  if (where.name_in) {
    wherePayload = {
      ...wherePayload,
      name: { $in: where.name_in },
    };
  }

  // Returns organizations with name not in the provided list
  if (where.name_not_in) {
    wherePayload = {
      ...wherePayload,
      name: { $nin: where.name_not_in },
    };
  }

  // Returns objects with name containing provided string
  if (where.name_contains) {
    wherePayload = {
      ...wherePayload,
      name: { $regex: where.name_contains, $options: "i" },
    };
  }

  // Returns objects where name starts with provided string
  if (where.name_starts_with) {
    const regexp = new RegExp("^" + where.name_starts_with);
    wherePayload = {
      ...wherePayload,
      name: regexp,
    };
  }

  // Returns events of a specific organization
  if (where.organization_id) {
    wherePayload = {
      ...wherePayload,
      organization: where.organization_id,
    };
  }

  // Returns provided apiUrl organizations
  if (where.apiUrl) {
    wherePayload = {
      ...wherePayload,
      apiUrl: where.apiUrl,
    };
  }

  // Returns organizations with not that provided apiUrl
  if (where.apiUrl_not) {
    wherePayload = {
      ...wherePayload,
      apiUrl: { $ne: where.apiUrl_not },
    };
  }

  // Organizations apiUrl falls in provided list
  if (where.apiUrl_in) {
    wherePayload = {
      ...wherePayload,
      apiUrl: { $in: where.apiUrl_in },
    };
  }

  // Return organizations apiUrl not falls in the list
  if (where.apiUrl_not_in) {
    wherePayload = {
      ...wherePayload,
      apiUrl: { $nin: where.apiUrl_not_in },
    };
  }

  // Return organizations with apiUrl containing provided string
  if (where.apiUrl_contains) {
    wherePayload = {
      ...wherePayload,
      apiUrl: { $regex: where.apiUrl_contains, $options: "i" },
    };
  }

  // Returns organizations with apiUrl starts with provided string
  if (where.apiUrl_starts_with) {
    const regexp = new RegExp("^" + where.apiUrl_starts_with);
    wherePayload = {
      ...wherePayload,
      apiUrl: regexp,
    };
  }
  // Returns organizations with provided visibleInSearch condition
  if (where.visibleInSearch !== undefined) {
    wherePayload = {
      ...wherePayload,
      visibleInSearch: where.visibleInSearch,
    };
  }
  // Returns organizations with provided userRegistrationRequired condition
  if (where.userRegistrationRequired !== undefined) {
    wherePayload = {
      ...wherePayload,
      isPublic: where.userRegistrationRequired,
    };
  }

  //Returns provided firstName user
  if (where.firstName) {
    wherePayload = {
      ...wherePayload,
      firstName: where.firstName,
    };
  }

  //Returns user with not that firstName
  if (where.firstName_not) {
    wherePayload = {
      ...wherePayload,
      firstName: {
        $ne: where.firstName_not,
      },
    };
  }

  //Return users with the given list firstName
  if (where.firstName_in) {
    wherePayload = {
      ...wherePayload,
      firstName: {
        $in: where.firstName_in,
      },
    };
  }

  //Returns users with firstName not in the provided list
  if (where.firstName_not_in) {
    wherePayload = {
      ...wherePayload,
      firstName: {
        $nin: where.firstName_not_in,
      },
    };
  }

  //Returns users with first name containing provided string
  if (where.firstName_contains) {
    wherePayload = {
      ...wherePayload,
      firstName: {
        $regex: where.firstName_contains,
        $options: "i",
      },
    };
  }

  //Returns users with firstName starts with that provided string
  if (where.firstName_starts_with) {
    const regexp = new RegExp("^" + where.firstName_starts_with);
    wherePayload = {
      ...wherePayload,
      firstName: regexp,
    };
  }

  //Returns lastName user
  if (where.lastName) {
    wherePayload = {
      ...wherePayload,
      lastName: where.lastName,
    };
  }

  //Returns user with not that lastName
  if (where.lastName_not) {
    wherePayload = {
      ...wherePayload,
      lastName: {
        $ne: where.lastName_not,
      },
    };
  }

  //Return users with lastName in provided list
  if (where.lastName_in) {
    wherePayload = {
      ...wherePayload,
      lastName: {
        $in: where.lastName_in,
      },
    };
  }

  //Return users with lastName not in provided list
  if (where.lastName_not_in) {
    wherePayload = {
      ...wherePayload,
      lastName: {
        $nin: where.lastName_not_in,
      },
    };
  }

  //Return users with lastName should containing provided string
  if (where.lastName_contains) {
    wherePayload = {
      ...wherePayload,
      lastName: {
        $regex: where.lastName_contains,
        $options: "i",
      },
    };
  }

  //Returns users with LastName starting with provided string
  if (where.lastName_starts_with) {
    const regexp = new RegExp("^" + where.lastName_starts_with);
    wherePayload = {
      ...wherePayload,
      lastName: regexp,
    };
  }

  //Returns provided email user
  if (where.email) {
    wherePayload = {
      ...wherePayload,
      email: where.email,
    };
  }

  //Returns user with not that provided email
  if (where.email_not) {
    wherePayload = {
      ...wherePayload,
      email: {
        $ne: where.email_not,
      },
    };
  }

  //User email falls in provided list
  if (where.email_in) {
    wherePayload = {
      ...wherePayload,
      email: {
        $in: where.email_in,
      },
    };
  }

  //Return User email not falls in the list
  if (where.email_not_in) {
    wherePayload = {
      ...wherePayload,
      email: {
        $nin: where.email_not_in,
      },
    };
  }

  //Return users with email containing provided string
  if (where.email_contains) {
    wherePayload = {
      ...wherePayload,
      email: {
        $regex: where.email_contains,
        $options: "i",
      },
    };
  }

  //Returns user with email starts with provided string
  if (where.email_starts_with) {
    const regexp = new RegExp("^" + where.email_starts_with);
    wherePayload = {
      ...wherePayload,
      email: regexp,
    };
  }

  //Returns provided appLanguageCode user
  // if (where.appLanguageCode) {
  //   wherePayload = {
  //     ...wherePayload,
  //     appLanguageCode: where.appLanguageCode,
  //   };
  // }

  // //Returns user with not that provided appLanguageCode
  // if (where.appLanguageCode_not) {
  //   wherePayload = {
  //     ...wherePayload,
  //     appLanguageCode: {
  //       $ne: where.appLanguageCode_not,
  //     },
  //   };
  // }

  // Objects appLanguageCode falls in provided list
  // if (where.appLanguageCode_in) {
  //   wherePayload = {
  //     ...wherePayload,
  //     appLanguageCode: {
  //       $in: where.appLanguageCode_in,
  //     },
  //   };
  // }

  // // Return objects appLanguageCode not falls in the list
  // if (where.appLanguageCode_not_in) {
  //   wherePayload = {
  //     ...wherePayload,
  //     appLanguageCode: {
  //       $nin: where.appLanguageCode_not_in,
  //     },
  //   };
  // }

  // // Return objects with appLanguageCode containing provided string
  // if (where.appLanguageCode_contains) {
  //   wherePayload = {
  //     ...wherePayload,
  //     appLanguageCode: {
  //       $regex: where.appLanguageCode_contains,
  //       $options: "i",
  //     },
  //   };
  // }

  // // Returns objects with appLanguageCode starts with provided string
  // if (where.appLanguageCode_starts_with) {
  //   const regexp = new RegExp("^" + where.appLanguageCode_starts_with);
  //   wherePayload = {
  //     ...wherePayload,
  //     appLanguageCode: regexp,
  //   };
  // }

  // // Return users with admin for provided organizationId
  // if (where.admin_for) {
  //   wherePayload = {
  //     ...wherePayload,
  //     adminFor: {
  //       _id: where.admin_for,
  //     },
  //   };
  // }

  if (where.event_title_contains) {
    wherePayload = {
      ...wherePayload,
      "registeredEvents.title": {
        $regex: where.event_title_contains,
        $options: "i",
      },
    };
  }

  //Returns provided text objects
  if (where.text) {
    wherePayload = {
      ...wherePayload,
      text: where.text,
    };
  }

  //Returns objects with not the provided text
  if (where.text_not) {
    wherePayload = {
      ...wherePayload,
      text: {
        $ne: where.text_not,
      },
    };
  }

  //Return objects with the given list text
  if (where.text_in) {
    wherePayload = {
      ...wherePayload,
      text: {
        $in: where.text_in,
      },
    };
  }

  //Returns objects with text not in the provided list
  if (where.text_not_in) {
    wherePayload = {
      ...wherePayload,
      text: {
        $nin: where.text_not_in,
      },
    };
  }

  //Returns objects with text containing provided string
  if (where.text_contains) {
    wherePayload = {
      ...wherePayload,
      text: {
        $regex: where.text_contains,
        $options: "i",
      },
    };
  }

  //Returns objects with text starts with that provided string
  if (where.text_starts_with) {
    const regexp = new RegExp("^" + where.text_starts_with);
    wherePayload = {
      ...wherePayload,
      text: regexp,
    };
  }

  // Returns objects with provided fundId condition
  if (where.fundId) {
    wherePayload = {
      ...wherePayload,
      fundId: where.fundId,
    };
  }

  // Returns object with provided organizationId condition
  if (where.organizationId) {
    wherePayload = {
      ...wherePayload,
      organizationId: where.organizationId,
    };
  }

  // Returns object with provided campaignId condition
  if (where.campaignId) {
    wherePayload = {
      ...wherePayload,
      _id: where.campaignId,
    };
  }

  // Returns objects where volunteerId is present in volunteers list
  if (where.volunteerId) {
    wherePayload = {
      ...wherePayload,
      volunteers: {
        $in: [where.volunteerId],
      },
    };
  }

  // Returns object with provided is_disabled condition
  if (where.is_disabled !== undefined) {
    wherePayload = {
      ...wherePayload,
      isDisabled: where.is_disabled,
    };
  }

  return wherePayload;
};<|MERGE_RESOLUTION|>--- conflicted
+++ resolved
@@ -12,11 +12,8 @@
   VenueWhereInput,
   CampaignWhereInput,
   PledgeWhereInput,
-<<<<<<< HEAD
+  ActionItemCategoryWhereInput,
   ChatWhereInput,
-=======
-  ActionItemCategoryWhereInput,
->>>>>>> 4a88fe62
 } from "../../../types/generatedGraphQLTypes";
 
 /**
