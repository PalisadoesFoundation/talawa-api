import type { QueryResolvers } from "../../types/generatedGraphQLTypes";
import { Chat } from "../../models";
import type { SortOrder } from "mongoose";
/**
 * This query will fetch all the Chats for the current user from the database.
 * @param _parent-
 * @param args - An object that contains `id` of the user.
 * @returns An object `chats` that contains all chats of the current user.
 * If the `Chats` object is null then returns an empty array.
 * @remarks You can learn about GraphQL `Resolvers`
 * {@link https://www.apollographql.com/docs/apollo-server/data/resolvers/ | here}.
 */
export const chatsByUserId: QueryResolvers["chatsByUserId"] = async (
  _parent,
  args,
  context,
) => {
  const sort = {
    updatedAt: -1,
  } as
    | string
    | { [key: string]: SortOrder | { $meta: unknown } }
    | [string, SortOrder][]
    | null
    | undefined;

  const chats = await Chat.find({
    users: args.id,
<<<<<<< HEAD
  })
    .sort(sort)
    .lean();

  const chatList = chats.map((chat) => {
    if (chat.isGroup && chat.image) {
      return { ...chat, image: `${context.apiRootUrl}${chat.image}` };
    }
    return chat;
  });
  return chatList;
=======
  }).lean();

  return chats || [];
>>>>>>> 6bd0fecc
};<|MERGE_RESOLUTION|>--- conflicted
+++ resolved
@@ -26,7 +26,7 @@
 
   const chats = await Chat.find({
     users: args.id,
-<<<<<<< HEAD
+
   })
     .sort(sort)
     .lean();
@@ -38,9 +38,4 @@
     return chat;
   });
   return chatList;
-=======
-  }).lean();
-
-  return chats || [];
->>>>>>> 6bd0fecc
 };