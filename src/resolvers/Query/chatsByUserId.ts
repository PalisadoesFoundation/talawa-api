import type { QueryResolvers } from "../../types/generatedGraphQLTypes";
import { Chat } from "../../models";
import type { SortOrder } from "mongoose";
/**
 * This query will fetch all the Chats for the current user from the database.
 * @param _parent-
 * @param args - An object that contains `id` of the user.
 * @returns An object `chats` that contains all chats of the current user.
 * If the `Chats` object is null then returns an empty array.
 * @remarks You can learn about GraphQL `Resolvers`
 * {@link https://www.apollographql.com/docs/apollo-server/data/resolvers/ | here}.
 */
export const chatsByUserId: QueryResolvers["chatsByUserId"] = async (
  _parent,
  args,
) => {
  const sort = {
    updatedAt: -1,
  } as
    | string
    | { [key: string]: SortOrder | { $meta: unknown } }
    | [string, SortOrder][]
    | null
    | undefined;

  const chats = await Chat.find({
    users: args.id,
<<<<<<< HEAD
  })
    .sort(sort)
    .lean();

  return chats;
=======
  }).lean();

  return chats || [];
>>>>>>> 2440e4ff
};<|MERGE_RESOLUTION|>--- conflicted
+++ resolved
@@ -25,15 +25,9 @@
 
   const chats = await Chat.find({
     users: args.id,
-<<<<<<< HEAD
   })
     .sort(sort)
     .lean();
 
   return chats;
-=======
-  }).lean();
-
-  return chats || [];
->>>>>>> 2440e4ff
 };