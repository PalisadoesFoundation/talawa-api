--- conflicted
+++ resolved
@@ -13,18 +13,8 @@
 import { checkAuth } from "./checkAuth";
 import { customDataByOrganization } from "./customDataByOrganization";
 import { customFieldsByOrganization } from "./customFieldsByOrganization";
-<<<<<<< HEAD
-import { directChatsByUserID } from "./directChatsByUserID";
-import { directChatsMessagesByChatID } from "./directChatsMessagesByChatID";
-import { directChatById } from "./directChatById";
 import { chatById } from "./chatById";
 import { chatsByUserId } from "./chatsByUserId";
-import { groupChatById } from "./groupChatById";
-import { groupChatsByUserId } from "./groupChatsByUserId";
-=======
-import { chatById } from "./chatById";
-import { chatsByUserId } from "./chatsByUserId";
->>>>>>> 39d90866
 import { event } from "./event";
 import { eventsByOrganization } from "./eventsByOrganization";
 import { eventsByOrganizationConnection } from "./eventsByOrganizationConnection";
@@ -77,14 +67,6 @@
   customDataByOrganization,
   chatById,
   chatsByUserId,
-<<<<<<< HEAD
-  directChatsByUserID,
-  directChatsMessagesByChatID,
-  directChatById,
-  groupChatById,
-  groupChatsByUserId,
-=======
->>>>>>> 39d90866
   event,
   eventsByOrganization,
   eventsByOrganizationConnection,
