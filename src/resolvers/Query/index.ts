--- conflicted
+++ resolved
@@ -7,10 +7,6 @@
 import { agendaCategory } from "./agendaCategory";
 import { getAgendaItem } from "./agendaItemById";
 import { checkAuth } from "./checkAuth";
-<<<<<<< HEAD
-import { getCommunityData } from "./getCommunityData";
-=======
->>>>>>> 4576494c
 import { customDataByOrganization } from "./customDataByOrganization";
 import { customFieldsByOrganization } from "./customFieldsByOrganization";
 import { directChatsByUserID } from "./directChatsByUserID";
