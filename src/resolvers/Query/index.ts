import type { QueryResolvers } from "../../types/generatedGraphQLTypes";
import { isSampleOrganization } from "../Query/organizationIsSample";
import { actionItemCategoriesByOrganization } from "./actionItemCategoriesByOrganization";
import { actionItemsByEvent } from "./actionItemsByEvent";
import { actionItemsByOrganization } from "./actionItemsByOrganization";
import { advertisementsConnection } from "./advertisementsConnection";
import { agendaCategory } from "./agendaCategory";
import { agendaItemByEvent } from "./agendaItemByEvent";
import { agendaItemByOrganization } from "./agendaItemByOrganization";
import { agendaItemCategoriesByOrganization } from "./agendaItemCategoriesByOrganization";
import { getAgendaItem } from "./agendaItemById";
import { getAgendaSection } from "./getAgendaSection";
import { checkAuth } from "./checkAuth";
import { customDataByOrganization } from "./customDataByOrganization";
import { customFieldsByOrganization } from "./customFieldsByOrganization";
import { directChatsByUserID } from "./directChatsByUserID";
import { directChatsMessagesByChatID } from "./directChatsMessagesByChatID";
import { directChatById } from "./directChatById";
import { groupChatById } from "./groupChatById";
import { groupChatsByUserId } from "./groupChatsByUserId";
import { event } from "./event";
import { eventsByOrganization } from "./eventsByOrganization";
import { eventsByOrganizationConnection } from "./eventsByOrganizationConnection";
import { getEventVolunteerGroups } from "./getEventVolunteerGroups";
import { fundsByOrganization } from "./fundsByOrganization";
import { getAllAgendaItems } from "./getAllAgendaItems";
import { getEventInvitesByUserId } from "./getEventInvitesByUserId";
import { getCommunityData } from "./getCommunityData";
import { getDonationById } from "./getDonationById";
import { getDonationByOrgId } from "./getDonationByOrgId";
import { getDonationByOrgIdConnection } from "./getDonationByOrgIdConnection";
import { getFundById } from "./getFundById";
import { getFundraisingCampaigns } from "./getFundraisingCampaigns";
import { getPledgesByUserId } from "./getPledgesByUserId";
import { getPlugins } from "./getPlugins";
import { getlanguage } from "./getlanguage";
import { getUserTag } from "./getUserTag";
import { getUserTagAncestors } from "./getUserTagAncestors";
import { me } from "./me";
import { myLanguage } from "./myLanguage";
import { organizations } from "./organizations";
import { organizationsConnection } from "./organizationsConnection";
import { organizationsMemberConnection } from "./organizationsMemberConnection";
import { post } from "./post";
import { registeredEventsByUser } from "./registeredEventsByUser";
import { user } from "./user";
import { userLanguage } from "./userLanguage";
import { users } from "./users";
import { usersConnection } from "./usersConnection";
import { venue } from "./venue";
import { getEventAttendee } from "./getEventAttendee";
import { getEventAttendeesByEventId } from "./getEventAttendeesByEventId";
import { getVenueByOrgId } from "./getVenueByOrgId";
import { getAllNotesForAgendaItem } from "./getAllNotesForAgendaItem";
import { getNoteById } from "./getNoteById";
import { eventsAttendedByUser } from "./eventsAttendedByUser";
import { getRecurringEvents } from "./getRecurringEvents";

export const Query: QueryResolvers = {
  actionItemsByEvent,
  agendaCategory,
  getAgendaItem,
  getAgendaSection,
  getAllAgendaItems,
  actionItemsByOrganization,
  actionItemCategoriesByOrganization,
  agendaItemByEvent,
  agendaItemByOrganization,
  agendaItemCategoriesByOrganization,
  checkAuth,
  getCommunityData,
  customFieldsByOrganization,
  customDataByOrganization,
  directChatsByUserID,
  directChatsMessagesByChatID,
  directChatById,
  groupChatById,
  groupChatsByUserId,
  event,
  eventsByOrganization,
  eventsByOrganizationConnection,
  getDonationById,
  advertisementsConnection,
  getDonationByOrgId,
  getDonationByOrgIdConnection,
  getEventInvitesByUserId,
  getEventVolunteerGroups,
  getAllNotesForAgendaItem,
  getNoteById,
  getlanguage,
  getPlugins,
<<<<<<< HEAD
  getRecurringEvents,
=======
  getUserTag,
  getUserTagAncestors,
>>>>>>> 67d017fd
  isSampleOrganization,
  me,
  myLanguage,
  organizations,
  organizationsConnection,
  organizationsMemberConnection,
  post,
  registeredEventsByUser,
  user,
  userLanguage,
  users,
  usersConnection,
  getFundById,
  getFundraisingCampaigns,
  venue,
  fundsByOrganization,
  getPledgesByUserId,
  getEventAttendee,
  getEventAttendeesByEventId,
  getVenueByOrgId,
  eventsAttendedByUser,
};<|MERGE_RESOLUTION|>--- conflicted
+++ resolved
@@ -89,12 +89,9 @@
   getNoteById,
   getlanguage,
   getPlugins,
-<<<<<<< HEAD
   getRecurringEvents,
-=======
   getUserTag,
   getUserTagAncestors,
->>>>>>> 67d017fd
   isSampleOrganization,
   me,
   myLanguage,
