import type { QueryResolvers } from "../../types/generatedGraphQLTypes";
import { USER_NOT_FOUND_ERROR } from "../../constants";
import { AppUserProfile, User } from "../../models";
import { errors } from "../../libraries";
import { decryptEmail } from "../../utilities/encryption";
/**
 * This query determines whether or not the user exists in the database (MongoDB).
 * @param _parent - The return value of the resolver for this field's parent
 * @param _args - An object that contains all GraphQL arguments provided for this field.
 * @param context - An object that contains `userId`.
 * @returns An `object` that contains user data.
 * @remarks You can learn about GraphQL `Resolvers` {@link https://www.apollographql.com/docs/apollo-server/data/resolvers/ | here}.
 */
export const checkAuth: QueryResolvers["checkAuth"] = async (
  _parent,
  _args,
  context,
) => {
  const currentUser = await User.findOne({
    _id: context.userId,
  }).lean();

  if (!currentUser) {
    throw new errors.NotFoundError(
      USER_NOT_FOUND_ERROR.DESC,
      USER_NOT_FOUND_ERROR.CODE,
      USER_NOT_FOUND_ERROR.PARAM,
    );
  }
  const currentUserAppProfile = await AppUserProfile.findOne({
    userId: currentUser._id,
  }).lean();
  if (!currentUserAppProfile) {
    throw new errors.UnauthorizedError(
      USER_NOT_FOUND_ERROR.DESC,
      USER_NOT_FOUND_ERROR.CODE,
      USER_NOT_FOUND_ERROR.PARAM,
    );
  }

<<<<<<< HEAD
  const { decrypted } = decryptEmail(currentUser.email);

  return {
    ...currentUser,
    email: decrypted,
    image: currentUser.image
      ? `${context.apiRootUrl}${currentUser.image}`
      : null,
    organizationsBlockedBy: [],
  };
=======
  return currentUser;
>>>>>>> 7631f172
};<|MERGE_RESOLUTION|>--- conflicted
+++ resolved
@@ -38,7 +38,6 @@
     );
   }
 
-<<<<<<< HEAD
   const { decrypted } = decryptEmail(currentUser.email);
 
   return {
@@ -49,7 +48,5 @@
       : null,
     organizationsBlockedBy: [],
   };
-=======
-  return currentUser;
->>>>>>> 7631f172
+
 };