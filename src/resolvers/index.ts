--- conflicted
+++ resolved
@@ -21,11 +21,6 @@
 import { Comment } from "./Comment";
 import { Chat } from "./Chat";
 import { ChatMessage } from "./ChatMessage";
-<<<<<<< HEAD
-import { DirectChat } from "./DirectChat";
-import { DirectChatMessage } from "./DirectChatMessage";
-=======
->>>>>>> 39d90866
 import { Event } from "./Event";
 import { EventVolunteer } from "./EventVolunteer";
 import { Feedback } from "./Feedback";
@@ -57,11 +52,6 @@
   Comment,
   Chat,
   ChatMessage,
-<<<<<<< HEAD
-  DirectChat,
-  DirectChatMessage,
-=======
->>>>>>> 39d90866
   Event,
   EventVolunteer,
   Feedback,
