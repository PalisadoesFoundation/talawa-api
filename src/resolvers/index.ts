--- conflicted
+++ resolved
@@ -35,11 +35,10 @@
 import { User } from "./User";
 import { UserFamily } from "./UserFamily";
 import { UserTag } from "./UserTag";
-<<<<<<< HEAD
-=======
+
 import { Advertisement } from "./Advertisement";
 import { composeResolvers } from "@graphql-tools/resolvers-composition";
->>>>>>> 4bd09da4
+
 import { currentUserExists } from "./middleware/currentUserExists";
 
 const resolvers: Resolvers = {
