import type { SubscriptionResolvers } from "../../types/generatedGraphQLTypes";
<<<<<<< HEAD
import { directMessageChat } from "./directMessageChat";
import { messageSentToChat } from "./messageSentToChat";
import { onPluginUpdate } from "./onPluginUpdate";
export const Subscription: SubscriptionResolvers = {
  directMessageChat,
=======
import { messageSentToChat } from "./messageSentToChat";
import { onPluginUpdate } from "./onPluginUpdate";
export const Subscription: SubscriptionResolvers = {
>>>>>>> 4a88fe62
  messageSentToChat,
  onPluginUpdate,
};<|MERGE_RESOLUTION|>--- conflicted
+++ resolved
@@ -1,15 +1,7 @@
 import type { SubscriptionResolvers } from "../../types/generatedGraphQLTypes";
-<<<<<<< HEAD
-import { directMessageChat } from "./directMessageChat";
 import { messageSentToChat } from "./messageSentToChat";
 import { onPluginUpdate } from "./onPluginUpdate";
 export const Subscription: SubscriptionResolvers = {
-  directMessageChat,
-=======
-import { messageSentToChat } from "./messageSentToChat";
-import { onPluginUpdate } from "./onPluginUpdate";
-export const Subscription: SubscriptionResolvers = {
->>>>>>> 4a88fe62
   messageSentToChat,
   onPluginUpdate,
 };