import type { SubscriptionResolvers } from "../../types/generatedGraphQLTypes";
import { directMessageChat } from "./directMessageChat";
<<<<<<< HEAD
import { messageSentToDirectChat } from "./messageSentToDirectChat";
import { messageSentToGroupChat } from "./messageSentToGroupChat";
=======
>>>>>>> 39d90866
import { messageSentToChat } from "./messageSentToChat";
import { onPluginUpdate } from "./onPluginUpdate";
export const Subscription: SubscriptionResolvers = {
  directMessageChat,
<<<<<<< HEAD
  messageSentToDirectChat,
  messageSentToGroupChat,
=======
>>>>>>> 39d90866
  messageSentToChat,
  onPluginUpdate,
};<|MERGE_RESOLUTION|>--- conflicted
+++ resolved
@@ -1,19 +1,9 @@
 import type { SubscriptionResolvers } from "../../types/generatedGraphQLTypes";
 import { directMessageChat } from "./directMessageChat";
-<<<<<<< HEAD
-import { messageSentToDirectChat } from "./messageSentToDirectChat";
-import { messageSentToGroupChat } from "./messageSentToGroupChat";
-=======
->>>>>>> 39d90866
 import { messageSentToChat } from "./messageSentToChat";
 import { onPluginUpdate } from "./onPluginUpdate";
 export const Subscription: SubscriptionResolvers = {
   directMessageChat,
-<<<<<<< HEAD
-  messageSentToDirectChat,
-  messageSentToGroupChat,
-=======
->>>>>>> 39d90866
   messageSentToChat,
   onPluginUpdate,
 };