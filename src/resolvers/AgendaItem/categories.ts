import type { AgendaItemResolvers } from "../../types/generatedGraphQLTypes";
import { AgendaCategoryModel } from "../../models";
<<<<<<< HEAD

/**
 * Resolver function for the `categories` field of an `AgendaItem`.
 *
 * This function retrieves the categories associated with a specific agenda item.
 *
 * @param parent - The parent object representing the agenda item. It contains a list of category IDs associated with it.
 * @returns A promise that resolves to an array of category documents found in the database. These documents represent the categories associated with the agenda item.
 *
 * @see AgendaCategoryModel - The model used to interact with the categories collection in the database.
 * @see AgendaItemResolvers - The type definition for the resolvers of the AgendaItem fields.
 *
 */
//@ts-expect-error - type error
=======
>>>>>>> 2aa1c0af

export const categories: AgendaItemResolvers["categories"] = async (parent) => {
  const relatedCategoryIds = parent.categories;

  const relatedCategories = await AgendaCategoryModel.find({
    _id: { $in: relatedCategoryIds },
  }).lean();

  return relatedCategories;
};<|MERGE_RESOLUTION|>--- conflicted
+++ resolved
@@ -1,6 +1,6 @@
 import type { AgendaItemResolvers } from "../../types/generatedGraphQLTypes";
 import { AgendaCategoryModel } from "../../models";
-<<<<<<< HEAD
+
 
 /**
  * Resolver function for the `categories` field of an `AgendaItem`.
@@ -15,8 +15,7 @@
  *
  */
 //@ts-expect-error - type error
-=======
->>>>>>> 2aa1c0af
+
 
 export const categories: AgendaItemResolvers["categories"] = async (parent) => {
   const relatedCategoryIds = parent.categories;
