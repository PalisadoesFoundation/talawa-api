import type { Document, Model, PopulatedDoc, Types } from "mongoose";
import { Schema, model, models } from "mongoose";
import type { InterfaceMembershipRequest } from "./MembershipRequest";
import type { InterfaceMessage } from "./Message";
import type { InterfaceOrganizationCustomField } from "./OrganizationCustomField";
import type { InterfacePost } from "./Post";
import type { InterfaceUser } from "./User";
/**
 * This is an interface that represents a database(MongoDB) document for Organization.
 */
export interface InterfaceOrganization {
  _id: Types.ObjectId;
  apiUrl: string | undefined;
  image: string | undefined;
  name: string;
  description: string;
<<<<<<< HEAD
  address: {
    city: string;
    countryCode: string;
    dependentLocality: string;
    line1: string;
    line2: string;
    postalCode: string;
    sortingCode: string;
    state: string;
  };
  creator: PopulatedDoc<InterfaceUser & Document>;
=======
  location: string | undefined;
  creatorId: PopulatedDoc<InterfaceUser & Document>;
>>>>>>> 16eefe47
  status: string;
  members: PopulatedDoc<InterfaceUser & Document>[];
  admins: PopulatedDoc<InterfaceUser & Document>[];
  groupChats: PopulatedDoc<InterfaceMessage & Document>[];
  posts: PopulatedDoc<InterfacePost & Document>[];
  pinnedPosts: PopulatedDoc<InterfacePost & Document>[];
  membershipRequests: PopulatedDoc<InterfaceMembershipRequest & Document>[];
  blockedUsers: PopulatedDoc<InterfaceUser & Document>[];
  customFields: PopulatedDoc<InterfaceOrganizationCustomField & Document>[];
  createdAt: Date;
  updatedAt: Date;
  userRegistrationRequired: boolean;
  visibleInSearch: boolean;
}
/**
 * This describes the schema for a `Organization` that corresponds to `InterfaceOrganization` document.
 * @param apiUrl - API URL.
 * @param image - Organization image URL.
 * @param name - Organization name.
 * @param description - Organization description.
<<<<<<< HEAD
 * @param address - Organization address, stored as an object.
 * @param isPublic - Organization visibility.
 * @param creator - Organization creator, referring to `User` model.
=======
 * @param location - Organization location.
 * @param creatorId - Organization creator, referring to `User` model.
>>>>>>> 16eefe47
 * @param status - Status.
 * @param members - Collection of members, each object refer to `User` model.
 * @param admins - Collection of organization admins, each object refer to `User` model.
 * @param groupChats - Collection of group chats, each object refer to `Message` model.
 * @param posts - Collection of Posts in the Organization, each object refer to `Post` model.
 * @param membershipRequests - Collection of membership requests in the Organization, each object refer to `MembershipRequest` model.
 * @param blockedUsers - Collection of Blocked User in the Organization, each object refer to `User` model.
 * @param tags - Collection of tags.
 * @param createdAt - Time stamp of data creation.
 * @param updatedAt - Time stamp of data updation.
 */
<<<<<<< HEAD
const organizationSchema = new Schema({
  apiUrl: {
    type: String,
  },
  image: {
    type: String,
  },
  name: {
    type: String,
    required: true,
  },
  description: {
    type: String,
    required: true,
  },
  address: {
    city: {
      type: String,
    },
    countryCode: {
      type: String,
    },
    dependentLocality: {
      type: String,
    },
    line1: {
      type: String,
    },
    line2: {
      type: String,
    },
    postalCode: {
      type: String,
    },
    sortingCode: {
      type: String,
    },
    state: {
      type: String,
    },
  },
  userRegistrationRequired: {
    type: Boolean,
    required: true,
    default: false,
  },
  visibleInSearch: {
    type: Boolean,
    default: true,
    required: true,
  },
  creator: {
    type: Schema.Types.ObjectId,
    ref: "User",
    required: true,
  },
  status: {
    type: String,
    required: true,
    enum: ["ACTIVE", "BLOCKED", "DELETED"],
    default: "ACTIVE",
  },
  members: [
    {
      type: Schema.Types.ObjectId,
      ref: "User",
=======

const organizationSchema = new Schema(
  {
    apiUrl: {
      type: String,
>>>>>>> 16eefe47
    },
    image: {
      type: String,
    },
    name: {
      type: String,
      required: true,
    },
    description: {
      type: String,
      required: true,
    },
    location: {
      type: String,
    },
    userRegistrationRequired: {
      type: Boolean,
      required: true,
      default: false,
    },
    visibleInSearch: {
      type: Boolean,
      default: true,
      required: true,
    },
    creatorId: {
      type: Schema.Types.ObjectId,
      ref: "User",
      required: true,
    },
    status: {
      type: String,
      required: true,
      enum: ["ACTIVE", "BLOCKED", "DELETED"],
      default: "ACTIVE",
    },
    members: [
      {
        type: Schema.Types.ObjectId,
        ref: "User",
      },
    ],
    admins: [
      {
        type: Schema.Types.ObjectId,
        ref: "User",
        required: true,
      },
    ],
    groupChats: [
      {
        type: Schema.Types.ObjectId,
        ref: "Message",
      },
    ],
    posts: [
      {
        type: Schema.Types.ObjectId,
        ref: "Post",
      },
    ],
    pinnedPosts: [
      {
        type: Schema.Types.ObjectId,
        ref: "Post",
        default: [],
      },
    ],
    membershipRequests: [
      {
        type: Schema.Types.ObjectId,
        ref: "MembershipRequest",
      },
    ],
    blockedUsers: [
      {
        type: Schema.Types.ObjectId,
        ref: "User",
      },
    ],
    customFields: [
      {
        type: Schema.Types.ObjectId,
        ref: "CustomField",
      },
    ],
  },
  {
    timestamps: true,
  }
);

const organizationModel = (): Model<InterfaceOrganization> =>
  model<InterfaceOrganization>("Organization", organizationSchema);

// This syntax is needed to prevent Mongoose OverwriteModelError while running tests.
export const Organization = (models.Organization ||
  organizationModel()) as ReturnType<typeof organizationModel>;<|MERGE_RESOLUTION|>--- conflicted
+++ resolved
@@ -14,7 +14,6 @@
   image: string | undefined;
   name: string;
   description: string;
-<<<<<<< HEAD
   address: {
     city: string;
     countryCode: string;
@@ -25,11 +24,7 @@
     sortingCode: string;
     state: string;
   };
-  creator: PopulatedDoc<InterfaceUser & Document>;
-=======
-  location: string | undefined;
   creatorId: PopulatedDoc<InterfaceUser & Document>;
->>>>>>> 16eefe47
   status: string;
   members: PopulatedDoc<InterfaceUser & Document>[];
   admins: PopulatedDoc<InterfaceUser & Document>[];
@@ -50,14 +45,8 @@
  * @param image - Organization image URL.
  * @param name - Organization name.
  * @param description - Organization description.
-<<<<<<< HEAD
  * @param address - Organization address, stored as an object.
- * @param isPublic - Organization visibility.
- * @param creator - Organization creator, referring to `User` model.
-=======
- * @param location - Organization location.
  * @param creatorId - Organization creator, referring to `User` model.
->>>>>>> 16eefe47
  * @param status - Status.
  * @param members - Collection of members, each object refer to `User` model.
  * @param admins - Collection of organization admins, each object refer to `User` model.
@@ -69,80 +58,10 @@
  * @param createdAt - Time stamp of data creation.
  * @param updatedAt - Time stamp of data updation.
  */
-<<<<<<< HEAD
-const organizationSchema = new Schema({
-  apiUrl: {
-    type: String,
-  },
-  image: {
-    type: String,
-  },
-  name: {
-    type: String,
-    required: true,
-  },
-  description: {
-    type: String,
-    required: true,
-  },
-  address: {
-    city: {
-      type: String,
-    },
-    countryCode: {
-      type: String,
-    },
-    dependentLocality: {
-      type: String,
-    },
-    line1: {
-      type: String,
-    },
-    line2: {
-      type: String,
-    },
-    postalCode: {
-      type: String,
-    },
-    sortingCode: {
-      type: String,
-    },
-    state: {
-      type: String,
-    },
-  },
-  userRegistrationRequired: {
-    type: Boolean,
-    required: true,
-    default: false,
-  },
-  visibleInSearch: {
-    type: Boolean,
-    default: true,
-    required: true,
-  },
-  creator: {
-    type: Schema.Types.ObjectId,
-    ref: "User",
-    required: true,
-  },
-  status: {
-    type: String,
-    required: true,
-    enum: ["ACTIVE", "BLOCKED", "DELETED"],
-    default: "ACTIVE",
-  },
-  members: [
-    {
-      type: Schema.Types.ObjectId,
-      ref: "User",
-=======
-
 const organizationSchema = new Schema(
   {
     apiUrl: {
       type: String,
->>>>>>> 16eefe47
     },
     image: {
       type: String,
@@ -155,8 +74,31 @@
       type: String,
       required: true,
     },
-    location: {
-      type: String,
+    address: {
+      city: {
+        type: String,
+      },
+      countryCode: {
+        type: String,
+      },
+      dependentLocality: {
+        type: String,
+      },
+      line1: {
+        type: String,
+      },
+      line2: {
+        type: String,
+      },
+      postalCode: {
+        type: String,
+      },
+      sortingCode: {
+        type: String,
+      },
+      state: {
+        type: String,
+      },
     },
     userRegistrationRequired: {
       type: Boolean,
