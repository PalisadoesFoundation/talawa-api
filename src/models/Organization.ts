--- conflicted
+++ resolved
@@ -7,14 +7,8 @@
 import type { InterfaceOrganizationCustomField } from "./OrganizationCustomField";
 import type { InterfacePost } from "./Post";
 import type { InterfaceUser } from "./User";
-<<<<<<< HEAD
 import type { InterfaceAdvertisement } from "./Advertisement";
-import { createLoggingMiddleware } from "../libraries/dbLogger";
-=======
-
-import type { InterfaceAdvertisement } from "./Advertisement";
-
->>>>>>> 59167850
+
 /**
  * This is an interface that represents a database(MongoDB) document for Organization.
  */
