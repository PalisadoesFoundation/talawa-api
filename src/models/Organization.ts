import type { Document, Model, PopulatedDoc, Types } from "mongoose";
import { Schema, model, models } from "mongoose";
import type { InterfaceMembershipRequest } from "./MembershipRequest";
import type { InterfaceMessage } from "./Message";
import type { InterfaceOrganizationCustomField } from "./OrganizationCustomField";
import type { InterfacePost } from "./Post";
import type { InterfaceUser } from "./User";
<<<<<<< HEAD
import type { InterfaceOrganizationCustomField } from "./OrganizationCustomField";
import type { InterfaceVenue } from "./Venue";
=======
>>>>>>> 0a8f7bed
/**
 * This is an interface that represents a database(MongoDB) document for Organization.
 */
export interface InterfaceOrganization {
  _id: Types.ObjectId;
  apiUrl: string | undefined;
  image: string | undefined;
  name: string;
  description: string;
  location: string | undefined;
  creator: PopulatedDoc<InterfaceUser & Document>;
  status: string;
  members: PopulatedDoc<InterfaceUser & Document>[];
  admins: PopulatedDoc<InterfaceUser & Document>[];
  groupChats: PopulatedDoc<InterfaceMessage & Document>[];
  posts: PopulatedDoc<InterfacePost & Document>[];
  pinnedPosts: PopulatedDoc<InterfacePost & Document>[];
  membershipRequests: PopulatedDoc<InterfaceMembershipRequest & Document>[];
  blockedUsers: PopulatedDoc<InterfaceUser & Document>[];
  customFields: PopulatedDoc<InterfaceOrganizationCustomField & Document>[];
  createdAt: Date;
<<<<<<< HEAD
  venues: PopulatedDoc<InterfaceVenue & Document>[];
=======
  userRegistrationRequired: boolean;
  visibleInSearch: boolean;
>>>>>>> 0a8f7bed
}
/**
 * This describes the schema for a `Organization` that corresponds to `InterfaceOrganization` document.
 * @param apiUrl - API URL.
 * @param image - Organization image URL.
 * @param name - Organization name.
 * @param description - Organization description.
 * @param location - Organization location.
 * @param creator - Organization creator, referring to `User` model.
 * @param status - Status.
 * @param members - Collection of members, each object refer to `User` model.
 * @param admins - Collection of organization admins, each object refer to `User` model.
 * @param groupChats - Collection of group chats, each object refer to `Message` model.
 * @param posts - Collection of Posts in the Organization, each object refer to `Post` model.
 * @param membershipRequests - Collection of membership requests in the Organization, each object refer to `MembershipRequest` model.
 * @param blockedUsers - Collection of Blocked User in the Organization, each object refer to `User` model.
 * @param tags - Collection of tags.
 * @param createdAt - Time stamp of data creation.
 * @param venues - All the available venues in the organization
 */
const organizationSchema = new Schema({
  apiUrl: {
    type: String,
  },
  image: {
    type: String,
  },
  name: {
    type: String,
    required: true,
  },
  description: {
    type: String,
    required: true,
  },
  location: {
    type: String,
  },
  userRegistrationRequired: {
    type: Boolean,
    required: true,
    default: false,
  },
  visibleInSearch: {
    type: Boolean,
    default: true,
    required: true,
  },
  creator: {
    type: Schema.Types.ObjectId,
    ref: "User",
    required: true,
  },
  status: {
    type: String,
    required: true,
    enum: ["ACTIVE", "BLOCKED", "DELETED"],
    default: "ACTIVE",
  },
  members: [
    {
      type: Schema.Types.ObjectId,
      ref: "User",
    },
  ],
  admins: [
    {
      type: Schema.Types.ObjectId,
      ref: "User",
      required: true,
    },
  ],
  groupChats: [
    {
      type: Schema.Types.ObjectId,
      ref: "Message",
    },
  ],
  posts: [
    {
      type: Schema.Types.ObjectId,
      ref: "Post",
    },
  ],
  pinnedPosts: [
    {
      type: Schema.Types.ObjectId,
      ref: "Post",
      default: [],
    },
  ],
  membershipRequests: [
    {
      type: Schema.Types.ObjectId,
      ref: "MembershipRequest",
    },
  ],
  blockedUsers: [
    {
      type: Schema.Types.ObjectId,
      ref: "User",
    },
  ],

  customFields: [
    {
      type: Schema.Types.ObjectId,
      ref: "CustomField",
    },
  ],
  createdAt: {
    type: Date,
    default: Date.now,
  },
  venues: [
    {
      type: Schema.Types.ObjectId,
      ref: "Venue",
    },
  ],
});

const organizationModel = (): Model<InterfaceOrganization> =>
  model<InterfaceOrganization>("Organization", organizationSchema);

// This syntax is needed to prevent Mongoose OverwriteModelError while running tests.
export const Organization = (models.Organization ||
  organizationModel()) as ReturnType<typeof organizationModel>;<|MERGE_RESOLUTION|>--- conflicted
+++ resolved
@@ -5,11 +5,7 @@
 import type { InterfaceOrganizationCustomField } from "./OrganizationCustomField";
 import type { InterfacePost } from "./Post";
 import type { InterfaceUser } from "./User";
-<<<<<<< HEAD
-import type { InterfaceOrganizationCustomField } from "./OrganizationCustomField";
 import type { InterfaceVenue } from "./Venue";
-=======
->>>>>>> 0a8f7bed
 /**
  * This is an interface that represents a database(MongoDB) document for Organization.
  */
@@ -31,12 +27,9 @@
   blockedUsers: PopulatedDoc<InterfaceUser & Document>[];
   customFields: PopulatedDoc<InterfaceOrganizationCustomField & Document>[];
   createdAt: Date;
-<<<<<<< HEAD
-  venues: PopulatedDoc<InterfaceVenue & Document>[];
-=======
   userRegistrationRequired: boolean;
   visibleInSearch: boolean;
->>>>>>> 0a8f7bed
+  venues: PopulatedDoc<InterfaceVenue & Document>[];
 }
 /**
  * This describes the schema for a `Organization` that corresponds to `InterfaceOrganization` document.
