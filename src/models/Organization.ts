--- conflicted
+++ resolved
@@ -5,11 +5,8 @@
 import type { InterfaceOrganizationCustomField } from "./OrganizationCustomField";
 import type { InterfacePost } from "./Post";
 import type { InterfaceUser } from "./User";
-<<<<<<< HEAD
 import type { InterfaceAdvertisement } from "./Advertisement";
-=======
 import { createLoggingMiddleware } from "../libraries/dbLogger";
->>>>>>> bee07a9d
 /**
  * This is an interface that represents a database(MongoDB) document for Organization.
  */
