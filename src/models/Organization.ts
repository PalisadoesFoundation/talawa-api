--- conflicted
+++ resolved
@@ -14,7 +14,6 @@
   image: string | undefined;
   name: string;
   description: string;
-<<<<<<< HEAD
   address: {
     city: string;
     countryCode: string;
@@ -26,9 +25,6 @@
     state: string;
   };
   isPublic: boolean;
-=======
-  location: string | undefined;
->>>>>>> 0a8f7bed
   creator: PopulatedDoc<InterfaceUser & Document>;
   status: string;
   members: PopulatedDoc<InterfaceUser & Document>[];
@@ -49,12 +45,8 @@
  * @param image - Organization image URL.
  * @param name - Organization name.
  * @param description - Organization description.
-<<<<<<< HEAD
  * @param address - Organization address, stored as an object.
  * @param isPublic - Organization visibility.
-=======
- * @param location - Organization location.
->>>>>>> 0a8f7bed
  * @param creator - Organization creator, referring to `User` model.
  * @param status - Status.
  * @param members - Collection of members, each object refer to `User` model.
