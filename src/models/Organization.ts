import type { Document, Model, PopulatedDoc, Types } from "mongoose";
import { Schema, model, models } from "mongoose";
import { createLoggingMiddleware } from "../libraries/dbLogger";
import type { InterfaceFund } from "./Fund";
import type { InterfaceMembershipRequest } from "./MembershipRequest";
import type { InterfaceMessage } from "./Message";
import type { InterfaceOrganizationCustomField } from "./OrganizationCustomField";
import type { InterfacePost } from "./Post";
import type { InterfaceUser } from "./User";
<<<<<<< HEAD
=======
import type { InterfaceAdvertisement } from "./Advertisement";
import { createLoggingMiddleware } from "../libraries/dbLogger";
>>>>>>> 4bd09da4
/**
 * This is an interface that represents a database(MongoDB) document for Organization.
 */
export interface InterfaceOrganization {
  _id: Types.ObjectId;
  apiUrl: string | undefined;
  image: string | undefined;
  name: string;
  description: string;
  address: {
    city: string;
    countryCode: string;
    dependentLocality: string;
    line1: string;
    line2: string;
    postalCode: string;
    sortingCode: string;
    state: string;
  };
  advertisements: PopulatedDoc<InterfaceAdvertisement & Document>;
  creatorId: PopulatedDoc<InterfaceUser & Document>;
  status: string;
  members: PopulatedDoc<InterfaceUser & Document>[];
  admins: PopulatedDoc<InterfaceUser & Document>[];
  groupChats: PopulatedDoc<InterfaceMessage & Document>[];
  posts: PopulatedDoc<InterfacePost & Document>[];
  pinnedPosts: PopulatedDoc<InterfacePost & Document>[];
  membershipRequests: PopulatedDoc<InterfaceMembershipRequest & Document>[];
  blockedUsers: PopulatedDoc<InterfaceUser & Document>[];
  customFields: PopulatedDoc<InterfaceOrganizationCustomField & Document>[];
  createdAt: Date;
  updatedAt: Date;
  userRegistrationRequired: boolean;
  funds: PopulatedDoc<InterfaceFund & Document>[];
  visibleInSearch: boolean;
}
/**
 * This describes the schema for a `Organization` that corresponds to `InterfaceOrganization` document.
 * @param apiUrl - API URL.
 * @param image - Organization image URL.
 * @param name - Organization name.
 * @param description - Organization description.
 * @param address - Organization address, stored as an object.
 * @param creatorId - Organization creator, referring to `User` model.
 * @param status - Status.
 * @param members - Collection of members, each object refer to `User` model.
 * @param admins - Collection of organization admins, each object refer to `User` model.
 * @param groupChats - Collection of group chats, each object refer to `Message` model.
 * @param posts - Collection of Posts in the Organization, each object refer to `Post` model.
 * @param membershipRequests - Collection of membership requests in the Organization, each object refer to `MembershipRequest` model.
 * @param blockedUsers - Collection of Blocked User in the Organization, each object refer to `User` model.
 * @param tags - Collection of tags.
 * @param createdAt - Time stamp of data creation.
 * @param updatedAt - Time stamp of data updation.
 */
const organizationSchema = new Schema(
  {
    apiUrl: {
      type: String,
    },
    image: {
      type: String,
    },
    name: {
      type: String,
      required: true,
    },
    description: {
      type: String,
      required: true,
    },
    address: {
      city: {
        type: String,
      },
      countryCode: {
        type: String,
      },
      dependentLocality: {
        type: String,
      },
      line1: {
        type: String,
      },
      line2: {
        type: String,
      },
      postalCode: {
        type: String,
      },
      sortingCode: {
        type: String,
      },
      state: {
        type: String,
      },
    },
    userRegistrationRequired: {
      type: Boolean,
      required: true,
      default: false,
    },
    visibleInSearch: {
      type: Boolean,
      default: true,
      required: true,
    },
    creatorId: {
      type: Schema.Types.ObjectId,
      ref: "User",
      required: true,
    },
    status: {
      type: String,
      required: true,
      enum: ["ACTIVE", "BLOCKED", "DELETED"],
      default: "ACTIVE",
    },
    members: [
      {
        type: Schema.Types.ObjectId,
        ref: "User",
      },
    ],
    admins: [
      {
        type: Schema.Types.ObjectId,
        ref: "User",
        required: true,
      },
    ],
    adverisements: [
      {
        type: Schema.Types.ObjectId,
        ref: "Advertisement",
        required: true,
      },
    ],
    groupChats: [
      {
        type: Schema.Types.ObjectId,
        ref: "Message",
      },
    ],
    posts: [
      {
        type: Schema.Types.ObjectId,
        ref: "Post",
      },
    ],
    pinnedPosts: [
      {
        type: Schema.Types.ObjectId,
        ref: "Post",
        default: [],
      },
    ],
    membershipRequests: [
      {
        type: Schema.Types.ObjectId,
        ref: "MembershipRequest",
      },
    ],
    blockedUsers: [
      {
        type: Schema.Types.ObjectId,
        ref: "User",
      },
    ],
    customFields: [
      {
        type: Schema.Types.ObjectId,
        ref: "CustomField",
      },
    ],
    funds: [
      {
        type: Schema.Types.ObjectId,
        ref: "Fund",
      },
    ],
  },
  {
    timestamps: true,
  },
);

createLoggingMiddleware(organizationSchema, "Organization");

const organizationModel = (): Model<InterfaceOrganization> =>
  model<InterfaceOrganization>("Organization", organizationSchema);

// This syntax is needed to prevent Mongoose OverwriteModelError while running tests.
export const Organization = (models.Organization ||
  organizationModel()) as ReturnType<typeof organizationModel>;<|MERGE_RESOLUTION|>--- conflicted
+++ resolved
@@ -7,11 +7,9 @@
 import type { InterfaceOrganizationCustomField } from "./OrganizationCustomField";
 import type { InterfacePost } from "./Post";
 import type { InterfaceUser } from "./User";
-<<<<<<< HEAD
-=======
+
 import type { InterfaceAdvertisement } from "./Advertisement";
-import { createLoggingMiddleware } from "../libraries/dbLogger";
->>>>>>> 4bd09da4
+
 /**
  * This is an interface that represents a database(MongoDB) document for Organization.
  */
