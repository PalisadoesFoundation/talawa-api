--- conflicted
+++ resolved
@@ -49,11 +49,8 @@
  * @param blockedUsers - Collection of Blocked User in the Organization, each object refer to `User` model.
  * @param tags - Collection of tags.
  * @param createdAt - Time stamp of data creation.
-<<<<<<< HEAD
  * @param venues - All the available venues in the organization
-=======
  * @param updatedAt - Time stamp of data updation.
->>>>>>> 499f81a4
  */
 
 const organizationSchema = new Schema(
@@ -146,21 +143,17 @@
         ref: "CustomField",
       },
     ],
+    venues: [
+      {
+        type: Schema.Types.ObjectId,
+        ref: "Venue",
+      },
+    ],
   },
-<<<<<<< HEAD
-  venues: [
-    {
-      type: Schema.Types.ObjectId,
-      ref: "Venue",
-    },
-  ],
-});
-=======
   {
     timestamps: true,
   }
 );
->>>>>>> 499f81a4
 
 const organizationModel = (): Model<InterfaceOrganization> =>
   model<InterfaceOrganization>("Organization", organizationSchema);
