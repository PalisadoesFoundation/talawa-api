--- conflicted
+++ resolved
@@ -5,12 +5,10 @@
 import type { InterfaceEvent } from "./Event";
 import type { InterfaceMembershipRequest } from "./MembershipRequest";
 import type { InterfaceOrganization } from "./Organization";
-<<<<<<< HEAD
-import { identifier_count } from "./identifier_count";
-=======
 import { createLoggingMiddleware } from "../libraries/dbLogger";
 import { LOG } from "../constants";
->>>>>>> 66970ab8
+
+import { identifier_count } from "./identifier_count";
 
 /**
  * This is an interface that represents a database(MongoDB) document for User.
@@ -93,7 +91,6 @@
  * @param updatedAt - Timestamp of data updation
  * @param userType - User type.
  */
-<<<<<<< HEAD
 const userSchema = new Schema({
   identifier: {
     type: Number,
@@ -104,195 +101,194 @@
   address: {
     city: {
       type: String,
-=======
-const userSchema = new Schema(
-  {
-    address: {
-      city: {
-        type: String,
-      },
-      countryCode: {
-        type: String,
-      },
-      dependentLocality: {
-        type: String,
-      },
-      line1: {
-        type: String,
-      },
-      line2: {
-        type: String,
-      },
-      postalCode: {
-        type: String,
-      },
-      sortingCode: {
-        type: String,
-      },
-      state: {
-        type: String,
-      },
->>>>>>> 66970ab8
-    },
-    adminApproved: {
-      type: Boolean,
-      default: false,
-    },
-    adminFor: [
-      {
-        type: Schema.Types.ObjectId,
-        ref: "Organization",
-      },
+    },
+    countryCode: {
+      type: String,
+    },
+    dependentLocality: {
+      type: String,
+    },
+    line1: {
+      type: String,
+    },
+    line2: {
+      type: String,
+    },
+    postalCode: {
+      type: String,
+    },
+    sortingCode: {
+      type: String,
+    },
+    state: {
+      type: String,
+    },
+  },
+  adminApproved: {
+    type: Boolean,
+    default: false,
+  },
+  adminFor: [
+    {
+      type: Schema.Types.ObjectId,
+      ref: "Organization",
+    },
+  ],
+  appLanguageCode: {
+    type: String,
+    required: true,
+    default: "en",
+  },
+  birthDate: {
+    type: Date,
+  },
+  createdAt: {
+    type: Date,
+    default: Date.now,
+  },
+  createdOrganizations: [
+    {
+      type: Schema.Types.ObjectId,
+      ref: "Organization",
+    },
+  ],
+  createdEvents: [
+    {
+      type: Schema.Types.ObjectId,
+      ref: "Event",
+    },
+  ],
+  educationGrade: {
+    type: String,
+    enum: [
+      "NO_GRADE",
+      "PRE_KG",
+      "KG",
+      "GRADE_1",
+      "GRADE_2",
+      "GRADE_3",
+      "GRADE_4",
+      "GRADE_5",
+      "GRADE_6",
+      "GRADE_7",
+      "GRADE_8",
+      "GRADE_9",
+      "GRADE_10",
+      "GRADE_11",
+      "GRADE_12",
+      "GRADUATE",
+      null,
     ],
-    appLanguageCode: {
-      type: String,
-      required: true,
-      default: "en",
-    },
-    birthDate: {
-      type: Date,
-    },
-    createdOrganizations: [
-      {
-        type: Schema.Types.ObjectId,
-        ref: "Organization",
-      },
+  },
+  email: {
+    type: String,
+    required: true,
+    validate: [validator.isEmail, "invalid email"],
+  },
+  employmentStatus: {
+    type: String,
+    enum: ["FULL_TIME", "PART_TIME", "UNEMPLOYED", null],
+  },
+  eventAdmin: [
+    {
+      type: Schema.Types.ObjectId,
+      ref: "Event",
+    },
+  ],
+  firstName: {
+    type: String,
+    required: true,
+  },
+  gender: {
+    type: String,
+    enum: ["MALE", "FEMALE", "OTHER", null],
+  },
+  image: {
+    type: String,
+  },
+  joinedOrganizations: [
+    {
+      type: Schema.Types.ObjectId,
+      ref: "Organization",
+    },
+  ],
+  lastName: {
+    type: String,
+    required: true,
+  },
+  maritalStatus: {
+    type: String,
+    enum: [
+      "SINGLE",
+      "ENGAGED",
+      "MARRIED",
+      "DIVORCED",
+      "WIDOWED",
+      "SEPERATED",
+      null,
     ],
-    createdEvents: [
-      {
-        type: Schema.Types.ObjectId,
-        ref: "Event",
-      },
-    ],
-    educationGrade: {
-      type: String,
-      enum: [
-        "NO_GRADE",
-        "PRE_KG",
-        "KG",
-        "GRADE_1",
-        "GRADE_2",
-        "GRADE_3",
-        "GRADE_4",
-        "GRADE_5",
-        "GRADE_6",
-        "GRADE_7",
-        "GRADE_8",
-        "GRADE_9",
-        "GRADE_10",
-        "GRADE_11",
-        "GRADE_12",
-        "GRADUATE",
-        null,
-      ],
-    },
-    email: {
-      type: String,
-      required: true,
-      validate: [validator.isEmail, "invalid email"],
-    },
-    employmentStatus: {
-      type: String,
-      enum: ["FULL_TIME", "PART_TIME", "UNEMPLOYED", null],
-    },
-    eventAdmin: [
-      {
-        type: Schema.Types.ObjectId,
-        ref: "Event",
-      },
-    ],
-    firstName: {
-      type: String,
-      required: true,
-    },
-    gender: {
-      type: String,
-      enum: ["MALE", "FEMALE", "OTHER", null],
-    },
-    image: {
-      type: String,
-    },
-    joinedOrganizations: [
-      {
-        type: Schema.Types.ObjectId,
-        ref: "Organization",
-      },
-    ],
-    lastName: {
-      type: String,
-      required: true,
-    },
-    maritalStatus: {
-      type: String,
-      enum: [
-        "SINGLE",
-        "ENGAGED",
-        "MARRIED",
-        "DIVORCED",
-        "WIDOWED",
-        "SEPERATED",
-        null,
-      ],
-    },
-    membershipRequests: [
-      {
-        type: Schema.Types.ObjectId,
-        ref: "MembershipRequest",
-      },
-    ],
-    organizationsBlockedBy: [
-      {
-        type: Schema.Types.ObjectId,
-        ref: "Organization",
-      },
-    ],
-    password: {
-      type: String,
-      required: true,
-    },
-    phone: {
-      home: {
-        type: String,
-      },
-      mobile: {
-        type: String,
-      },
-      work: {
-        type: String,
-      },
-    },
-    pluginCreationAllowed: {
-      type: Boolean,
-      required: true,
-      default: true,
-    },
-    registeredEvents: [
-      {
-        type: Schema.Types.ObjectId,
-        ref: "Event",
-      },
-    ],
-    status: {
-      type: String,
-      required: true,
-      enum: ["ACTIVE", "BLOCKED", "DELETED"],
-      default: "ACTIVE",
-    },
-    token: {
-      type: String,
-      required: false,
-    },
-    tokenVersion: {
-      type: Number,
-      required: true,
-      default: 0,
-    },
-    userType: {
-      type: String,
-      required: true,
-      enum: ["USER", "ADMIN", "SUPERADMIN", "NON_USER"],
-      default: "USER",
-    },
+  },
+  membershipRequests: [
+    {
+      type: Schema.Types.ObjectId,
+      ref: "MembershipRequest",
+    },
+  ],
+  organizationsBlockedBy: [
+    {
+      type: Schema.Types.ObjectId,
+      ref: "Organization",
+    },
+  ],
+  organizationUserBelongsTo: {
+    type: Schema.Types.ObjectId,
+    ref: "Organization",
+  },
+  password: {
+    type: String,
+    required: true,
+  },
+  phone: {
+    home: {
+      type: String,
+    },
+    mobile: {
+      type: String,
+    },
+    work: {
+      type: String,
+    },
+  },
+  pluginCreationAllowed: {
+    type: Boolean,
+    required: true,
+    default: true,
+  },
+  registeredEvents: [
+    {
+      type: Schema.Types.ObjectId,
+      ref: "Event",
+    },
+  ],
+  status: {
+    type: String,
+    required: true,
+    enum: ["ACTIVE", "BLOCKED", "DELETED"],
+    default: "ACTIVE",
+  },
+  token: {
+    type: String,
+    required: false,
+  },
+  tokenVersion: {
+    type: Number,
+    default: 0,
+  },
+  userType: {
+    type: String,
+    required: true,
+    enum: ["USER", "ADMIN", "SUPERADMIN"],
+    default: "USER",
   },
   {
     timestamps: true,
