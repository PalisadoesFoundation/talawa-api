import type { Document, PaginateModel, PopulatedDoc, Types } from "mongoose";
import { Schema, model, models } from "mongoose";
import mongoosePaginate from "mongoose-paginate-v2";
import validator from "validator";
import { createLoggingMiddleware } from "../libraries/dbLogger";
import type { InterfaceAppUserProfile } from "./AppUserProfile";
import type { InterfaceEvent } from "./Event";
import type { InterfaceMembershipRequest } from "./MembershipRequest";
import type { InterfaceOrganization } from "./Organization";
<<<<<<< HEAD
=======
import { createLoggingMiddleware } from "../libraries/dbLogger";
>>>>>>> fa10711d

/**
 * This is an interface that represents a database(MongoDB) document for User.
 */
export interface InterfaceUser {
  _id: Types.ObjectId;
  appUserProfileId: PopulatedDoc<InterfaceAppUserProfile & Document>;
  address: {
    city: string;
    countryCode: string;
    dependentLocality: string;
    line1: string;
    line2: string;
    postalCode: string;
    sortingCode: string;
    state: string;
  };
  adminApproved: boolean;

  birthDate: Date;
  createdAt: Date;

  educationGrade: string;
  email: string;
  employmentStatus: string;

  firstName: string;
  gender: string;
  image: string | undefined | null;
  joinedOrganizations: PopulatedDoc<InterfaceOrganization & Document>[];
  lastName: string;
  maritalStatus: string;
  membershipRequests: PopulatedDoc<InterfaceMembershipRequest & Document>[];
  organizationsBlockedBy: PopulatedDoc<InterfaceOrganization & Document>[];
  password?: string;
  phone: {
    home: string;
    mobile: string;
    work: string;
  };

  registeredEvents: PopulatedDoc<InterfaceEvent & Document>[];
  status: string;

  updatedAt: Date;
  userType: string;
}
/**
 * This describes the schema for a `User` that corresponds to `InterfaceUser` document.
 * @param appUserProfileId - AppUserProfile id of the User
 * @param address - User address
 * @param adminApproved - Wheather user is admin approved.

 * @param birthDate - User Date of birth
 * @param createdAt - Time stamp of data creation.
 
 * @param educationGrade - User highest education degree
 * @param email - User email id.
 * @param employmentStatus - User employment status
 
 * @param firstName - User First Name.
 * @param gender - User gender
 * @param image - User Image URL.
 * @param joinedOrganizations - Collection of the organization where user is the member, each object refer to `Organization` model.
 * @param lastName - User Last Name.
 * @param maritalStatus - User marital status
 * @param membershipRequests - Collections of the membership request, each object refer to `MembershipRequest` model.
 * @param organizationsBlockedBy - Collections of organizations where user is blocked, each object refer to `Organization` model.
 * @param password - User hashed password.
 * @param phone - User contact numbers, for mobile, home and work
 
 * @param registeredEvents - Collection of user registered Events, each object refer to `Event` model.
 * @param status - Status
 *

 * @param updatedAt - Timestamp of data updation
 * @param userType - User type.
 */
const userSchema = new Schema(
  {
    appUserProfileId: {
      type: Schema.Types.ObjectId,
      ref: "AppUserProfile",
    },
    address: {
      city: {
        type: String,
      },
      countryCode: {
        type: String,
      },
      dependentLocality: {
        type: String,
      },
      line1: {
        type: String,
      },
      line2: {
        type: String,
      },
      postalCode: {
        type: String,
      },
      sortingCode: {
        type: String,
      },
      state: {
        type: String,
      },
    },
    adminApproved: {
      type: Boolean,
      default: false,
    },

    birthDate: {
      type: Date,
    },

    educationGrade: {
      type: String,
      enum: [
        "NO_GRADE",
        "PRE_KG",
        "KG",
        "GRADE_1",
        "GRADE_2",
        "GRADE_3",
        "GRADE_4",
        "GRADE_5",
        "GRADE_6",
        "GRADE_7",
        "GRADE_8",
        "GRADE_9",
        "GRADE_10",
        "GRADE_11",
        "GRADE_12",
        "GRADUATE",
        null,
      ],
    },
    email: {
      type: String,
      required: true,
      validate: [validator.isEmail, "invalid email"],
    },
    employmentStatus: {
      type: String,
      enum: ["FULL_TIME", "PART_TIME", "UNEMPLOYED", null],
    },

    firstName: {
      type: String,
      required: true,
    },
    gender: {
      type: String,
      enum: ["MALE", "FEMALE", "OTHER", null],
    },
    image: {
      type: String,
    },
    joinedOrganizations: [
      {
        type: Schema.Types.ObjectId,
        ref: "Organization",
      },
    ],
    lastName: {
      type: String,
      required: true,
    },
    maritalStatus: {
      type: String,
      enum: [
        "SINGLE",
        "ENGAGED",
        "MARRIED",
        "DIVORCED",
        "WIDOWED",
        "SEPERATED",
        null,
      ],
    },
    membershipRequests: [
      {
        type: Schema.Types.ObjectId,
        ref: "MembershipRequest",
      },
    ],
    organizationsBlockedBy: [
      {
        type: Schema.Types.ObjectId,
        ref: "Organization",
      },
    ],
    password: {
      type: String,
      required: true,
    },
    phone: {
      home: {
        type: String,
      },
      mobile: {
        type: String,
      },
      work: {
        type: String,
      },
    },

    registeredEvents: [
      {
        type: Schema.Types.ObjectId,
        ref: "Event",
      },
    ],
    status: {
      type: String,
      required: true,
      enum: ["ACTIVE", "BLOCKED", "DELETED"],
      default: "ACTIVE",
    },
  },
  {
    timestamps: true,
  }
);

userSchema.plugin(mongoosePaginate);

const userModel = (): PaginateModel<InterfaceUser> =>
  model<InterfaceUser, PaginateModel<InterfaceUser>>("User", userSchema);

createLoggingMiddleware(userSchema, "User");

// This syntax is needed to prevent Mongoose OverwriteModelError while running tests.
export const User = (models.User || userModel()) as ReturnType<
  typeof userModel
>;<|MERGE_RESOLUTION|>--- conflicted
+++ resolved
@@ -7,10 +7,7 @@
 import type { InterfaceEvent } from "./Event";
 import type { InterfaceMembershipRequest } from "./MembershipRequest";
 import type { InterfaceOrganization } from "./Organization";
-<<<<<<< HEAD
-=======
-import { createLoggingMiddleware } from "../libraries/dbLogger";
->>>>>>> fa10711d
+
 
 /**
  * This is an interface that represents a database(MongoDB) document for User.
