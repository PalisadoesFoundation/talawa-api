--- conflicted
+++ resolved
@@ -336,15 +336,15 @@
 const userModel = (): PaginateModel<InterfaceUser> =>
   model<InterfaceUser, PaginateModel<InterfaceUser>>("User", userSchema);
 
-<<<<<<< HEAD
+
 const userToReturnModel = (): PaginateModel<InterfaceUserToReturn> =>
   model<InterfaceUserToReturn, PaginateModel<InterfaceUserToReturn>>(
     "UserToReturn",
     userSchema
   );
-=======
+
 createLoggingMiddleware(userSchema, "User");
->>>>>>> 45669010
+
 
 // This syntax is needed to prevent Mongoose OverwriteModelError while running tests.
 export const User = (models.User || userModel()) as ReturnType<
