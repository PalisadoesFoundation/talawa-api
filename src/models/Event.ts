import type { Types, PopulatedDoc, Document, Model } from "mongoose";
import { Schema, model, models } from "mongoose";
import type { InterfaceOrganization } from "./Organization";
import type { InterfaceUser } from "./User";
import { createLoggingMiddleware } from "../libraries/dbLogger";
<<<<<<< HEAD
import type { InterfaceEventVolunteerGroup } from "./EventVolunteerGroup";
import type { InterfaceRecurrenceRule } from "./RecurrenceRule";
=======
import type { InterfaceAgendaItem } from "./AgendaItem";
>>>>>>> b92c0413

/**
 * This is an interface representing a document for an event in the database(MongoDB).
 */
export interface InterfaceEvent {
  _id: Types.ObjectId;
  admins: PopulatedDoc<InterfaceUser & Document>[];
  allDay: boolean;
  attendees: string | undefined;
  baseRecurringEventId: PopulatedDoc<InterfaceEvent & Document>;
  createdAt: Date;
  creatorId: PopulatedDoc<InterfaceUser & Document>;
  description: string;
  endDate: string | undefined;
  endTime: string | undefined;
  images: string[];
  isBaseRecurringEvent: boolean;
  isPublic: boolean;
  isRecurringEventException: boolean;
  isRegisterable: boolean;
  latitude: number | undefined;
  location: string | undefined;
  longitude: number;
  organization: PopulatedDoc<InterfaceOrganization & Document>;
  recurrance: string;
  recurrenceRuleId: PopulatedDoc<InterfaceRecurrenceRule & Document>;
  recurring: boolean;
  startDate: string;
  startTime: string | undefined;
  status: string;
  title: string;
  updatedAt: Date;
<<<<<<< HEAD
  volunteerGroups: PopulatedDoc<InterfaceEventVolunteerGroup & Document>[];
=======
  agendaItems: PopulatedDoc<InterfaceAgendaItem & Document>[];
>>>>>>> b92c0413
}

/**
 * This is the Structure of the Event
 * @param admins - Admins
 * @param allDay - Is the event occuring all day
 * @param attendees - Attendees
 * @param baseRecurringEventId - Id of the true recurring event used for generating this instance
 * @param createdAt - Timestamp of event creation
 * @param creatorId - Creator of the event
 * @param description - Description of the event
 * @param endDate - End date
 * @param endTime - End Time
 * @param images -Event Flyer
 * @param isBaseRecurringEvent - Is the event a true recurring event that is used for generating new instances
 * @param isPublic - Is the event public
 * @param isRecurringEventException - Is the event an exception to the recurring pattern it was following
 * @param isRegisterable - Is the event Registrable
 * @param latitude - Latitude
 * @param location - Location of the event
 * @param longitude - Longitude
 * @param organization - Organization
 * @param recurrance - Periodicity of recurrance of the event
 * @param recurrenceRuleId - Id of the recurrence rule document containing the recurrence pattern for the event
 * @param recurring - Is the event recurring
 * @param startDate - Start Date
 * @param startTime - Start Time
 * @param status - whether the event is active, blocked, or deleted.
 * @param title - Title of the event
 * @param updatedAt - Timestamp of event updation
 * @param volunteerGroups - event volunteer groups for the event
 */

const eventSchema = new Schema(
  {
    title: {
      type: String,
      required: true,
    },
    description: {
      type: String,
      required: true,
    },
    attendees: {
      type: String,
      required: false,
    },
    images: {
      type: [String],
      required: false,
      validate: {
        validator: function (images: string[]): boolean {
          return images.length <= 5;
        },
        message: "Up to 5 images are allowed.",
      },
    },
    location: {
      type: String,
    },
    latitude: {
      type: Number,
      required: false,
    },
    longitude: {
      type: Number,
      required: false,
    },
    recurring: {
      type: Boolean,
      required: true,
      default: false,
    },
    isRecurringEventException: {
      type: Boolean,
      required: true,
      default: false,
    },
    isBaseRecurringEvent: {
      type: Boolean,
      required: true,
      default: false,
    },
    recurrenceRuleId: {
      type: Schema.Types.ObjectId,
      ref: "RecurrenceRule",
      required: false,
    },
    baseRecurringEventId: {
      type: Schema.Types.ObjectId,
      ref: "Event",
      required: false,
    },
    allDay: {
      type: Boolean,
      required: true,
    },
    startDate: {
      type: Date,
      required: true,
    },
    endDate: {
      type: Date,
      required: false,
    },
    startTime: {
      type: Date,
      required: function (this: InterfaceEvent): boolean {
        return !this.allDay;
      },
    },
    endTime: {
      type: Date,
      required: function (this: InterfaceEvent): boolean {
        return !this.allDay;
      },
    },
    recurrance: {
      type: String,
      required: function (this: InterfaceEvent): boolean {
        return this.recurring;
      },
      enum: ["ONCE", "DAILY", "WEEKLY", "MONTHLY", "YEARLY"],
      default: "ONCE",
    },
    isPublic: {
      type: Boolean,
      required: true,
    },
    isRegisterable: {
      type: Boolean,
      required: true,
    },
    creatorId: {
      type: Schema.Types.ObjectId,
      ref: "User",
      required: true,
    },
    admins: [
      {
        type: Schema.Types.ObjectId,
        ref: "User",
        required: true,
      },
    ],
    organization: {
      type: Schema.Types.ObjectId,
      ref: "Organization",
      required: true,
    },
    status: {
      type: String,
      required: true,
      enum: ["ACTIVE", "BLOCKED", "DELETED"],
      default: "ACTIVE",
    },
    volunteerGroups: [
      {
        type: Schema.Types.ObjectId,
        ref: "EventVolunteerGroup",
        required: true,
        default: [],
      },
    ],
  },
  {
    timestamps: true,
  },
);

createLoggingMiddleware(eventSchema, "Event");

const eventModel = (): Model<InterfaceEvent> =>
  model<InterfaceEvent>("Event", eventSchema);

// This syntax is needed to prevent Mongoose OverwriteModelError while running tests.
export const Event = (models.Event || eventModel()) as ReturnType<
  typeof eventModel
>;<|MERGE_RESOLUTION|>--- conflicted
+++ resolved
@@ -3,12 +3,9 @@
 import type { InterfaceOrganization } from "./Organization";
 import type { InterfaceUser } from "./User";
 import { createLoggingMiddleware } from "../libraries/dbLogger";
-<<<<<<< HEAD
 import type { InterfaceEventVolunteerGroup } from "./EventVolunteerGroup";
 import type { InterfaceRecurrenceRule } from "./RecurrenceRule";
-=======
 import type { InterfaceAgendaItem } from "./AgendaItem";
->>>>>>> b92c0413
 
 /**
  * This is an interface representing a document for an event in the database(MongoDB).
@@ -41,11 +38,8 @@
   status: string;
   title: string;
   updatedAt: Date;
-<<<<<<< HEAD
   volunteerGroups: PopulatedDoc<InterfaceEventVolunteerGroup & Document>[];
-=======
   agendaItems: PopulatedDoc<InterfaceAgendaItem & Document>[];
->>>>>>> b92c0413
 }
 
 /**
