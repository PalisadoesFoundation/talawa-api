import type { Types, PopulatedDoc, Document, Model } from "mongoose";
import { Schema, model, models } from "mongoose";
import type { InterfaceOrganization } from "./Organization";
import type { InterfaceUser } from "./User";

/**
 * This is an interface representing a document for an event in the database(MongoDB).
 */
export interface InterfaceEvent {
  _id: Types.ObjectId;
  title: string;
  description: string;
  attendees: string | undefined;
  images: string | undefined;
  location: string | undefined;
  latitude: number | undefined;
  longitude: number;
  recurring: boolean;
  allDay: boolean;
  startDate: string;
  endDate: string | undefined;
  startTime: string | undefined;
  endTime: string | undefined;
  recurrance: string;
  isPublic: boolean;
  isRegisterable: boolean;
  creatorId: PopulatedDoc<InterfaceUser & Document>;
  admins: PopulatedDoc<InterfaceUser & Document>[];
  organization: PopulatedDoc<InterfaceOrganization & Document>;
  status: string;
  createdAt: Date;
  updatedAt: Date;
}

/**
 * This is the Structure of the Event
 * @param title - Title of the event
 * @param description - Description of the event
 * @param attendees - Attendees
 * @param images -Event Flyer
 * @param location - Location of the event
 * @param latitude - Latitude
 * @param longitude - Longitude
 * @param recurring - Is the event recurring
 * @param allDay - Is the event occuring all day
 * @param startDate - Start Date
 * @param endDate - End date
 * @param startTime - Start Time
 * @param endTime - End Time
 * @param recurrance - Periodicity of recurrance of the event
 * @param isPublic - Is the event public
 * @param isRegisterable - Is the event Registrable
 * @param creatorId - Creator of the event
 * @param admins - Admins
 * @param organization - Organization
 * @param status - whether the event is active, blocked, or deleted.
 * @param createdAt - Timestamp of event creation
 * @param updatedAt - Timestamp of event updation
 */

<<<<<<< HEAD
const eventSchema = new Schema({
  title: {
    type: String,
    required: true,
  },
  description: {
    type: String,
    required: true,
  },
  attendees: {
    type: String,
    required: false,
  },
  images: {
    type: [String],
    required: false,
    validate: {
      validator: function (images: string[]) {
        return images.length <= 5;
      },
      message: "Up to 5 images are allowed.",
    },
  },
  location: {
    type: String,
  },
  latitude: {
    type: Number,
    required: false,
  },
  longitude: {
    type: Number,
    required: false,
  },
  recurring: {
    type: Boolean,
    required: true,
    default: false,
  },
  allDay: {
    type: Boolean,
    required: true,
  },
  startDate: {
    type: Date,
    required: true,
  },
  endDate: {
    type: Date,
    required: function (): () => boolean {
      // @ts-ignore
      return !this.allDay;
=======
const eventSchema = new Schema(
  {
    title: {
      type: String,
      required: true,
>>>>>>> 1801d4af
    },
    description: {
      type: String,
      required: true,
    },
    attendees: {
      type: String,
      required: false,
    },
    location: {
      type: String,
    },
    latitude: {
      type: Number,
      required: false,
    },
    longitude: {
      type: Number,
      required: false,
    },
    recurring: {
      type: Boolean,
      required: true,
      default: false,
    },
    allDay: {
      type: Boolean,
      required: true,
    },
    startDate: {
      type: Date,
      required: true,
    },
    endDate: {
      type: Date,
      required: function (): () => boolean {
        // @ts-ignore
        return !this.allDay;
      },
    },
    startTime: {
      type: Date,
      required: function (): () => boolean {
        // @ts-ignore
        return !this.allDay;
      },
    },
    endTime: {
      type: Date,
      required: function (): () => boolean {
        // @ts-ignore
        return !this.allDay;
      },
    },
    recurrance: {
      type: String,
      required: function (): () => boolean {
        // @ts-ignore
        return this.recurring;
      },
      enum: ["ONCE", "DAILY", "WEEKLY", "MONTHLY", "YEARLY"],
      default: "ONCE",
    },
    isPublic: {
      type: Boolean,
      required: true,
    },
    isRegisterable: {
      type: Boolean,
      required: true,
    },
    creatorId: {
      type: Schema.Types.ObjectId,
      ref: "User",
      required: true,
    },
    admins: [
      {
        type: Schema.Types.ObjectId,
        ref: "User",
        required: true,
      },
    ],
    organization: {
      type: Schema.Types.ObjectId,
      ref: "Organization",
      required: true,
    },
    status: {
      type: String,
      required: true,
      enum: ["ACTIVE", "BLOCKED", "DELETED"],
      default: "ACTIVE",
    },
  },
  {
    timestamps: true,
  }
);

const eventModel = (): Model<InterfaceEvent> =>
  model<InterfaceEvent>("Event", eventSchema);

// This syntax is needed to prevent Mongoose OverwriteModelError while running tests.
export const Event = (models.Event || eventModel()) as ReturnType<
  typeof eventModel
>;<|MERGE_RESOLUTION|>--- conflicted
+++ resolved
@@ -58,66 +58,11 @@
  * @param updatedAt - Timestamp of event updation
  */
 
-<<<<<<< HEAD
-const eventSchema = new Schema({
-  title: {
-    type: String,
-    required: true,
-  },
-  description: {
-    type: String,
-    required: true,
-  },
-  attendees: {
-    type: String,
-    required: false,
-  },
-  images: {
-    type: [String],
-    required: false,
-    validate: {
-      validator: function (images: string[]) {
-        return images.length <= 5;
-      },
-      message: "Up to 5 images are allowed.",
-    },
-  },
-  location: {
-    type: String,
-  },
-  latitude: {
-    type: Number,
-    required: false,
-  },
-  longitude: {
-    type: Number,
-    required: false,
-  },
-  recurring: {
-    type: Boolean,
-    required: true,
-    default: false,
-  },
-  allDay: {
-    type: Boolean,
-    required: true,
-  },
-  startDate: {
-    type: Date,
-    required: true,
-  },
-  endDate: {
-    type: Date,
-    required: function (): () => boolean {
-      // @ts-ignore
-      return !this.allDay;
-=======
 const eventSchema = new Schema(
   {
     title: {
       type: String,
       required: true,
->>>>>>> 1801d4af
     },
     description: {
       type: String,
@@ -126,6 +71,16 @@
     attendees: {
       type: String,
       required: false,
+    },
+    images: {
+      type: [String],
+      required: false,
+      validate: {
+        validator: function (images: string[]) {
+          return images.length <= 5;
+        },
+        message: "Up to 5 images are allowed.",
+      },
     },
     location: {
       type: String,
@@ -153,28 +108,28 @@
     },
     endDate: {
       type: Date,
-      required: function (): () => boolean {
+      required: function (): boolean {
         // @ts-ignore
         return !this.allDay;
       },
     },
     startTime: {
       type: Date,
-      required: function (): () => boolean {
+      required: function (): boolean {
         // @ts-ignore
         return !this.allDay;
       },
     },
     endTime: {
       type: Date,
-      required: function (): () => boolean {
+      required: function (): boolean {
         // @ts-ignore
         return !this.allDay;
       },
     },
     recurrance: {
       type: String,
-      required: function (): () => boolean {
+      required: function (): boolean {
         // @ts-ignore
         return this.recurring;
       },
