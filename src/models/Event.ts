--- conflicted
+++ resolved
@@ -4,10 +4,7 @@
 import type { InterfaceUser } from "./User";
 import type { InterfaceRecurrenceRule } from "./RecurrenceRule";
 import { createLoggingMiddleware } from "../libraries/dbLogger";
-<<<<<<< HEAD
-=======
 import type { InterfaceAgendaItem } from "./AgendaItem";
->>>>>>> 1d59a118
 
 /**
  * This is an interface representing a document for an event in the database(MongoDB).
