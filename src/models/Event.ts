--- conflicted
+++ resolved
@@ -6,11 +6,8 @@
 import type { InterfaceEventVolunteerGroup } from "./EventVolunteerGroup";
 import type { InterfaceRecurrenceRule } from "./RecurrenceRule";
 import type { InterfaceAgendaItem } from "./AgendaItem";
-<<<<<<< HEAD
 import type { InterfaceChat } from "./Chat";
-=======
 import type { InterfaceEventVolunteer } from "./EventVolunteer";
->>>>>>> 6bd0fecc
 
 /**
  * Represents a document for an event in the MongoDB database.
@@ -186,13 +183,11 @@
       ref: "Organization",
       required: true,
     },
-<<<<<<< HEAD
     chat: {
       type: Schema.Types.ObjectId,
       ref: "Chat",
       required: false,
     },
-=======
     volunteers: [
       {
         type: Schema.Types.ObjectId,
@@ -201,7 +196,6 @@
         default: [],
       },
     ],
->>>>>>> 6bd0fecc
     volunteerGroups: [
       {
         type: Schema.Types.ObjectId,
