--- conflicted
+++ resolved
@@ -138,45 +138,25 @@
     },
     endDate: {
       type: Date,
-<<<<<<< HEAD
-      required: function (): boolean {
-        // @ts-expect-error : This is a required field if allDay is false
-=======
-      required: function (this: InterfaceEvent): boolean {
->>>>>>> 63e0e66c
+      required: function (this: InterfaceEvent): boolean {
         return !this.allDay;
       },
     },
     startTime: {
       type: Date,
-<<<<<<< HEAD
-      required: function (): boolean {
-        // @ts-expect-error : This is a required field if allDay is false
-=======
-      required: function (this: InterfaceEvent): boolean {
->>>>>>> 63e0e66c
+      required: function (this: InterfaceEvent): boolean {
         return !this.allDay;
       },
     },
     endTime: {
       type: Date,
-<<<<<<< HEAD
-      required: function (): boolean {
-        // @ts-expect-error : This is a required field if allDay is false
-=======
-      required: function (this: InterfaceEvent): boolean {
->>>>>>> 63e0e66c
+      required: function (this: InterfaceEvent): boolean {
         return !this.allDay;
       },
     },
     recurrance: {
       type: String,
-<<<<<<< HEAD
-      required: function (): boolean {
-        // @ts-expect-error : This is a required field if recurring is true
-=======
-      required: function (this: InterfaceEvent): boolean {
->>>>>>> 63e0e66c
+      required: function (this: InterfaceEvent): boolean {
         return this.recurring;
       },
       enum: ["ONCE", "DAILY", "WEEKLY", "MONTHLY", "YEARLY"],
