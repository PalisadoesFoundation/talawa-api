--- conflicted
+++ resolved
@@ -520,6 +520,13 @@
   preCompletionNotes: String
 }
 
+input CreatePluginInput {
+  backup: Boolean
+  isActivated: Boolean
+  isInstalled: Boolean
+  pluginId: String!
+}
+
 """
 A date string, such as 2007-12-03, compliant with the `full-date` format outlined in section 5.6 of the RFC 3339 profile of the ISO 8601 standard for representation of dates and times using the Gregorian calendar.
 """
@@ -529,6 +536,10 @@
 A date-time string at UTC, such as 2007-12-03T10:15:30Z, compliant with the `date-time` format outlined in section 5.6 of the RFC 3339 profile of the ISO 8601 standard for representation of dates and times using the Gregorian calendar.
 """
 scalar DateTime
+
+input DeletePluginInput {
+  id: String!
+}
 
 """Possible statuses for a membership request."""
 enum DrizzleMembershipRequestStatus {
@@ -1641,6 +1652,12 @@
   """Mutation field to create an organization membership."""
   createOrganizationMembership(input: MutationCreateOrganizationMembershipInput!): Organization
 
+  """Mutation field to create a new plugin."""
+  createPlugin(
+    """Input parameters to create a new plugin."""
+    input: CreatePluginInput!
+  ): Plugin
+
   """Mutation field to create a post."""
   createPost(input: MutationCreatePostInput!): Post
 
@@ -1722,6 +1739,12 @@
   """Mutation field to delete an organization membership."""
   deleteOrganizationMembership(input: MutationDeleteOrganizationMembershipInput!): Organization
 
+  """Mutation field to delete a plugin."""
+  deletePlugin(
+    """Input parameters to delete a plugin."""
+    input: DeletePluginInput!
+  ): Plugin
+
   """Mutation field to delete a post."""
   deletePost(input: MutationDeletePostInput!): Post
 
@@ -1835,6 +1858,12 @@
 
   """Mutation field to update an organization membership."""
   updateOrganizationMembership(input: MutationUpdateOrganizationMembershipInput!): Organization
+
+  """Mutation field to update a plugin."""
+  updatePlugin(
+    """Input parameters to update a plugin."""
+    input: UpdatePluginInput!
+  ): Plugin
 
   """Mutation field to update a post."""
   updatePost(input: MutationUpdatePostInput!): Post
@@ -3493,6 +3522,32 @@
 A field whose value conforms to the standard E.164 format as specified in: https://en.wikipedia.org/wiki/E.164. Basically this is +17895551234.
 """
 scalar PhoneNumber
+
+"""
+Represents a plugin in the system with its installation and activation status
+"""
+type Plugin {
+  """Whether the plugin has an existing backup"""
+  backup: Boolean
+
+  """Timestamp when the plugin record was created"""
+  createdAt: DateTime
+
+  """Unique identifier for the plugin record"""
+  id: ID
+
+  """Whether the plugin is currently activated"""
+  isActivated: Boolean
+
+  """Whether the plugin is installed in the system"""
+  isInstalled: Boolean
+
+  """The unique identifier/name of the plugin"""
+  pluginId: String
+
+  """Timestamp when the plugin record was last updated"""
+  updatedAt: DateTime
+}
 
 type Post {
   """Array of attachments."""
@@ -3664,18 +3719,10 @@
   """Query field to read a chat message."""
   chatMessage(input: QueryChatMessageInput!): ChatMessage
 
-<<<<<<< HEAD
+  """Query field to read all chats the current user is a member of."""
+  chatsByUser: [Chat!]
+
   """Query field to read a comment."""
-=======
-  """
-  Query field to read all chats a user is a member of.
-  """
-  chatsByUser: [Chat!]
-
-  """
-  Query field to read a comment.
-  """
->>>>>>> 85295bc0
   comment(input: QueryCommentInput!): Comment
 
   """Query field to read the community."""
@@ -3734,6 +3781,18 @@
     """Filter criteria for pledges"""
     where: QueryPledgeWhereInput
   ): [FundCampaignPledge!]
+
+  """Query field to fetch a single plugin by ID."""
+  getPluginById(
+    """Input parameters to fetch a plugin by ID."""
+    input: QueryPluginInput!
+  ): Plugin
+
+  """Query field to fetch multiple plugins with optional filtering."""
+  getPlugins(
+    """Input parameters to fetch plugins with optional filtering."""
+    input: QueryPluginsInput
+  ): [Plugin!]
 
   """Query field to read a post vote."""
   hasUserVoted(input: QueryHasUserVotedInput!): HasUserVoted
@@ -3917,6 +3976,16 @@
   name_contains: String
 }
 
+input QueryPluginInput {
+  id: String!
+}
+
+input QueryPluginsInput {
+  isActivated: Boolean
+  isInstalled: Boolean
+  pluginId: String
+}
+
 """"""
 input QueryPostInput {
   """Global id of the post."""
@@ -4121,6 +4190,14 @@
   accepted
   declined
   no_response
+}
+
+input UpdatePluginInput {
+  backup: Boolean
+  id: String!
+  isActivated: Boolean
+  isInstalled: Boolean
+  pluginId: String
 }
 
 """The `Upload` scalar type represents a file upload."""
