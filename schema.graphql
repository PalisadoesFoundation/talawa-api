--- conflicted
+++ resolved
@@ -636,14 +636,11 @@
   sortOrder: String
 }
 
-<<<<<<< HEAD
-=======
 """GetUrlResponse"""
 type GetUrlResponse {
   presignedUrl: String
 }
 
->>>>>>> f1b6ec0d
 """
 Possible variants of the two-letter language code defined in ISO 639-1, part of the ISO 639 standard published by the International Organization for Standardization (ISO), to represent natural languages.
 """
