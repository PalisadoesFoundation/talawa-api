--- conflicted
+++ resolved
@@ -1136,23 +1136,8 @@
   voteType: PostVoteType
 }
 
-<<<<<<< HEAD
 input InstallPluginInput {
   pluginId: String!
-=======
-type HasUserVotedComment {
-  """Indicates if the user has voted on this comment"""
-  hasVoted: Boolean!
-
-  """Type of the comment vote, null if no vote exists"""
-  voteType: CommentVoteType
-}
-
-enum InviteStatus {
-  accepted
-  declined
-  no_response
->>>>>>> 02a34ccc
 }
 
 """
