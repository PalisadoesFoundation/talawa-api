--- conflicted
+++ resolved
@@ -1123,19 +1123,8 @@
   cancelMembershipRequest(membershipRequestId: ID!): MembershipRequest!
   checkIn(data: CheckInCheckOutInput!): CheckIn!
   checkOut(data: CheckInCheckOutInput!): CheckOut!
-<<<<<<< HEAD
-  createActionItem(
-    actionItemCategoryId: ID!
-    data: CreateActionItemInput!
-  ): ActionItem!
-  createActionItemCategory(
-    name: String!
-    organizationId: ID!
-  ): ActionItemCategory!
-=======
   createActionItem(actionItemCategoryId: ID!, data: CreateActionItemInput!): ActionItem!
   createActionItemCategory(isDisabled: Boolean!, name: String!, organizationId: ID!): ActionItemCategory!
->>>>>>> 60937520
   createAdmin(data: UserAndOrganizationInput!): CreateAdminPayload!
   createAdvertisement(
     input: CreateAdvertisementInput!
@@ -1622,15 +1611,7 @@
 type Query {
   actionItemCategoriesByOrganization(orderBy: ActionItemsOrderByInput, organizationId: ID!, where: ActionItemCategoryWhereInput): [ActionItemCategory]
   actionItemsByEvent(eventId: ID!): [ActionItem]
-<<<<<<< HEAD
-  actionItemsByOrganization(
-    orderBy: ActionItemsOrderByInput
-    organizationId: ID!
-    where: ActionItemWhereInput
-  ): [ActionItem]
-=======
   actionItemsByOrganization(eventId: ID, orderBy: ActionItemsOrderByInput, organizationId: ID!, where: ActionItemWhereInput): [ActionItem]
->>>>>>> 60937520
   adminPlugin(orgId: ID!): [Plugin]
   advertisementsConnection(
     after: String
