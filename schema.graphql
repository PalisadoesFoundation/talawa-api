--- conflicted
+++ resolved
@@ -31,11 +31,7 @@
   endDate: Date!
   mediaUrl: URL!
   name: String!
-<<<<<<< HEAD
   organizationId: ID!
-=======
-  orgId: ID!
->>>>>>> 5a25fd5d
   startDate: Date!
   type: AdvertisementType!
   updatedAt: DateTime!
@@ -912,7 +908,7 @@
 input UpdateAdvertisementInput {
   _id: ID!
   endDate: Date
-  link: String
+  mediaUrl: URL
   name: String
   startDate: Date
   type: AdvertisementType
