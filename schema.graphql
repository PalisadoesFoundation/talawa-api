type AcceptMembershipResponse {
  """Success or error message"""
  message: String

  """Whether the operation was successful"""
  success: Boolean
}

type ActionItem {
  """Timestamp when the action item was assigned."""
  assignedAt: DateTime

  """The user assigned to this action item."""
  assignee: User

  """The category this action item belongs to."""
  category: ActionItemCategory

  """Timestamp when the action item was completed."""
  completionAt: DateTime

  """Date time at the time the action item was created."""
  createdAt: DateTime

  """User who created the action item."""
  creator: User

  """
  Fetch the event associated with this action item, including attachments if available.
  """
  event: Event

  """Unique identifier for the action item."""
  id: ID

  """Indicates whether the action item is completed."""
  isCompleted: Boolean

  """
  Indicates whether this action item is currently showing instance-specific exception data.
  """
  isInstanceException: Boolean

  """Indicates whether the action item is a template for recurring events."""
  isTemplate: Boolean

  """The organization the action item belongs to."""
  organization: Organization

  """Notes added after completing the action item."""
  postCompletionNotes: String

  """Notes added before completing the action item."""
  preCompletionNotes: String

  """The recurring event instance associated with this action item."""
  recurringEventInstance: Event

  """User who last updated the action item."""
  updater: User
}

type ActionItemCategory {
  """Action items that belong to this category."""
  actionItems: [ActionItem!]

  """Timestamp when the action item category was created."""
  createdAt: DateTime

  """User who created the action item category."""
  creator: User

  """The description of the action item category."""
  description: String

  """Unique identifier for the action item category."""
  id: ID

  """Indicates whether the action item category is disabled."""
  isDisabled: Boolean

  """The name of the action item category."""
  name: String

  """Organization which the action item category belongs to."""
  organization: Organization

  """Timestamp when the action item category was last updated."""
  updatedAt: DateTime

  """User who last updated the action item category."""
  updater: User
}

type Advertisement {
  """Array of attachments."""
  attachments: [AdvertisementAttachment!]

  """Date time at the time the advertisement was created."""
  createdAt: DateTime

  """User who created the advertisement."""
  creator: User

  """Custom information about the advertisement."""
  description: String

  """Date time at the time the advertised event ends at."""
  endAt: DateTime

  """Global identifier of the advertisement."""
  id: ID!

  """Name of the advertisement."""
  name: String

  """Organization which the advertisement belongs to."""
  organization: Organization

  """Date time at the time the advertised event starts at."""
  startAt: DateTime

  """Type of the advertisement."""
  type: AdvertisementType

  """Date time at the time the advertisement was last updated."""
  updatedAt: DateTime

  """User who last updated the advertisement."""
  updater: User
}

type AdvertisementAttachment {
  """Mime type of the attachment."""
  mimeType: String

  """URL to the attachment."""
  url: String
}

"""Possible variants of the type of an advertisement."""
enum AdvertisementType {
  banner
  menu
  pop_up
}

"""Filter criteria for organization advertisements"""
input AdvertisementWhereInput {
  """Filter advertisements by completion status"""
  isCompleted: Boolean
}

type AgendaFolder {
  """
  GraphQL connection to traverse through the agenda folders that have the agenda folder as a parent folder.
  """
  childFolders(after: String, before: String, first: Int, last: Int): AgendaFolderChildFoldersConnection

  """Date time at the time the agenda folder was created."""
  createdAt: DateTime

  """User who created the agenda folder."""
  creator: User

  """
  Event for which the agenda folder contains agenda items constituting a part of the agenda.
  """
  event: Event

  """Global identifier of the agenda folder."""
  id: ID!

  """
  Boolean to tell if the agenda folder is meant to be a folder for agenda items or a parent for agenda folders.
  """
  isAgendaItemFolder: Boolean

  """
  GraphQL connection to traverse through the agenda items contained within the agenda folder.
  """
  items(after: String, before: String, first: Int, last: Int): AgendaFolderItemsConnection

  """Name of the agenda folder."""
  name: String

  """Agenda folder that is a parent folder to the agenda folder."""
  parentFolder: AgendaFolder

  """Date time at the time the agenda folder was last updated."""
  updatedAt: DateTime

  """User who last updated the agenda folder."""
  updater: User
}

""""""
type AgendaFolderChildFoldersConnection {
  edges: [AgendaFolderChildFoldersConnectionEdge]
  pageInfo: PageInfo!
}

""""""
type AgendaFolderChildFoldersConnectionEdge {
  cursor: String!
  node: AgendaFolder
}

""""""
type AgendaFolderItemsConnection {
  edges: [AgendaFolderItemsConnectionEdge]
  pageInfo: PageInfo!
}

""""""
type AgendaFolderItemsConnectionEdge {
  cursor: String!
  node: AgendaItem
}

type AgendaItem {
  """Date time at the time the agenda item was last created."""
  createdAt: DateTime

  """User who created the agenda item."""
  creator: User

  """Custom information about the agenda item."""
  description: String

  """Duration of the agenda item."""
  duration: String

  """Agenda folder within which the agenda item in contained."""
  event: AgendaFolder

  """Global identifier of the agenda item."""
  id: ID!

  """
  Key of the agenda item if it's of a "song" type. More information at [this](https://en.wikipedia.org/wiki/Key_(music)) link.
  """
  key: String

  """Name of the agenda item."""
  name: String

  """Type of the agenda item."""
  type: AgendaItemType

  """Date time at the time the agenda item was last updated."""
  updatedAt: DateTime

  """User who last updated the agenda item."""
  updater: User
}

"""Possible variants of the type of an agenda item."""
enum AgendaItemType {
  general
  note
  scripture
  song
}

""""""
type AuthenticationPayload {
  """
  This is the authentication token using which a user can sign in to talawa.
  """
  authenticationToken: String

  """"""
  user: User
}

"""
The `BigInt` scalar type represents non-fractional signed whole numeric values.
"""
scalar BigInt

"""Represents a user blocked by an organization."""
type BlockedUser {
  """Timestamp when the user was blocked."""
  createdAt: Date

  """Unique identifier of the blocked user."""
  id: ID

  """Organization that blocked the user."""
  organization: Organization

  """User who has been blocked."""
  user: User
}

"""Response type for canceling a membership request."""
type CancelMembershipResponse {
  """A message providing more details about the cancellation status."""
  message: String

  """Indicates whether the membership request was successfully canceled."""
  success: Boolean
}

input CategoriesByIdsInput {
  ids: [ID!]!
}

type Chat {
  """Mime type of the avatar of the chat."""
  avatarMimeType: String

  """URL to the avatar of the chat."""
  avatarURL: String

  """Date time at the time the chat was first created."""
  createdAt: DateTime

  """User who created the chat."""
  creator: User

  """Custom information about the chat."""
  description: String

  """Global identifier of the chat."""
  id: ID!

  """
  GraphQL connection to traverse through the users that are members of the chat.
  """
  members(after: String, before: String, first: Int, last: Int): ChatMembersConnection

  """
  GraphQL connection to traverse through the messages created within the chat.
  """
  messages(after: String, before: String, first: Int, last: Int): ChatMessagesConnection

  """Name of the chat."""
  name: String

  """Organization which the chat belongs to."""
  organization: Organization

  """Date time at the time the chat was last updated."""
  updatedAt: DateTime

  """User who last updated the chat."""
  updater: User
}

""""""
type ChatMembersConnection {
  edges: [ChatMembersConnectionEdge]
  pageInfo: PageInfo!
}

""""""
type ChatMembersConnectionEdge {
  cursor: String!
  node: User
}

"""Possible variants of the role assigned to a user within a chat."""
enum ChatMembershipRole {
  administrator
  regular
}

type ChatMessage {
  """Body of the chat message."""
  body: String

  """Chat which the chat message belongs to."""
  chat: Chat

  """Date time at the time the chat message was created."""
  createdAt: DateTime

  """User who created the chat message."""
  creator: User

  """Global identifier of the chat message."""
  id: ID!

  """Parent message of the chat message."""
  parentMessage: ChatMessage

  """Date time at the time the chat message was last updated."""
  updatedAt: DateTime
}

""""""
type ChatMessagesConnection {
  edges: [ChatMessagesConnectionEdge]
  pageInfo: PageInfo!
}

""""""
type ChatMessagesConnectionEdge {
  cursor: String!
  node: ChatMessage
}

type Comment {
  """Body of the comment."""
  body: String

  """Date time at the time the comment was created."""
  createdAt: DateTime

  """User who created the comment."""
  creator: User

  """
  GraphQL connection to traverse through the users that down voted the comment.
  """
  downVoters(after: String, before: String, first: Int, last: Int): CommentDownVotersConnection

  """Total number of down votes on the comment."""
  downVotesCount: Int

  """
  Check if a specific user has voted on this comment and return vote details.
  """
  hasUserVoted(
    """The ID of the user to check if they have voted on this comment."""
    userId: ID!
  ): HasUserVotedComment

  """Global identifier of the comment."""
  id: ID!

  """Post which the comment belongs to."""
  post: Post

  """
  GraphQL connection to traverse through the users that up voted the comment.
  """
  upVoters(after: String, before: String, first: Int, last: Int): CommentUpVotersConnection

  """Total number of up votes on the comment."""
  upVotesCount: Int

  """Date time at the time the comment was last updated."""
  updatedAt: DateTime
}

""""""
type CommentDownVotersConnection {
  edges: [CommentDownVotersConnectionEdge]
  pageInfo: PageInfo!
}

""""""
type CommentDownVotersConnectionEdge {
  cursor: String!
  node: User
}

""""""
type CommentUpVotersConnection {
  edges: [CommentUpVotersConnectionEdge]
  pageInfo: PageInfo!
}

""""""
type CommentUpVotersConnectionEdge {
  cursor: String!
  node: User
}

"""Possible variants of the type of of a vote on a comment."""
enum CommentVoteType {
  down_vote
  up_vote
}

type Community {
  """Date time at the time the community was created."""
  createdAt: DateTime

  """URL to the facebook account of the community."""
  facebookURL: String

  """URL to the gitGub account of the community."""
  githubURL: String

  """Global identifier of the community."""
  id: ID!

  """ Duration in seconds it should take for inactive clients to get timed out of their authenticated session within client-side talawa applications.
  """
  inactivityTimeoutDuration: Int

  """URL to the instagram account of the community."""
  instagramURL: String

  """URL to the linkedin account of the community."""
  linkedinURL: String

  """Mime type of the avatar of the community."""
  logoMimeType: String

  """URL to the logo of the community."""
  logoURL: String

  """Name of the community."""
  name: String

  """URL to the reddit account of the community."""
  redditURL: String

  """URL to the slack account of the community."""
  slackURL: String

  """Date time at the time the community was last updated."""
  updatedAt: DateTime

  """User who last updated the community."""
  updater: User

  """URL to the website of the community."""
  websiteURL: String

  """URL to the x account of the community."""
  xURL: String

  """URL to the youtube account of the community."""
  youtubeURL: String
}

input CreateActionItemInput {
  assignedAt: String
  assigneeId: ID!
  categoryId: ID!
  eventId: ID
  isTemplate: Boolean
  organizationId: ID!
  preCompletionNotes: String
  recurringEventInstanceId: ID
}

input CreatePluginInput {
  pluginId: String!
}

"""
A date string, such as 2007-12-03, compliant with the `full-date` format outlined in section 5.6 of the RFC 3339 profile of the ISO 8601 standard for representation of dates and times using the Gregorian calendar.
"""
scalar Date

"""
A date-time string at UTC, such as 2007-12-03T10:15:30Z, compliant with the `date-time` format outlined in section 5.6 of the RFC 3339 profile of the ISO 8601 standard for representation of dates and times using the Gregorian calendar.
"""
scalar DateTime

"""
Input for deleting a volunteer from a specific recurring event instance.
"""
input DeleteEventVolunteerForInstanceInput {
  """The ID of the specific recurring event instance."""
  recurringEventInstanceId: ID!

  """The ID of the volunteer to delete from the instance."""
  volunteerId: ID!
}

"""
Input for deleting a volunteer group from a specific recurring event instance.
"""
input DeleteEventVolunteerGroupForInstanceInput {
  """The ID of the specific recurring event instance."""
  recurringEventInstanceId: ID!

  """The ID of the volunteer group to delete from the instance."""
  volunteerGroupId: ID!
}

input DeletePluginInput {
  id: String!
}

"""Possible statuses for a membership request."""
enum DrizzleMembershipRequestStatus {
  approved
  pending
  rejected
}

"""
A field whose value conforms to the standard internet email address format as specified in HTML Spec: https://html.spec.whatwg.org/multipage/input.html#valid-e-mail-address.
"""
scalar EmailAddress

type Event {
  """
  GraphQL connection to traverse through the action items associated with this event.
  """
  actionItems(after: String, before: String, first: Int, last: Int): EventActionItemsConnection

  """
  GraphQL connection to traverse through the agenda folders that contain agenda items constituting a part of the agenda for the event.
  """
  agendaFolders(after: String, before: String, first: Int, last: Int): EventAgendaFoldersConnection

  """A boolean flag indicating if the event lasts for the entire day."""
  allDay: Boolean

  """
  A list of attachments associated with the event, such as images or documents.
  """
  attachments: [EventAttachment!]

  """The base event from which this materialized instance was generated."""
  baseEvent: Event

  """Date time at the time the event was created."""
  createdAt: DateTime

  """User who created the event."""
  creator: User

  """
  A detailed description of the event, providing custom information and context.
  """
  description: String

  """
  The date and time when the event is scheduled to end. For materialized instances, this reflects the actual end time if modified.
  """
  endAt: DateTime

  """
  A boolean flag indicating if this materialized instance has any exceptions applied to it.
  """
  hasExceptions: Boolean

  """
  The unique global identifier for the event. For recurring instances, this ID refers to the specific materialized instance.
  """
  id: ID!

  """A boolean flag indicating if the event is visible to the public."""
  isPublic: Boolean

  """
  A boolean flag indicating if this event serves as a template for a recurring series.
  """
  isRecurringEventTemplate: Boolean

  """A boolean flag indicating if users can register for this event."""
  isRegisterable: Boolean

  """The physical or virtual location where the event will take place."""
  location: String

  """The name or title of the event."""
  name: String

  """Organization the event belongs to."""
  organization: Organization

  """
  A human-readable label indicating the progress of this instance in the series, such as '5 of 12' or 'Episode #7'.
  """
  progressLabel: String

  """
  A human-readable description of the recurrence pattern, such as 'Daily', 'Weekly on Monday', 'Monthly on the 15th', etc. Available for recurring event templates and instances.
  """
  recurrenceDescription: String

  """The recurrence rule object for recurring events."""
  recurrenceRule: RecurrenceRule

  """
  The sequence number of this instance within its recurring series (e.g., 1, 2, 3, ...).
  """
  sequenceNumber: Int

  """
  The date and time when the event is scheduled to start. For materialized instances, this reflects the actual start time if modified.
  """
  startAt: DateTime!

  """
  The total number of instances in the complete recurring series. This will be null for infinite series.
  """
  totalCount: Int

  """Date time at the time the event was last updated."""
  updatedAt: DateTime

  """User who last updated the event."""
  updater: User

  """
  GraphQL connection to traverse through the venues that are booked for the event.
  """
  venues(after: String, before: String, first: Int, last: Int): EventVenuesConnection

  """List of volunteer groups associated with this event."""
  volunteerGroups: [EventVolunteerGroup!]

  """List of all volunteers associated with this event."""
  volunteers(
    """Order criteria for event volunteers."""
    orderBy: EventVolunteersOrderByInput

    """Filter criteria for event volunteers."""
    where: EventVolunteerWhereInput
  ): [EventVolunteer!]
}

""""""
type EventActionItemsConnection {
  edges: [EventActionItemsConnectionEdge]
  pageInfo: PageInfo!
}

""""""
type EventActionItemsConnectionEdge {
  cursor: String!
  node: ActionItem
}

""""""
type EventAgendaFoldersConnection {
  edges: [EventAgendaFoldersConnectionEdge]
  pageInfo: PageInfo!
}

""""""
type EventAgendaFoldersConnectionEdge {
  cursor: String!
  node: AgendaFolder
}

type EventAttachment {
  """Mime type of the attachment."""
  mimeType: String

  """URL to the attachment."""
  url: String
}

""""""
type EventVenuesConnection {
  edges: [EventVenuesConnectionEdge]
  pageInfo: PageInfo!
}

""""""
type EventVenuesConnectionEdge {
  cursor: String!
  node: Venue
}

type EventVolunteer {
  """Date time at the time the event volunteer was created."""
  createdAt: DateTime

  """The user who created this volunteer record."""
  creator: User

  """The event being volunteered for."""
  event: Event

  """List of volunteer groups this volunteer is a member of."""
  groups: [EventVolunteerGroup!]

  """Boolean indicating if the volunteer has accepted the invitation."""
  hasAccepted: Boolean

  """Total hours volunteered by this volunteer for this event."""
  hoursVolunteered: Float

  """Primary unique identifier of the event volunteer."""
  id: ID

  """
  Indicates whether this volunteer is currently showing instance-specific exception data.
  """
  isInstanceException: Boolean

  """Boolean indicating if the volunteer profile is public."""
  isPublic: Boolean

  """
  Boolean indicating if this is a template volunteer (for recurring events).
  """
  isTemplate: Boolean

  """The recurring event instance associated with this volunteer."""
  recurringEventInstance: Event

  """Date time at the time the event volunteer was last updated."""
  updatedAt: DateTime

  """The user who last updated this volunteer record."""
  updater: User

  """The user who is volunteering for the event."""
  user: User

  """
  Computed status of the volunteer: accepted, rejected, or pending based on membership status.
  """
  volunteerStatus: String
}

type EventVolunteerGroup {
  """Date time at the time the event volunteer group was created."""
  createdAt: DateTime

  """The user who created this volunteer group."""
  creator: User

  """Description of the volunteer group."""
  description: String

  """The event this volunteer group is for."""
  event: Event

  """Primary unique identifier of the event volunteer group."""
  id: ID

  """
  Indicates whether this volunteer group is currently showing instance-specific exception data.
  """
  isInstanceException: Boolean

  """
  Boolean indicating if this is a template volunteer group (for recurring events).
  """
  isTemplate: Boolean

  """The leader of the volunteer group."""
  leader: User

  """Name of the volunteer group."""
  name: String

  """The recurring event instance associated with this volunteer group."""
  recurringEventInstance: Event

  """Date time at the time the event volunteer group was last updated."""
  updatedAt: DateTime

  """The user who last updated this volunteer group."""
  updater: User

  """List of volunteers who have accepted invitations to this group."""
  volunteers: [EventVolunteer!]

  """Number of volunteers required for this group."""
  volunteersRequired: Int
}

"""Input for creating an event volunteer group."""
input EventVolunteerGroupInput {
  """The description of the volunteer group."""
  description: String

  """The ID of the event this group is for."""
  eventId: ID!

  """The ID of the user who will lead this group."""
  leaderId: ID!

  """The name of the volunteer group."""
  name: String!

  """
  ID of specific recurring event instance (for 'THIS_INSTANCE_ONLY' scope).
  """
  recurringEventInstanceId: ID

  """
  Whether this volunteer group applies to 'ENTIRE_SERIES' (template) or 'THIS_INSTANCE_ONLY'
  """
  scope: VolunteerGroupScope

  """List of user IDs to invite to this group (for batch invitation)."""
  volunteerUserIds: [ID!]

  """The number of volunteers required for this group."""
  volunteersRequired: Int
}

"""Enum for ordering event volunteer groups."""
enum EventVolunteerGroupOrderByInput {
  """Order by number of assignments in ascending order."""
  assignments_ASC

  """Order by number of assignments in descending order."""
  assignments_DESC

  """Order by number of volunteers in ascending order."""
  volunteers_ASC

  """Order by number of volunteers in descending order."""
  volunteers_DESC
}

"""Input for filtering event volunteer groups."""
input EventVolunteerGroupWhereInput {
  """Filter by event ID."""
  eventId: ID

  """Filter by leader name containing this string."""
  leaderName: String

  """Filter by group name containing this string."""
  name_contains: String

  """Filter by organization ID."""
  orgId: ID

  """Filter by user ID (for user's groups)."""
  userId: ID
}

"""Input for creating an event volunteer."""
input EventVolunteerInput {
  """The ID of the event being volunteered for."""
  eventId: ID!

  """Optional group ID for compatibility with old API."""
  groupId: ID

  """
  ID of specific recurring event instance (for 'THIS_INSTANCE_ONLY' scope).
  """
  recurringEventInstanceId: ID

  """
  Whether this volunteer applies to 'ENTIRE_SERIES' (template) or 'THIS_INSTANCE_ONLY'
  """
  scope: VolunteerScope

  """The ID of the user volunteering for the event."""
  userId: ID!
}

"""Input for filtering event volunteers."""
input EventVolunteerWhereInput {
  """Filter by event ID."""
  eventId: ID

  """Filter by group ID (for compatibility)."""
  groupId: ID

  """Filter by acceptance status."""
  hasAccepted: Boolean

  """Filter by volunteer ID."""
  id: ID

  """Filter by volunteer name containing this string."""
  name_contains: String
}

"""Enum for ordering event volunteers."""
enum EventVolunteersOrderByInput {
  """Order by hours volunteered in ascending order."""
  hoursVolunteered_ASC

  """Order by hours volunteered in descending order."""
  hoursVolunteered_DESC
}

input EventsByOrganizationIdInput {
  organizationId: ID!
}

"""Metadata for files uploaded via presigned URL"""
input FileMetadataInput {
  """Hash of the file for deduplication"""
  fileHash: String!

  """MIME type of the file"""
  mimetype: PostAttachmentMimeType!

  """Name of the file"""
  name: String!

  """Object name used in storage"""
  objectName: String!
}

"""Possible variants of the frequency of a recurring event."""
enum Frequency {
  DAILY
  MONTHLY
  WEEKLY
  YEARLY
}

type Fund {
  """GraphQL connection to traverse through the campaigns for the fund."""
  campaigns(after: String, before: String, first: Int, last: Int): FundCampaignsConnection

  """Date time at the time the fund was created."""
  createdAt: DateTime

  """User who created the Fund."""
  creator: User

  """Global identifier of the fund."""
  id: ID!

  """Boolean to tell if the fund is tax deductible."""
  isTaxDeductible: Boolean

  """Name of the fund."""
  name: String

  """Organization which the fund belongs to."""
  organization: Organization

  """Date time at the time the fund was last updated."""
  updatedAt: DateTime

  """User who last updated the fund."""
  updater: User
}

type FundCampaign {
  """Date time at the time the fund campaign was created."""
  createdAt: DateTime

  """User who created the fund campaign."""
  creator: User

  """Currency code of the fund campaign."""
  currencyCode: Iso4217CurrencyCode

  """Date time at the time the fund campaign ends at."""
  endAt: DateTime

  """Fund which the fund campaign belongs to."""
  fund: Fund

  """Minimum amount of money that is set as the goal for the fund campaign."""
  goalAmount: Int

  """Global identifier of the fund campaign."""
  id: ID!

  """Name of the fund campaign."""
  name: String

  """Total amount of money pledged under the fund campaign."""
  pledgedAmount: BigInt

  """
  GraphQL connection to traverse through the pledges made under the fund campaign.
  """
  pledges(after: String, before: String, first: Int, last: Int): FundCampaignPledgesConnection

  """Date time at the time the fund campaign starts at."""
  startAt: DateTime

  """Date time at the time the fund campaign was last updated."""
  updatedAt: DateTime

  """User who last updated the fund campaign."""
  updater: User
}

type FundCampaignPledge {
  """The amount of pledged money."""
  amount: Int

  """Fund campaign which the fund campaign pledge is associated to."""
  campaign: FundCampaign

  """Date time at the time the fund campaign pledge was created."""
  createdAt: DateTime

  """User who created the fund campaign pledge."""
  creator: User

  """Global identifier of the fund campaign pledge."""
  id: ID!

  """Custom information about the fund campaign pledge."""
  note: String

  """User on whose behalf the fund campaign pledge is created."""
  pledger: User

  """Date time at the time the fund campaign pledge was last updated."""
  updatedAt: DateTime

  """User who last updated the fund campaign pledge."""
  updater: User
}

""""""
type FundCampaignPledgesConnection {
  edges: [FundCampaignPledgesConnectionEdge]
  pageInfo: PageInfo!
}

""""""
type FundCampaignPledgesConnectionEdge {
  cursor: String!
  node: FundCampaignPledge
}

""""""
type FundCampaignsConnection {
  edges: [FundCampaignsConnectionEdge]
  pageInfo: PageInfo!
}

""""""
type FundCampaignsConnectionEdge {
  cursor: String!
  node: FundCampaign
}

input GetPostsByOrgInput {
  organizationId: String!
  sortOrder: String
}

"""GetUrlResponse"""
type GetUrlResponse {
  presignedUrl: String
}

type HasUserVoted {
  """Indicates if the user has voted"""
  hasVoted: Boolean!

  """Type of the post vote, null if no vote exists"""
  voteType: PostVoteType
}

<<<<<<< HEAD
input InstallPluginInput {
  pluginId: String!
}

enum InviteStatus {
  accepted
  declined
  no_response
=======
type HasUserVotedComment {
  """Indicates if the user has voted on this comment"""
  hasVoted: Boolean!

  """Type of the comment vote, null if no vote exists"""
  voteType: CommentVoteType
}

input InstallPluginInput {
  pluginId: String!
>>>>>>> 080462dd
}

"""
Possible variants of the two-letter language code defined in ISO 639-1, part of the ISO 639 standard published by the International Organization for Standardization (ISO), to represent natural languages.
"""
enum Iso639Set1LanguageCode {
  aa
  ab
  ae
  af
  ak
  am
  an
  ar
  as
  av
  ay
  az
  ba
  be
  bg
  bi
  bm
  bn
  bo
  br
  bs
  ca
  ce
  ch
  co
  cr
  cs
  cu
  cv
  cy
  da
  de
  dv
  dz
  ee
  el
  en
  eo
  es
  et
  eu
  fa
  ff
  fi
  fj
  fo
  fr
  fy
  ga
  gd
  gl
  gn
  gu
  gv
  ha
  he
  hi
  ho
  hr
  ht
  hu
  hy
  hz
  ia
  id
  ie
  ig
  ii
  ik
  io
  is
  it
  iu
  ja
  jv
  ka
  kg
  ki
  kj
  kk
  kl
  km
  kn
  ko
  kr
  ks
  ku
  kv
  kw
  ky
  la
  lb
  lg
  li
  ln
  lo
  lt
  lu
  lv
  mg
  mh
  mi
  mk
  ml
  mn
  mr
  ms
  mt
  my
  na
  nb
  nd
  ne
  ng
  nl
  nn
  no
  nr
  nv
  ny
  oc
  oj
  om
  or
  os
  pa
  pi
  pl
  ps
  pt
  qu
  rm
  rn
  ro
  ru
  rw
  sa
  sc
  sd
  se
  sg
  si
  sk
  sl
  sm
  sn
  so
  sq
  sr
  ss
  st
  su
  sv
  sw
  ta
  te
  tg
  th
  ti
  tk
  tl
  tn
  to
  tr
  ts
  tt
  tw
  ty
  ug
  uk
  ur
  uz
  ve
  vi
  vo
  wa
  wo
  xh
  yi
  yo
  za
  zh
  zu
}

"""
Possible variants of the two-letter country code defined in ISO 3166-1, part of the ISO 3166 standard published by the International Organization for Standardization (ISO), to represent countries, dependent territories, and special areas of geographical interest.
"""
enum Iso3166Alpha2CountryCode {
  ad
  ae
  af
  ag
  ai
  al
  am
  ao
  aq
  ar
  as
  at
  au
  aw
  ax
  az
  ba
  bb
  bd
  be
  bf
  bg
  bh
  bi
  bj
  bl
  bm
  bn
  bo
  bq
  br
  bs
  bt
  bv
  bw
  by
  bz
  ca
  cc
  cd
  cf
  cg
  ch
  ci
  ck
  cl
  cm
  cn
  co
  cr
  cu
  cv
  cw
  cx
  cy
  cz
  de
  dj
  dk
  dm
  do
  dz
  ec
  ee
  eg
  eh
  er
  es
  et
  fi
  fj
  fk
  fm
  fo
  fr
  ga
  gb
  gd
  ge
  gf
  gg
  gh
  gi
  gl
  gm
  gn
  gp
  gq
  gr
  gs
  gt
  gu
  gw
  gy
  hk
  hm
  hn
  hr
  ht
  hu
  id
  ie
  il
  im
  in
  io
  iq
  ir
  is
  it
  je
  jm
  jo
  jp
  ke
  kg
  kh
  ki
  km
  kn
  kp
  kr
  kw
  ky
  kz
  la
  lb
  lc
  li
  lk
  lr
  ls
  lt
  lu
  lv
  ly
  ma
  mc
  md
  me
  mf
  mg
  mh
  mk
  ml
  mm
  mn
  mo
  mp
  mq
  mr
  ms
  mt
  mu
  mv
  mw
  mx
  my
  mz
  na
  nc
  ne
  nf
  ng
  ni
  nl
  no
  np
  nr
  nu
  nz
  om
  pa
  pe
  pf
  pg
  ph
  pk
  pl
  pm
  pn
  pr
  ps
  pt
  pw
  py
  qa
  re
  ro
  rs
  ru
  rw
  sa
  sb
  sc
  sd
  se
  sg
  sh
  si
  sj
  sk
  sl
  sm
  sn
  so
  sr
  ss
  st
  sv
  sx
  sy
  sz
  tc
  td
  tf
  tg
  th
  tj
  tk
  tl
  tm
  tn
  to
  tr
  tt
  tv
  tw
  tz
  ua
  ug
  um
  us
  uy
  uz
  va
  vc
  ve
  vg
  vi
  vn
  vu
  wf
  ws
  ye
  yt
  za
  zm
  zw
}

"""
Possible variants of the currency code defined in ISO 4217 standard published by the International Organization for Standardization (ISO) which defines alpha codes and numeric codes for the representation of currencies and provides information about the relationships between individual currencies and their minor units.
"""
enum Iso4217CurrencyCode {
  AED
  AFN
  ALL
  AMD
  ANG
  AOA
  ARS
  AUD
  AWG
  AZN
  BAM
  BBD
  BDT
  BGN
  BHD
  BIF
  BMD
  BND
  BOB
  BOV
  BRL
  BSD
  BTN
  BWP
  BYN
  BZD
  CAD
  CDF
  CHE
  CHF
  CHW
  CLF
  CLP
  CNY
  COP
  COU
  CRC
  CUP
  CVE
  CZK
  DJF
  DKK
  DOP
  DZD
  EGP
  ERN
  ETB
  EUR
  FJD
  FKP
  GBP
  GEL
  GHS
  GIP
  GMD
  GNF
  GTQ
  GYD
  HKD
  HNL
  HTG
  HUF
  IDR
  ILS
  INR
  IQD
  IRR
  ISK
  JMD
  JOD
  JPY
  KES
  KGS
  KHR
  KMF
  KPW
  KRW
  KWD
  KYD
  KZT
  LAK
  LBP
  LKR
  LRD
  LSL
  LYD
  MAD
  MDL
  MGA
  MKD
  MMK
  MNT
  MOP
  MRU
  MUR
  MVR
  MWK
  MXN
  MXV
  MYR
  MZN
  NAD
  NGN
  NIO
  NOK
  NPR
  NZD
  OMR
  PAB
  PEN
  PGK
  PHP
  PKR
  PLN
  PYG
  QAR
  RON
  RSD
  RUB
  RWF
  SAR
  SBD
  SCR
  SDG
  SEK
  SGD
  SHP
  SLE
  SOS
  SRD
  SSP
  STN
  SVC
  SYP
  SZL
  THB
  TJS
  TMT
  TND
  TOP
  TRY
  TTD
  TWD
  TZS
  UAH
  UGX
  USD
  USN
  UYI
  UYU
  UYW
  UZS
  VED
  VES
  VND
  VUV
  WST
  XAF
  XAG
  XAU
  XBA
  XBB
  XBC
  XBD
  XCD
  XDR
  XOF
  XPD
  XPF
  XPT
  XSU
  XTS
  XUA
  XXX
  YER
  ZAR
  ZMW
  ZWG
}

input MarkActionItemAsPendingInput {
  id: ID!
}

"""Filter criteria for member roles"""
input MembersRoleWhereInput {
  """Role equals this value"""
  equal: OrganizationMembershipRole

  """Role does not equal this value"""
  notEqual: OrganizationMembershipRole
}

"""Filter criteria for organization members"""
input MembersWhereInput {
  """Filter members whose name includes the provided value"""
  name_contains: String

  """Filter members by role"""
  role: MembersRoleWhereInput
}

"""Represents a membership request to an organization."""
type MembershipRequest {
  """Timestamp when the request was created."""
  createdAt: DateTime

  """Unique ID for the membership request."""
  membershipRequestId: ID

  """ID of the organization."""
  organizationId: String

  """Status of the membership request (e.g., pending, approved, rejected)."""
  status: MembershipRequestStatus

  """The user who requested membership"""
  user: User

  """ID of the user who requested membership."""
  userId: String
}

"""Possible statuses of a membership request."""
enum MembershipRequestStatus {
  approved
  pending
  rejected
}

input MembershipRequestWhereInput {
  """Filter criteria for user"""
  user: UserWhereInput
}

type Mutation {
  """Mutation field to accept a membership request by an admin."""
  acceptMembershipRequest(
    """Input to accept a membership request"""
    input: MutationAcceptMembershipRequestInput!
  ): AcceptMembershipResponse

  """Assign a tag to a user within an organization."""
  assignUserTag(assigneeId: ID!, tagId: ID!): Boolean

  """Mutation field to block a user from an organization."""
  blockUser(organizationId: ID!, userId: ID!): Boolean

  """Mutation field to cancel a membership request."""
  cancelMembershipRequest(
    """Input to cancel a membership request"""
    input: MutationCancelMembershipRequestInput!
  ): CancelMembershipResponse

  """Mutation to complete an action item for a single instance"""
  completeActionItemForInstance(
    """Complete an action item for a single instance"""
    input: MutationCompleteActionItemForInstanceInput!
  ): ActionItem

  """Mutation field to create an action item."""
  createActionItem(input: CreateActionItemInput!): ActionItem

  """Mutation field to create an action item category."""
  createActionItemCategory(input: MutationCreateActionItemCategoryInput!): ActionItemCategory

  """Mutation field to create an advertisement."""
  createAdvertisement(input: MutationCreateAdvertisementInput!): Advertisement

  """Mutation field to create an agenda folder."""
  createAgendaFolder(input: MutationCreateAgendaFolderInput!): AgendaFolder

  """Mutation field to create an agenda item."""
  createAgendaItem(input: MutationCreateAgendaItemInput!): AgendaItem

  """Mutation field to create a chat."""
  createChat(input: MutationCreateChatInput!): Chat

  """Mutation field to create a chat membership."""
  createChatMembership(input: MutationCreateChatMembershipInput!): Chat

  """Mutation field to create a chat message."""
  createChatMessage(input: MutationCreateChatMessageInput!): ChatMessage

  """Mutation field to create a comment."""
  createComment(input: MutationCreateCommentInput!): Comment

  """Mutation field to create a comment vote."""
  createCommentVote(input: MutationCreateCommentVoteInput!): Comment

  """Mutation field to create an event."""
  createEvent(input: MutationCreateEventInput!): Event

  """Mutation field to create an event volunteer."""
  createEventVolunteer(data: EventVolunteerInput!): EventVolunteer

  """Mutation field to create an event volunteer group."""
  createEventVolunteerGroup(data: EventVolunteerGroupInput!): EventVolunteerGroup

  """Mutation field to create a fund."""
  createFund(input: MutationCreateFundInput!): Fund

  """Mutation field to create a fund campaign."""
  createFundCampaign(input: MutationCreateFundCampaignInput!): FundCampaign

  """Mutation field to create a fund campaign pledge."""
  createFundCampaignPledge(input: MutationCreateFundCampaignPledgeInput!): FundCampaignPledge

  """Mutation field to create a presigned URL for uploading a file."""
  createGetfileUrl(input: MutationCreateGetfileUrlInput!): GetUrlResponse

  """Mutation field to create an organization."""
  createOrganization(input: MutationCreateOrganizationInput!): Organization

  """Mutation field to create an organization membership."""
  createOrganizationMembership(input: MutationCreateOrganizationMembershipInput!): Organization
  createPlugin(input: CreatePluginInput!): Plugin

  """Mutation field to create a post."""
  createPost(input: MutationCreatePostInput!): Post

  """Mutation field to create a post vote."""
  createPostVote(input: MutationCreatePostVoteInput!): Post

  """Mutation field to create a presigned URL for uploading a file."""
  createPresignedUrl(input: MutationCreatePresignedUrlInput!): UploadUrlResponse

  """Mutation field to create a tag."""
  createTag(input: MutationCreateTagInput!): Tag

  """Mutation field to create a tag folder."""
  createTagFolder(input: MutationCreateTagFolderInput!): TagFolder

  """Mutation field to create a user."""
  createUser(input: MutationCreateUserInput!): AuthenticationPayload

  """Mutation field to create a venue."""
  createVenue(input: MutationCreateVenueInput!): Venue

  """Mutation field to create a venue booking."""
  createVenueBooking(input: MutationCreateVenueBookingInput!): Venue

  """Mutation field to create a volunteer membership."""
  createVolunteerMembership(data: VolunteerMembershipInput!): VolunteerMembership

  """Mutation field to delete an action item."""
  deleteActionItem(
    """Delete an action item"""
    input: MutationDeleteActionItemInput!
  ): ActionItem

  """Mutation field to delete an action item category."""
  deleteActionItemCategory(input: MutationDeleteActionItemCategoryInput!): ActionItemCategory

  """Mutation to delete an action item for a single instance"""
  deleteActionItemForInstance(
    """Delete an action item for a single instance"""
    input: MutationDeleteActionItemForInstanceInput!
  ): ActionItem

  """Mutation field to delete an advertisement."""
  deleteAdvertisement(input: MutationDeleteAdvertisementInput!): Advertisement

  """Mutation field to delete an agenda folder."""
  deleteAgendaFolder(input: MutationDeleteAgendaFolderInput!): AgendaFolder

  """Mutation field to delete an agenda item."""
  deleteAgendaItem(input: MutationDeleteAgendaItemInput!): AgendaItem

  """Mutation field to delete a chat."""
  deleteChat(input: MutationDeleteChatInput!): Chat

  """Mutation field to delete a chat membership."""
  deleteChatMembership(input: MutationDeleteChatMembershipInput!): Chat

  """Mutation field to delete a chat message."""
  deleteChatMessage(input: MutationDeleteChatMessageInput!): ChatMessage

  """Mutation field to delete a comment."""
  deleteComment(input: MutationDeleteCommentInput!): Comment

  """Mutation field to delete a comment vote."""
  deleteCommentVote(input: MutationDeleteCommentVoteInput!): Comment

  """Mutation field to delete the current user."""
  deleteCurrentUser: User

  """
  Mutation field to delete an entire recurring event series (template and all instances).
  """
  deleteEntireRecurringEventSeries(
    """Input for deleting entire recurring event series."""
    input: MutationDeleteEntireRecurringEventSeriesInput!
  ): Event

  """Mutation field to delete an event volunteer."""
  deleteEventVolunteer(
    """The ID of the event volunteer to delete."""
    id: ID!
  ): EventVolunteer

  """Mutation to delete a volunteer for a single recurring event instance"""
  deleteEventVolunteerForInstance(
    """Delete a volunteer for a single recurring event instance"""
    input: DeleteEventVolunteerForInstanceInput!
  ): EventVolunteer

  """Mutation field to delete an event volunteer group."""
  deleteEventVolunteerGroup(
    """The ID of the event volunteer group to delete."""
    id: ID!
  ): EventVolunteerGroup

  """
  Mutation to delete a volunteer group for a single recurring event instance
  """
  deleteEventVolunteerGroupForInstance(
    """Delete a volunteer group for a single recurring event instance"""
    input: DeleteEventVolunteerGroupForInstanceInput!
  ): EventVolunteerGroup

  """Mutation field to delete a fund."""
  deleteFund(input: MutationDeleteFundInput!): Fund

  """Mutation field to delete a fund campaign."""
  deleteFundCampaign(input: MutationDeleteFundCampaignInput!): FundCampaign

  """Mutation field to delete a fund campaign pledge."""
  deleteFundCampaignPledge(input: MutationDeleteFundCampaignPledgeInput!): FundCampaignPledge

  """Mutation field to delete an organization."""
  deleteOrganization(input: MutationDeleteOrganizationInput!): Organization

  """Mutation field to delete an organization membership."""
  deleteOrganizationMembership(input: MutationDeleteOrganizationMembershipInput!): Organization
  deletePlugin(input: DeletePluginInput!): Plugin

  """Mutation field to delete a post."""
  deletePost(input: MutationDeletePostInput!): Post

  """Mutation field to delete a post vote."""
  deletePostVote(input: MutationDeletePostVoteInput!): Post

  """
  Mutation field to delete (cancel) a single instance of a recurring event.
  """
  deleteSingleEventInstance(
    """Input for deleting a single instance of a recurring event."""
    input: MutationDeleteSingleEventInstanceInput!
  ): Event

  """Mutation field to delete a standalone (non-recurring) event."""
  deleteStandaloneEvent(
    """Input for deleting a standalone event."""
    input: MutationDeleteStandaloneEventInput!
  ): Event

  """Mutation field to delete a tag."""
  deleteTag(input: MutationDeleteTagInput!): Tag

  """Mutation field to delete a tagFolder."""
  deleteTagFolder(input: MutationDeleteTagFolderInput!): TagFolder

  """
  Mutation field to delete the current instance and all following instances of a recurring event.
  """
  deleteThisAndFollowingEvents(
    """Input for deleting this and following event instances."""
    input: MutationDeleteThisAndFollowingEventsInput!
  ): Event

  """Mutation field to delete a user."""
  deleteUser(input: MutationDeleteUserInput!): User

  """Mutation field to delete a venue."""
  deleteVenue(input: MutationDeleteVenueInput!): Venue

  """Mutation field to delete a venue booking."""
  deleteVenueBooking(input: MutationDeleteVenueBookingInput!): Venue
  installPlugin(input: InstallPluginInput!): Plugin

  """Mutation field to join a public organization."""
  joinPublicOrganization(
    """Input to join a public organization"""
    input: MutationJoinPublicOrganizationInput!
  ): OrganizationMembershipObject

  """Mutation to mark a completed action item as pending"""
  markActionItemAsPending(input: MarkActionItemAsPendingInput!): ActionItem

  """Mutation to mark an action item as pending for a single instance"""
  markActionItemAsPendingForInstance(
    """Mark an action item as pending for a single instance"""
    input: MutationMarkActionAsPendingForInstanceInput!
  ): ActionItem
  readNotification(input: MutationReadNotificationInput!): ReadNotificationResponse

  """Mutation field to reject a membership request by an admin."""
  rejectMembershipRequest(
    """Input to reject a membership request"""
    input: MutationRejectMembershipRequestInput!
  ): RejectMembershipResponse

  """Mutation field to send a membership request to an organization."""
  sendMembershipRequest(
    """Input to send a membership request"""
    input: MutationSendMembershipRequestInput!
  ): MembershipRequest

  """Mutation field to sign up to talawa."""
  signUp(input: MutationSignUpInput!): AuthenticationPayload

  """Unassign a tag from a user within an organization."""
  unassignUserTag(assigneeId: ID!, tagId: ID!): Boolean

  """Mutation field to unblock a user from an organization."""
  unblockUser(organizationId: ID!, userId: ID!): Boolean

  """Mutation to update an action item"""
  updateActionItem(
    """Update an action item"""
    input: MutationUpdateActionItemInput!
  ): ActionItem

  """Mutation field to update an action item category."""
  updateActionItemCategory(input: MutationUpdateActionItemCategoryInput!): ActionItemCategory

  """Mutation to update an action item for a single instance"""
  updateActionItemForInstance(
    """Update an action item for a single instance"""
    input: MutationUpdateActionItemForInstanceInput!
  ): ActionItem

  """Mutation field to update an advertisement."""
  updateAdvertisement(input: MutationUpdateAdvertisementInput!): Advertisement

  """Mutation field to update an agenda folder."""
  updateAgendaFolder(input: MutationUpdateAgendaFolderInput!): AgendaFolder

  """Mutation field to update an agenda item."""
  updateAgendaItem(input: MutationUpdateAgendaItemInput!): AgendaItem

  """Mutation field to update a chat."""
  updateChat(input: MutationUpdateChatInput!): Chat

  """Mutation field to update a chat membership."""
  updateChatMembership(input: MutationUpdateChatMembershipInput!): Chat

  """Mutation field to update a chat message."""
  updateChatMessage(input: MutationUpdateChatMessageInput!): ChatMessage

  """Mutation field to update a comment."""
  updateComment(input: MutationUpdateCommentInput!): Comment

  """Mutation field to update a comment vote."""
  updateCommentVote(input: MutationUpdateCommentVoteInput!): Comment

  """Mutation field to update the community."""
  updateCommunity(input: MutationUpdateCommunityInput!): Community

  """Mutation field to update the current user."""
  updateCurrentUser(input: MutationUpdateCurrentUserInput!): User

  """
  Mutation field to update all events (past, present, and future) in a recurring event series with conditional field restrictions.
  """
  updateEntireRecurringEventSeries(
    """Input for updating all events in a recurring event series."""
    input: MutationUpdateEntireRecurringEventSeriesInput!
  ): Event

  """Mutation field to update an event volunteer."""
  updateEventVolunteer(
    """The data to update the event volunteer with."""
    data: UpdateEventVolunteerInput

    """The ID of the event volunteer to update."""
    id: ID!
  ): EventVolunteer

  """Mutation field to update an event volunteer group."""
  updateEventVolunteerGroup(
    """The data to update the event volunteer group with."""
    data: UpdateEventVolunteerGroupInput!

    """The ID of the event volunteer group to update."""
    id: ID!
  ): EventVolunteerGroup

  """Mutation field to update a fund."""
  updateFund(input: MutationUpdateFundInput!): Fund

  """Mutation field to update a fund campaign."""
  updateFundCampaign(input: MutationUpdateFundCampaignInput!): FundCampaign

  """Mutation field to update a fund campaign pledge."""
  updateFundCampaignPledge(input: MutationUpdateFundCampaignPledgeInput!): FundCampaignPledge

  """Mutation field to update a organization."""
  updateOrganization(input: MutationUpdateOrganizationInput!): Organization

  """Mutation field to update an organization membership."""
  updateOrganizationMembership(input: MutationUpdateOrganizationMembershipInput!): Organization
  updatePlugin(input: UpdatePluginInput!): Plugin

  """Mutation field to update a post."""
  updatePost(input: MutationUpdatePostInput!): Post

  """Mutation field to create or update a post vote."""
  updatePostVote(input: MutationUpdatePostVoteInput!): Post

  """
  Mutation field to update a single instance of a recurring event without affecting other instances.
  """
  updateSingleRecurringEventInstance(
    """Input for updating a single instance of a recurring event."""
    input: MutationUpdateSingleRecurringEventInstanceInput!
  ): Event

  """Mutation field to update a standalone (non-recurring) event."""
  updateStandaloneEvent(
    """Input for updating a standalone event."""
    input: MutationUpdateEventInput!
  ): Event

  """Mutation field to update a tag."""
  updateTag(input: MutationUpdateTagInput!): Tag

  """Mutation field to update a tag folder."""
  updateTagFolder(input: MutationUpdateTagFolderInput!): TagFolder

  """
  Mutation field to update the current instance and all following instances of a recurring event using the split strategy.
  """
  updateThisAndFollowingEvents(
    """Input for updating this and following instances of a recurring event."""
    input: MutationUpdateThisAndFollowingEventsInput!
  ): Event

  """Mutation field to update a user."""
  updateUser(input: MutationUpdateUserInput!): User

  """Mutation field to update a venue."""
  updateVenue(input: MutationUpdateVenueInput!): Venue

  """Mutation field to update a volunteer membership status."""
  updateVolunteerMembership(
    """The ID of the volunteer membership to update."""
    id: ID!

    """The new status for the membership."""
    status: String!
  ): VolunteerMembership

  """Upload and install a plugin from a zip file"""
  uploadPluginZip(input: UploadPluginZipInput!): Plugin
}

input MutationAcceptMembershipRequestInput {
  """ID of the membership request to accept"""
  membershipRequestId: ID!
}

"""Input to block a user from an organization"""
input MutationBlockUserInput {
  """Global identifier of the organization."""
  organizationId: ID!

  """Global identifier of the user to block."""
  userId: ID!
}

"""Input type for canceling a membership request."""
input MutationCancelMembershipRequestInput {
  """Global identifier of the membership request."""
  membershipRequestId: ID!
}

input MutationCompleteActionItemForInstanceInput {
  actionId: ID!
  eventId: ID!
  postCompletionNotes: String!
}

"""Input for creating a new action item category."""
input MutationCreateActionItemCategoryInput {
  """Description of the action item category."""
  description: String

  """Whether the category is disabled."""
  isDisabled: Boolean!

  """Name of the action item category."""
  name: String!

  """ID of the organization this category belongs to."""
  organizationId: ID!
}

""""""
input MutationCreateAdvertisementInput {
  """Attachments of the advertisement."""
  attachments: [Upload!]

  """Custom information about the advertisement."""
  description: String

  """Date time at which the advertised event ends."""
  endAt: DateTime!

  """Name of the advertisement."""
  name: String!

  """Global identifier of the associated organization."""
  organizationId: ID!

  """Date time at which the advertised event starts."""
  startAt: DateTime!

  """Type of the advertisement."""
  type: AdvertisementType!
}

""""""
input MutationCreateAgendaFolderInput {
  """Global identifier of the event the agenda folder is associated to."""
  eventId: ID!

  """
  Boolean to tell if the agenda folder is meant to be a folder for agenda items or a parent folder for other agenda folders.
  """
  isAgendaItemFolder: Boolean!

  """Name of the agenda folder."""
  name: String!

  """
  Global identifier of the agenda folder the agenda folder is contained within.
  """
  parentFolderId: ID
}

""""""
input MutationCreateAgendaItemInput {
  """Custom information about the agenda item."""
  description: String

  """Duration of the agenda item."""
  duration: String

  """
  Global identifier of the agenda folder the agenda item is associated to.
  """
  folderId: ID!

  """
  Key of the agenda item if it's of a "song" type. More information at [this](https://en.wikipedia.org/wiki/Key_(music)) link.
  """
  key: String

  """Name of the agenda item."""
  name: String!

  """Type of the agenda item."""
  type: AgendaItemType!
}

""""""
input MutationCreateChatInput {
  """Avatar of the chat."""
  avatar: Upload

  """Custom information about the chat."""
  description: String

  """Name of the chat."""
  name: String!

  """Global identifier of the associated organization."""
  organizationId: ID!
}

""""""
input MutationCreateChatMembershipInput {
  """Global identifier of the associated chat."""
  chatId: ID!

  """Global identifier of the associated user."""
  memberId: ID!

  """Role assigned to the user within the chat."""
  role: ChatMembershipRole
}

""""""
input MutationCreateChatMessageInput {
  """Body of the chat message."""
  body: String!

  """Global identifier of the associated chat."""
  chatId: ID!

  """Global identifier of the associated parent message."""
  parentMessageId: ID
}

""""""
input MutationCreateCommentInput {
  """Body of the comment."""
  body: String!

  """Global identifier of the post on which the comment is made."""
  postId: ID!
}

""""""
input MutationCreateCommentVoteInput {
  """Global identifier of the comment that is voted."""
  commentId: ID!

  """Type of the vote."""
  type: CommentVoteType!
}

""""""
input MutationCreateEventInput {
  """Indicates if the event spans the entire day"""
  allDay: Boolean

  """Attachments of the event."""
  attachments: [Upload!]

  """Custom information about the event."""
  description: String

  """Date time at the time the event ends at."""
  endAt: DateTime!

  """Indicates if the event is publicly visible"""
  isPublic: Boolean

  """Indicates if users can register for this event"""
  isRegisterable: Boolean

  """Physical or virtual location of the event"""
  location: String

  """Name of the event."""
  name: String!

  """Global identifier of the associated organization."""
  organizationId: ID!

  """
  Recurrence pattern for the event. If provided, creates a recurring event.
  """
  recurrence: RecurrenceInput

  """Date time at the time the event starts at."""
  startAt: DateTime!
}

""""""
input MutationCreateFundCampaignInput {
  """Currency code of the fund campaign."""
  currencyCode: Iso4217CurrencyCode!

  """Date time at the time the fund campaign ends at."""
  endAt: DateTime!

  """Global identifier of the associated fund."""
  fundId: ID!

  """Minimum amount of money that is set as the goal for the fund campaign."""
  goalAmount: Int!

  """Name of the fund campaign."""
  name: String!

  """Date time at the time the fund campaign starts at."""
  startAt: DateTime!
}

""""""
input MutationCreateFundCampaignPledgeInput {
  """The amount of pledged money."""
  amount: Int!

  """Global identifier of the fund campaign."""
  campaignId: ID!

  """Custom information about the fund campaign pledge."""
  note: String

  """Global identifier of the user who pledged."""
  pledgerId: ID!
}

""""""
input MutationCreateFundInput {
  """Boolean to tell if the fund is tax deductible."""
  isTaxDeductible: Boolean!

  """Name of the fund."""
  name: String!

  """Global identifier of the associated organization."""
  organizationId: ID!
}

"""Input for getting a presigned URL for file download"""
input MutationCreateGetfileUrlInput {
  """Name of the object to be downloaded"""
  objectName: String

  """ID of the organization the file belongs to"""
  organizationId: ID!
}

""""""
input MutationCreateOrganizationInput {
  """Address line 1 of the organization's address."""
  addressLine1: String

  """Address line 2 of the organization's address."""
  addressLine2: String

  """Avatar of the organization."""
  avatar: Upload

  """Name of the city where the organization resides in."""
  city: String

  """Country code of the country the organization is a citizen of."""
  countryCode: Iso3166Alpha2CountryCode

  """Custom information about the organization."""
  description: String

  """
  Flag to indicate if user registration is required to access the organization.
  """
  isUserRegistrationRequired: Boolean

  """Name of the organization."""
  name: String!

  """Postal code of the organization."""
  postalCode: String

  """Name of the state the organization resides in."""
  state: String
}

""""""
input MutationCreateOrganizationMembershipInput {
  """Global identifier of the associated user."""
  memberId: ID!

  """Global identifier of the associated organization."""
  organizationId: ID!

  """Role assigned to the user within the organization."""
  role: OrganizationMembershipRole
}

"""Input for creating a new post"""
input MutationCreatePostInput {
  """Metadata for files already uploaded via presigned URL"""
  attachments: [FileMetadataInput!]!

  """Caption about the post."""
  caption: String!

  """Boolean to tell if the post is pinned"""
  isPinned: Boolean

  """
  Global identifier of the associated organization in which the post is posted.
  """
  organizationId: ID!
}

""""""
input MutationCreatePostVoteInput {
  """Global identifier of the post that is voted."""
  postId: ID!

  """Type of the vote."""
  type: PostVoteType!
}

"""Input for creating a presigned URL for file upload"""
input MutationCreatePresignedUrlInput {
  """Hash of the file for deduplication check"""
  fileHash: String!

  """Name of the file to be uploaded"""
  fileName: String!

  """Custom object name for the file (optional)"""
  objectName: String

  """ID of the organization the file belongs to"""
  organizationId: ID!
}

""""""
input MutationCreateTagFolderInput {
  """Name of the tag."""
  name: String!

  """Global identifier of the associated organization."""
  organizationId: ID!

  """Global identifier of the associated parent tag folder."""
  parentFolderId: ID
}

""""""
input MutationCreateTagInput {
  """Global identifier of the associated tag folder."""
  folderId: ID

  """Name of the tag."""
  name: String!

  """Global identifier of the associated organization."""
  organizationId: ID!
}

""""""
input MutationCreateUserInput {
  """Address line 1 of the user's address."""
  addressLine1: String

  """Address line 2 of the user's address."""
  addressLine2: String

  """Avatar of the user."""
  avatar: Upload

  """Date of birth of the user."""
  birthDate: Date

  """Name of the city where the user resides in."""
  city: String

  """Country code of the country the user is a citizen of."""
  countryCode: Iso3166Alpha2CountryCode

  """Custom information about the user."""
  description: String

  """Primary education grade of the user."""
  educationGrade: UserEducationGrade

  """Email address of the user."""
  emailAddress: EmailAddress!

  """Employment status of the user."""
  employmentStatus: UserEmploymentStatus

  """The phone number to use to communicate with the user at their home."""
  homePhoneNumber: PhoneNumber

  """Boolean to tell whether the user has verified their email address."""
  isEmailAddressVerified: Boolean!

  """Marital status of the user."""
  maritalStatus: UserMaritalStatus

  """
  The phone number to use to communicate with the user on their mobile phone.
  """
  mobilePhoneNumber: PhoneNumber

  """Name of the user."""
  name: String!

  """The sex assigned to the user at their birth."""
  natalSex: UserNatalSex

  """Language code of the user's preferred natural language."""
  naturalLanguageCode: Iso639Set1LanguageCode

  """Password of the user to sign in to the application."""
  password: String!

  """Postal code of the user."""
  postalCode: String

  """Role assigned to the user in the application."""
  role: UserRole!

  """Name of the state the user resides in."""
  state: String

  """
  The phone number to use to communicate with the user while they're at work.
  """
  workPhoneNumber: PhoneNumber
}

""""""
input MutationCreateVenueBookingInput {
  """Global identifier of the event that the venue is to be booked for."""
  eventId: ID!

  """Global identifier of the venue to be booked."""
  venueId: ID!
}

""""""
input MutationCreateVenueInput {
  """Attachments of the venue."""
  attachments: [Upload!]

  """Capacity of the venue."""
  capacity: Int

  """Custom information about the venue."""
  description: String

  """Name of the venue."""
  name: String!

  """Global identifier of the associated organization."""
  organizationId: ID!
}

"""Input for deleting an action item category."""
input MutationDeleteActionItemCategoryInput {
  """ID of the action item category to delete."""
  id: ID!
}

input MutationDeleteActionItemForInstanceInput {
  actionId: ID!
  eventId: ID!
}

"""Input for deleting an action item."""
input MutationDeleteActionItemInput {
  """Global identifier of the action item."""
  id: ID!
}

""""""
input MutationDeleteAdvertisementInput {
  """Global identifier of the advertisement."""
  id: ID!
}

""""""
input MutationDeleteAgendaFolderInput {
  """Global identifier of the agenda folder."""
  id: ID!
}

""""""
input MutationDeleteAgendaItemInput {
  """Global identifier of the agenda item."""
  id: ID!
}

""""""
input MutationDeleteChatInput {
  """Global identifier of the chat."""
  id: ID!
}

""""""
input MutationDeleteChatMembershipInput {
  """Global identifier of the associated chat."""
  chatId: ID!

  """Global identifier of the associated user."""
  memberId: ID!
}

""""""
input MutationDeleteChatMessageInput {
  """Global identifier of the chat message."""
  id: ID!
}

""""""
input MutationDeleteCommentInput {
  """Global identifier of the comment."""
  id: ID!
}

""""""
input MutationDeleteCommentVoteInput {
  """Global identifier of the comment that is voted."""
  commentId: ID!

  """Global identifier of the user who voted."""
  creatorId: ID!
}

"""
Input for deleting an entire recurring event series (template + all instances).
"""
input MutationDeleteEntireRecurringEventSeriesInput {
  """
  Global identifier of the recurring event template to delete the entire series.
  """
  id: ID!
}

""""""
input MutationDeleteEventInput {
  """Global identifier of the event."""
  id: ID!
}

""""""
input MutationDeleteFundCampaignInput {
  """Global identifier of the fund campaign."""
  id: ID!
}

""""""
input MutationDeleteFundCampaignPledgeInput {
  """Global identifier of the fund campaign pledge."""
  id: ID!
}

""""""
input MutationDeleteFundInput {
  """Global identifier of the fund."""
  id: ID!
}

""""""
input MutationDeleteOrganizationInput {
  """Global identifier of the organization."""
  id: ID!
}

""""""
input MutationDeleteOrganizationMembershipInput {
  """Global identifier of the associated user."""
  memberId: ID!

  """Global identifier of the associated organization."""
  organizationId: ID!
}

""""""
input MutationDeletePostInput {
  """Global identifier of the post."""
  id: ID!
}

""""""
input MutationDeletePostVoteInput {
  """Global identifier of the user who voted."""
  creatorId: ID!

  """Global identifier of the post that is voted."""
  postId: ID!
}

"""Input for deleting a single instance of a recurring event."""
input MutationDeleteSingleEventInstanceInput {
  """Global identifier of the recurring event instance to delete."""
  id: ID!
}

"""Input for deleting a standalone (non-recurring) event."""
input MutationDeleteStandaloneEventInput {
  """Global identifier of the standalone event to delete."""
  id: ID!
}

""""""
input MutationDeleteTagFolderInput {
  """Global identifier of the tag folder."""
  id: ID!
}

""""""
input MutationDeleteTagInput {
  """Global identifier of the tag."""
  id: ID!
}

"""
Input for deleting the current instance and all following instances of a recurring event.
"""
input MutationDeleteThisAndFollowingEventsInput {
  """
  Global identifier of the recurring event instance from which to delete this and following instances.
  """
  id: ID!
}

""""""
input MutationDeleteUserInput {
  """Global identifier of the user."""
  id: ID!
}

""""""
input MutationDeleteVenueBookingInput {
  """Global identifier of the event that the venue is booked for."""
  eventId: ID!

  """Global identifier of the venue that is booked."""
  venueId: ID!
}

""""""
input MutationDeleteVenueInput {
  """Global identifier of the venue."""
  id: ID!
}

"""Input type for joining a public organization."""
input MutationJoinPublicOrganizationInput {
  """Global identifier of the organization."""
  organizationId: ID!
}

input MutationMarkActionAsPendingForInstanceInput {
  actionId: ID!
  eventId: ID!
}

"""Input for marking one or more notifications as read."""
input MutationReadNotificationInput {
  """One or more notification IDs to mark as read."""
  notificationIds: [ID!]!
}

input MutationRejectMembershipRequestInput {
  """ID of the membership request to reject"""
  membershipRequestId: ID!
}

"""Input type for sending a membership request."""
input MutationSendMembershipRequestInput {
  """Global identifier of the organization."""
  organizationId: ID!
}

""""""
input MutationSignUpInput {
  """Address line 1 of the user's address."""
  addressLine1: String

  """Address line 2 of the user's address."""
  addressLine2: String

  """Date of birth of the user."""
  birthDate: Date

  """Name of the city where the user resides in."""
  city: String

  """Country code of the country the user is a citizen of."""
  countryCode: Iso3166Alpha2CountryCode

  """Custom information about the user."""
  description: String

  """Primary education grade of the user."""
  educationGrade: UserEducationGrade

  """Email address of the user."""
  emailAddress: EmailAddress!

  """Employment status of the user."""
  employmentStatus: UserEmploymentStatus

  """The phone number to use to communicate with the user at their home."""
  homePhoneNumber: PhoneNumber

  """Marital status of the user."""
  maritalStatus: UserMaritalStatus

  """
  The phone number to use to communicate with the user on their mobile phone.
  """
  mobilePhoneNumber: PhoneNumber

  """Name of the user."""
  name: String!

  """The sex assigned to the user at their birth."""
  natalSex: UserNatalSex

  """Language code of the user's preferred natural language."""
  naturalLanguageCode: Iso639Set1LanguageCode

  """Password of the user to sign in to the application."""
  password: String!

  """Postal code of the user."""
  postalCode: String

  """The organization the user is signing up for"""
  selectedOrganization: ID!

  """Name of the state the user resides in."""
  state: String

  """
  The phone number to use to communicate with the user while they're at work.
  """
  workPhoneNumber: PhoneNumber
}

"""Input to unblock a user from an organization"""
input MutationUnblockUserInput {
  """Global identifier of the organization."""
  organizationId: ID!

  """Global identifier of the user to unblock."""
  userId: ID!
}

"""Input for updating an action item category."""
input MutationUpdateActionItemCategoryInput {
  """New description of the action item category."""
  description: String

  """ID of the action item category to update."""
  id: ID!

  """Whether the category should be disabled."""
  isDisabled: Boolean

  """New name of the action item category."""
  name: String
}

input MutationUpdateActionItemForInstanceInput {
  actionId: ID!
  assignedAt: String
  assigneeId: ID
  categoryId: ID
  eventId: ID!
  preCompletionNotes: String
}

input MutationUpdateActionItemInput {
  """Identifier for the assignee of the action item."""
  assigneeId: ID

  """Category identifier for the action item."""
  categoryId: ID

  """Global identifier of the action item."""
  id: ID!

  """Completion status of the action item."""
  isCompleted: Boolean!

  """Post completion notes for the action item."""
  postCompletionNotes: String

  """Pre completion notes for the action item."""
  preCompletionNotes: String
}

""""""
input MutationUpdateAdvertisementInput {
  """Custom information about the advertisement."""
  description: String

  """Date time at which the advertised event ends."""
  endAt: DateTime

  """Global identifier of the associated organization."""
  id: ID!

  """Name of the advertisement."""
  name: String

  """Date time at which the advertised event starts."""
  startAt: DateTime

  """Type of the advertisement."""
  type: AdvertisementType
}

""""""
input MutationUpdateAgendaFolderInput {
  """Global identifier of the agenda folder."""
  id: ID!

  """Name of the agenda folder."""
  name: String

  """
  Global identifier of the agenda folder the agenda folder is contained within.
  """
  parentFolderId: ID
}

""""""
input MutationUpdateAgendaItemInput {
  """Custom information about the agenda item."""
  description: String

  """Duration of the agenda item."""
  duration: String

  """Global identifier of the associated agenda folder."""
  folderId: ID

  """Global identifier of the agenda item."""
  id: ID!

  """
  Key of the agenda item if it's of a "song" type. More information at [this](https://en.wikipedia.org/wiki/Key_(music)) link.
  """
  key: String

  """Name of the agenda item."""
  name: String
}

""""""
input MutationUpdateChatInput {
  """Avatar of the chat."""
  avatar: Upload

  """Custom information about the chat."""
  description: String

  """Global identifier of the chat."""
  id: ID!

  """Name of the chat."""
  name: String
}

""""""
input MutationUpdateChatMembershipInput {
  """Global identifier of the associated chat."""
  chatId: ID!

  """Global identifier of the associated user."""
  memberId: ID!

  """Role assigned to the user within the chat."""
  role: ChatMembershipRole!
}

""""""
input MutationUpdateChatMessageInput {
  """Body of the chat message."""
  body: String!

  """Global identifier of the chat message."""
  id: ID!
}

""""""
input MutationUpdateCommentInput {
  """Body of the comment."""
  body: String

  """Global identifier of the comment."""
  id: ID!
}

""""""
input MutationUpdateCommentVoteInput {
  """Global identifier of the comment that is voted."""
  commentId: ID!

  """Type of the vote."""
  type: CommentVoteType!
}

""""""
input MutationUpdateCommunityInput {
  """URL to the facebook account of the community."""
  facebookURL: String

  """URL to the gitGub account of the community."""
  githubURL: String

  """
  Duration in seconds it should take for inactive clients to get timed out of their authenticated session within client-side talawa applications.
  """
  inactivityTimeoutDuration: Int

  """URL to the instagram account of the community."""
  instagramURL: String

  """URL to the linkedin account of the community."""
  linkedinURL: String

  """Mime type of the logo of the community."""
  logo: Upload

  """Name of the community."""
  name: String

  """URL to the reddit account of the community."""
  redditURL: String

  """URL to the slack account of the community."""
  slackURL: String

  """URL to the website of the community."""
  websiteURL: String

  """URL to the x account of the community."""
  xURL: String

  """URL to the youtube account of the community."""
  youtubeURL: String
}

""""""
input MutationUpdateCurrentUserInput {
  """Address line 1 of the user's address."""
  addressLine1: String

  """Address line 2 of the user's address."""
  addressLine2: String

  """Avatar of the user."""
  avatar: Upload

  """Date of birth of the user."""
  birthDate: Date

  """Name of the city where the user resides in."""
  city: String

  """Country code of the country the user is a citizen of."""
  countryCode: Iso3166Alpha2CountryCode

  """Custom information about the user."""
  description: String

  """Primary education grade of the user."""
  educationGrade: UserEducationGrade

  """Email address of the user."""
  emailAddress: EmailAddress

  """Employment status of the user."""
  employmentStatus: UserEmploymentStatus

  """The phone number to use to communicate with the user at their home."""
  homePhoneNumber: PhoneNumber

  """Marital status of the user."""
  maritalStatus: UserMaritalStatus

  """
  The phone number to use to communicate with the user on their mobile phone.
  """
  mobilePhoneNumber: PhoneNumber

  """Name of the user."""
  name: String

  """The sex assigned to the user at their birth."""
  natalSex: UserNatalSex

  """Language code of the user's preferred natural language."""
  naturalLanguageCode: Iso639Set1LanguageCode

  """Password of the user to sign in to the application."""
  password: String

  """Postal code of the user."""
  postalCode: String

  """Name of the state the user resides in."""
  state: String

  """
  The phone number to use to communicate with the user while they're at work.
  """
  workPhoneNumber: PhoneNumber
}

"""Input for updating all events in a recurring event series."""
input MutationUpdateEntireRecurringEventSeriesInput {
  """Updated description for all events in the series."""
  description: String

  """
  Global identifier of any recurring event instance in the series to update.
  """
  id: ID!

  """Updated name for all events in the series."""
  name: String
}

""""""
input MutationUpdateEventInput {
  """Indicates if the event spans the entire day."""
  allDay: Boolean

  """Custom information about the event."""
  description: String

  """Date time at the time the event ends at."""
  endAt: DateTime

  """Global identifier of the event."""
  id: ID!

  """Indicates if the event is publicly visible."""
  isPublic: Boolean

  """Indicates if users can register for this event."""
  isRegisterable: Boolean

  """Physical or virtual location of the event."""
  location: String

  """Name of the event."""
  name: String

  """Date time at the time the event starts at."""
  startAt: DateTime
}

""""""
input MutationUpdateFundCampaignInput {
  """Date time at the time the fund campaign ends at."""
  endAt: DateTime

  """Minimum amount of money that is set as the goal for the fund campaign."""
  goalAmount: Int

  """Global identifier of the associated fund campaign."""
  id: ID!

  """Name of the fundCampaign."""
  name: String

  """Date time at the time the fund campaign starts at."""
  startAt: DateTime
}

""""""
input MutationUpdateFundCampaignPledgeInput {
  """The amount of pledged money."""
  amount: Int

  """Global identifier of the associated fund campaign pledge."""
  id: ID!

  """Custom information about the fund campaign pledge."""
  note: String
}

""""""
input MutationUpdateFundInput {
  """Global identifier of the associated organization."""
  id: ID!

  """Boolean to tell if the fund is tax deductible."""
  isTaxDeductible: Boolean

  """Name of the fund."""
  name: String
}

""""""
input MutationUpdateOrganizationInput {
  """Address line 1 of the organization's address."""
  addressLine1: String

  """Address line 2 of the organization's address."""
  addressLine2: String

  """Avatar of the organization."""
  avatar: Upload

  """Name of the city where the organization resides in."""
  city: String

  """Country code of the country the organization is a citizen of."""
  countryCode: Iso3166Alpha2CountryCode

  """Custom information about the organization."""
  description: String

  """Global identifier of the organization."""
  id: ID!

  """Name of the organization."""
  name: String

  """Postal code of the organization."""
  postalCode: String

  """Name of the state the organization resides in."""
  state: String
}

""""""
input MutationUpdateOrganizationMembershipInput {
  """Global identifier of the associated user."""
  memberId: ID!

  """Global identifier of the associated organization."""
  organizationId: ID!

  """Role assigned to the user within the organization."""
  role: OrganizationMembershipRole
}

"""Input for updating a post."""
input MutationUpdatePostInput {
  """Metadata for files already uploaded via presigned URL"""
  attachments: [FileMetadataInput!]

  """Caption about the post."""
  caption: String

  """Global identifier of the post."""
  id: ID!

  """Boolean to tell if the post is pinned"""
  isPinned: Boolean
}

""""""
input MutationUpdatePostVoteInput {
  """Global identifier of the voted post."""
  postId: ID!

  """Type of the vote."""
  type: PostVoteType!
}

"""Input for updating a single instance of a recurring event."""
input MutationUpdateSingleRecurringEventInstanceInput {
  """Whether this specific event instance spans the entire day."""
  allDay: Boolean

  """Updated description for this specific event instance."""
  description: String

  """Updated end time for this specific event instance."""
  endAt: DateTime

  """Global identifier of the recurring event instance to update."""
  id: ID!

  """Whether this specific event instance is publicly visible."""
  isPublic: Boolean

  """Whether users can register for this specific event instance."""
  isRegisterable: Boolean

  """Updated location for this specific event instance."""
  location: String

  """Updated name for this specific event instance."""
  name: String

  """Updated start time for this specific event instance."""
  startAt: DateTime
}

""""""
input MutationUpdateTagFolderInput {
  """Global identifier of the tag folder."""
  id: ID!

  """Name of the tag folder."""
  name: String

  """Global identifier of associated parent tag folder."""
  parentFolderId: ID
}

""""""
input MutationUpdateTagInput {
  """Global identifier of associated tag folder."""
  folderId: ID

  """Global identifier of the tag."""
  id: ID!

  """Name of the tag."""
  name: String
}

"""Input for updating this and following instances of a recurring event."""
input MutationUpdateThisAndFollowingEventsInput {
  """Whether this and following event instances span the entire day."""
  allDay: Boolean

  """Updated description for this and following event instances."""
  description: String

  """Updated end time for this and following event instances."""
  endAt: DateTime

  """
  Global identifier of the recurring event instance from which to update this and following instances.
  """
  id: ID!

  """Whether this and following event instances are publicly visible."""
  isPublic: Boolean

  """Whether users can register for this and following event instances."""
  isRegisterable: Boolean

  """Updated location for this and following event instances."""
  location: String

  """Updated name for this and following event instances."""
  name: String

  """
  Updated recurrence pattern for the new series starting from this instance.
  """
  recurrence: RecurrenceInput

  """Updated start time for this and following event instances."""
  startAt: DateTime
}

""""""
input MutationUpdateUserInput {
  """Address line 1 of the user's address."""
  addressLine1: String

  """Address line 2 of the user's address."""
  addressLine2: String

  """Avatar of the user."""
  avatar: Upload

  """Date of birth of the user."""
  birthDate: Date

  """Name of the city where the user resides in."""
  city: String

  """Country code of the country the user is a citizen of."""
  countryCode: Iso3166Alpha2CountryCode

  """Custom information about the user."""
  description: String

  """Primary education grade of the user."""
  educationGrade: UserEducationGrade

  """Email address of the user."""
  emailAddress: EmailAddress

  """Employment status of the user."""
  employmentStatus: UserEmploymentStatus

  """The phone number to use to communicate with the user at their home."""
  homePhoneNumber: PhoneNumber

  """Global identifier of the user."""
  id: ID!

  """Boolean to tell whether the user has verified their email address."""
  isEmailAddressVerified: Boolean

  """Marital status of the user."""
  maritalStatus: UserMaritalStatus

  """
  The phone number to use to communicate with the user on their mobile phone.
  """
  mobilePhoneNumber: PhoneNumber

  """Name of the user."""
  name: String

  """The sex assigned to the user at their birth."""
  natalSex: UserNatalSex

  """Language code of the user's preferred natural language."""
  naturalLanguageCode: Iso639Set1LanguageCode

  """Password of the user to sign in to the application."""
  password: String

  """Postal code of the user."""
  postalCode: String

  """Role assigned to the user in the application."""
  role: UserRole

  """Name of the state the user resides in."""
  state: String

  """
  The phone number to use to communicate with the user while they're at work.
  """
  workPhoneNumber: PhoneNumber
}

""""""
input MutationUpdateVenueInput {
  """Attachments of the venue."""
  attachments: [Upload!]

  """Capacity of the venue."""
  capacity: Int

  """Custom information about the venue."""
  description: String

  """Global identifier of the venue."""
  id: ID!

  """Name of the venue."""
  name: String
}

"""Minimal notification data for user interfaces."""
type Notification {
  """Notification message body."""
  body: String!

  """When notification was created."""
  createdAt: DateTime

  """Type of event (for categorization)."""
  eventType: String

  """Unique notification identifier."""
  id: ID

  """Whether user has read this notification."""
  isRead: Boolean

  """Route to navigate when notification is clicked."""
  navigation: String

  """When user read this notification."""
  readAt: DateTime

  """Notification title for display."""
  title: String!
}

type Organization {
  """
  GraphQL connection to traverse through the action item categories belonging to the organization.
  """
  actionItemCategories(after: String, before: String, first: Int, last: Int): OrganizationActionItemCategoriesConnection

  """Address line 1 of the organization's address."""
  addressLine1: String

  """Address line 2 of the organization's address."""
  addressLine2: String

  """Total number of admins in the organization."""
  adminsCount: Int

  """
  GraphQL connection to traverse through the advertisements belonging to the organization.
  """
  advertisements(
    after: String
    before: String
    first: Int
    last: Int

    """Filter criteria for advertisements"""
    where: AdvertisementWhereInput
  ): OrganizationAdvertisementsConnection

  """Mime type of the avatar of the organization."""
  avatarMimeType: String

  """URL to the avatar of the organization."""
  avatarURL: String

  """GraphQL connection to retrieve blocked users of the organization."""
  blockedUsers(after: String, before: String, first: Int, last: Int): OrganizationBlockedUsersConnection

  """
  GraphQL connection to traverse through the chats belonging to the organization.
  """
  chats(after: String, before: String, first: Int, last: Int): OrganizationChatsConnection

  """Name of the city where the organization exists in."""
  city: String

  """Country code of the country the organization exists in."""
  countryCode: Iso3166Alpha2CountryCode

  """Date time at the time the organization was created."""
  createdAt: DateTime

  """User who created the organization."""
  creator: User

  """Custom information about the organization."""
  description: String

  """
  GraphQL connection to traverse through the events belonging to the organization. Includes both standalone events and materialized instances from recurring events. Uses pure materialized approach - no virtual instances.
  """
  events(
    after: String
    before: String

    """End date for filtering events (defaults to 3 months from now)"""
    endDate: DateTime
    first: Int

    """
    Whether to include materialized instances from recurring events (default: true)
    """
    includeRecurring: Boolean
    last: Int

    """Start date for filtering events (defaults to today)"""
    startDate: DateTime

    """
    Filter to only show upcoming events (events that haven't ended yet). When true, overrides endDate to current date.
    """
    upcomingOnly: Boolean
  ): OrganizationEventsConnection

  """
  GraphQL connection to traverse through the funds belonging to the organization.
  """
  funds(after: String, before: String, first: Int, last: Int): OrganizationFundsConnection

  """Global identifier of the organization."""
  id: ID!

  """Indicates whether the current user is a member of this organization."""
  isMember: Boolean

  """
  Flag to indicate if user registration is required to join the organization.
  """
  isUserRegistrationRequired: Boolean

  """
  GraphQL connection to traverse through the users that are members of the organization.
  """
  members(
    after: String
    before: String
    first: Int
    last: Int

    """Filter criteria for organization members"""
    where: MembersWhereInput
  ): OrganizationMembersConnection

  """Total number of members in the organization."""
  membersCount: Int

  """Membership requests for this organization"""
  membershipRequests(
    """Number of items to return"""
    first: Int

    """Number of items to skip"""
    skip: Int

    """Filter criteria for membership requests"""
    where: MembershipRequestWhereInput
  ): [MembershipRequest!]

  """Name of the organization."""
  name: String

  """
  GraphQL connection to traverse through the pinned posts belonging to the organization.
  """
  pinnedPosts(after: String, before: String, first: Int, last: Int): OrganizationPinnedPostsConnection

  """Total number of pinned posts belonging to the organization."""
  pinnedPostsCount: Int

  """Postal code of the organization."""
  postalCode: String

  """
  GraphQL connection to traverse through the posts belonging to the organization.
  """
  posts(after: String, before: String, first: Int, last: Int): OrganizationPostsConnection

  """Total number of posts belonging to the organization."""
  postsCount: Int

  """Name of the state the organization exists in."""
  state: String

  """
  GraphQL connection to traverse through the tag folders belonging to the organization.
  """
  tagFolders(after: String, before: String, first: Int, last: Int): OrganizationTagFoldersConnection

  """
  GraphQL connection to traverse through the tags belonging to the organization.
  """
  tags(after: String, before: String, first: Int, last: Int): OrganizationTagsConnection

  """Date time at the time the organization was last updated."""
  updatedAt: DateTime

  """User who last updated the organization."""
  updater: User

  """
  GraphQL connection to traverse through the venues belonging to the organization.
  """
  venues(after: String, before: String, first: Int, last: Int): OrganizationVenuesConnection
}

""""""
type OrganizationActionItemCategoriesConnection {
  edges: [OrganizationActionItemCategoriesConnectionEdge]
  pageInfo: PageInfo!
}

""""""
type OrganizationActionItemCategoriesConnectionEdge {
  cursor: String!
  node: ActionItemCategory
}

""""""
type OrganizationAdvertisementsConnection {
  edges: [OrganizationAdvertisementsConnectionEdge]
  pageInfo: PageInfo!
}

""""""
type OrganizationAdvertisementsConnectionEdge {
  cursor: String!
  node: Advertisement
}

type OrganizationBlockedUsersConnection {
  edges: [OrganizationBlockedUsersConnectionEdge]
  pageInfo: PageInfo!
}

type OrganizationBlockedUsersConnectionEdge {
  cursor: String!
  node: User
}

""""""
type OrganizationChatsConnection {
  edges: [OrganizationChatsConnectionEdge]
  pageInfo: PageInfo!
}

""""""
type OrganizationChatsConnectionEdge {
  cursor: String!
  node: Chat
}

""""""
type OrganizationEventsConnection {
  edges: [OrganizationEventsConnectionEdge]
  pageInfo: PageInfo!
}

""""""
type OrganizationEventsConnectionEdge {
  cursor: String!
  node: Event
}

""""""
type OrganizationFundsConnection {
  edges: [OrganizationFundsConnectionEdge]
  pageInfo: PageInfo!
}

""""""
type OrganizationFundsConnectionEdge {
  cursor: String!
  node: Fund
}

""""""
type OrganizationMembersConnection {
  edges: [OrganizationMembersConnectionEdge]
  pageInfo: PageInfo!
}

""""""
type OrganizationMembersConnectionEdge {
  cursor: String!
  node: User
}

"""Represents a user's membership in an organization."""
type OrganizationMembershipObject {
  """User ID who created the membership."""
  creatorId: String

  """ID of the member."""
  memberId: String

  """ID of the organization."""
  organizationId: String

  """Role of the member in the organization."""
  role: String
}

"""
Possible variants of the role assigned to a user within an organization.
"""
enum OrganizationMembershipRole {
  administrator
  regular
}

""""""
type OrganizationPinnedPostsConnection {
  edges: [OrganizationPinnedPostsConnectionEdge]
  pageInfo: PageInfo!
}

""""""
type OrganizationPinnedPostsConnectionEdge {
  cursor: String!
  node: Post
}

""""""
type OrganizationPostsConnection {
  edges: [OrganizationPostsConnectionEdge]
  pageInfo: PageInfo!
}

""""""
type OrganizationPostsConnectionEdge {
  cursor: String!
  node: Post
}

""""""
type OrganizationTagFoldersConnection {
  edges: [OrganizationTagFoldersConnectionEdge]
  pageInfo: PageInfo!
}

""""""
type OrganizationTagFoldersConnectionEdge {
  cursor: String!
  node: TagFolder
}

""""""
type OrganizationTagsConnection {
  edges: [OrganizationTagsConnectionEdge]
  pageInfo: PageInfo!
}

""""""
type OrganizationTagsConnectionEdge {
  cursor: String!
  node: Tag
}

""""""
type OrganizationVenuesConnection {
  edges: [OrganizationVenuesConnectionEdge]
  pageInfo: PageInfo!
}

""""""
type OrganizationVenuesConnectionEdge {
  cursor: String!
  node: Venue
}

type PageInfo {
  endCursor: String
  hasNextPage: Boolean!
  hasPreviousPage: Boolean!
  startCursor: String
}

"""
A field whose value conforms to the standard E.164 format as specified in: https://en.wikipedia.org/wiki/E.164. Basically this is +17895551234.
"""
scalar PhoneNumber

"""
Represents a plugin in the system with its installation and activation status
"""
type Plugin {
  """Whether the plugin has an existing backup"""
  backup: Boolean

  """Timestamp when the plugin record was created"""
  createdAt: DateTime

  """Unique identifier for the plugin record"""
  id: ID

  """Whether the plugin is currently activated"""
  isActivated: Boolean

  """Whether the plugin is installed in the system"""
  isInstalled: Boolean

  """The unique identifier/name of the plugin"""
  pluginId: String

  """Timestamp when the plugin record was last updated"""
  updatedAt: DateTime
}

type Post {
  """Array of attachments."""
  attachments: [PostAttachment!]

  """Caption for the post."""
  caption: String

  """
  GraphQL connection to traverse through the comments created under the post.
  """
  comments(after: String, before: String, first: Int, last: Int): PostCommentsConnection

  """Total number of comments created under the post."""
  commentsCount: Int

  """Date time at the time the post was created."""
  createdAt: DateTime

  """User who created the post."""
  creator: User

  """
  GraphQL connection to traverse through the users that down voted the post.
  """
  downVoters(after: String, before: String, first: Int, last: Int): PostDownVotersConnection

  """Total number of down votes on the post."""
  downVotesCount: Int

  """
  Check if a specific user has voted on this post and return vote details.
  """
  hasUserVoted(
    """The ID of the user to check if they have voted on this post."""
    userId: ID!
  ): HasUserVoted

  """Global identifier of the post."""
  id: ID!

  """Organization which the post belongs to."""
  organization: Organization

  """Date time at the time the post was pinned."""
  pinnedAt: DateTime

  """
  GraphQL connection to traverse through the user that up voted the post.
  """
  upVoters(after: String, before: String, first: Int, last: Int): PostUpVotersConnection

  """Total number of up votes on the post."""
  upVotesCount: Int

  """Date time at the time the post was last updated."""
  updatedAt: DateTime

  """User who last updated the post."""
  updater: User
}

"""Attachment of the post."""
type PostAttachment {
  """File hash for deduplication purposes."""
  fileHash: String

  """Global identifier of the attachment."""
  id: ID!

  """Mime type of the attachment."""
  mimeType: String

  """Identifier name of the attachment."""
  name: String

  """Object name used when creating presigned URLs."""
  objectName: String
}

"""MIME types supported for post attachments"""
enum PostAttachmentMimeType {
  IMAGE_AVIF
  IMAGE_JPEG
  IMAGE_PNG
  IMAGE_WEBP
  VIDEO_MP4
  VIDEO_WEBM
}

""""""
type PostCommentsConnection {
  edges: [PostCommentsConnectionEdge]
  pageInfo: PageInfo!
}

""""""
type PostCommentsConnectionEdge {
  cursor: String!
  node: Comment
}

""""""
type PostDownVotersConnection {
  edges: [PostDownVotersConnectionEdge]
  pageInfo: PageInfo!
}

""""""
type PostDownVotersConnectionEdge {
  cursor: String!
  node: User
}

""""""
type PostUpVotersConnection {
  edges: [PostUpVotersConnectionEdge]
  pageInfo: PageInfo!
}

""""""
type PostUpVotersConnectionEdge {
  cursor: String!
  node: User
}

"""Possible variants of the type of a vote on a post."""
enum PostVoteType {
  down_vote
  up_vote
}

type Query {
  """
  Query field to fetch all action item categories linked to a specific organization.
  """
  actionCategoriesByOrganization(
    """Input parameters to fetch action item categories by organizationId."""
    input: QueryActionCategoriesByOrganizationInput!
  ): [ActionItemCategory!]

  """Query field to fetch a single action item category by ID."""
  actionItemCategory(input: QueryActionItemCategoryInput!): ActionItemCategory

  """
  Query field to fetch all action items linked to a specific organization.
  """
  actionItemsByOrganization(
    """Input parameters to fetch action items by organizationId."""
    input: QueryActionItemsByOrganizationInput!
  ): [ActionItem!]

  """Query field to fetch all action items assigned to a specific user."""
  actionItemsByUser(
    """Input parameters to fetch action items by userId."""
    input: QueryActionItemsByUserInput!
  ): [ActionItem!]

  """Query field to read an advertisement."""
  advertisement(input: QueryAdvertisementInput!): Advertisement

  """Query field to read an agenda folder."""
  agendaFolder(input: QueryAgendaFolderInput!): AgendaFolder

  """Query field to read an agenda item."""
  agendaItem(input: QueryAgendaItemInput!): AgendaItem

  """Query field to read all Users."""
  allUsers(after: String, before: String, first: Int, last: Int, where: QueryAllUsersWhereInput): QueryAllUsersConnection

  """Fetch multiple action item categories by their IDs."""
  categoriesByIds(input: CategoriesByIdsInput!): [ActionItemCategory!]

  """Query field to read a chat."""
  chat(input: QueryChatInput!): Chat

  """Query field to read a chat message."""
  chatMessage(input: QueryChatMessageInput!): ChatMessage

  """Query field to read all chats the current user is a member of."""
  chatsByUser: [Chat!]

  """Query field to read a comment."""
  comment(input: QueryCommentInput!): Comment

  """Query field to read the community."""
  community: Community

  """Query field to read a user."""
  currentUser: User

  """
  Retrieves a single event by its ID, supporting both standalone events and materialized recurring instances.
  """
  event(
    """Input containing the ID of the event to query."""
    input: QueryEventInput!
  ): Event

  """
  Fetches multiple events by their IDs, supporting both standalone events and materialized recurring instances.
  """
  eventsByIds(input: QueryEventsByIdsInput!): [Event!]

  """Fetch all events that belong to a given organization."""
  eventsByOrganizationId(input: EventsByOrganizationIdInput!): [Event!]

  """Query field to read a fund."""
  fund(input: QueryFundInput!): Fund

  """Query field to read a fund campaign."""
  fundCampaign(input: QueryFundCampaignInput!): FundCampaign

  """Query field to read a fund campaign pledge."""
  fundCampaignPledge(input: QueryFundCampaignPledgeInput!): FundCampaignPledge

  """Query field to get event volunteer groups."""
  getEventVolunteerGroups(
    """Order criteria for event volunteer groups."""
    orderBy: EventVolunteerGroupOrderByInput

    """Filter criteria for event volunteer groups."""
    where: EventVolunteerGroupWhereInput!
  ): [EventVolunteerGroup!]

  """Query field to get fund campaign pledges associated with a user."""
  getPledgesByUserId(
    """Input parameters to fetch pledges by userId."""
    input: QueryFundCampaignPledgesByUserInput!

    """Maximum number of results to return."""
    limit: Int

    """Number of results to skip."""
    offset: Int

    """
    Sorting criteria, e.g., 'amount_ASC', 'amount_DESC', 'endDate_ASC', 'endDate_DESC'
    """
    orderBy: QueryPledgeOrderByInput

    """Filter criteria for pledges"""
    where: QueryPledgeWhereInput
  ): [FundCampaignPledge!]


  """
  Get pledges for the current user in a specific campaign.
  """
  getMyPledgesForCampaign(campaignId: ID!): [FundCampaignPledge!]

  """Query field to fetch a single plugin by ID."""
  getPluginById(
    """Input parameters to fetch a plugin by ID."""
    input: QueryPluginInput!
  ): Plugin

  """Query field to fetch multiple plugins with optional filtering."""
  getPlugins(
    """Input parameters to fetch plugins with optional filtering."""
    input: QueryPluginsInput
  ): [Plugin!]

  """Query field to get volunteer memberships."""
  getVolunteerMembership(
    """Order criteria for volunteer memberships."""
    orderBy: VolunteerMembershipOrderByInput

    """Filter criteria for volunteer memberships."""
    where: VolunteerMembershipWhereInput!
  ): [VolunteerMembership!]

  """Query field to read a post vote."""
  hasUserVoted(input: QueryHasUserVotedInput!): HasUserVoted

  """Query field to read an organization."""
  organization(input: QueryOrganizationInput!): Organization

  """
  Query to fetch all organizations with optional filtering. If limit and offset are not provided, returns all organizations.
  """
  organizations(filter: String, limit: Int, offset: Int): [Organization!]

  """Query field to read a post."""
  post(input: QueryPostInput!): Post
  postsByOrganization(input: GetPostsByOrgInput!): [Post!]

  """
  Query field to renew the authentication token of an authenticated client for signing in to talawa.
  """
  renewAuthenticationToken: String

  """Query field for a client to sign in to talawa."""
  signIn(input: QuerySignInInput!): AuthenticationPayload

  """Query field to read a tag."""
  tag(input: QueryTagInput!): Tag

  """Query field to read a tag folder."""
  tagFolder(input: QueryTagFolderInput!): TagFolder

  """Query field to read a user."""
  user(input: QueryUserInput!): User

  """Fetch multiple users by their IDs."""
  usersByIds(input: UsersByIdsInput!): [User!]

  """Fetch all users that belong to a given organization."""
  usersByOrganizationId(organizationId: ID!): [User!]

  """Query field to read a venue."""
  venue(input: QueryVenueInput!): Venue
}

input QueryActionCategoriesByOrganizationInput {
  organizationId: String!
}

input QueryActionItemCategoryInput {
  id: String!
}

"""Input schema for querying ActionItems by organizationId."""
input QueryActionItemsByOrganizationInput {
  """ID of the organization to fetch associated action items."""
  organizationId: String!
}

"""Input schema for querying ActionItems assigned to a user."""
input QueryActionItemsByUserInput {
  """Optional ID of organization to filter action items by."""
  organizationId: String

  """ID of the user to fetch assigned action items for."""
  userId: String!
}

""""""
input QueryAdvertisementInput {
  """Global id of the advertisement."""
  id: String!
}

""""""
input QueryAgendaFolderInput {
  """Global id of the agenda folder."""
  id: String!
}

""""""
input QueryAgendaItemInput {
  """Global id of the agenda item."""
  id: String!
}

""""""
type QueryAllUsersConnection {
  edges: [QueryAllUsersConnectionEdge]
  pageInfo: PageInfo!
}

""""""
type QueryAllUsersConnectionEdge {
  cursor: String!
  node: User
}

input QueryAllUsersWhereInput {
  name: String
}

""""""
input QueryChatInput {
  """Global id of the chat."""
  id: String!
}

""""""
input QueryChatMessageInput {
  """Global id of the chat message."""
  id: String!
}

""""""
input QueryCommentInput {
  """Global id of the comment."""
  id: String!
}

""""""
input QueryEventInput {
  """Global id of the event."""
  id: String!
}

input QueryEventsByIdsInput {
  ids: [ID!]!
}

""""""
input QueryFundCampaignInput {
  """Global id of the fund campaign."""
  id: String!
}

""""""
input QueryFundCampaignPledgeInput {
  """Global id of the fund campaign pledge."""
  id: String!
}

"""Input type for querying FundCampaignPledges assigned to a user."""
input QueryFundCampaignPledgesByUserInput {
  """ID of the user to fetch FundCampaignPledges."""
  userId: String!
}

""""""
input QueryFundInput {
  """Global id of the fund."""
  id: String!
}

"""Input type for checking if a user has voted on a specific post"""
input QueryHasUserVotedInput {
  """ID of the post that is voted."""
  postId: String!
}

"""Input type for querying notifications for a specific user."""
input QueryNotificationInput {
  """Number of notifications to return (default: 20, max: 100)."""
  first: Int = 20

  """Filter by read status (true for read, false for unread)."""
  isRead: Boolean

  """Number of notifications to skip for pagination."""
  skip: Int = 0
}

""""""
input QueryOrganizationInput {
  """Global id of the organization."""
  id: String!
}

"""
Sorting criteria, e.g., 'amount_ASC', 'amount_DESC', 'endDate_ASC', 'endDate_DESC'
"""
enum QueryPledgeOrderByInput {
  amount_ASC
  amount_DESC
  endDate_ASC
  endDate_DESC
}

"""Filter criteria for Pledges"""
input QueryPledgeWhereInput {
  """Filter pledges by the name of the creator"""
  firstName_contains: String

  """Filter pledges by the name of the campaign"""
  name_contains: String
}

input QueryPluginInput {
  id: String!
}

input QueryPluginsInput {
  isActivated: Boolean
  isInstalled: Boolean
  pluginId: String
}

""""""
input QueryPostInput {
  """Global id of the post."""
  id: String!
}

""""""
input QuerySignInInput {
  """Email address of the user."""
  emailAddress: EmailAddress!

  """Password of the user to sign in to talawa."""
  password: String!
}

""""""
input QueryTagFolderInput {
  """Global id of the tag folder."""
  id: String!
}

""""""
input QueryTagInput {
  """Global id of the tag."""
  id: String!
}

""""""
input QueryUserInput {
  """Global id of the user."""
  id: String!
}

""""""
input QueryVenueInput {
  """Global id of the venue."""
  id: String!
}

type ReadNotificationResponse {
  message: String
  success: Boolean!
}

"""
Input type for defining recurrence rules for events. Must specify exactly one end condition: endDate, count, or never.
"""
input RecurrenceInput {
  """Days of the week (e.g., ['MO', 'WE', 'FR'])."""
  byDay: [String!]

  """Months of the year (1-12)."""
  byMonth: [Int!]

  """Days of the month (-31 to 31, excluding 0)."""
  byMonthDay: [Int!]

  """Number of occurrences."""
  count: Int

  """Date when the recurrence ends."""
  endDate: DateTime

  """Frequency of recurrence (DAILY, WEEKLY, MONTHLY, YEARLY)."""
  frequency: Frequency!

  """
  Interval between recurrences (e.g., 2 for every 2 weeks). Defaults to 1.
  """
  interval: Int

  """Indicates if the event recurs indefinitely (never ends)."""
  never: Boolean
}

type RecurrenceRule {
  byDay: [String!]
  byMonth: [Int!]
  byMonthDay: [Int!]
  count: Int
  frequency: RecurrenceRuleFrequency
  id: ID
  interval: Int
  recurrenceEndDate: DateTime
  recurrenceStartDate: DateTime
}

enum RecurrenceRuleFrequency {
  DAILY
  MONTHLY
  WEEKLY
  YEARLY
}

type RejectMembershipResponse {
  """Success or error message"""
  message: String

  """Whether the operation was successful"""
  success: Boolean
}

type Subscription {
  """
  Subscription field to subscribe to the event of creation of a message in a chat.
  """
  chatMessageCreate(input: SubscriptionChatMessageCreateInput!): ChatMessage
}

""""""
input SubscriptionChatMessageCreateInput {
  """Global identifier of the chat."""
  id: String!
}

type Tag {
  """
  GraphQL connection to traverse through the users that are assignees of the tag.
  """
  assignees(after: String, before: String, first: Int, last: Int): TagAssigneesConnection

  """Date time at the time the tag was created."""
  createdAt: DateTime

  """User who created the tag."""
  creator: User

  """Tag folder the tag is contained within."""
  folder: TagFolder

  """Global identifier of the tag."""
  id: ID!

  """Name of the tag."""
  name: String

  """Organization the tag belong to."""
  organization: Organization

  """Date time at the time the tag was last updated."""
  updatedAt: DateTime

  """User who last updated the tag."""
  updater: User
}

""""""
type TagAssigneesConnection {
  edges: [TagAssigneesConnectionEdge]
  pageInfo: PageInfo!
}

""""""
type TagAssigneesConnectionEdge {
  cursor: String!
  node: User
}

type TagFolder {
  """
  GraphQL connection to traverse through the tag folders contained within the tag folder.
  """
  childFolders(after: String, before: String, first: Int, last: Int): TagFolderChildFoldersConnection

  """Date time at the time the tag folder was created."""
  createdAt: DateTime

  """User who created the tag folder."""
  creator: User

  """Global identifier of the tag folder."""
  id: ID!

  """Name of the tag folder."""
  name: String

  """Organization which the tag folder belongs to."""
  organization: Organization

  """Tag folder the tag folder is contained within."""
  parentFolder: TagFolder

  """
  GraphQL connection to traverse through the tags contained within the tag folder.
  """
  tags(after: String, before: String, first: Int, last: Int): TagFolderTagsConnection

  """Date time at the time the tag folder was last updated."""
  updatedAt: DateTime

  """User who last updated the tag folder."""
  updater: User
}

""""""
type TagFolderChildFoldersConnection {
  edges: [TagFolderChildFoldersConnectionEdge]
  pageInfo: PageInfo!
}

""""""
type TagFolderChildFoldersConnectionEdge {
  cursor: String!
  node: TagFolder
}

""""""
type TagFolderTagsConnection {
  edges: [TagFolderTagsConnectionEdge]
  pageInfo: PageInfo!
}

""""""
type TagFolderTagsConnectionEdge {
  cursor: String!
  node: Tag
}

"""Input for updating an event volunteer group."""
input UpdateEventVolunteerGroupInput {
  """The updated description of the volunteer group."""
  description: String

  """The ID of the event (required for validation)."""
  eventId: ID!

  """The updated name of the volunteer group."""
  name: String

  """The updated number of volunteers required for this group."""
  volunteersRequired: Int
}

"""Input for updating an event volunteer."""
input UpdateEventVolunteerInput {
  """List of action item IDs assigned to the volunteer."""
  assignments: [ID!]

  """Whether the volunteer has accepted the invitation."""
  hasAccepted: Boolean

  """Whether the volunteer profile is public."""
  isPublic: Boolean
}

input UpdatePluginInput {
  backup: Boolean
  id: String!
  isActivated: Boolean
  isInstalled: Boolean
  pluginId: String
}

"""The `Upload` scalar type represents a file upload."""
scalar Upload

"""Input for uploading a plugin zip file"""
input UploadPluginZipInput {
  """Whether to activate the plugin after installation"""
  activate: Boolean

  """The plugin zip file to upload"""
  pluginZip: Upload!
}

"""UploadUrlResponse"""
type UploadUrlResponse {
  objectName: String
  presignedUrl: String
  requiresUpload: Boolean
}

type User {
  """Address line 1 of the user's address."""
  addressLine1: String

  """Address line 2 of the user's address."""
  addressLine2: String

  """Mime type of the avatar of the user."""
  avatarMimeType: String

  """URL to the avatar of the user."""
  avatarURL: String

  """Date of birth of the user."""
  birthDate: Date

  """Name of the city where the user resides in."""
  city: String

  """Country code of the country the user is a citizen of."""
  countryCode: Iso3166Alpha2CountryCode

  """Date time at the time the user was created."""
  createdAt: DateTime

  """Organizations created by the user"""
  createdOrganizations(filter: String): [Organization!]

  """User who created the user."""
  creator: User

  """Custom information about the user."""
  description: String

  """Primary education grade of the user."""
  educationGrade: UserEducationGrade

  """Email address of the user."""
  emailAddress: EmailAddress

  """Employment status of the user."""
  employmentStatus: UserEmploymentStatus

  """The phone number to use to communicate with the user at their home."""
  homePhoneNumber: PhoneNumber

  """Global identifier of the user."""
  id: ID!

  """Boolean to tell whether the user has verified their email address."""
  isEmailAddressVerified: Boolean

  """Marital status of the user."""
  maritalStatus: UserMaritalStatus

  """
  The phone number to use to communicate with the user on their mobile phone.
  """
  mobilePhoneNumber: PhoneNumber

  """Name of the user."""
  name: String

  """The sex assigned to the user at their birth."""
  natalSex: UserNatalSex

  """Language code of the user's preferred natural language."""
  naturalLanguageCode: Iso639Set1LanguageCode

  """Notifications for this user"""
  notifications(
    """Input for querying notifications"""
    input: QueryNotificationInput
  ): [Notification!]

  """
  GraphQL connection to traverse through the organizations the user is a member of.
  """
  organizationsWhereMember(after: String, before: String, filter: String, first: Int, last: Int): UserOrganizationsWhereMemberConnection

  """Postal code of the user."""
  postalCode: String

  """Role assigned to the user in the application."""
  role: UserRole

  """Name of the state the user resides in."""
  state: String

  """Date time at the time the user was last updated."""
  updatedAt: DateTime

  """User who last updated the user."""
  updater: User

  """
  The phone number to use to communicate with the user while they're at work.
  """
  workPhoneNumber: PhoneNumber
}

"""Possible variants of the education grade(if applicable) of a user."""
enum UserEducationGrade {
  grade_1
  grade_2
  grade_3
  grade_4
  grade_5
  grade_6
  grade_7
  grade_8
  grade_9
  grade_10
  grade_11
  grade_12
  graduate
  kg
  no_grade
  pre_kg
}

"""Possible variants of the employment status(if applicable) of a user."""
enum UserEmploymentStatus {
  full_time
  part_time
  unemployed
}

"""Possible variants of the martial status(if applicable) of a user."""
enum UserMaritalStatus {
  divorced
  engaged
  married
  seperated
  single
  widowed
}

"""Possible variants of the sex assigned to a user at birth."""
enum UserNatalSex {
  female
  intersex
  male
}

""""""
type UserOrganizationsWhereMemberConnection {
  edges: [UserOrganizationsWhereMemberConnectionEdge]
  pageInfo: PageInfo!
}

""""""
type UserOrganizationsWhereMemberConnectionEdge {
  cursor: String!
  node: Organization
}

"""Possible variants of the role assigned to a user."""
enum UserRole {
  administrator
  regular
}

input UserWhereInput {
  """Filter by first name containing this string"""
  name_contains: String
}

input UsersByIdsInput {
  ids: [ID!]!
}

type Venue {
  """Array of attachments."""
  attachments: [VenueAttachment!]

  """Capacity of the venue."""
  capacity: Int

  """Date time at the time the venue was created."""
  createdAt: DateTime

  """User who created the venue."""
  creator: User

  """Custom information about the venue."""
  description: String

  """
  GraphQL connection to traverse through the events the venue has been booked for.
  """
  events(after: String, before: String, first: Int, last: Int): VenueEventsConnection

  """Global identifier of the venue."""
  id: ID!

  """Name of the venue."""
  name: String

  """Organization the venue belongs to."""
  organization: Organization

  """Date time at the time the venue was last updated."""
  updatedAt: DateTime

  """User who last updated the venue."""
  updater: User
}

type VenueAttachment {
  """Mime type of the attachment."""
  mimeType: String

  """URL to the attachment."""
  url: String
}

""""""
type VenueEventsConnection {
  edges: [VenueEventsConnectionEdge]
  pageInfo: PageInfo!
}

""""""
type VenueEventsConnectionEdge {
  cursor: String!
  node: Event
}

enum VolunteerGroupScope {
  ENTIRE_SERIES
  THIS_INSTANCE_ONLY
}

type VolunteerMembership {
  """Date time at the time the volunteer membership was created."""
  createdAt: DateTime

  """The user who created this membership."""
  createdBy: User

  """The event associated with this membership."""
  event: Event

  """
  The volunteer group associated with this membership (null for individual volunteers).
  """
  group: EventVolunteerGroup

  """Primary unique identifier of the volunteer membership."""
  id: ID

  """
  Status of the volunteer membership (invited, requested, accepted, rejected).
  """
  status: String

  """Date time at the time the volunteer membership was last updated."""
  updatedAt: DateTime

  """The user who last updated this membership."""
  updatedBy: User

  """The event volunteer associated with this membership."""
  volunteer: EventVolunteer
}

"""Filter for volunteer membership type."""
enum VolunteerMembershipFilter {
  """Filter for group memberships."""
  group

  """Filter for individual volunteer memberships."""
  individual
}

"""Input for creating a volunteer membership."""
input VolunteerMembershipInput {
  """The ID of the event."""
  event: ID!

  """
  The ID of the volunteer group (optional for individual volunteers, null for individual volunteering).
  """
  group: ID

  """
  ID of specific recurring event instance (for 'THIS_INSTANCE_ONLY' scope).
  """
  recurringEventInstanceId: ID

  """
  Whether this volunteer membership applies to 'ENTIRE_SERIES' (template) or 'THIS_INSTANCE_ONLY'
  """
  scope: VolunteerMembershipScope

  """The status of the membership."""
  status: VolunteerMembershipStatus!

  """The ID of the user."""
  userId: ID!
}

"""Enum for ordering volunteer memberships."""
enum VolunteerMembershipOrderByInput {
  """Order by creation date in ascending order."""
  createdAt_ASC

  """Order by creation date in descending order."""
  createdAt_DESC
}

enum VolunteerMembershipScope {
  ENTIRE_SERIES
  THIS_INSTANCE_ONLY
}

"""Possible statuses for volunteer membership."""
enum VolunteerMembershipStatus {
  """Membership has been accepted."""
  accepted

  """Admin invited the volunteer to join a group."""
  invited

  """Membership has been rejected."""
  rejected

  """Volunteer requested to join a group."""
  requested
}

"""Input for filtering volunteer memberships."""
input VolunteerMembershipWhereInput {
  """Filter by event ID."""
  eventId: ID

  """Filter by event title containing this string."""
  eventTitle: String

  """Filter by membership type (group or individual)."""
  filter: VolunteerMembershipFilter

  """Filter by group ID."""
  groupId: ID

  """Filter by membership status."""
  status: VolunteerMembershipStatus

  """Filter by user ID."""
  userId: ID

  """Filter by user name containing this string."""
  userName: String
}

enum VolunteerScope {
  ENTIRE_SERIES
  THIS_INSTANCE_ONLY
}<|MERGE_RESOLUTION|>--- conflicted
+++ resolved
@@ -1141,7 +1141,6 @@
   voteType: PostVoteType
 }
 
-<<<<<<< HEAD
 input InstallPluginInput {
   pluginId: String!
 }
@@ -1150,7 +1149,6 @@
   accepted
   declined
   no_response
-=======
 type HasUserVotedComment {
   """Indicates if the user has voted on this comment"""
   hasVoted: Boolean!
@@ -1161,7 +1159,6 @@
 
 input InstallPluginInput {
   pluginId: String!
->>>>>>> 080462dd
 }
 
 """
