directive @auth on FIELD_DEFINITION

directive @role(requires: UserType) on FIELD_DEFINITION

type ActionItem {
  _id: ID!
  actionItemCategory: ActionItemCategory
  allotedHours: Float
  assignee: User
  assigner: User
  assignmentDate: Date!
  completionDate: Date!
  createdAt: Date!
  creator: User
  dueDate: Date!
  event: Event
  isCompleted: Boolean!
  postCompletionNotes: String
  preCompletionNotes: String
  updatedAt: Date!
}

type ActionItemCategory {
  _id: ID!
  createdAt: Date!
  creator: User
  isDisabled: Boolean!
  name: String!
  organization: Organization
  updatedAt: Date!
}

input ActionItemCategoryWhereInput {
  is_disabled: Boolean
  name_contains: String
}

input ActionItemWhereInput {
  actionItemCategory_id: ID
  assigneeName: String
  categoryName: String
  event_id: ID
  is_completed: Boolean
}

enum ActionItemsOrderByInput {
  createdAt_ASC
  createdAt_DESC
  dueDate_ASC
  dueDate_DESC
}

type Address {
  city: String
  countryCode: String
  dependentLocality: String
  line1: String
  line2: String
  postalCode: String
  sortingCode: String
  state: String
}

input AddressInput {
  city: String
  countryCode: String
  dependentLocality: String
  line1: String
  line2: String
  postalCode: String
  sortingCode: String
  state: String
}

type Advertisement {
  _id: ID!
  createdAt: DateTime!
  creator: User
  endDate: Date!
  mediaUrl: URL!
  name: String!
  organization: Organization
  startDate: Date!
  type: AdvertisementType!
  updatedAt: DateTime!
}

type AdvertisementEdge {
  cursor: String
  node: Advertisement
}

enum AdvertisementType {
  BANNER
  MENU
  POPUP
}

type AdvertisementsConnection {
  edges: [AdvertisementEdge]
  pageInfo: DefaultConnectionPageInfo!
  totalCount: Int
}

type AgendaCategory {
  _id: ID!
  createdAt: Date!
  createdBy: User!
  description: String
  name: String!
  organization: Organization!
  updatedAt: Date
  updatedBy: User
}

type AgendaItem {
  _id: ID!
  attachments: [String]
  categories: [AgendaCategory]
  createdAt: Date!
  createdBy: User!
  description: String
  duration: String!
  organization: Organization!
  relatedEvent: Event
  sequence: Int!
  title: String!
  updatedAt: Date!
  updatedBy: User!
  urls: [String]
  users: [User]
}

type AgendaSection {
  _id: ID!
  createdAt: Date!
  createdBy: User
  description: String!
  items: [AgendaItem]
  relatedEvent: Event
  sequence: Int!
  updatedAt: Date
  updatedBy: User
}

type AggregatePost {
  count: Int!
}

type AggregateUser {
  count: Int!
}

scalar Any

type AppUserProfile {
  _id: ID!
  adminFor: [Organization]
  appLanguageCode: String!
  campaigns: [FundraisingCampaign]
  createdEvents: [Event]
  createdOrganizations: [Organization]
  eventAdmin: [Event]
  isSuperAdmin: Boolean!
  pledges: [FundraisingCampaignPledge]
  pluginCreationAllowed: Boolean!
  userId: User!
}

type AuthData {
  accessToken: String!
  appUserProfile: AppUserProfile!
  refreshToken: String!
  user: User!
}

enum CampaignOrderByInput {
  endDate_ASC
  endDate_DESC
  fundingGoal_ASC
  fundingGoal_DESC
  startDate_ASC
  startDate_DESC
}

input CampaignWhereInput {
  fundId: ID
  id: ID
  name_contains: String
  organizationId: ID
}

type Chat {
  _id: ID!
  admins: [User]
  createdAt: DateTime!
  creator: User
  image: String
  isGroup: Boolean!
  lastMessageId: String
  messages: [ChatMessage]
  name: String
  organization: Organization
  updatedAt: DateTime!
  users: [User!]!
}

type ChatMessage {
  _id: ID!
  chatMessageBelongsTo: Chat!
  createdAt: DateTime!
  deletedBy: [User]
  messageContent: String!
  replyTo: ChatMessage
  sender: User!
  updatedAt: DateTime!
}

type CheckIn {
  _id: ID!
  createdAt: DateTime!
  event: Event!
  feedbackSubmitted: Boolean!
  time: DateTime!
  updatedAt: DateTime!
  user: User!
}

input CheckInCheckOutInput {
  eventId: ID!
  userId: ID!
}

type CheckInStatus {
  _id: ID!
  checkIn: CheckIn
  user: User!
}

type CheckOut {
  _id: ID!
  createdAt: DateTime!
  eventAttendeeId: ID!
  time: DateTime!
  updatedAt: DateTime!
}

type Comment {
  _id: ID!
  createdAt: DateTime!
  creator: User
  likeCount: Int
  likedBy: [User]
  post: Post!
  text: String!
  updatedAt: DateTime!
}

input CommentInput {
  text: String!
}

type Community {
  _id: ID!
  logoUrl: String
  name: String!
  socialMediaUrls: SocialMediaUrls
  timeout: Int
  websiteLink: String
}

union ConnectionError = InvalidCursor | MaximumValueError

"""
The standard graphQL connection page info that contains metadata about a
particular instance of a connection. ALl other custom connection page info
types must implement this interface.
"""
interface ConnectionPageInfo {
  """
  A field to tell the value of cursor for the last edge of a particular instance of a
  connection.
  """
  endCursor: String

  """
  A field to tell whether the connection has additional edges after the
  edge with endCursor as its cursor.
  """
  hasNextPage: Boolean!

  """
  A field to tell whether the connection has additional edges
  before the edge with startCursor as its cursor.
  """
  hasPreviousPage: Boolean!

  """
  A field to tell the value of cursor for the first edge of a particular instance of a
  connection.
  """
  startCursor: String
}

scalar CountryCode

input CreateActionItemInput {
  allotedHours: Float
  assigneeId: ID!
  dueDate: Date
  eventId: ID
  preCompletionNotes: String
}

union CreateAdminError = OrganizationMemberNotFoundError | OrganizationNotFoundError | UserNotAuthorizedError | UserNotFoundError

type CreateAdminPayload {
  user: AppUserProfile
  userErrors: [CreateAdminError!]!
}

input CreateAdvertisementInput {
  endDate: Date!
  mediaFile: String!
  name: String!
  organizationId: ID!
  startDate: Date!
  type: AdvertisementType!
}

type CreateAdvertisementPayload {
  advertisement: Advertisement
}

input CreateAgendaCategoryInput {
  description: String
  name: String!
  organizationId: ID!
}

input CreateAgendaItemInput {
  attachments: [String]
  categories: [ID]
  description: String
  duration: String!
  organizationId: ID!
  relatedEventId: ID
  sequence: Int!
  title: String
  urls: [String]
  users: [ID]
}

input CreateAgendaSectionInput {
  description: String!
  items: [CreateAgendaItemInput]
  relatedEvent: ID
  sequence: Int!
}

union CreateCommentError = PostNotFoundError

type CreateCommentPayload {
  comment: Comment
  userErrors: [CreateCommentError!]!
}

union CreateDirectChatError = OrganizationNotFoundError | UserNotFoundError

union CreateMemberError = MemberNotFoundError | OrganizationNotFoundError | UserNotAuthorizedAdminError | UserNotAuthorizedError | UserNotFoundError

type CreateMemberPayload {
  organization: Organization
  userErrors: [CreateMemberError!]!
}

input CreateUserTagInput {
  name: String!
  organizationId: ID!
  parentTagId: ID
  tagColor: String
}

enum Currency {
  AED
  AFN
  ALL
  AMD
  ANG
  AOA
  ARS
  AUD
  AWG
  AZN
  BAM
  BBD
  BDT
  BGN
  BHD
  BIF
  BMD
  BND
  BOB
  BRL
  BSD
  BTN
  BWP
  BYN
  BZD
  CAD
  CDF
  CHF
  CLP
  CNY
  COP
  CRC
  CUP
  CVE
  CZK
  DJF
  DKK
  DOP
  DZD
  EGP
  ERN
  ETB
  EUR
  FJD
  FKP
  FOK
  FRO
  GBP
  GEL
  GGP
  GHS
  GIP
  GMD
  GNF
  GTQ
  GYD
  HKD
  HNL
  HRK
  HTG
  HUF
  IDR
  ILS
  IMP
  INR
  IQD
  IRR
  ISK
  JEP
  JMD
  JOD
  JPY
  KES
  KGS
  KHR
  KID
  KMF
  KRW
  KWD
  KYD
  KZT
  LAK
  LBP
  LKR
  LRD
  LSL
  LYD
  MAD
  MDL
  MGA
  MKD
  MMK
  MNT
  MOP
  MRU
  MUR
  MVR
  MWK
  MXN
  MYR
  MZN
  NAD
  NGN
  NIO
  NOK
  NPR
  NZD
  OMR
  PAB
  PEN
  PGK
  PHP
  PKR
  PLN
  PYG
  QAR
  RON
  RSD
  RUB
  RWF
  SAR
  SBD
  SCR
  SDG
  SEK
  SGD
  SHP
  SLL
  SOS
  SPL
  SRD
  STN
  SVC
  SYP
  SZL
  THB
  TJS
  TMT
  TND
  TOP
  TRY
  TTD
  TVD
  TWD
  TZS
  UAH
  UGX
  USD
  UYU
  UZS
  VEF
  VND
  VUV
  WST
  XAF
  XCD
  XDR
  XOF
  XPF
  YER
  ZAR
  ZMW
  ZWD
}

input CursorPaginationInput {
  cursor: String
  direction: PaginationDirection!
  limit: PositiveInt!
}

scalar Date

scalar DateTime

"""
Default connection page info for containing the metadata for a connection
instance.
"""
type DefaultConnectionPageInfo implements ConnectionPageInfo {
  endCursor: String
  hasNextPage: Boolean!
  hasPreviousPage: Boolean!
  startCursor: String
}

type DeleteAdvertisementPayload {
  advertisement: Advertisement
}

type DeletePayload {
  success: Boolean!
}

<<<<<<< HEAD
=======
type DirectChat {
  _id: ID!
  createdAt: DateTime!
  creator: User
  messages: [DirectChatMessage]
  organization: Organization
  updatedAt: DateTime!
  users: [User!]!
}

type DirectChatMessage {
  _id: ID!
  createdAt: DateTime!
  directChatMessageBelongsTo: DirectChat!
  messageContent: String!
  receiver: User!
  replyTo: DirectChatMessage
  sender: User!
  updatedAt: DateTime!
}

>>>>>>> 9600b6c6
type Donation {
  _id: ID!
  amount: Float!
  createdAt: DateTime!
  nameOfOrg: String!
  nameOfUser: String!
  orgId: ID!
  payPalId: String!
  updatedAt: DateTime!
  userId: ID!
}

input DonationWhereInput {
  id: ID
  id_contains: ID
  id_in: [ID!]
  id_not: ID
  id_not_in: [ID!]
  id_starts_with: ID
  name_of_user: String
  name_of_user_contains: String
  name_of_user_in: [String!]
  name_of_user_not: String
  name_of_user_not_in: [String!]
  name_of_user_starts_with: String
}

input EditVenueInput {
  capacity: Int
  description: String
  file: String
  id: ID!
  name: String
}

enum EducationGrade {
  GRADE_1
  GRADE_2
  GRADE_3
  GRADE_4
  GRADE_5
  GRADE_6
  GRADE_7
  GRADE_8
  GRADE_9
  GRADE_10
  GRADE_11
  GRADE_12
  GRADUATE
  KG
  NO_GRADE
  PRE_KG
}

scalar EmailAddress

enum EmploymentStatus {
  FULL_TIME
  PART_TIME
  UNEMPLOYED
}

interface Error {
  message: String!
}

type Event {
  _id: ID!
  actionItems: [ActionItem]
  admins(adminId: ID): [User!]
  agendaItems: [AgendaItem]
  allDay: Boolean!
  attendees: [User]
  attendeesCheckInStatus: [CheckInStatus!]!
  averageFeedbackScore: Float
  baseRecurringEvent: Event
  createdAt: DateTime!
  creator: User
  description: String!
  endDate: Date
  endTime: Time
  feedback: [Feedback!]!
  images: [String]
  isPublic: Boolean!
  isRecurringEventException: Boolean!
  isRegisterable: Boolean!
  latitude: Latitude
  location: String
  longitude: Longitude
  organization: Organization
  recurrenceRule: RecurrenceRule
  recurring: Boolean!
  startDate: Date!
  startTime: Time
  title: String!
  updatedAt: DateTime!
}

type EventAttendee {
  _id: ID!
  checkInId: ID
  checkOutId: ID
  createdAt: DateTime!
  eventId: ID!
  isCheckedIn: Boolean!
  isCheckedOut: Boolean!
  isInvited: Boolean!
  isRegistered: Boolean!
  updatedAt: DateTime!
  userId: ID!
}

input EventAttendeeInput {
  eventId: ID!
  userId: ID!
}

input EventInput {
  allDay: Boolean!
  description: String!
  endDate: Date!
  endTime: Time
  images: [String]
  isPublic: Boolean!
  isRegisterable: Boolean!
  latitude: Latitude
  location: String
  longitude: Longitude
  organizationId: ID!
  recurring: Boolean!
  startDate: Date!
  startTime: Time
  title: String!
}

enum EventOrderByInput {
  allDay_ASC
  allDay_DESC
  description_ASC
  description_DESC
  endDate_ASC
  endDate_DESC
  endTime_ASC
  endTime_DESC
  id_ASC
  id_DESC
  location_ASC
  location_DESC
  recurrance_ASC
  recurrance_DESC
  startDate_ASC
  startDate_DESC
  startTime_ASC
  startTime_DESC
  title_ASC
  title_DESC
}

type EventVolunteer {
  _id: ID!
  createdAt: DateTime!
  creator: User
  event: Event
  group: EventVolunteerGroup
  isAssigned: Boolean
  isInvited: Boolean
  response: String
  updatedAt: DateTime!
  user: User!
}

type EventVolunteerGroup {
  _id: ID!
  createdAt: DateTime!
  creator: User
  event: Event
  leader: User!
  name: String
  updatedAt: DateTime!
  volunteers: [EventVolunteer]
  volunteersRequired: Int
}

input EventVolunteerGroupInput {
  eventId: ID!
  name: String
  volunteersRequired: Int
}

input EventVolunteerGroupWhereInput {
  eventId: ID
  name_contains: String
  volunteerId: ID
}

input EventVolunteerInput {
  eventId: ID!
  groupId: ID!
  userId: ID!
}

enum EventVolunteerResponse {
  NO
  YES
}

input EventWhereInput {
  description: String
  description_contains: String
  description_in: [String!]
  description_not: String
  description_not_in: [String!]
  description_starts_with: String
  id: ID
  id_contains: ID
  id_in: [ID!]
  id_not: ID
  id_not_in: [ID!]
  id_starts_with: ID
  location: String
  location_contains: String
  location_in: [String!]
  location_not: String
  location_not_in: [String!]
  location_starts_with: String
  organization_id: ID
  title: String
  title_contains: String
  title_in: [String!]
  title_not: String
  title_not_in: [String!]
  title_starts_with: String
}

type ExtendSession {
  accessToken: String!
  refreshToken: String!
}

type Feedback {
  _id: ID!
  createdAt: DateTime!
  event: Event!
  rating: Int!
  review: String
  updatedAt: DateTime!
}

input FeedbackInput {
  eventId: ID!
  rating: Int!
  review: String
}

interface FieldError {
  message: String!
  path: [String!]!
}

input ForgotPasswordData {
  newPassword: String!
  otpToken: String!
  userOtp: String!
}

enum Frequency {
  DAILY
  MONTHLY
  WEEKLY
  YEARLY
}

type Fund {
  _id: ID!
  campaigns: [FundraisingCampaign]
  createdAt: DateTime!
  creator: User
  isArchived: Boolean!
  isDefault: Boolean!
  name: String!
  organizationId: ID!
  refrenceNumber: String
  taxDeductible: Boolean!
  updatedAt: DateTime!
}

input FundCampaignInput {
  currency: Currency!
  endDate: Date!
  fundId: ID!
  fundingGoal: Float!
  name: String!
  organizationId: ID!
  startDate: Date!
}

input FundCampaignPledgeInput {
  amount: Float!
  campaignId: ID!
  currency: Currency!
  endDate: Date
  startDate: Date
  userIds: [ID!]!
}

input FundInput {
  isArchived: Boolean!
  isDefault: Boolean!
  name: String!
  organizationId: ID!
  refrenceNumber: String
  taxDeductible: Boolean!
}

enum FundOrderByInput {
  createdAt_ASC
  createdAt_DESC
}

input FundWhereInput {
  name_contains: String
}

type FundraisingCampaign {
  _id: ID!
  createdAt: DateTime!
  currency: Currency!
  endDate: Date!
  fundId: Fund!
  fundingGoal: Float!
  name: String!
  organizationId: Organization!
  pledges: [FundraisingCampaignPledge]
  startDate: Date!
  updatedAt: DateTime!
}

type FundraisingCampaignPledge {
  _id: ID!
  amount: Float!
  campaign: FundraisingCampaign!
  currency: Currency!
  endDate: Date
  startDate: Date
  users: [User]!
}

enum Gender {
  FEMALE
  MALE
  OTHER
}

type Group {
  _id: ID!
  admins: [User!]!
  createdAt: DateTime!
  description: String
  organization: Organization!
  title: String!
  updatedAt: DateTime!
}

<<<<<<< HEAD
=======
type GroupChat {
  _id: ID!
  createdAt: DateTime!
  creator: User
  messages: [GroupChatMessage]
  organization: Organization!
  title: String!
  updatedAt: DateTime!
  users: [User!]!
}

type GroupChatMessage {
  _id: ID!
  createdAt: DateTime!
  groupChatMessageBelongsTo: GroupChat!
  messageContent: String!
  replyTo: GroupChatMessage
  sender: User!
  updatedAt: DateTime!
}

>>>>>>> 9600b6c6
type InvalidCursor implements FieldError {
  message: String!
  path: [String!]!
}

enum ItemType {
  Note
  Regular
}

scalar JSON

type Language {
  _id: ID!
  createdAt: String!
  en: String!
  translation: [LanguageModel]
}

input LanguageInput {
  en_value: String!
  translation_lang_code: String!
  translation_value: String!
}

type LanguageModel {
  _id: ID!
  createdAt: DateTime!
  lang_code: String!
  value: String!
  verified: Boolean!
}

scalar Latitude

input LoginInput {
  email: EmailAddress!
  password: String!
}

scalar Longitude

enum MaritalStatus {
  DIVORCED
  ENGAGED
  MARRIED
  SEPERATED
  SINGLE
  WIDOWED
}

type MaximumLengthError implements FieldError {
  message: String!
  path: [String!]!
}

type MaximumValueError implements FieldError {
  limit: Int!
  message: String!
  path: [String!]!
}

type MemberNotFoundError implements Error {
  message: String!
}

type MembershipRequest {
  _id: ID!
  organization: Organization!
  user: User!
}

input MembershipRequestsWhereInput {
  creatorId: ID
  creatorId_in: [ID!]
  creatorId_not: ID
  creatorId_not_in: [ID!]
  id: ID
  id_contains: ID
  id_in: [ID!]
  id_not: ID
  id_not_in: [ID!]
  id_starts_with: ID
  user: UserWhereInput
}

type Message {
  _id: ID!
  createdAt: DateTime!
  creator: User
  imageUrl: URL
  text: String!
  updatedAt: DateTime!
  videoUrl: URL
}

input MessageChatInput {
  message: String!
  receiver: ID!
}

type MinimumLengthError implements FieldError {
  limit: Int!
  message: String!
  path: [String!]!
}

type MinimumValueError implements FieldError {
  message: String!
  path: [String!]!
}

type Mutation {
  acceptMembershipRequest(membershipRequestId: ID!): MembershipRequest!
  addEventAttendee(data: EventAttendeeInput!): User!
  addFeedback(data: FeedbackInput!): Feedback!
  addLanguageTranslation(data: LanguageInput!): Language!
  addOrganizationCustomField(name: String!, organizationId: ID!, type: String!): OrganizationCustomField!
  addOrganizationImage(file: String!, organizationId: String!): Organization!
  addPledgeToFundraisingCampaign(campaignId: ID!, pledgeId: ID!): FundraisingCampaignPledge!
  addUserCustomData(dataName: String!, dataValue: Any!, organizationId: ID!): UserCustomData!
  addUserImage(file: String!): User!
  addUserToUserFamily(familyId: ID!, userId: ID!): UserFamily!
  assignUserTag(input: ToggleUserTagAssignInput!): User
  blockPluginCreationBySuperadmin(blockUser: Boolean!, userId: ID!): AppUserProfile!
  blockUser(organizationId: ID!, userId: ID!): User!
  cancelMembershipRequest(membershipRequestId: ID!): MembershipRequest!
  checkIn(data: CheckInCheckOutInput!): CheckIn!
  checkOut(data: CheckInCheckOutInput!): CheckOut!
  createActionItem(actionItemCategoryId: ID!, data: CreateActionItemInput!): ActionItem!
  createActionItemCategory(isDisabled: Boolean!, name: String!, organizationId: ID!): ActionItemCategory!
  createAdmin(data: UserAndOrganizationInput!): CreateAdminPayload!
  createAdvertisement(input: CreateAdvertisementInput!): CreateAdvertisementPayload
  createAgendaCategory(input: CreateAgendaCategoryInput!): AgendaCategory!
  createAgendaItem(input: CreateAgendaItemInput!): AgendaItem!
  createAgendaSection(input: CreateAgendaSectionInput!): AgendaSection!
  createChat(data: chatInput!): Chat
  createComment(data: CommentInput!, postId: ID!): Comment
  createDonation(amount: Float!, nameOfOrg: String!, nameOfUser: String!, orgId: ID!, payPalId: ID!, userId: ID!): Donation!
  createEvent(data: EventInput!, recurrenceRuleData: RecurrenceRuleInput): Event!
  createEventVolunteer(data: EventVolunteerInput!): EventVolunteer!
  createEventVolunteerGroup(data: EventVolunteerGroupInput!): EventVolunteerGroup!
  createFund(data: FundInput!): Fund!
  createFundraisingCampaign(data: FundCampaignInput!): FundraisingCampaign!
  createFundraisingCampaignPledge(data: FundCampaignPledgeInput!): FundraisingCampaignPledge!
  createMember(input: UserAndOrganizationInput!): CreateMemberPayload!
  createNote(data: NoteInput!): Note!
  createOrganization(data: OrganizationInput, file: String): Organization!
  createPlugin(pluginCreatedBy: String!, pluginDesc: String!, pluginName: String!, uninstalledOrgs: [ID!]): Plugin!
  createPost(data: PostInput!, file: String): Post
  createSampleOrganization: Boolean!
  createUserFamily(data: createUserFamilyInput!): UserFamily!
  createUserTag(input: CreateUserTagInput!): UserTag
  createVenue(data: VenueInput!): Venue
  deleteAdvertisement(id: ID!): DeleteAdvertisementPayload
  deleteAgendaCategory(id: ID!): ID!
  deleteDonationById(id: ID!): DeletePayload!
  deleteNote(id: ID!): ID!
  deleteVenue(id: ID!): Venue
  editVenue(data: EditVenueInput!): Venue
  forgotPassword(data: ForgotPasswordData!): Boolean!
  inviteEventAttendee(data: EventAttendeeInput!): EventAttendee!
  joinPublicOrganization(organizationId: ID!): User!
  leaveOrganization(organizationId: ID!): User!
  likeComment(id: ID!): Comment
  likePost(id: ID!): Post
  login(data: LoginInput!): AuthData!
  logout: Boolean!
  otp(data: OTPInput!): OtpData!
  recaptcha(data: RecaptchaVerification!): Boolean!
  refreshToken(refreshToken: String!): ExtendSession!
  registerEventAttendee(data: EventAttendeeInput!): EventAttendee!
  registerForEvent(id: ID!): EventAttendee!
  rejectMembershipRequest(membershipRequestId: ID!): MembershipRequest!
  removeActionItem(id: ID!): ActionItem!
  removeAdmin(data: UserAndOrganizationInput!): AppUserProfile!
  removeAdvertisement(id: ID!): Advertisement
  removeAgendaItem(id: ID!): AgendaItem!
  removeAgendaSection(id: ID!): ID!
  removeComment(id: ID!): Comment
  removeEvent(id: ID!, recurringEventDeleteType: RecurringEventMutationType): Event!
  removeEventAttendee(data: EventAttendeeInput!): User!
  removeEventVolunteer(id: ID!): EventVolunteer!
  removeEventVolunteerGroup(id: ID!): EventVolunteerGroup!
  removeFundraisingCampaignPledge(id: ID!): FundraisingCampaignPledge!
  removeMember(data: UserAndOrganizationInput!): Organization!
  removeOrganization(id: ID!): UserData!
  removeOrganizationCustomField(customFieldId: ID!, organizationId: ID!): OrganizationCustomField!
  removeOrganizationImage(organizationId: String!): Organization!
  removePost(id: ID!): Post
  removeSampleOrganization: Boolean!
  removeUserCustomData(organizationId: ID!): UserCustomData!
  removeUserFamily(familyId: ID!): UserFamily!
  removeUserFromUserFamily(familyId: ID!, userId: ID!): UserFamily!
  removeUserImage: User!
  removeUserTag(id: ID!): UserTag
  resetCommunity: Boolean!
  revokeRefreshTokenForUser: Boolean!
  saveFcmToken(token: String): Boolean!
  sendMembershipRequest(organizationId: ID!): MembershipRequest!
<<<<<<< HEAD
  sendMessageToChat(chatId: ID!, messageContent: String!, replyTo: ID): ChatMessage!
=======
  sendMessageToDirectChat(chatId: ID!, messageContent: String!, replyTo: ID): DirectChatMessage!
  sendMessageToGroupChat(chatId: ID!, messageContent: String!, replyTo: ID): GroupChatMessage!
>>>>>>> 9600b6c6
  signUp(data: UserInput!, file: String): AuthData!
  togglePostPin(id: ID!, title: String): Post!
  unassignUserTag(input: ToggleUserTagAssignInput!): User
  unblockUser(organizationId: ID!, userId: ID!): User!
  unlikeComment(id: ID!): Comment
  unlikePost(id: ID!): Post
  unregisterForEventByUser(id: ID!): Event!
  updateActionItem(data: UpdateActionItemInput!, id: ID!): ActionItem
  updateActionItemCategory(data: UpdateActionItemCategoryInput!, id: ID!): ActionItemCategory
  updateAdvertisement(input: UpdateAdvertisementInput!): UpdateAdvertisementPayload
  updateAgendaCategory(id: ID!, input: UpdateAgendaCategoryInput!): AgendaCategory
  updateAgendaItem(id: ID!, input: UpdateAgendaItemInput!): AgendaItem
  updateAgendaSection(id: ID!, input: UpdateAgendaSectionInput!): AgendaSection
  updateCommunity(data: UpdateCommunityInput!): Boolean!
  updateEvent(data: UpdateEventInput!, id: ID!, recurrenceRuleData: RecurrenceRuleInput, recurringEventUpdateType: RecurringEventMutationType): Event!
  updateEventVolunteer(data: UpdateEventVolunteerInput, id: ID!): EventVolunteer!
  updateEventVolunteerGroup(data: UpdateEventVolunteerGroupInput, id: ID!): EventVolunteerGroup!
  updateFund(data: UpdateFundInput!, id: ID!): Fund!
  updateFundraisingCampaign(data: UpdateFundCampaignInput!, id: ID!): FundraisingCampaign!
  updateFundraisingCampaignPledge(data: UpdateFundCampaignPledgeInput!, id: ID!): FundraisingCampaignPledge!
  updateLanguage(languageCode: String!): User!
  updateNote(data: UpdateNoteInput!, id: ID!): Note!
  updateOrganization(data: UpdateOrganizationInput, file: String, id: ID!): Organization!
  updatePluginStatus(id: ID!, orgId: ID!): Plugin!
  updatePost(data: PostUpdateInput, id: ID!): Post!
  updateSessionTimeout(timeout: Int!): Boolean!
  updateUserPassword(data: UpdateUserPasswordInput!): UserData!
  updateUserProfile(data: UpdateUserInput, file: String): User!
  updateUserRoleInOrganization(organizationId: ID!, role: String!, userId: ID!): Organization!
  updateUserTag(input: UpdateUserTagInput!): UserTag
}

type Note {
  _id: ID!
  agendaItemId: ID!
  content: String!
  createdAt: DateTime!
  createdBy: User!
  updatedAt: DateTime!
  updatedBy: User!
}

input NoteInput {
  agendaItemId: ID!
  content: String!
}

input OTPInput {
  email: EmailAddress!
}

type Organization {
  _id: ID!
  actionItemCategories: [ActionItemCategory]
  address: Address
  admins(adminId: ID): [User!]
  advertisements(after: String, before: String, first: Int, last: Int): AdvertisementsConnection
  agendaCategories: [AgendaCategory]
  apiUrl: URL!
  blockedUsers: [User]
  createdAt: DateTime!
  creator: User
  customFields: [OrganizationCustomField!]!
  description: String!
  funds: [Fund]
  image: String
  members: [User]
  membershipRequests(first: Int, skip: Int, where: MembershipRequestsWhereInput): [MembershipRequest]
  name: String!
  pinnedPosts: [Post]
  posts(after: String, before: String, first: PositiveInt, last: PositiveInt): PostsConnection
  updatedAt: DateTime!
  userRegistrationRequired: Boolean!
  userTags(after: String, before: String, first: PositiveInt, last: PositiveInt): UserTagsConnection
  venues: [Venue]
  visibleInSearch: Boolean!
}

type OrganizationCustomField {
  _id: ID!
  name: String!
  organizationId: String!
  type: String!
}

type OrganizationInfoNode {
  _id: ID!
  apiUrl: URL!
  creator: User
  description: String!
  image: String
  name: String!
  userRegistrationRequired: Boolean!
  visibleInSearch: Boolean!
}

input OrganizationInput {
  address: AddressInput!
  apiUrl: URL
  attendees: String
  description: String!
  image: String
  name: String!
  userRegistrationRequired: Boolean
  visibleInSearch: Boolean
}

type OrganizationMemberNotFoundError implements Error {
  message: String!
}

type OrganizationNotFoundError implements Error {
  message: String!
}

enum OrganizationOrderByInput {
  apiUrl_ASC
  apiUrl_DESC
  createdAt_ASC
  createdAt_DESC
  description_ASC
  description_DESC
  id_ASC
  id_DESC
  name_ASC
  name_DESC
}

input OrganizationWhereInput {
  apiUrl: URL
  apiUrl_contains: URL
  apiUrl_in: [URL!]
  apiUrl_not: URL
  apiUrl_not_in: [URL!]
  apiUrl_starts_with: URL
  description: String
  description_contains: String
  description_in: [String!]
  description_not: String
  description_not_in: [String!]
  description_starts_with: String
  id: ID
  id_contains: ID
  id_in: [ID!]
  id_not: ID
  id_not_in: [ID!]
  id_starts_with: ID
  name: String
  name_contains: String
  name_in: [String!]
  name_not: String
  name_not_in: [String!]
  name_starts_with: String
  userRegistrationRequired: Boolean
  visibleInSearch: Boolean
}

type OtpData {
  otpToken: String!
}

"""Information about pagination in a connection."""
type PageInfo {
  currPageNo: Int

  """When paginating forwards, are there more items?"""
  hasNextPage: Boolean!

  """When paginating backwards, are there more items?"""
  hasPreviousPage: Boolean!
  nextPageNo: Int
  prevPageNo: Int
  totalPages: Int
}

enum PaginationDirection {
  BACKWARD
  FORWARD
}

scalar PhoneNumber

enum PledgeOrderByInput {
  amount_ASC
  amount_DESC
  endDate_ASC
  endDate_DESC
  startDate_ASC
  startDate_DESC
}

input PledgeWhereInput {
  campaignId: ID
  firstName_contains: String
  id: ID
  name_contains: String
}

type Plugin {
  _id: ID!
  pluginCreatedBy: String!
  pluginDesc: String!
  pluginName: String!
  uninstalledOrgs: [ID!]
}

type PluginField {
  createdAt: DateTime!
  key: String!
  status: Status!
  value: String!
}

input PluginFieldInput {
  key: String!
  value: String!
}

input PluginInput {
  fields: [PluginFieldInput]
  orgId: ID!
  pluginKey: String
  pluginName: String!
  pluginType: Type
}

scalar PositiveInt

type Post {
  _id: ID
  commentCount: Int
  comments: [Comment]
  createdAt: DateTime!
  creator: User
  imageUrl: URL
  likeCount: Int
  likedBy: [User]
  organization: Organization!
  pinned: Boolean
  text: String!
  title: String
  updatedAt: DateTime!
  videoUrl: URL
}

type PostEdge {
  cursor: String!
  node: Post!
}

input PostInput {
  _id: ID
  imageUrl: URL
  organizationId: ID!
  pinned: Boolean
  text: String!
  title: String
  videoUrl: URL
}

type PostNotFoundError implements Error {
  message: String!
}

enum PostOrderByInput {
  commentCount_ASC
  commentCount_DESC
  createdAt_ASC
  createdAt_DESC
  id_ASC
  id_DESC
  imageUrl_ASC
  imageUrl_DESC
  likeCount_ASC
  likeCount_DESC
  text_ASC
  text_DESC
  title_ASC
  title_DESC
  videoUrl_ASC
  videoUrl_DESC
}

input PostUpdateInput {
  imageUrl: String
  text: String
  title: String
  videoUrl: String
}

input PostWhereInput {
  id: ID
  id_contains: ID
  id_in: [ID!]
  id_not: ID
  id_not_in: [ID!]
  id_starts_with: ID
  text: String
  text_contains: String
  text_in: [String!]
  text_not: String
  text_not_in: [String!]
  text_starts_with: String
  title: String
  title_contains: String
  title_in: [String!]
  title_not: String
  title_not_in: [String!]
  title_starts_with: String
}

type PostsConnection {
  edges: [PostEdge!]!
  pageInfo: DefaultConnectionPageInfo!
  totalCount: Int
}

type Query {
  actionItemCategoriesByOrganization(orderBy: ActionItemsOrderByInput, organizationId: ID!, where: ActionItemCategoryWhereInput): [ActionItemCategory]
  actionItemsByEvent(eventId: ID!): [ActionItem]
  actionItemsByOrganization(eventId: ID, orderBy: ActionItemsOrderByInput, organizationId: ID!, where: ActionItemWhereInput): [ActionItem]
  adminPlugin(orgId: ID!): [Plugin]
  advertisementsConnection(after: String, before: String, first: PositiveInt, last: PositiveInt): AdvertisementsConnection
  agendaCategory(id: ID!): AgendaCategory!
  agendaItemByEvent(relatedEventId: ID!): [AgendaItem]
  agendaItemByOrganization(organizationId: ID!): [AgendaItem]
  agendaItemCategoriesByOrganization(organizationId: ID!): [AgendaCategory]
  chatById(id: ID!): Chat!
  chatsByUserId(id: ID!): [Chat]
  checkAuth: User!
  customDataByOrganization(organizationId: ID!): [UserCustomData!]!
  customFieldsByOrganization(id: ID!): [OrganizationCustomField]
  event(id: ID!): Event
  eventVolunteersByEvent(id: ID!): [EventVolunteer]
  eventsByOrganization(id: ID, orderBy: EventOrderByInput): [Event]
  eventsByOrganizationConnection(first: Int, orderBy: EventOrderByInput, skip: Int, where: EventWhereInput): [Event!]!
  fundsByOrganization(orderBy: FundOrderByInput, organizationId: ID!, where: FundWhereInput): [Fund]
  getAgendaItem(id: ID!): AgendaItem
  getAgendaSection(id: ID!): AgendaSection
  getAllAgendaItems: [AgendaItem]
  getAllNotesForAgendaItem(agendaItemId: ID!): [Note]
  getCommunityData: Community
  getDonationById(id: ID!): Donation!
  getDonationByOrgId(orgId: ID!): [Donation]
  getDonationByOrgIdConnection(first: Int, orgId: ID!, skip: Int, where: DonationWhereInput): [Donation!]!
  getEventAttendee(eventId: ID!, userId: ID!): EventAttendee
  getEventAttendeesByEventId(eventId: ID!): [EventAttendee]
  getEventInvitesByUserId(userId: ID!): [EventAttendee!]!
  getEventVolunteerGroups(where: EventVolunteerGroupWhereInput): [EventVolunteerGroup]!
  getFundById(id: ID!, orderBy: CampaignOrderByInput, where: CampaignWhereInput): Fund!
  getFundraisingCampaignPledgeById(id: ID!): FundraisingCampaignPledge!
  getFundraisingCampaigns(campaignOrderby: CampaignOrderByInput, pledgeOrderBy: PledgeOrderByInput, where: CampaignWhereInput): [FundraisingCampaign]!
  getNoteById(id: ID!): Note!
  getPledgesByUserId(orderBy: PledgeOrderByInput, userId: ID!, where: PledgeWhereInput): [FundraisingCampaignPledge]
  getPlugins: [Plugin]
  getUserTag(id: ID!): UserTag
  getUserTagAncestors(id: ID!): [UserTag]
  getVenueByOrgId(first: Int, orderBy: VenueOrderByInput, orgId: ID!, skip: Int, where: VenueWhereInput): [Venue]
  getlanguage(lang_code: String!): [Translation]
  hasSubmittedFeedback(eventId: ID!, userId: ID!): Boolean
  isSampleOrganization(id: ID!): Boolean!
  joinedOrganizations(id: ID): [Organization]
  me: UserData!
  myLanguage: String
  organizations(first: Int, id: ID, orderBy: OrganizationOrderByInput, skip: Int, where: MembershipRequestsWhereInput): [Organization]
  organizationsConnection(first: Int, orderBy: OrganizationOrderByInput, skip: Int, where: OrganizationWhereInput): [Organization]!
  organizationsMemberConnection(first: Int, orderBy: UserOrderByInput, orgId: ID!, skip: Int, where: UserWhereInput): UserConnection!
  plugin(orgId: ID!): [Plugin]
  post(id: ID!): Post
  registeredEventsByUser(id: ID, orderBy: EventOrderByInput): [Event]
  registrantsByEvent(id: ID!): [User]
  user(id: ID!): UserData!
  userLanguage(userId: ID!): String
  users(first: Int, orderBy: UserOrderByInput, skip: Int, where: UserWhereInput): [UserData]
  usersConnection(first: Int, orderBy: UserOrderByInput, skip: Int, where: UserWhereInput): [UserData]!
  venue(id: ID!): Venue
}

input RecaptchaVerification {
  recaptchaToken: String!
}

type RecurrenceRule {
  baseRecurringEvent: Event
  count: PositiveInt
  frequency: Frequency!
  interval: PositiveInt!
  latestInstanceDate: Date
  organization: Organization
  recurrenceEndDate: Date
  recurrenceRuleString: String!
  recurrenceStartDate: Date!
  weekDayOccurenceInMonth: Int
  weekDays: [WeekDays]
}

input RecurrenceRuleInput {
  count: PositiveInt
  frequency: Frequency
  interval: PositiveInt
  recurrenceEndDate: Date
  recurrenceStartDate: Date
  weekDayOccurenceInMonth: Int
  weekDays: [WeekDays]
}

enum RecurringEventMutationType {
  allInstances
  thisAndFollowingInstances
  thisInstance
}

type SocialMediaUrls {
  X: String
  facebook: String
  gitHub: String
  instagram: String
  linkedIn: String
  reddit: String
  slack: String
  youTube: String
}

input SocialMediaUrlsInput {
  X: String
  facebook: String
  gitHub: String
  instagram: String
  linkedIn: String
  reddit: String
  slack: String
  youTube: String
}

"""
Possible variants of ordering in which sorting on a field should be
applied for a connection or other list type data structures.
"""
enum SortedByOrder {
  """
  When the sorting order should be from the smallest value to largest
  value.
  """
  ASCENDING

  """
  When the sorting order should be from the largest value to the smallest
  value.
  """
  DESCENDING
}

enum Status {
  ACTIVE
  BLOCKED
  DELETED
}

type Subscription {
  messageSentToChat(userId: ID!): ChatMessage
  onPluginUpdate: Plugin
}

scalar Time

input ToggleUserTagAssignInput {
  tagId: ID!
  userId: ID!
}

type Translation {
  en_value: String
  lang_code: String
  translation: String
  verified: Boolean
}

enum Type {
  PRIVATE
  UNIVERSAL
}

scalar URL

type UnauthenticatedError implements Error {
  message: String!
}

type UnauthorizedError implements Error {
  message: String!
}

input UpdateActionItemCategoryInput {
  isDisabled: Boolean
  name: String
}

input UpdateActionItemInput {
  allotedHours: Float
  assigneeId: ID
  completionDate: Date
  dueDate: Date
  isCompleted: Boolean
  postCompletionNotes: String
  preCompletionNotes: String
}

input UpdateAdvertisementInput {
  _id: ID!
  endDate: Date
  mediaFile: String
  name: String
  startDate: Date
  type: AdvertisementType
}

type UpdateAdvertisementPayload {
  advertisement: Advertisement
}

input UpdateAgendaCategoryInput {
  description: String
  name: String
}

input UpdateAgendaItemInput {
  attachments: [String]
  categories: [ID]
  description: String
  duration: String
  relatedEvent: ID
  sequence: Int
  title: String
  urls: [String]
  users: [ID]
}

input UpdateAgendaSectionInput {
  description: String
  relatedEvent: ID
  sequence: Int
}

input UpdateCommunityInput {
  logo: String!
  name: String!
  socialMediaUrls: SocialMediaUrlsInput!
  websiteLink: String!
}

input UpdateEventInput {
  allDay: Boolean
  description: String
  endDate: Date
  endTime: Time
  images: [String]
  isPublic: Boolean
  isRecurringEventException: Boolean
  isRegisterable: Boolean
  latitude: Latitude
  location: String
  longitude: Longitude
  recurring: Boolean
  startDate: Date
  startTime: Time
  title: String
}

input UpdateEventVolunteerGroupInput {
  eventId: ID
  name: String
  volunteersRequired: Int
}

input UpdateEventVolunteerInput {
  eventId: ID
  isAssigned: Boolean
  isInvited: Boolean
  response: EventVolunteerResponse
}

input UpdateFundCampaignInput {
  currency: Currency
  endDate: Date
  fundingGoal: Float
  name: String
  startDate: Date
}

input UpdateFundCampaignPledgeInput {
  amount: Float
  currency: Currency
  endDate: Date
  startDate: Date
  users: [ID]
}

input UpdateFundInput {
  isArchived: Boolean
  isDefault: Boolean
  name: String
  refrenceNumber: String
  taxDeductible: Boolean
}

input UpdateNoteInput {
  content: String
  updatedBy: ID!
}

input UpdateOrganizationInput {
  address: AddressInput
  description: String
  name: String
  userRegistrationRequired: Boolean
  visibleInSearch: Boolean
}

input UpdateUserInput {
  address: AddressInput
  appLanguageCode: String
  birthDate: Date
  educationGrade: EducationGrade
  email: EmailAddress
  employmentStatus: EmploymentStatus
  firstName: String
  gender: Gender
  lastName: String
  maritalStatus: MaritalStatus
  phone: UserPhoneInput
}

input UpdateUserPasswordInput {
  confirmNewPassword: String!
  newPassword: String!
  previousPassword: String!
}

input UpdateUserTagInput {
  name: String!
  tagColor: String
  tagId: ID!
}

scalar Upload

type User {
  _id: ID!
  address: Address
  appUserProfileId: AppUserProfile
  birthDate: Date
  createdAt: DateTime!
  educationGrade: EducationGrade
  email: EmailAddress!
  employmentStatus: EmploymentStatus
  eventAdmin: [Event]
  firstName: String!
  gender: Gender
  identifier: Int!
  image: String
  joinedOrganizations: [Organization]
  lastName: String!
  maritalStatus: MaritalStatus
  membershipRequests: [MembershipRequest]
  organizationsBlockedBy: [Organization]
  phone: UserPhone
  pluginCreationAllowed: Boolean!
  posts(after: String, before: String, first: PositiveInt, last: PositiveInt): PostsConnection
  registeredEvents: [Event]
  tagsAssignedWith(after: String, before: String, first: PositiveInt, last: PositiveInt, organizationId: ID): UserTagsConnection
  updatedAt: DateTime!
}

input UserAndOrganizationInput {
  organizationId: ID!
  userId: ID!
}

type UserConnection {
  aggregate: AggregateUser!
  edges: [User]!
  pageInfo: PageInfo!
}

type UserCustomData {
  _id: ID!
  organizationId: ID!
  userId: ID!
  values: JSON!
}

type UserData {
  appUserProfile: AppUserProfile
  user: User!
}

type UserFamily {
  _id: ID!
  admins: [User!]!
  creator: User!
  title: String
  users: [User!]!
}

input UserInput {
  appLanguageCode: String
  email: EmailAddress!
  firstName: String!
  lastName: String!
  password: String!
  selectedOrganization: ID!
}

type UserNotAuthorizedAdminError implements Error {
  message: String!
}

type UserNotAuthorizedError implements Error {
  message: String!
}

type UserNotFoundError implements Error {
  message: String!
}

enum UserOrderByInput {
  createdAt_ASC
  createdAt_DESC
  email_ASC
  email_DESC
  firstName_ASC
  firstName_DESC
  id_ASC
  id_DESC
  lastName_ASC
  lastName_DESC
}

type UserPhone {
  home: PhoneNumber
  mobile: PhoneNumber
  work: PhoneNumber
}

input UserPhoneInput {
  home: PhoneNumber
  mobile: PhoneNumber
  work: PhoneNumber
}

type UserTag {
  """A field to get the mongodb object id identifier for this UserTag."""
  _id: ID!

  """
  A connection field to traverse a list of UserTag this UserTag is a
  parent to.
  """
  childTags(after: String, before: String, first: PositiveInt, last: PositiveInt): UserTagsConnection

  """A field to get the name of this UserTag."""
  name: String!

  """A field to traverse the Organization that created this UserTag."""
  organization: Organization

  """A field to traverse the parent UserTag of this UserTag."""
  parentTag: UserTag

  """
  A connection field to traverse a list of User this UserTag is assigned
  to.
  """
  usersAssignedTo(after: String, before: String, first: PositiveInt, last: PositiveInt): UsersConnection
}

"""A default connection on the UserTag type."""
type UserTagsConnection {
  edges: [UserTagsConnectionEdge!]!
  pageInfo: DefaultConnectionPageInfo!
  totalCount: Int
}

"""A default connection edge on the UserTag type for UserTagsConnection."""
type UserTagsConnectionEdge {
  cursor: String!
  node: UserTag!
}

enum UserType {
  ADMIN
  NON_USER
  SUPERADMIN
  USER
}

input UserWhereInput {
  email: EmailAddress
  email_contains: EmailAddress
  email_in: [EmailAddress!]
  email_not: EmailAddress
  email_not_in: [EmailAddress!]
  email_starts_with: EmailAddress
  event_title_contains: String
  firstName: String
  firstName_contains: String
  firstName_in: [String!]
  firstName_not: String
  firstName_not_in: [String!]
  firstName_starts_with: String
  id: ID
  id_contains: ID
  id_in: [ID!]
  id_not: ID
  id_not_in: [ID!]
  id_starts_with: ID
  lastName: String
  lastName_contains: String
  lastName_in: [String!]
  lastName_not: String
  lastName_not_in: [String!]
  lastName_starts_with: String
}

"""A default connection on the User type."""
type UsersConnection {
  edges: [UsersConnectionEdge!]!
  pageInfo: DefaultConnectionPageInfo!
  totalCount: Int
}

"""A default connection edge on the User type for UsersConnection."""
type UsersConnectionEdge {
  cursor: String!
  node: User!
}

type Venue {
  _id: ID!
  capacity: Int!
  description: String
  imageUrl: URL
  name: String!
  organization: Organization!
}

input VenueInput {
  capacity: Int!
  description: String
  file: String
  name: String!
  organizationId: ID!
}

enum VenueOrderByInput {
  capacity_ASC
  capacity_DESC
}

input VenueWhereInput {
  description_contains: String
  description_starts_with: String
  name_contains: String
  name_starts_with: String
}

enum WeekDays {
  FRIDAY
  MONDAY
  SATURDAY
  SUNDAY
  THURSDAY
  TUESDAY
  WEDNESDAY
}

input chatInput {
  image: String
  isGroup: Boolean!
  name: String
  organizationId: ID
  userIds: [ID!]!
}

input createGroupChatInput {
  organizationId: ID!
  title: String!
  userIds: [ID!]!
}

input createUserFamilyInput {
  title: String!
  userIds: [ID!]!
}<|MERGE_RESOLUTION|>--- conflicted
+++ resolved
@@ -576,30 +576,6 @@
   success: Boolean!
 }
 
-<<<<<<< HEAD
-=======
-type DirectChat {
-  _id: ID!
-  createdAt: DateTime!
-  creator: User
-  messages: [DirectChatMessage]
-  organization: Organization
-  updatedAt: DateTime!
-  users: [User!]!
-}
-
-type DirectChatMessage {
-  _id: ID!
-  createdAt: DateTime!
-  directChatMessageBelongsTo: DirectChat!
-  messageContent: String!
-  receiver: User!
-  replyTo: DirectChatMessage
-  sender: User!
-  updatedAt: DateTime!
-}
-
->>>>>>> 9600b6c6
 type Donation {
   _id: ID!
   amount: Float!
@@ -963,30 +939,6 @@
   updatedAt: DateTime!
 }
 
-<<<<<<< HEAD
-=======
-type GroupChat {
-  _id: ID!
-  createdAt: DateTime!
-  creator: User
-  messages: [GroupChatMessage]
-  organization: Organization!
-  title: String!
-  updatedAt: DateTime!
-  users: [User!]!
-}
-
-type GroupChatMessage {
-  _id: ID!
-  createdAt: DateTime!
-  groupChatMessageBelongsTo: GroupChat!
-  messageContent: String!
-  replyTo: GroupChatMessage
-  sender: User!
-  updatedAt: DateTime!
-}
-
->>>>>>> 9600b6c6
 type InvalidCursor implements FieldError {
   message: String!
   path: [String!]!
@@ -1187,12 +1139,7 @@
   revokeRefreshTokenForUser: Boolean!
   saveFcmToken(token: String): Boolean!
   sendMembershipRequest(organizationId: ID!): MembershipRequest!
-<<<<<<< HEAD
   sendMessageToChat(chatId: ID!, messageContent: String!, replyTo: ID): ChatMessage!
-=======
-  sendMessageToDirectChat(chatId: ID!, messageContent: String!, replyTo: ID): DirectChatMessage!
-  sendMessageToGroupChat(chatId: ID!, messageContent: String!, replyTo: ID): GroupChatMessage!
->>>>>>> 9600b6c6
   signUp(data: UserInput!, file: String): AuthData!
   togglePostPin(id: ID!, title: String): Post!
   unassignUserTag(input: ToggleUserTagAssignInput!): User
