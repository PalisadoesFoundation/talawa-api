type AcceptMembershipResponse {
  """Success or error message"""
  message: String

  """Whether the operation was successful"""
  success: Boolean
}

type ActionItem {
  """Timestamp when the action item was assigned."""
  assignedAt: DateTime

  """The user assigned to this action item."""
  assignee: User

  """The category this action item belongs to."""
  category: ActionItemCategory

  """Timestamp when the action item was completed."""
  completionAt: DateTime

  """Date time at the time the action item was created."""
  createdAt: DateTime

  """User who created the action item."""
  creator: User

  """
  Fetch the event associated with this action item, including attachments if available.
  """
  event: Event

  """Unique identifier for the action item."""
  id: ID

  """Indicates whether the action item is completed."""
  isCompleted: Boolean

  """The organization the action item belongs to."""
  organization: Organization

  """Notes added after completing the action item."""
  postCompletionNotes: String

  """Notes added before completing the action item."""
  preCompletionNotes: String

  """User who last updated the action item."""
  updater: User
}

type ActionItemCategory {
  """Action items that belong to this category."""
  actionItems: [ActionItem!]

  """Timestamp when the action item category was created."""
  createdAt: DateTime

  """User who created the action item category."""
  creator: User

  """The description of the action item category."""
  description: String

  """Unique identifier for the action item category."""
  id: ID

  """Indicates whether the action item category is disabled."""
  isDisabled: Boolean

  """The name of the action item category."""
  name: String

  """Organization which the action item category belongs to."""
  organization: Organization

  """Timestamp when the action item category was last updated."""
  updatedAt: DateTime

  """User who last updated the action item category."""
  updater: User
}

type Advertisement {
  """Array of attachments."""
  attachments: [AdvertisementAttachment!]

  """Date time at the time the advertisement was created."""
  createdAt: DateTime

  """User who created the advertisement."""
  creator: User

  """Custom information about the advertisement."""
  description: String

  """Date time at the time the advertised event ends at."""
  endAt: DateTime

  """Global identifier of the advertisement."""
  id: ID!

  """Name of the advertisement."""
  name: String

  """Organization which the advertisement belongs to."""
  organization: Organization

  """Date time at the time the advertised event starts at."""
  startAt: DateTime

  """Type of the advertisement."""
  type: AdvertisementType

  """Date time at the time the advertisement was last updated."""
  updatedAt: DateTime

  """User who last updated the advertisement."""
  updater: User
}

type AdvertisementAttachment {
  """Mime type of the attachment."""
  mimeType: String

  """URL to the attachment."""
  url: String
}

"""Possible variants of the type of an advertisement."""
enum AdvertisementType {
  banner
  menu
  pop_up
}

"""Filter criteria for organization advertisements"""
input AdvertisementWhereInput {
  """Filter advertisements by completion status"""
  isCompleted: Boolean
}

type AgendaFolder {
  """
  GraphQL connection to traverse through the agenda folders that have the agenda folder as a parent folder.
  """
  childFolders(after: String, before: String, first: Int, last: Int): AgendaFolderChildFoldersConnection

  """Date time at the time the agenda folder was created."""
  createdAt: DateTime

  """User who created the agenda folder."""
  creator: User

  """
  Event for which the agenda folder contains agenda items constituting a part of the agenda.
  """
  event: Event

  """Global identifier of the agenda folder."""
  id: ID!

  """
  Boolean to tell if the agenda folder is meant to be a folder for agenda items or a parent for agenda folders.
  """
  isAgendaItemFolder: Boolean

  """
  GraphQL connection to traverse through the agenda items contained within the agenda folder.
  """
  items(after: String, before: String, first: Int, last: Int): AgendaFolderItemsConnection

  """Name of the agenda folder."""
  name: String

  """Agenda folder that is a parent folder to the agenda folder."""
  parentFolder: AgendaFolder

  """Date time at the time the agenda folder was last updated."""
  updatedAt: DateTime

  """User who last updated the agenda folder."""
  updater: User
}

""""""
type AgendaFolderChildFoldersConnection {
  edges: [AgendaFolderChildFoldersConnectionEdge]
  pageInfo: PageInfo!
}

""""""
type AgendaFolderChildFoldersConnectionEdge {
  cursor: String!
  node: AgendaFolder
}

""""""
type AgendaFolderItemsConnection {
  edges: [AgendaFolderItemsConnectionEdge]
  pageInfo: PageInfo!
}

""""""
type AgendaFolderItemsConnectionEdge {
  cursor: String!
  node: AgendaItem
}

type AgendaItem {
  """Date time at the time the agenda item was last created."""
  createdAt: DateTime

  """User who created the agenda item."""
  creator: User

  """Custom information about the agenda item."""
  description: String

  """Duration of the agenda item."""
  duration: String

  """Agenda folder within which the agenda item in contained."""
  event: AgendaFolder

  """Global identifier of the agenda item."""
  id: ID!

  """
  Key of the agenda item if it's of a "song" type. More information at [this](https://en.wikipedia.org/wiki/Key_(music)) link.
  """
  key: String

  """Name of the agenda item."""
  name: String

  """Type of the agenda item."""
  type: AgendaItemType

  """Date time at the time the agenda item was last updated."""
  updatedAt: DateTime

  """User who last updated the agenda item."""
  updater: User
}

"""Possible variants of the type of an agenda item."""
enum AgendaItemType {
  general
  note
  scripture
  song
}

""""""
type AuthenticationPayload {
  """
  This is the authentication token using which a user can sign in to talawa.
  """
  authenticationToken: String

  """"""
  user: User
}

"""
The `BigInt` scalar type represents non-fractional signed whole numeric values.
"""
scalar BigInt

"""Represents a user blocked by an organization."""
type BlockedUser {
  """Timestamp when the user was blocked."""
  createdAt: Date

  """Unique identifier of the blocked user."""
  id: ID

  """Organization that blocked the user."""
  organization: Organization

  """User who has been blocked."""
  user: User
}

"""Response type for canceling a membership request."""
type CancelMembershipResponse {
  """A message providing more details about the cancellation status."""
  message: String

  """Indicates whether the membership request was successfully canceled."""
  success: Boolean
}

input CategoriesByIdsInput {
  ids: [ID!]!
}

type Chat {
  """Mime type of the avatar of the chat."""
  avatarMimeType: String

  """URL to the avatar of the chat."""
  avatarURL: String

  """Date time at the time the chat was first created."""
  createdAt: DateTime

  """User who created the chat."""
  creator: User

  """Custom information about the chat."""
  description: String

  """Global identifier of the chat."""
  id: ID!

  """
  GraphQL connection to traverse through the users that are members of the chat.
  """
  members(after: String, before: String, first: Int, last: Int): ChatMembersConnection

  """
  GraphQL connection to traverse through the messages created within the chat.
  """
  messages(after: String, before: String, first: Int, last: Int): ChatMessagesConnection

  """Name of the chat."""
  name: String

  """Organization which the chat belongs to."""
  organization: Organization

  """Date time at the time the chat was last updated."""
  updatedAt: DateTime

  """User who last updated the chat."""
  updater: User
}

""""""
type ChatMembersConnection {
  edges: [ChatMembersConnectionEdge]
  pageInfo: PageInfo!
}

""""""
type ChatMembersConnectionEdge {
  cursor: String!
  node: User
}

"""Possible variants of the role assigned to a user within a chat."""
enum ChatMembershipRole {
  administrator
  regular
}

type ChatMessage {
  """Body of the chat message."""
  body: String

  """Chat which the chat message belongs to."""
  chat: Chat

  """Date time at the time the chat message was created."""
  createdAt: DateTime

  """User who created the chat message."""
  creator: User

  """Global identifier of the chat message."""
  id: ID!

  """Parent message of the chat message."""
  parentMessage: ChatMessage

  """Date time at the time the chat message was last updated."""
  updatedAt: DateTime
}

""""""
type ChatMessagesConnection {
  edges: [ChatMessagesConnectionEdge]
  pageInfo: PageInfo!
}

""""""
type ChatMessagesConnectionEdge {
  cursor: String!
  node: ChatMessage
}

type Comment {
  """Body of the comment."""
  body: String

  """Date time at the time the comment was created."""
  createdAt: DateTime

  """User who created the comment."""
  creator: User

  """
  GraphQL connection to traverse through the users that down voted the comment.
  """
  downVoters(after: String, before: String, first: Int, last: Int): CommentDownVotersConnection

  """Total number of down votes on the comment."""
  downVotesCount: Int

  """Global identifier of the comment."""
  id: ID!

  """Post which the comment belongs to."""
  post: Post

  """
  GraphQL connection to traverse through the users that up voted the comment.
  """
  upVoters(after: String, before: String, first: Int, last: Int): CommentUpVotersConnection

  """Total number of up votes on the comment."""
  upVotesCount: Int

  """Date time at the time the comment was last updated."""
  updatedAt: DateTime
}

""""""
type CommentDownVotersConnection {
  edges: [CommentDownVotersConnectionEdge]
  pageInfo: PageInfo!
}

""""""
type CommentDownVotersConnectionEdge {
  cursor: String!
  node: User
}

""""""
type CommentUpVotersConnection {
  edges: [CommentUpVotersConnectionEdge]
  pageInfo: PageInfo!
}

""""""
type CommentUpVotersConnectionEdge {
  cursor: String!
  node: User
}

"""Possible variants of the type of of a vote on a comment."""
enum CommentVoteType {
  down_vote
  up_vote
}

type Community {
  """Date time at the time the community was created."""
  createdAt: DateTime

  """URL to the facebook account of the community."""
  facebookURL: String

  """URL to the gitGub account of the community."""
  githubURL: String

  """Global identifier of the community."""
  id: ID!

  """ Duration in seconds it should take for inactive clients to get timed out of their authenticated session within client-side talawa applications.
  """
  inactivityTimeoutDuration: Int

  """URL to the instagram account of the community."""
  instagramURL: String

  """URL to the linkedin account of the community."""
  linkedinURL: String

  """Mime type of the avatar of the community."""
  logoMimeType: String

  """URL to the logo of the community."""
  logoURL: String

  """Name of the community."""
  name: String

  """URL to the reddit account of the community."""
  redditURL: String

  """URL to the slack account of the community."""
  slackURL: String

  """Date time at the time the community was last updated."""
  updatedAt: DateTime

  """User who last updated the community."""
  updater: User

  """URL to the website of the community."""
  websiteURL: String

  """URL to the x account of the community."""
  xURL: String

  """URL to the youtube account of the community."""
  youtubeURL: String
}

input CreateActionItemInput {
  assignedAt: String
  assigneeId: ID!
  categoryId: ID!
  eventId: ID
  organizationId: ID!
  preCompletionNotes: String
}

input CreatePluginInput {
  backup: Boolean
  isActivated: Boolean
  isInstalled: Boolean
  pluginId: String!
}

"""
A date string, such as 2007-12-03, compliant with the `full-date` format outlined in section 5.6 of the RFC 3339 profile of the ISO 8601 standard for representation of dates and times using the Gregorian calendar.
"""
scalar Date

"""
A date-time string at UTC, such as 2007-12-03T10:15:30Z, compliant with the `date-time` format outlined in section 5.6 of the RFC 3339 profile of the ISO 8601 standard for representation of dates and times using the Gregorian calendar.
"""
scalar DateTime

input DeletePluginInput {
  id: String!
}

"""Possible statuses for a membership request."""
enum DrizzleMembershipRequestStatus {
  approved
  pending
  rejected
}

"""
A field whose value conforms to the standard internet email address format as specified in HTML Spec: https://html.spec.whatwg.org/multipage/input.html#valid-e-mail-address.
"""
scalar EmailAddress

type Event {
  """
  GraphQL connection to traverse through the action items associated with this event.
  """
  actionItems(after: String, before: String, first: Int, last: Int): EventActionItemsConnection

  """
  GraphQL connection to traverse through the agenda folders that contain agenda items constituting a part of the agenda for the event.
  """
  agendaFolders(after: String, before: String, first: Int, last: Int): EventAgendaFoldersConnection

  """A boolean flag indicating if the event lasts for the entire day."""
  allDay: Boolean

  """
  A list of attachments associated with the event, such as images or documents.
  """
  attachments: [EventAttachment!]

  """The base event from which this materialized instance was generated."""
  baseEvent: Event

  """Date time at the time the event was created."""
  createdAt: DateTime

  """User who created the event."""
  creator: User

  """
  A detailed description of the event, providing custom information and context.
  """
  description: String

  """
  The date and time when the event is scheduled to end. For materialized instances, this reflects the actual end time if modified.
  """
  endAt: DateTime

  """
  A boolean flag indicating if this materialized instance has any exceptions applied to it.
  """
  hasExceptions: Boolean

  """
  The unique global identifier for the event. For recurring instances, this ID refers to the specific materialized instance.
  """
  id: ID!

  """A boolean flag indicating if the event is visible to the public."""
  isPublic: Boolean

  """
  A boolean flag indicating if this event serves as a template for a recurring series.
  """
  isRecurringEventTemplate: Boolean

  """A boolean flag indicating if users can register for this event."""
  isRegisterable: Boolean

  """The physical or virtual location where the event will take place."""
  location: String

  """The name or title of the event."""
  name: String

  """Organization the event belongs to."""
  organization: Organization

  """
  A human-readable label indicating the progress of this instance in the series, such as '5 of 12' or 'Episode #7'.
  """
  progressLabel: String

  """
  The sequence number of this instance within its recurring series (e.g., 1, 2, 3, ...).
  """
  sequenceNumber: Int

  """
  The date and time when the event is scheduled to start. For materialized instances, this reflects the actual start time if modified.
  """
  startAt: DateTime!

  """
  The total number of instances in the complete recurring series. This will be null for infinite series.
  """
  totalCount: Int

  """Date time at the time the event was last updated."""
  updatedAt: DateTime

  """User who last updated the event."""
  updater: User

  """
  GraphQL connection to traverse through the venues that are booked for the event.
  """
  venues(after: String, before: String, first: Int, last: Int): EventVenuesConnection
}

""""""
type EventActionItemsConnection {
  edges: [EventActionItemsConnectionEdge]
  pageInfo: PageInfo!
}

""""""
type EventActionItemsConnectionEdge {
  cursor: String!
  node: ActionItem
}

""""""
type EventAgendaFoldersConnection {
  edges: [EventAgendaFoldersConnectionEdge]
  pageInfo: PageInfo!
}

""""""
type EventAgendaFoldersConnectionEdge {
  cursor: String!
  node: AgendaFolder
}

type EventAttachment {
  """Mime type of the attachment."""
  mimeType: String

  """URL to the attachment."""
  url: String
}

""""""
type EventVenuesConnection {
  edges: [EventVenuesConnectionEdge]
  pageInfo: PageInfo!
}

""""""
type EventVenuesConnectionEdge {
  cursor: String!
  node: Venue
}

input EventsByOrganizationIdInput {
  organizationId: ID!
}

"""Metadata for files uploaded via presigned URL"""
input FileMetadataInput {
  """Hash of the file for deduplication"""
  fileHash: String!

<<<<<<< HEAD
  """
  MIME type of the file
  """
  mimeType: PostAttachmentMimeType!
=======
  """MIME type of the file"""
  mimetype: PostAttachmentMimeType!
>>>>>>> 8c6dc34b

  """Name of the file"""
  name: String!

  """Object name used in storage"""
  objectName: String!
}

"""Possible variants of the frequency of a recurring event."""
enum Frequency {
  DAILY
  MONTHLY
  WEEKLY
  YEARLY
}

type Fund {
  """GraphQL connection to traverse through the campaigns for the fund."""
  campaigns(after: String, before: String, first: Int, last: Int): FundCampaignsConnection

  """Date time at the time the fund was created."""
  createdAt: DateTime

  """User who created the Fund."""
  creator: User

  """Global identifier of the fund."""
  id: ID!

  """Boolean to tell if the fund is tax deductible."""
  isTaxDeductible: Boolean

  """Name of the fund."""
  name: String

  """Organization which the fund belongs to."""
  organization: Organization

  """Date time at the time the fund was last updated."""
  updatedAt: DateTime

  """User who last updated the fund."""
  updater: User
}

type FundCampaign {
  """Date time at the time the fund campaign was created."""
  createdAt: DateTime

  """User who created the fund campaign."""
  creator: User

  """Currency code of the fund campaign."""
  currencyCode: Iso4217CurrencyCode

  """Date time at the time the fund campaign ends at."""
  endAt: DateTime

  """Fund which the fund campaign belongs to."""
  fund: Fund

  """Minimum amount of money that is set as the goal for the fund campaign."""
  goalAmount: Int

  """Global identifier of the fund campaign."""
  id: ID!

  """Name of the fund campaign."""
  name: String

  """Total amount of money pledged under the fund campaign."""
  pledgedAmount: BigInt

  """
  GraphQL connection to traverse through the pledges made under the fund campaign.
  """
  pledges(after: String, before: String, first: Int, last: Int): FundCampaignPledgesConnection

  """Date time at the time the fund campaign starts at."""
  startAt: DateTime

  """Date time at the time the fund campaign was last updated."""
  updatedAt: DateTime

  """User who last updated the fund campaign."""
  updater: User
}

type FundCampaignPledge {
  """The amount of pledged money."""
  amount: Int

  """Fund campaign which the fund campaign pledge is associated to."""
  campaign: FundCampaign

  """Date time at the time the fund campaign pledge was created."""
  createdAt: DateTime

  """User who created the fund campaign pledge."""
  creator: User

  """Global identifier of the fund campaign pledge."""
  id: ID!

  """Custom information about the fund campaign pledge."""
  note: String

  """User on whose behalf the fund campaign pledge is created."""
  pledger: User

  """Date time at the time the fund campaign pledge was last updated."""
  updatedAt: DateTime

  """User who last updated the fund campaign pledge."""
  updater: User
}

""""""
type FundCampaignPledgesConnection {
  edges: [FundCampaignPledgesConnectionEdge]
  pageInfo: PageInfo!
}

""""""
type FundCampaignPledgesConnectionEdge {
  cursor: String!
  node: FundCampaignPledge
}

""""""
type FundCampaignsConnection {
  edges: [FundCampaignsConnectionEdge]
  pageInfo: PageInfo!
}

""""""
type FundCampaignsConnectionEdge {
  cursor: String!
  node: FundCampaign
}

input GetPostsByOrgInput {
  organizationId: String!
  sortOrder: String
}

"""GetUrlResponse"""
type GetUrlResponse {
  presignedUrl: String
}

type HasUserVoted {
  """Indicates if the user has voted"""
  hasVoted: Boolean!

  """Type of the post vote, null if no vote exists"""
  voteType: PostVoteType
}

enum InviteStatus {
  accepted
  declined
  no_response
}

"""
Possible variants of the two-letter language code defined in ISO 639-1, part of the ISO 639 standard published by the International Organization for Standardization (ISO), to represent natural languages.
"""
enum Iso639Set1LanguageCode {
  aa
  ab
  ae
  af
  ak
  am
  an
  ar
  as
  av
  ay
  az
  ba
  be
  bg
  bi
  bm
  bn
  bo
  br
  bs
  ca
  ce
  ch
  co
  cr
  cs
  cu
  cv
  cy
  da
  de
  dv
  dz
  ee
  el
  en
  eo
  es
  et
  eu
  fa
  ff
  fi
  fj
  fo
  fr
  fy
  ga
  gd
  gl
  gn
  gu
  gv
  ha
  he
  hi
  ho
  hr
  ht
  hu
  hy
  hz
  ia
  id
  ie
  ig
  ii
  ik
  io
  is
  it
  iu
  ja
  jv
  ka
  kg
  ki
  kj
  kk
  kl
  km
  kn
  ko
  kr
  ks
  ku
  kv
  kw
  ky
  la
  lb
  lg
  li
  ln
  lo
  lt
  lu
  lv
  mg
  mh
  mi
  mk
  ml
  mn
  mr
  ms
  mt
  my
  na
  nb
  nd
  ne
  ng
  nl
  nn
  no
  nr
  nv
  ny
  oc
  oj
  om
  or
  os
  pa
  pi
  pl
  ps
  pt
  qu
  rm
  rn
  ro
  ru
  rw
  sa
  sc
  sd
  se
  sg
  si
  sk
  sl
  sm
  sn
  so
  sq
  sr
  ss
  st
  su
  sv
  sw
  ta
  te
  tg
  th
  ti
  tk
  tl
  tn
  to
  tr
  ts
  tt
  tw
  ty
  ug
  uk
  ur
  uz
  ve
  vi
  vo
  wa
  wo
  xh
  yi
  yo
  za
  zh
  zu
}

"""
Possible variants of the two-letter country code defined in ISO 3166-1, part of the ISO 3166 standard published by the International Organization for Standardization (ISO), to represent countries, dependent territories, and special areas of geographical interest.
"""
enum Iso3166Alpha2CountryCode {
  ad
  ae
  af
  ag
  ai
  al
  am
  ao
  aq
  ar
  as
  at
  au
  aw
  ax
  az
  ba
  bb
  bd
  be
  bf
  bg
  bh
  bi
  bj
  bl
  bm
  bn
  bo
  bq
  br
  bs
  bt
  bv
  bw
  by
  bz
  ca
  cc
  cd
  cf
  cg
  ch
  ci
  ck
  cl
  cm
  cn
  co
  cr
  cu
  cv
  cw
  cx
  cy
  cz
  de
  dj
  dk
  dm
  do
  dz
  ec
  ee
  eg
  eh
  er
  es
  et
  fi
  fj
  fk
  fm
  fo
  fr
  ga
  gb
  gd
  ge
  gf
  gg
  gh
  gi
  gl
  gm
  gn
  gp
  gq
  gr
  gs
  gt
  gu
  gw
  gy
  hk
  hm
  hn
  hr
  ht
  hu
  id
  ie
  il
  im
  in
  io
  iq
  ir
  is
  it
  je
  jm
  jo
  jp
  ke
  kg
  kh
  ki
  km
  kn
  kp
  kr
  kw
  ky
  kz
  la
  lb
  lc
  li
  lk
  lr
  ls
  lt
  lu
  lv
  ly
  ma
  mc
  md
  me
  mf
  mg
  mh
  mk
  ml
  mm
  mn
  mo
  mp
  mq
  mr
  ms
  mt
  mu
  mv
  mw
  mx
  my
  mz
  na
  nc
  ne
  nf
  ng
  ni
  nl
  no
  np
  nr
  nu
  nz
  om
  pa
  pe
  pf
  pg
  ph
  pk
  pl
  pm
  pn
  pr
  ps
  pt
  pw
  py
  qa
  re
  ro
  rs
  ru
  rw
  sa
  sb
  sc
  sd
  se
  sg
  sh
  si
  sj
  sk
  sl
  sm
  sn
  so
  sr
  ss
  st
  sv
  sx
  sy
  sz
  tc
  td
  tf
  tg
  th
  tj
  tk
  tl
  tm
  tn
  to
  tr
  tt
  tv
  tw
  tz
  ua
  ug
  um
  us
  uy
  uz
  va
  vc
  ve
  vg
  vi
  vn
  vu
  wf
  ws
  ye
  yt
  za
  zm
  zw
}

"""
Possible variants of the currency code defined in ISO 4217 standard published by the International Organization for Standardization (ISO) which defines alpha codes and numeric codes for the representation of currencies and provides information about the relationships between individual currencies and their minor units.
"""
enum Iso4217CurrencyCode {
  AED
  AFN
  ALL
  AMD
  ANG
  AOA
  ARS
  AUD
  AWG
  AZN
  BAM
  BBD
  BDT
  BGN
  BHD
  BIF
  BMD
  BND
  BOB
  BOV
  BRL
  BSD
  BTN
  BWP
  BYN
  BZD
  CAD
  CDF
  CHE
  CHF
  CHW
  CLF
  CLP
  CNY
  COP
  COU
  CRC
  CUP
  CVE
  CZK
  DJF
  DKK
  DOP
  DZD
  EGP
  ERN
  ETB
  EUR
  FJD
  FKP
  GBP
  GEL
  GHS
  GIP
  GMD
  GNF
  GTQ
  GYD
  HKD
  HNL
  HTG
  HUF
  IDR
  ILS
  INR
  IQD
  IRR
  ISK
  JMD
  JOD
  JPY
  KES
  KGS
  KHR
  KMF
  KPW
  KRW
  KWD
  KYD
  KZT
  LAK
  LBP
  LKR
  LRD
  LSL
  LYD
  MAD
  MDL
  MGA
  MKD
  MMK
  MNT
  MOP
  MRU
  MUR
  MVR
  MWK
  MXN
  MXV
  MYR
  MZN
  NAD
  NGN
  NIO
  NOK
  NPR
  NZD
  OMR
  PAB
  PEN
  PGK
  PHP
  PKR
  PLN
  PYG
  QAR
  RON
  RSD
  RUB
  RWF
  SAR
  SBD
  SCR
  SDG
  SEK
  SGD
  SHP
  SLE
  SOS
  SRD
  SSP
  STN
  SVC
  SYP
  SZL
  THB
  TJS
  TMT
  TND
  TOP
  TRY
  TTD
  TWD
  TZS
  UAH
  UGX
  USD
  USN
  UYI
  UYU
  UYW
  UZS
  VED
  VES
  VND
  VUV
  WST
  XAF
  XAG
  XAU
  XBA
  XBB
  XBC
  XBD
  XCD
  XDR
  XOF
  XPD
  XPF
  XPT
  XSU
  XTS
  XUA
  XXX
  YER
  ZAR
  ZMW
  ZWG
}

input MarkActionItemAsPendingInput {
  id: ID!
}

"""Filter criteria for member roles"""
input MembersRoleWhereInput {
  """Role equals this value"""
  equal: OrganizationMembershipRole

  """Role does not equal this value"""
  notEqual: OrganizationMembershipRole
}

"""Filter criteria for organization members"""
input MembersWhereInput {
  """Filter members by role"""
  role: MembersRoleWhereInput
}

"""Represents a membership request to an organization."""
type MembershipRequest {
  """Timestamp when the request was created."""
  createdAt: DateTime

  """Unique ID for the membership request."""
  membershipRequestId: ID

  """ID of the organization."""
  organizationId: String

  """Status of the membership request (e.g., pending, approved, rejected)."""
  status: MembershipRequestStatus

  """The user who requested membership"""
  user: User

  """ID of the user who requested membership."""
  userId: String
}

"""Possible statuses of a membership request."""
enum MembershipRequestStatus {
  approved
  pending
  rejected
}

input MembershipRequestWhereInput {
  """Filter criteria for user"""
  user: UserWhereInput
}

type Mutation {
  """Mutation field to accept a membership request by an admin."""
  acceptMembershipRequest(
    """Input to accept a membership request"""
    input: MutationAcceptMembershipRequestInput!
  ): AcceptMembershipResponse

  """Assign a tag to a user within an organization."""
  assignUserTag(assigneeId: ID!, tagId: ID!): Boolean

  """Mutation field to block a user from an organization."""
  blockUser(organizationId: ID!, userId: ID!): Boolean

  """Mutation field to cancel a membership request."""
  cancelMembershipRequest(
    """Input to cancel a membership request"""
    input: MutationCancelMembershipRequestInput!
  ): CancelMembershipResponse

  """Mutation field to create an action item."""
  createActionItem(input: CreateActionItemInput!): ActionItem

  """Mutation field to create an action item category."""
  createActionItemCategory(input: MutationCreateActionItemCategoryInput!): ActionItemCategory

  """Mutation field to create an advertisement."""
  createAdvertisement(input: MutationCreateAdvertisementInput!): Advertisement

  """Mutation field to create an agenda folder."""
  createAgendaFolder(input: MutationCreateAgendaFolderInput!): AgendaFolder

  """Mutation field to create an agenda item."""
  createAgendaItem(input: MutationCreateAgendaItemInput!): AgendaItem

  """Mutation field to create a chat."""
  createChat(input: MutationCreateChatInput!): Chat

  """Mutation field to create a chat membership."""
  createChatMembership(input: MutationCreateChatMembershipInput!): Chat

  """Mutation field to create a chat message."""
  createChatMessage(input: MutationCreateChatMessageInput!): ChatMessage

  """Mutation field to create a comment."""
  createComment(input: MutationCreateCommentInput!): Comment

  """Mutation field to create a comment vote."""
  createCommentVote(input: MutationCreateCommentVoteInput!): Comment

  """Mutation field to create an event."""
  createEvent(input: MutationCreateEventInput!): Event

  """Mutation field to create a volunteer group."""
  createEventVolunteerGroup(input: MutationCreateEventVolunteerGroupInput!): VolunteerGroups

  """Mutation field to create a volunteer group assignments."""
  createEventVolunteerGroupAssignments(input: MutationCreateVolunteerGroupAssignmentsInput!): VolunteerGroupAssignments

  """Mutation field to create a fund."""
  createFund(input: MutationCreateFundInput!): Fund

  """Mutation field to create a fund campaign."""
  createFundCampaign(input: MutationCreateFundCampaignInput!): FundCampaign

  """Mutation field to create a fund campaign pledge."""
  createFundCampaignPledge(input: MutationCreateFundCampaignPledgeInput!): FundCampaignPledge

  """Mutation field to create a presigned URL for uploading a file."""
  createGetfileUrl(input: MutationCreateGetfileUrlInput!): GetUrlResponse

  """Mutation field to create an organization."""
  createOrganization(input: MutationCreateOrganizationInput!): Organization

  """Mutation field to create an organization membership."""
  createOrganizationMembership(input: MutationCreateOrganizationMembershipInput!): Organization
  createPlugin(input: CreatePluginInput!): Plugin

  """Mutation field to create a post."""
  createPost(input: MutationCreatePostInput!): Post

  """Mutation field to create a post vote."""
  createPostVote(input: MutationCreatePostVoteInput!): Post

  """Mutation field to create a presigned URL for uploading a file."""
  createPresignedUrl(input: MutationCreatePresignedUrlInput!): UploadUrlResponse

  """Mutation field to create a tag."""
  createTag(input: MutationCreateTagInput!): Tag

  """Mutation field to create a tag folder."""
  createTagFolder(input: MutationCreateTagFolderInput!): TagFolder

  """Mutation field to create a user."""
  createUser(input: MutationCreateUserInput!): AuthenticationPayload

  """Mutation field to create a venue."""
  createVenue(input: MutationCreateVenueInput!): Venue

  """Mutation field to create a venue booking."""
  createVenueBooking(input: MutationCreateVenueBookingInput!): Venue

  """Mutation field to delete an action item."""
  deleteActionItem(
    """Delete an action item"""
    input: MutationDeleteActionItemInput!
  ): ActionItem

  """Mutation field to delete an action item category."""
  deleteActionItemCategory(input: MutationDeleteActionItemCategoryInput!): ActionItemCategory

  """Mutation field to delete an advertisement."""
  deleteAdvertisement(input: MutationDeleteAdvertisementInput!): Advertisement

  """Mutation field to delete an agenda folder."""
  deleteAgendaFolder(input: MutationDeleteAgendaFolderInput!): AgendaFolder

  """Mutation field to delete an agenda item."""
  deleteAgendaItem(input: MutationDeleteAgendaItemInput!): AgendaItem

  """Mutation field to delete a chat."""
  deleteChat(input: MutationDeleteChatInput!): Chat

  """Mutation field to delete a chat membership."""
  deleteChatMembership(input: MutationDeleteChatMembershipInput!): Chat

  """Mutation field to delete a chat message."""
  deleteChatMessage(input: MutationDeleteChatMessageInput!): ChatMessage

  """Mutation field to delete a comment."""
  deleteComment(input: MutationDeleteCommentInput!): Comment

  """Mutation field to delete a comment vote."""
  deleteCommentVote(input: MutationDeleteCommentVoteInput!): Comment

  """Mutation field to delete the current user."""
  deleteCurrentUser: User

  """
  Mutation field to delete an entire recurring event series (template and all instances).
  """
  deleteEntireRecurringEventSeries(
    """Input for deleting entire recurring event series."""
    input: MutationDeleteEntireRecurringEventSeriesInput!
  ): Event

  """Mutation field to delete a volunteer group."""
  deleteEventVolunteerGroup(input: MutationDeleteEventVolunteerGroupInput!): VolunteerGroups

  """Mutation field to delete a fund."""
  deleteFund(input: MutationDeleteFundInput!): Fund

  """Mutation field to delete a fund campaign."""
  deleteFundCampaign(input: MutationDeleteFundCampaignInput!): FundCampaign

  """Mutation field to delete a fund campaign pledge."""
  deleteFundCampaignPledge(input: MutationDeleteFundCampaignPledgeInput!): FundCampaignPledge

  """Mutation field to delete an organization."""
  deleteOrganization(input: MutationDeleteOrganizationInput!): Organization

  """Mutation field to delete an organization membership."""
  deleteOrganizationMembership(input: MutationDeleteOrganizationMembershipInput!): Organization
  deletePlugin(input: DeletePluginInput!): Plugin

  """Mutation field to delete a post."""
  deletePost(input: MutationDeletePostInput!): Post

  """Mutation field to delete a post vote."""
  deletePostVote(input: MutationDeletePostVoteInput!): Post

  """
  Mutation field to delete (cancel) a single instance of a recurring event.
  """
  deleteSingleEventInstance(
    """Input for deleting a single instance of a recurring event."""
    input: MutationDeleteSingleEventInstanceInput!
  ): Event

  """Mutation field to delete a standalone (non-recurring) event."""
  deleteStandaloneEvent(
    """Input for deleting a standalone event."""
    input: MutationDeleteStandaloneEventInput!
  ): Event

  """Mutation field to delete a tag."""
  deleteTag(input: MutationDeleteTagInput!): Tag

  """Mutation field to delete a tagFolder."""
  deleteTagFolder(input: MutationDeleteTagFolderInput!): TagFolder

  """
  Mutation field to delete the current instance and all following instances of a recurring event.
  """
  deleteThisAndFollowingEvents(
    """Input for deleting this and following event instances."""
    input: MutationDeleteThisAndFollowingEventsInput!
  ): Event

  """Mutation field to delete a user."""
  deleteUser(input: MutationDeleteUserInput!): User

  """Mutation field to delete a venue."""
  deleteVenue(input: MutationDeleteVenueInput!): Venue

  """Mutation field to delete a venue booking."""
  deleteVenueBooking(input: MutationDeleteVenueBookingInput!): Venue

  """Mutation field to join a public organization."""
  joinPublicOrganization(
    """Input to join a public organization"""
    input: MutationJoinPublicOrganizationInput!
  ): OrganizationMembershipObject

  """Mutation to mark a completed action item as pending"""
  markActionItemAsPending(input: MarkActionItemAsPendingInput!): ActionItem

  """Mutation field to reject a membership request by an admin."""
  rejectMembershipRequest(
    """Input to reject a membership request"""
    input: MutationRejectMembershipRequestInput!
  ): RejectMembershipResponse

  """Mutation field to send a membership request to an organization."""
  sendMembershipRequest(
    """Input to send a membership request"""
    input: MutationSendMembershipRequestInput!
  ): MembershipRequest

  """Mutation field to sign up to talawa."""
  signUp(input: MutationSignUpInput!): AuthenticationPayload

  """Unassign a tag from a user within an organization."""
  unassignUserTag(assigneeId: ID!, tagId: ID!): Boolean

  """Mutation field to unblock a user from an organization."""
  unblockUser(organizationId: ID!, userId: ID!): Boolean

  """Mutation to update an action item"""
  updateActionItem(
    """Update an action item"""
    input: MutationUpdateActionItemInput!
  ): ActionItem

  """Mutation field to update an action item category."""
  updateActionItemCategory(input: MutationUpdateActionItemCategoryInput!): ActionItemCategory

  """Mutation field to update an advertisement."""
  updateAdvertisement(input: MutationUpdateAdvertisementInput!): Advertisement

  """Mutation field to update an agenda folder."""
  updateAgendaFolder(input: MutationUpdateAgendaFolderInput!): AgendaFolder

  """Mutation field to update an agenda item."""
  updateAgendaItem(input: MutationUpdateAgendaItemInput!): AgendaItem

  """Mutation field to update a chat."""
  updateChat(input: MutationUpdateChatInput!): Chat

  """Mutation field to update a chat membership."""
  updateChatMembership(input: MutationUpdateChatMembershipInput!): Chat

  """Mutation field to update a chat message."""
  updateChatMessage(input: MutationUpdateChatMessageInput!): ChatMessage

  """Mutation field to update a comment."""
  updateComment(input: MutationUpdateCommentInput!): Comment

  """Mutation field to update a comment vote."""
  updateCommentVote(input: MutationUpdateCommentVoteInput!): Comment

  """Mutation field to update the community."""
  updateCommunity(input: MutationUpdateCommunityInput!): Community

  """Mutation field to update the current user."""
  updateCurrentUser(input: MutationUpdateCurrentUserInput!): User

  """Mutation field to update an event."""
  updateEvent(input: MutationUpdateEventInput!): Event

  """Mutation field to update a volunteer group."""
  updateEventVolunteerGroup(input: MutationUpdateEventVolunteerGroupInput!): VolunteerGroups

  """Mutation field to update a volunteer group assignments."""
  updateEventVolunteerGroupAssignments(input: MutationUpdateVolunteerGroupAssignmentsInput!): VolunteerGroupAssignments

  """Mutation field to update a fund."""
  updateFund(input: MutationUpdateFundInput!): Fund

  """Mutation field to update a fund campaign."""
  updateFundCampaign(input: MutationUpdateFundCampaignInput!): FundCampaign

  """Mutation field to update a fund campaign pledge."""
  updateFundCampaignPledge(input: MutationUpdateFundCampaignPledgeInput!): FundCampaignPledge

  """Mutation field to update a organization."""
  updateOrganization(input: MutationUpdateOrganizationInput!): Organization

  """Mutation field to update an organization membership."""
  updateOrganizationMembership(input: MutationUpdateOrganizationMembershipInput!): Organization
  updatePlugin(input: UpdatePluginInput!): Plugin

  """Mutation field to update a post."""
  updatePost(input: MutationUpdatePostInput!): Post

  """Mutation field to update a post vote."""
  updatePostVote(input: MutationUpdatePostVoteInput!): Post

  """Mutation field to update a tag."""
  updateTag(input: MutationUpdateTagInput!): Tag

  """Mutation field to update a tag folder."""
  updateTagFolder(input: MutationUpdateTagFolderInput!): TagFolder

  """Mutation field to update a user."""
  updateUser(input: MutationUpdateUserInput!): User

  """Mutation field to update a venue."""
  updateVenue(input: MutationUpdateVenueInput!): Venue

  """Upload and install a plugin from a zip file"""
  uploadPluginZip(input: UploadPluginZipInput!): Plugin
}

input MutationAcceptMembershipRequestInput {
  """ID of the membership request to accept"""
  membershipRequestId: ID!
}

"""Input to block a user from an organization"""
input MutationBlockUserInput {
  """Global identifier of the organization."""
  organizationId: ID!

  """Global identifier of the user to block."""
  userId: ID!
}

"""Input type for canceling a membership request."""
input MutationCancelMembershipRequestInput {
  """Global identifier of the membership request."""
  membershipRequestId: ID!
}

"""Input for creating a new action item category."""
input MutationCreateActionItemCategoryInput {
  """Description of the action item category."""
  description: String

  """Whether the category is disabled."""
  isDisabled: Boolean!

  """Name of the action item category."""
  name: String!

  """ID of the organization this category belongs to."""
  organizationId: ID!
}

""""""
input MutationCreateAdvertisementInput {
  """Attachments of the advertisement."""
  attachments: [Upload!]

  """Custom information about the advertisement."""
  description: String

  """Date time at which the advertised event ends."""
  endAt: DateTime!

  """Name of the advertisement."""
  name: String!

  """Global identifier of the associated organization."""
  organizationId: ID!

  """Date time at which the advertised event starts."""
  startAt: DateTime!

  """Type of the advertisement."""
  type: AdvertisementType!
}

""""""
input MutationCreateAgendaFolderInput {
  """Global identifier of the event the agenda folder is associated to."""
  eventId: ID!

  """
  Boolean to tell if the agenda folder is meant to be a folder for agenda items or a parent folder for other agenda folders.
  """
  isAgendaItemFolder: Boolean!

  """Name of the agenda folder."""
  name: String!

  """
  Global identifier of the agenda folder the agenda folder is contained within.
  """
  parentFolderId: ID
}

""""""
input MutationCreateAgendaItemInput {
  """Custom information about the agenda item."""
  description: String

  """Duration of the agenda item."""
  duration: String

  """
  Global identifier of the agenda folder the agenda item is associated to.
  """
  folderId: ID!

  """
  Key of the agenda item if it's of a "song" type. More information at [this](https://en.wikipedia.org/wiki/Key_(music)) link.
  """
  key: String

  """Name of the agenda item."""
  name: String!

  """Type of the agenda item."""
  type: AgendaItemType!
}

""""""
input MutationCreateChatInput {
  """Avatar of the chat."""
  avatar: Upload

  """Custom information about the chat."""
  description: String

  """Name of the chat."""
  name: String!

  """Global identifier of the associated organization."""
  organizationId: ID!
}

""""""
input MutationCreateChatMembershipInput {
  """Global identifier of the associated chat."""
  chatId: ID!

  """Global identifier of the associated user."""
  memberId: ID!

  """Role assigned to the user within the chat."""
  role: ChatMembershipRole
}

""""""
input MutationCreateChatMessageInput {
  """Body of the chat message."""
  body: String!

  """Global identifier of the associated chat."""
  chatId: ID!

  """Global identifier of the associated parent message."""
  parentMessageId: ID
}

""""""
input MutationCreateCommentInput {
  """Body of the comment."""
  body: String!

  """Global identifier of the post on which the comment is made."""
  postId: ID!
}

""""""
input MutationCreateCommentVoteInput {
  """Global identifier of the comment that is voted."""
  commentId: ID!

  """Type of the vote."""
  type: CommentVoteType!
}

""""""
input MutationCreateEventInput {
  """Indicates if the event spans the entire day"""
  allDay: Boolean

  """Attachments of the event."""
  attachments: [Upload!]

  """Custom information about the event."""
  description: String

  """Date time at the time the event ends at."""
  endAt: DateTime!

  """Indicates if the event is publicly visible"""
  isPublic: Boolean

  """Indicates if users can register for this event"""
  isRegisterable: Boolean

  """Physical or virtual location of the event"""
  location: String

  """Name of the event."""
  name: String!

  """Global identifier of the associated organization."""
  organizationId: ID!

  """
  Recurrence pattern for the event. If provided, creates a recurring event.
  """
  recurrence: RecurrenceInput

  """Date time at the time the event starts at."""
  startAt: DateTime!
}

""""""
input MutationCreateEventVolunteerGroupInput {
  """Global identifier of the event that the group is to be made for."""
  eventId: ID!

  """Global identifier of the user that is assigned leader of the group."""
  leaderId: ID!

  """Max volunteers count"""
  maxVolunteerCount: Int!

  """Name of the group."""
  name: String!
}

""""""
input MutationCreateFundCampaignInput {
  """Currency code of the fund campaign."""
  currencyCode: Iso4217CurrencyCode!

  """Date time at the time the fund campaign ends at."""
  endAt: DateTime!

  """Global identifier of the associated fund."""
  fundId: ID!

  """Minimum amount of money that is set as the goal for the fund campaign."""
  goalAmount: Int!

  """Name of the fund campaign."""
  name: String!

  """Date time at the time the fund campaign starts at."""
  startAt: DateTime!
}

""""""
input MutationCreateFundCampaignPledgeInput {
  """The amount of pledged money."""
  amount: Int!

  """Global identifier of the fund campaign."""
  campaignId: ID!

  """Custom information about the fund campaign pledge."""
  note: String

  """Global identifier of the user who pledged."""
  pledgerId: ID!
}

""""""
input MutationCreateFundInput {
  """Boolean to tell if the fund is tax deductible."""
  isTaxDeductible: Boolean!

  """Name of the fund."""
  name: String!

  """Global identifier of the associated organization."""
  organizationId: ID!
}

"""Input for getting a presigned URL for file download"""
input MutationCreateGetfileUrlInput {
  """Name of the object to be downloaded"""
  objectName: String

  """ID of the organization the file belongs to"""
  organizationId: ID!
}

""""""
input MutationCreateOrganizationInput {
  """Address line 1 of the organization's address."""
  addressLine1: String

  """Address line 2 of the organization's address."""
  addressLine2: String

  """Avatar of the organization."""
  avatar: Upload

  """Name of the city where the organization resides in."""
  city: String

  """Country code of the country the organization is a citizen of."""
  countryCode: Iso3166Alpha2CountryCode

  """Custom information about the organization."""
  description: String

  """
  Flag to indicate if user registration is required to access the organization.
  """
  isUserRegistrationRequired: Boolean

  """Name of the organization."""
  name: String!

  """Postal code of the organization."""
  postalCode: String

  """Name of the state the organization resides in."""
  state: String
}

""""""
input MutationCreateOrganizationMembershipInput {
  """Global identifier of the associated user."""
  memberId: ID!

  """Global identifier of the associated organization."""
  organizationId: ID!

  """Role assigned to the user within the organization."""
  role: OrganizationMembershipRole
}

"""Input for creating a new post"""
input MutationCreatePostInput {
  """Metadata for files already uploaded via presigned URL"""
  attachments: [FileMetadataInput!]!

  """Caption about the post."""
  caption: String!

  """Boolean to tell if the post is pinned"""
  isPinned: Boolean

  """
  Global identifier of the associated organization in which the post is posted.
  """
  organizationId: ID!
}

""""""
input MutationCreatePostVoteInput {
  """Global identifier of the post that is voted."""
  postId: ID!

  """Type of the vote."""
  type: PostVoteType!
}

"""Input for creating a presigned URL for file upload"""
input MutationCreatePresignedUrlInput {
  """Hash of the file for deduplication check"""
  fileHash: String!

  """Name of the file to be uploaded"""
  fileName: String!

  """Custom object name for the file (optional)"""
  objectName: String

  """ID of the organization the file belongs to"""
  organizationId: ID!
}

""""""
input MutationCreateTagFolderInput {
  """Name of the tag."""
  name: String!

  """Global identifier of the associated organization."""
  organizationId: ID!

  """Global identifier of the associated parent tag folder."""
  parentFolderId: ID
}

""""""
input MutationCreateTagInput {
  """Global identifier of the associated tag folder."""
  folderId: ID

  """Name of the tag."""
  name: String!

  """Global identifier of the associated organization."""
  organizationId: ID!
}

""""""
input MutationCreateUserInput {
  """Address line 1 of the user's address."""
  addressLine1: String

  """Address line 2 of the user's address."""
  addressLine2: String

  """Avatar of the user."""
  avatar: Upload

  """Date of birth of the user."""
  birthDate: Date

  """Name of the city where the user resides in."""
  city: String

  """Country code of the country the user is a citizen of."""
  countryCode: Iso3166Alpha2CountryCode

  """Custom information about the user."""
  description: String

  """Primary education grade of the user."""
  educationGrade: UserEducationGrade

  """Email address of the user."""
  emailAddress: EmailAddress!

  """Employment status of the user."""
  employmentStatus: UserEmploymentStatus

  """The phone number to use to communicate with the user at their home."""
  homePhoneNumber: PhoneNumber

  """Boolean to tell whether the user has verified their email address."""
  isEmailAddressVerified: Boolean!

  """Marital status of the user."""
  maritalStatus: UserMaritalStatus

  """
  The phone number to use to communicate with the user on their mobile phone.
  """
  mobilePhoneNumber: PhoneNumber

  """Name of the user."""
  name: String!

  """The sex assigned to the user at their birth."""
  natalSex: UserNatalSex

  """Language code of the user's preferred natural language."""
  naturalLanguageCode: Iso639Set1LanguageCode

  """Password of the user to sign in to the application."""
  password: String!

  """Postal code of the user."""
  postalCode: String

  """Role assigned to the user in the application."""
  role: UserRole!

  """Name of the state the user resides in."""
  state: String

  """
  The phone number to use to communicate with the user while they're at work.
  """
  workPhoneNumber: PhoneNumber
}

""""""
input MutationCreateVenueBookingInput {
  """Global identifier of the event that the venue is to be booked for."""
  eventId: ID!

  """Global identifier of the venue to be booked."""
  venueId: ID!
}

""""""
input MutationCreateVenueInput {
  """Attachments of the venue."""
  attachments: [Upload!]

  """Custom information about the venue."""
  description: String

  """Name of the venue."""
  name: String!

  """Global identifier of the associated organization."""
  organizationId: ID!
}

""""""
input MutationCreateVolunteerGroupAssignmentsInput {
  """Global identifier of the user."""
  assigneeId: ID!

  """Global identifier of the group."""
  groupId: ID!

  """Invitation Status."""
  inviteStatus: InviteStatus!
}

"""Input for deleting an action item category."""
input MutationDeleteActionItemCategoryInput {
  """ID of the action item category to delete."""
  id: ID!
}

"""Input for deleting an action item."""
input MutationDeleteActionItemInput {
  """Global identifier of the action item."""
  id: ID!
}

""""""
input MutationDeleteAdvertisementInput {
  """Global identifier of the advertisement."""
  id: ID!
}

""""""
input MutationDeleteAgendaFolderInput {
  """Global identifier of the agenda folder."""
  id: ID!
}

""""""
input MutationDeleteAgendaItemInput {
  """Global identifier of the agenda item."""
  id: ID!
}

""""""
input MutationDeleteChatInput {
  """Global identifier of the chat."""
  id: ID!
}

""""""
input MutationDeleteChatMembershipInput {
  """Global identifier of the associated chat."""
  chatId: ID!

  """Global identifier of the associated user."""
  memberId: ID!
}

""""""
input MutationDeleteChatMessageInput {
  """Global identifier of the chat message."""
  id: ID!
}

""""""
input MutationDeleteCommentInput {
  """Global identifier of the comment."""
  id: ID!
}

""""""
input MutationDeleteCommentVoteInput {
  """Global identifier of the comment that is voted."""
  commentId: ID!

  """Global identifier of the user who voted."""
  creatorId: ID!
}

"""
Input for deleting an entire recurring event series (template + all instances).
"""
input MutationDeleteEntireRecurringEventSeriesInput {
  """
  Global identifier of the recurring event template to delete the entire series.
  """
  id: ID!
}

""""""
input MutationDeleteEventInput {
  """Global identifier of the event."""
  id: ID!
}

""""""
input MutationDeleteEventVolunteerGroupInput {
  """Global identifier of the group."""
  id: ID!
}

""""""
input MutationDeleteFundCampaignInput {
  """Global identifier of the fund campaign."""
  id: ID!
}

""""""
input MutationDeleteFundCampaignPledgeInput {
  """Global identifier of the fund campaign pledge."""
  id: ID!
}

""""""
input MutationDeleteFundInput {
  """Global identifier of the fund."""
  id: ID!
}

""""""
input MutationDeleteOrganizationInput {
  """Global identifier of the organization."""
  id: ID!
}

""""""
input MutationDeleteOrganizationMembershipInput {
  """Global identifier of the associated user."""
  memberId: ID!

  """Global identifier of the associated organization."""
  organizationId: ID!
}

""""""
input MutationDeletePostInput {
  """Global identifier of the post."""
  id: ID!
}

""""""
input MutationDeletePostVoteInput {
  """Global identifier of the user who voted."""
  creatorId: ID!

  """Global identifier of the post that is voted."""
  postId: ID!
}

"""Input for deleting a single instance of a recurring event."""
input MutationDeleteSingleEventInstanceInput {
  """Global identifier of the recurring event instance to delete."""
  id: ID!
}

"""Input for deleting a standalone (non-recurring) event."""
input MutationDeleteStandaloneEventInput {
  """Global identifier of the standalone event to delete."""
  id: ID!
}

""""""
input MutationDeleteTagFolderInput {
  """Global identifier of the tag folder."""
  id: ID!
}

""""""
input MutationDeleteTagInput {
  """Global identifier of the tag."""
  id: ID!
}

"""
Input for deleting the current instance and all following instances of a recurring event.
"""
input MutationDeleteThisAndFollowingEventsInput {
  """
  Global identifier of the recurring event instance from which to delete this and following instances.
  """
  id: ID!
}

""""""
input MutationDeleteUserInput {
  """Global identifier of the user."""
  id: ID!
}

""""""
input MutationDeleteVenueBookingInput {
  """Global identifier of the event that the venue is booked for."""
  eventId: ID!

  """Global identifier of the venue that is booked."""
  venueId: ID!
}

""""""
input MutationDeleteVenueInput {
  """Global identifier of the venue."""
  id: ID!
}

"""Input type for joining a public organization."""
input MutationJoinPublicOrganizationInput {
  """Global identifier of the organization."""
  organizationId: ID!
}

input MutationRejectMembershipRequestInput {
  """ID of the membership request to reject"""
  membershipRequestId: ID!
}

"""Input type for sending a membership request."""
input MutationSendMembershipRequestInput {
  """Global identifier of the organization."""
  organizationId: ID!
}

""""""
input MutationSignUpInput {
  """Address line 1 of the user's address."""
  addressLine1: String

  """Address line 2 of the user's address."""
  addressLine2: String

  """Date of birth of the user."""
  birthDate: Date

  """Name of the city where the user resides in."""
  city: String

  """Country code of the country the user is a citizen of."""
  countryCode: Iso3166Alpha2CountryCode

  """Custom information about the user."""
  description: String

  """Primary education grade of the user."""
  educationGrade: UserEducationGrade

  """Email address of the user."""
  emailAddress: EmailAddress!

  """Employment status of the user."""
  employmentStatus: UserEmploymentStatus

  """The phone number to use to communicate with the user at their home."""
  homePhoneNumber: PhoneNumber

  """Marital status of the user."""
  maritalStatus: UserMaritalStatus

  """
  The phone number to use to communicate with the user on their mobile phone.
  """
  mobilePhoneNumber: PhoneNumber

  """Name of the user."""
  name: String!

  """The sex assigned to the user at their birth."""
  natalSex: UserNatalSex

  """Language code of the user's preferred natural language."""
  naturalLanguageCode: Iso639Set1LanguageCode

  """Password of the user to sign in to the application."""
  password: String!

  """Postal code of the user."""
  postalCode: String

  """The organization the user is signing up for"""
  selectedOrganization: ID!

  """Name of the state the user resides in."""
  state: String

  """
  The phone number to use to communicate with the user while they're at work.
  """
  workPhoneNumber: PhoneNumber
}

"""Input to unblock a user from an organization"""
input MutationUnblockUserInput {
  """Global identifier of the organization."""
  organizationId: ID!

  """Global identifier of the user to unblock."""
  userId: ID!
}

"""Input for updating an action item category."""
input MutationUpdateActionItemCategoryInput {
  """New description of the action item category."""
  description: String

  """ID of the action item category to update."""
  id: ID!

  """Whether the category should be disabled."""
  isDisabled: Boolean

  """New name of the action item category."""
  name: String
}

input MutationUpdateActionItemInput {
  """Identifier for the assignee of the action item."""
  assigneeId: ID

  """Category identifier for the action item."""
  categoryId: ID

  """Global identifier of the action item."""
  id: ID!

  """Completion status of the action item."""
  isCompleted: Boolean!

  """Post completion notes for the action item."""
  postCompletionNotes: String

  """Pre completion notes for the action item."""
  preCompletionNotes: String
}

""""""
input MutationUpdateAdvertisementInput {
  """Custom information about the advertisement."""
  description: String

  """Date time at which the advertised event ends."""
  endAt: DateTime

  """Global identifier of the associated organization."""
  id: ID!

  """Name of the advertisement."""
  name: String

  """Date time at which the advertised event starts."""
  startAt: DateTime

  """Type of the advertisement."""
  type: AdvertisementType
}

""""""
input MutationUpdateAgendaFolderInput {
  """Global identifier of the agenda folder."""
  id: ID!

  """Name of the agenda folder."""
  name: String

  """
  Global identifier of the agenda folder the agenda folder is contained within.
  """
  parentFolderId: ID
}

""""""
input MutationUpdateAgendaItemInput {
  """Custom information about the agenda item."""
  description: String

  """Duration of the agenda item."""
  duration: String

  """Global identifier of the associated agenda folder."""
  folderId: ID

  """Global identifier of the agenda item."""
  id: ID!

  """
  Key of the agenda item if it's of a "song" type. More information at [this](https://en.wikipedia.org/wiki/Key_(music)) link.
  """
  key: String

  """Name of the agenda item."""
  name: String
}

""""""
input MutationUpdateChatInput {
  """Avatar of the chat."""
  avatar: Upload

  """Custom information about the chat."""
  description: String

  """Global identifier of the chat."""
  id: ID!

  """Name of the chat."""
  name: String
}

""""""
input MutationUpdateChatMembershipInput {
  """Global identifier of the associated chat."""
  chatId: ID!

  """Global identifier of the associated user."""
  memberId: ID!

  """Role assigned to the user within the chat."""
  role: ChatMembershipRole!
}

""""""
input MutationUpdateChatMessageInput {
  """Body of the chat message."""
  body: String!

  """Global identifier of the chat message."""
  id: ID!
}

""""""
input MutationUpdateCommentInput {
  """Body of the comment."""
  body: String

  """Global identifier of the comment."""
  id: ID!
}

""""""
input MutationUpdateCommentVoteInput {
  """Global identifier of the comment that is voted."""
  commentId: ID!

  """Type of the vote."""
  type: CommentVoteType!
}

""""""
input MutationUpdateCommunityInput {
  """URL to the facebook account of the community."""
  facebookURL: String

  """URL to the gitGub account of the community."""
  githubURL: String

  """
  Duration in seconds it should take for inactive clients to get timed out of their authenticated session within client-side talawa applications.
  """
  inactivityTimeoutDuration: Int

  """URL to the instagram account of the community."""
  instagramURL: String

  """URL to the linkedin account of the community."""
  linkedinURL: String

  """Mime type of the logo of the community."""
  logo: Upload

  """Name of the community."""
  name: String

  """URL to the reddit account of the community."""
  redditURL: String

  """URL to the slack account of the community."""
  slackURL: String

  """URL to the website of the community."""
  websiteURL: String

  """URL to the x account of the community."""
  xURL: String

  """URL to the youtube account of the community."""
  youtubeURL: String
}

""""""
input MutationUpdateCurrentUserInput {
  """Address line 1 of the user's address."""
  addressLine1: String

  """Address line 2 of the user's address."""
  addressLine2: String

  """Avatar of the user."""
  avatar: Upload

  """Date of birth of the user."""
  birthDate: Date

  """Name of the city where the user resides in."""
  city: String

  """Country code of the country the user is a citizen of."""
  countryCode: Iso3166Alpha2CountryCode

  """Custom information about the user."""
  description: String

  """Primary education grade of the user."""
  educationGrade: UserEducationGrade

  """Email address of the user."""
  emailAddress: EmailAddress

  """Employment status of the user."""
  employmentStatus: UserEmploymentStatus

  """The phone number to use to communicate with the user at their home."""
  homePhoneNumber: PhoneNumber

  """Marital status of the user."""
  maritalStatus: UserMaritalStatus

  """
  The phone number to use to communicate with the user on their mobile phone.
  """
  mobilePhoneNumber: PhoneNumber

  """Name of the user."""
  name: String

  """The sex assigned to the user at their birth."""
  natalSex: UserNatalSex

  """Language code of the user's preferred natural language."""
  naturalLanguageCode: Iso639Set1LanguageCode

  """Password of the user to sign in to the application."""
  password: String

  """Postal code of the user."""
  postalCode: String

  """Name of the state the user resides in."""
  state: String

  """
  The phone number to use to communicate with the user while they're at work.
  """
  workPhoneNumber: PhoneNumber
}

""""""
input MutationUpdateEventInput {
  """Indicates if the event spans the entire day."""
  allDay: Boolean

  """Custom information about the event."""
  description: String

  """Date time at the time the event ends at."""
  endAt: DateTime

  """Global identifier of the event."""
  id: ID!

  """Indicates if the event is publicly visible."""
  isPublic: Boolean

  """Indicates if users can register for this event."""
  isRegisterable: Boolean

  """Physical or virtual location of the event."""
  location: String

  """Name of the event."""
  name: String

  """Date time at the time the event starts at."""
  startAt: DateTime
}

""""""
input MutationUpdateEventVolunteerGroupInput {
  """Global identifier of the group."""
  id: ID!

  """Global identifier of the user that is assigned leader of the group."""
  leaderId: ID

  """Max volunteers count"""
  maxVolunteerCount: Int!

  """Name of the Group."""
  name: String
}

""""""
input MutationUpdateFundCampaignInput {
  """Date time at the time the fund campaign ends at."""
  endAt: DateTime

  """Minimum amount of money that is set as the goal for the fund campaign."""
  goalAmount: Int

  """Global identifier of the associated fund campaign."""
  id: ID!

  """Name of the fundCampaign."""
  name: String

  """Date time at the time the fund campaign starts at."""
  startAt: DateTime
}

""""""
input MutationUpdateFundCampaignPledgeInput {
  """The amount of pledged money."""
  amount: Int

  """Global identifier of the associated fund campaign pledge."""
  id: ID!

  """Custom information about the fund campaign pledge."""
  note: String
}

""""""
input MutationUpdateFundInput {
  """Global identifier of the associated organization."""
  id: ID!

  """Boolean to tell if the fund is tax deductible."""
  isTaxDeductible: Boolean

  """Name of the fund."""
  name: String
}

""""""
input MutationUpdateOrganizationInput {
  """Address line 1 of the organization's address."""
  addressLine1: String

  """Address line 2 of the organization's address."""
  addressLine2: String

  """Avatar of the organization."""
  avatar: Upload

  """Name of the city where the organization resides in."""
  city: String

  """Country code of the country the organization is a citizen of."""
  countryCode: Iso3166Alpha2CountryCode

  """Custom information about the organization."""
  description: String

  """Global identifier of the organization."""
  id: ID!

  """Name of the organization."""
  name: String

  """Postal code of the organization."""
  postalCode: String

  """Name of the state the organization resides in."""
  state: String
}

""""""
input MutationUpdateOrganizationMembershipInput {
  """Global identifier of the associated user."""
  memberId: ID!

  """Global identifier of the associated organization."""
  organizationId: ID!

  """Role assigned to the user within the organization."""
  role: OrganizationMembershipRole
}

"""Input for updating a post."""
input MutationUpdatePostInput {
  """Metadata for files already uploaded via presigned URL"""
  attachments: [FileMetadataInput!]

  """Caption about the post."""
  caption: String

  """Global identifier of the post."""
  id: ID!

  """Boolean to tell if the post is pinned"""
  isPinned: Boolean
}

""""""
input MutationUpdatePostVoteInput {
  """Global identifier of the voted post."""
  postId: ID!

  """Type of the vote."""
  type: PostVoteType!
}

""""""
input MutationUpdateTagFolderInput {
  """Global identifier of the tag folder."""
  id: ID!

  """Name of the tag folder."""
  name: String

  """Global identifier of associated parent tag folder."""
  parentFolderId: ID
}

""""""
input MutationUpdateTagInput {
  """Global identifier of associated tag folder."""
  folderId: ID

  """Global identifier of the tag."""
  id: ID!

  """Name of the tag."""
  name: String
}

""""""
input MutationUpdateUserInput {
  """Address line 1 of the user's address."""
  addressLine1: String

  """Address line 2 of the user's address."""
  addressLine2: String

  """Avatar of the user."""
  avatar: Upload

  """Date of birth of the user."""
  birthDate: Date

  """Name of the city where the user resides in."""
  city: String

  """Country code of the country the user is a citizen of."""
  countryCode: Iso3166Alpha2CountryCode

  """Custom information about the user."""
  description: String

  """Primary education grade of the user."""
  educationGrade: UserEducationGrade

  """Email address of the user."""
  emailAddress: EmailAddress

  """Employment status of the user."""
  employmentStatus: UserEmploymentStatus

  """The phone number to use to communicate with the user at their home."""
  homePhoneNumber: PhoneNumber

  """Global identifier of the user."""
  id: ID!

  """Boolean to tell whether the user has verified their email address."""
  isEmailAddressVerified: Boolean

  """Marital status of the user."""
  maritalStatus: UserMaritalStatus

  """
  The phone number to use to communicate with the user on their mobile phone.
  """
  mobilePhoneNumber: PhoneNumber

  """Name of the user."""
  name: String

  """The sex assigned to the user at their birth."""
  natalSex: UserNatalSex

  """Language code of the user's preferred natural language."""
  naturalLanguageCode: Iso639Set1LanguageCode

  """Password of the user to sign in to the application."""
  password: String

  """Postal code of the user."""
  postalCode: String

  """Role assigned to the user in the application."""
  role: UserRole

  """Name of the state the user resides in."""
  state: String

  """
  The phone number to use to communicate with the user while they're at work.
  """
  workPhoneNumber: PhoneNumber
}

""""""
input MutationUpdateVenueInput {
  """Custom information about the venue."""
  description: String

  """Global identifier of the venue."""
  id: ID!

  """Name of the venue."""
  name: String
}

""""""
input MutationUpdateVolunteerGroupAssignmentsInput {
  """Global identifier of the user."""
  assigneeId: ID!

  """Global identifier of the group."""
  groupId: ID!

  """Invitation Status."""
  inviteStatus: UpdateInviteStatus!
}

type Organization {
  """
  GraphQL connection to traverse through the action item categories belonging to the organization.
  """
  actionItemCategories(after: String, before: String, first: Int, last: Int): OrganizationActionItemCategoriesConnection

  """Address line 1 of the organization's address."""
  addressLine1: String

  """Address line 2 of the organization's address."""
  addressLine2: String

  """Total number of admins in the organization."""
  adminsCount: Int

  """
  GraphQL connection to traverse through the advertisements belonging to the organization.
  """
  advertisements(
    after: String
    before: String
    first: Int
    last: Int

    """Filter criteria for advertisements"""
    where: AdvertisementWhereInput
  ): OrganizationAdvertisementsConnection

  """Mime type of the avatar of the organization."""
  avatarMimeType: String

  """URL to the avatar of the organization."""
  avatarURL: String

  """GraphQL connection to retrieve blocked users of the organization."""
  blockedUsers(after: String, before: String, first: Int, last: Int): OrganizationBlockedUsersConnection

  """
  GraphQL connection to traverse through the chats belonging to the organization.
  """
  chats(after: String, before: String, first: Int, last: Int): OrganizationChatsConnection

  """Name of the city where the organization exists in."""
  city: String

  """Country code of the country the organization exists in."""
  countryCode: Iso3166Alpha2CountryCode

  """Date time at the time the organization was created."""
  createdAt: DateTime

  """User who created the organization."""
  creator: User

  """Custom information about the organization."""
  description: String

  """
  GraphQL connection to traverse through the events belonging to the organization. Includes both standalone events and materialized instances from recurring events. Uses pure materialized approach - no virtual instances.
  """
  events(
    after: String
    before: String

    """End date for filtering events (defaults to 3 months from now)"""
    endDate: DateTime
    first: Int

    """
    Whether to include materialized instances from recurring events (default: true)
    """
    includeRecurring: Boolean
    last: Int

    """Start date for filtering events (defaults to today)"""
    startDate: DateTime
  ): OrganizationEventsConnection

  """
  GraphQL connection to traverse through the funds belonging to the organization.
  """
  funds(after: String, before: String, first: Int, last: Int): OrganizationFundsConnection

  """Global identifier of the organization."""
  id: ID!

  """Indicates whether the current user is a member of this organization."""
  isMember: Boolean

  """
  Flag to indicate if user registration is required to join the organization.
  """
  isUserRegistrationRequired: Boolean

  """
  GraphQL connection to traverse through the users that are members of the organization.
  """
  members(
    after: String
    before: String
    first: Int
    last: Int

    """Filter criteria for organization members"""
    where: MembersWhereInput
  ): OrganizationMembersConnection

  """Total number of members in the organization."""
  membersCount: Int

  """Membership requests for this organization"""
  membershipRequests(
    """Number of items to return"""
    first: Int

    """Number of items to skip"""
    skip: Int

    """Filter criteria for membership requests"""
    where: MembershipRequestWhereInput
  ): [MembershipRequest!]

  """Name of the organization."""
  name: String

  """
  GraphQL connection to traverse through the pinned posts belonging to the organization.
  """
  pinnedPosts(after: String, before: String, first: Int, last: Int): OrganizationPinnedPostsConnection

  """Total number of pinned posts belonging to the organization."""
  pinnedPostsCount: Int

  """Postal code of the organization."""
  postalCode: String

  """
  GraphQL connection to traverse through the posts belonging to the organization.
  """
  posts(after: String, before: String, first: Int, last: Int): OrganizationPostsConnection

  """Total number of posts belonging to the organization."""
  postsCount: Int

  """Name of the state the organization exists in."""
  state: String

  """
  GraphQL connection to traverse through the tag folders belonging to the organization.
  """
  tagFolders(after: String, before: String, first: Int, last: Int): OrganizationTagFoldersConnection

  """
  GraphQL connection to traverse through the tags belonging to the organization.
  """
  tags(after: String, before: String, first: Int, last: Int): OrganizationTagsConnection

  """Date time at the time the organization was last updated."""
  updatedAt: DateTime

  """User who last updated the organization."""
  updater: User

  """
  GraphQL connection to traverse through the venues belonging to the organization.
  """
  venues(after: String, before: String, first: Int, last: Int): OrganizationVenuesConnection
}

""""""
type OrganizationActionItemCategoriesConnection {
  edges: [OrganizationActionItemCategoriesConnectionEdge]
  pageInfo: PageInfo!
}

""""""
type OrganizationActionItemCategoriesConnectionEdge {
  cursor: String!
  node: ActionItemCategory
}

""""""
type OrganizationAdvertisementsConnection {
  edges: [OrganizationAdvertisementsConnectionEdge]
  pageInfo: PageInfo!
}

""""""
type OrganizationAdvertisementsConnectionEdge {
  cursor: String!
  node: Advertisement
}

type OrganizationBlockedUsersConnection {
  edges: [OrganizationBlockedUsersConnectionEdge]
  pageInfo: PageInfo!
}

type OrganizationBlockedUsersConnectionEdge {
  cursor: String!
  node: User
}

""""""
type OrganizationChatsConnection {
  edges: [OrganizationChatsConnectionEdge]
  pageInfo: PageInfo!
}

""""""
type OrganizationChatsConnectionEdge {
  cursor: String!
  node: Chat
}

""""""
type OrganizationEventsConnection {
  edges: [OrganizationEventsConnectionEdge]
  pageInfo: PageInfo!
}

""""""
type OrganizationEventsConnectionEdge {
  cursor: String!
  node: Event
}

""""""
type OrganizationFundsConnection {
  edges: [OrganizationFundsConnectionEdge]
  pageInfo: PageInfo!
}

""""""
type OrganizationFundsConnectionEdge {
  cursor: String!
  node: Fund
}

""""""
type OrganizationMembersConnection {
  edges: [OrganizationMembersConnectionEdge]
  pageInfo: PageInfo!
}

""""""
type OrganizationMembersConnectionEdge {
  cursor: String!
  node: User
}

"""Represents a user's membership in an organization."""
type OrganizationMembershipObject {
  """User ID who created the membership."""
  creatorId: String

  """ID of the member."""
  memberId: String

  """ID of the organization."""
  organizationId: String

  """Role of the member in the organization."""
  role: String
}

"""
Possible variants of the role assigned to a user within an organization.
"""
enum OrganizationMembershipRole {
  administrator
  regular
}

""""""
type OrganizationPinnedPostsConnection {
  edges: [OrganizationPinnedPostsConnectionEdge]
  pageInfo: PageInfo!
}

""""""
type OrganizationPinnedPostsConnectionEdge {
  cursor: String!
  node: Post
}

""""""
type OrganizationPostsConnection {
  edges: [OrganizationPostsConnectionEdge]
  pageInfo: PageInfo!
}

""""""
type OrganizationPostsConnectionEdge {
  cursor: String!
  node: Post
}

""""""
type OrganizationTagFoldersConnection {
  edges: [OrganizationTagFoldersConnectionEdge]
  pageInfo: PageInfo!
}

""""""
type OrganizationTagFoldersConnectionEdge {
  cursor: String!
  node: TagFolder
}

""""""
type OrganizationTagsConnection {
  edges: [OrganizationTagsConnectionEdge]
  pageInfo: PageInfo!
}

""""""
type OrganizationTagsConnectionEdge {
  cursor: String!
  node: Tag
}

""""""
type OrganizationVenuesConnection {
  edges: [OrganizationVenuesConnectionEdge]
  pageInfo: PageInfo!
}

""""""
type OrganizationVenuesConnectionEdge {
  cursor: String!
  node: Venue
}

type PageInfo {
  endCursor: String
  hasNextPage: Boolean!
  hasPreviousPage: Boolean!
  startCursor: String
}

"""
A field whose value conforms to the standard E.164 format as specified in: https://en.wikipedia.org/wiki/E.164. Basically this is +17895551234.
"""
scalar PhoneNumber

"""
Represents a plugin in the system with its installation and activation status
"""
type Plugin {
  """Whether the plugin has an existing backup"""
  backup: Boolean

  """Timestamp when the plugin record was created"""
  createdAt: DateTime

  """Unique identifier for the plugin record"""
  id: ID

  """Whether the plugin is currently activated"""
  isActivated: Boolean

  """Whether the plugin is installed in the system"""
  isInstalled: Boolean

  """The unique identifier/name of the plugin"""
  pluginId: String

  """Timestamp when the plugin record was last updated"""
  updatedAt: DateTime
}

type Post {
  """Array of attachments."""
  attachments: [PostAttachment!]

  """Caption for the post."""
  caption: String

  """
  GraphQL connection to traverse through the comments created under the post.
  """
  comments(after: String, before: String, first: Int, last: Int): PostCommentsConnection

  """Total number of comments created under the post."""
  commentsCount: Int

  """Date time at the time the post was created."""
  createdAt: DateTime

  """User who created the post."""
  creator: User

  """
  GraphQL connection to traverse through the users that down voted the post.
  """
  downVoters(after: String, before: String, first: Int, last: Int): PostDownVotersConnection

  """Total number of down votes on the post."""
  downVotesCount: Int

  """Global identifier of the post."""
  id: ID!

  """Organization which the post belongs to."""
  organization: Organization

  """Date time at the time the post was pinned."""
  pinnedAt: DateTime

  """
  GraphQL connection to traverse through the user that up voted the post.
  """
  upVoters(after: String, before: String, first: Int, last: Int): PostUpVotersConnection

  """Total number of up votes on the post."""
  upVotesCount: Int

  """Date time at the time the post was last updated."""
  updatedAt: DateTime

  """User who last updated the post."""
  updater: User
}

"""Attachment of the post."""
type PostAttachment {
  """File hash for deduplication purposes."""
  fileHash: String

  """Global identifier of the attachment."""
  id: ID!

  """Mime type of the attachment."""
  mimeType: String

  """Identifier name of the attachment."""
  name: String

  """Object name used when creating presigned URLs."""
  objectName: String
}

"""MIME types supported for post attachments"""
enum PostAttachmentMimeType {
  IMAGE_AVIF
  IMAGE_JPEG
  IMAGE_PNG
  IMAGE_WEBP
  VIDEO_MP4
  VIDEO_WEBM
}

""""""
type PostCommentsConnection {
  edges: [PostCommentsConnectionEdge]
  pageInfo: PageInfo!
}

""""""
type PostCommentsConnectionEdge {
  cursor: String!
  node: Comment
}

""""""
type PostDownVotersConnection {
  edges: [PostDownVotersConnectionEdge]
  pageInfo: PageInfo!
}

""""""
type PostDownVotersConnectionEdge {
  cursor: String!
  node: User
}

""""""
type PostUpVotersConnection {
  edges: [PostUpVotersConnectionEdge]
  pageInfo: PageInfo!
}

""""""
type PostUpVotersConnectionEdge {
  cursor: String!
  node: User
}

"""Possible variants of the type of a vote on a post."""
enum PostVoteType {
  down_vote
  up_vote
}

type Query {
  """
  Query field to fetch all action item categories linked to a specific organization.
  """
  actionCategoriesByOrganization(
    """Input parameters to fetch action item categories by organizationId."""
    input: QueryActionCategoriesByOrganizationInput!
  ): [ActionItemCategory!]

  """Query field to fetch a single action item category by ID."""
  actionItemCategory(input: QueryActionItemCategoryInput!): ActionItemCategory

  """
  Query field to fetch all action items linked to a specific organization.
  """
  actionItemsByOrganization(
    """Input parameters to fetch action items by organizationId."""
    input: QueryActionItemsByOrganizationInput!
  ): [ActionItem!]

  """Query field to fetch all action items assigned to a specific user."""
  actionItemsByUser(
    """Input parameters to fetch action items by userId."""
    input: QueryActionItemsByUserInput!
  ): [ActionItem!]

  """Query field to read an advertisement."""
  advertisement(input: QueryAdvertisementInput!): Advertisement

  """Query field to read an agenda folder."""
  agendaFolder(input: QueryAgendaFolderInput!): AgendaFolder

  """Query field to read an agenda item."""
  agendaItem(input: QueryAgendaItemInput!): AgendaItem

  """Query field to read all Users."""
  allUsers(after: String, before: String, first: Int, last: Int, where: QueryAllUsersWhereInput): QueryAllUsersConnection

  """Fetch multiple action item categories by their IDs."""
  categoriesByIds(input: CategoriesByIdsInput!): [ActionItemCategory!]

  """Query field to read a chat."""
  chat(input: QueryChatInput!): Chat

  """Query field to read a chat message."""
  chatMessage(input: QueryChatMessageInput!): ChatMessage

  """Query field to read all chats the current user is a member of."""
  chatsByUser: [Chat!]

  """Query field to read a comment."""
  comment(input: QueryCommentInput!): Comment

  """Query field to read the community."""
  community: Community

  """Query field to read a user."""
  currentUser: User

  """
  Retrieves a single event by its ID, supporting both standalone events and materialized recurring instances.
  """
  event(
    """Input containing the ID of the event to query."""
    input: QueryEventInput!
  ): Event

  """
  Fetches multiple events by their IDs, supporting both standalone events and materialized recurring instances.
  """
  eventsByIds(input: QueryEventsByIdsInput!): [Event!]

  """Fetch all events that belong to a given organization."""
  eventsByOrganizationId(input: EventsByOrganizationIdInput!): [Event!]

  """Query field to read a fund."""
  fund(input: QueryFundInput!): Fund

  """Query field to read a fund campaign."""
  fundCampaign(input: QueryFundCampaignInput!): FundCampaign

  """Query field to read a fund campaign pledge."""
  fundCampaignPledge(input: QueryFundCampaignPledgeInput!): FundCampaignPledge

  """Query field to get all volunteer of a group."""
  getEventVolunteerGroupAssignments(input: QueryVolunteerGroupAssignmentsInput!): [VolunteerGroupAssignments!]

  """Query field to get all volunteer groups for an event."""
  getEventVolunteerGroups(input: QueryEventVolunteerGroupsInput!): [VolunteerGroups!]

  """Query field to get fund campaign pledge associated to a user."""
  getPledgesByUserId(
    """Maximum number of results to return."""
    limit: Int

    """Number of results to skip."""
    offset: Int

    """
    Sorting criteria, e.g., 'amount_ASC', 'amount_DESC', 'endDate_ASC', 'endDate_DESC'
    """
    orderBy: QueryPledgeOrderByInput

    """Global id of the user."""
    userId: QueryUserInput!

    """Filter criteria for pledges"""
    where: QueryPledgeWhereInput
  ): [FundCampaignPledge!]

  """Query field to fetch a single plugin by ID."""
  getPluginById(
    """Input parameters to fetch a plugin by ID."""
    input: QueryPluginInput!
  ): Plugin

  """Query field to fetch multiple plugins with optional filtering."""
  getPlugins(
    """Input parameters to fetch plugins with optional filtering."""
    input: QueryPluginsInput
  ): [Plugin!]

  """Query field to read a post vote."""
  hasUserVoted(input: QueryHasUserVotedInput!): HasUserVoted

  """Query field to read an organization."""
  organization(input: QueryOrganizationInput!): Organization

  """
  Query to fetch all organizations with optional filtering. If limit and offset are not provided, returns all organizations.
  """
  organizations(filter: String, limit: Int, offset: Int): [Organization!]

  """Query field to read a post."""
  post(input: QueryPostInput!): Post
  postsByOrganization(input: GetPostsByOrgInput!): [Post!]

  """
  Query field to renew the authentication token of an authenticated client for signing in to talawa.
  """
  renewAuthenticationToken: String

  """Query field for a client to sign in to talawa."""
  signIn(input: QuerySignInInput!): AuthenticationPayload

  """Query field to read a tag."""
  tag(input: QueryTagInput!): Tag

  """Query field to read a tag folder."""
  tagFolder(input: QueryTagFolderInput!): TagFolder

  """Query field to read a user."""
  user(input: QueryUserInput!): User

  """Fetch multiple users by their IDs."""
  usersByIds(input: UsersByIdsInput!): [User!]

  """Fetch all users that belong to a given organization."""
  usersByOrganizationId(organizationId: ID!): [User!]

  """Query field to read a venue."""
  venue(input: QueryVenueInput!): Venue
}

input QueryActionCategoriesByOrganizationInput {
  organizationId: String!
}

input QueryActionItemCategoryInput {
  id: String!
}

"""Input schema for querying ActionItems by organizationId."""
input QueryActionItemsByOrganizationInput {
  """ID of the organization to fetch associated action items."""
  organizationId: String!
}

"""Input schema for querying ActionItems assigned to a user."""
input QueryActionItemsByUserInput {
  """Optional ID of organization to filter action items by."""
  organizationId: String

  """ID of the user to fetch assigned action items for."""
  userId: String!
}

""""""
input QueryAdvertisementInput {
  """Global id of the advertisement."""
  id: String!
}

""""""
input QueryAgendaFolderInput {
  """Global id of the agenda folder."""
  id: String!
}

""""""
input QueryAgendaItemInput {
  """Global id of the agenda item."""
  id: String!
}

""""""
type QueryAllUsersConnection {
  edges: [QueryAllUsersConnectionEdge]
  pageInfo: PageInfo!
}

""""""
type QueryAllUsersConnectionEdge {
  cursor: String!
  node: User
}

input QueryAllUsersWhereInput {
  name: String
}

""""""
input QueryChatInput {
  """Global id of the chat."""
  id: String!
}

""""""
input QueryChatMessageInput {
  """Global id of the chat message."""
  id: String!
}

""""""
input QueryCommentInput {
  """Global id of the comment."""
  id: String!
}

""""""
input QueryEventInput {
  """Global id of the event."""
  id: String!
}

""""""
input QueryEventVolunteerGroupsInput {
  """Global id of the event."""
  eventId: String!
}

input QueryEventsByIdsInput {
  ids: [ID!]!
}

""""""
input QueryFundCampaignInput {
  """Global id of the fund campaign."""
  id: String!
}

""""""
input QueryFundCampaignPledgeInput {
  """Global id of the fund campaign pledge."""
  id: String!
}

""""""
input QueryFundInput {
  """Global id of the fund."""
  id: String!
}

"""Input type for checking if a user has voted on a specific post"""
input QueryHasUserVotedInput {
  """ID of the post that is voted."""
  postId: String!
}

""""""
input QueryOrganizationInput {
  """Global id of the organization."""
  id: String!
}

"""
Sorting criteria, e.g., 'amount_ASC', 'amount_DESC', 'endDate_ASC', 'endDate_DESC'
"""
enum QueryPledgeOrderByInput {
  amount_ASC
  amount_DESC
  endDate_ASC
  endDate_DESC
}

"""Filter criteria for Pledges"""
input QueryPledgeWhereInput {
  """Filter pledges by the name of the creator"""
  firstName_contains: String

  """Filter pledges by the name of the campaign"""
  name_contains: String
}

input QueryPluginInput {
  id: String!
}

input QueryPluginsInput {
  isActivated: Boolean
  isInstalled: Boolean
  pluginId: String
}

""""""
input QueryPostInput {
  """Global id of the post."""
  id: String!
}

""""""
input QuerySignInInput {
  """Email address of the user."""
  emailAddress: EmailAddress!

  """Password of the user to sign in to talawa."""
  password: String!
}

""""""
input QueryTagFolderInput {
  """Global id of the tag folder."""
  id: String!
}

""""""
input QueryTagInput {
  """Global id of the tag."""
  id: String!
}

""""""
input QueryUserInput {
  """Global id of the user."""
  id: String!
}

""""""
input QueryVenueInput {
  """Global id of the venue."""
  id: String!
}

""""""
input QueryVolunteerGroupAssignmentsInput {
  """Global id of the group."""
  groupId: String!
}

"""
Input type for defining recurrence rules for events. Must specify exactly one end condition: endDate, count, or never.
"""
input RecurrenceInput {
  """Days of the week (e.g., ['MO', 'WE', 'FR'])."""
  byDay: [String!]

  """Months of the year (1-12)."""
  byMonth: [Int!]

  """Days of the month (-31 to 31, excluding 0)."""
  byMonthDay: [Int!]

  """Number of occurrences."""
  count: Int

  """Date when the recurrence ends."""
  endDate: DateTime

  """Frequency of recurrence (DAILY, WEEKLY, MONTHLY, YEARLY)."""
  frequency: Frequency!

  """
  Interval between recurrences (e.g., 2 for every 2 weeks). Defaults to 1.
  """
  interval: Int

  """Indicates if the event recurs indefinitely (never ends)."""
  never: Boolean
}

type RejectMembershipResponse {
  """Success or error message"""
  message: String

  """Whether the operation was successful"""
  success: Boolean
}

type Subscription {
  """
  Subscription field to subscribe to the event of creation of a message in a chat.
  """
  chatMessageCreate(input: SubscriptionChatMessageCreateInput!): ChatMessage
}

""""""
input SubscriptionChatMessageCreateInput {
  """Global identifier of the chat."""
  id: String!
}

type Tag {
  """
  GraphQL connection to traverse through the users that are assignees of the tag.
  """
  assignees(after: String, before: String, first: Int, last: Int): TagAssigneesConnection

  """Date time at the time the tag was created."""
  createdAt: DateTime

  """User who created the tag."""
  creator: User

  """Tag folder the tag is contained within."""
  folder: TagFolder

  """Global identifier of the tag."""
  id: ID!

  """Name of the tag."""
  name: String

  """Organization the tag belong to."""
  organization: Organization

  """Date time at the time the tag was last updated."""
  updatedAt: DateTime

  """User who last updated the tag."""
  updater: User
}

""""""
type TagAssigneesConnection {
  edges: [TagAssigneesConnectionEdge]
  pageInfo: PageInfo!
}

""""""
type TagAssigneesConnectionEdge {
  cursor: String!
  node: User
}

type TagFolder {
  """
  GraphQL connection to traverse through the tag folders contained within the tag folder.
  """
  childFolders(after: String, before: String, first: Int, last: Int): TagFolderChildFoldersConnection

  """Date time at the time the tag folder was created."""
  createdAt: DateTime

  """User who created the tag folder."""
  creator: User

  """Global identifier of the tag folder."""
  id: ID!

  """Name of the tag folder."""
  name: String

  """Organization which the tag folder belongs to."""
  organization: Organization

  """Tag folder the tag folder is contained within."""
  parentFolder: TagFolder

  """
  GraphQL connection to traverse through the tags contained within the tag folder.
  """
  tags(after: String, before: String, first: Int, last: Int): TagFolderTagsConnection

  """Date time at the time the tag folder was last updated."""
  updatedAt: DateTime

  """User who last updated the tag folder."""
  updater: User
}

""""""
type TagFolderChildFoldersConnection {
  edges: [TagFolderChildFoldersConnectionEdge]
  pageInfo: PageInfo!
}

""""""
type TagFolderChildFoldersConnectionEdge {
  cursor: String!
  node: TagFolder
}

""""""
type TagFolderTagsConnection {
  edges: [TagFolderTagsConnectionEdge]
  pageInfo: PageInfo!
}

""""""
type TagFolderTagsConnectionEdge {
  cursor: String!
  node: Tag
}

enum UpdateInviteStatus {
  accepted
  declined
  no_response
}

input UpdatePluginInput {
  backup: Boolean
  id: String!
  isActivated: Boolean
  isInstalled: Boolean
  pluginId: String
}

"""The `Upload` scalar type represents a file upload."""
scalar Upload

"""Input for uploading a plugin zip file"""
input UploadPluginZipInput {
  """Whether to activate the plugin after installation"""
  activate: Boolean

  """The plugin zip file to upload"""
  pluginZip: Upload!
}

"""UploadUrlResponse"""
type UploadUrlResponse {
  objectName: String
  presignedUrl: String
  requiresUpload: Boolean
}

type User {
  """Address line 1 of the user's address."""
  addressLine1: String

  """Address line 2 of the user's address."""
  addressLine2: String

  """Mime type of the avatar of the user."""
  avatarMimeType: String

  """URL to the avatar of the user."""
  avatarURL: String

  """Date of birth of the user."""
  birthDate: Date

  """Name of the city where the user resides in."""
  city: String

  """Country code of the country the user is a citizen of."""
  countryCode: Iso3166Alpha2CountryCode

  """Date time at the time the user was created."""
  createdAt: DateTime

  """Organizations created by the user"""
  createdOrganizations(filter: String): [Organization!]

  """User who created the user."""
  creator: User

  """Custom information about the user."""
  description: String

  """Primary education grade of the user."""
  educationGrade: UserEducationGrade

  """Email address of the user."""
  emailAddress: EmailAddress

  """Employment status of the user."""
  employmentStatus: UserEmploymentStatus

  """The phone number to use to communicate with the user at their home."""
  homePhoneNumber: PhoneNumber

  """Global identifier of the user."""
  id: ID!

  """Boolean to tell whether the user has verified their email address."""
  isEmailAddressVerified: Boolean

  """Marital status of the user."""
  maritalStatus: UserMaritalStatus

  """
  The phone number to use to communicate with the user on their mobile phone.
  """
  mobilePhoneNumber: PhoneNumber

  """Name of the user."""
  name: String

  """The sex assigned to the user at their birth."""
  natalSex: UserNatalSex

  """Language code of the user's preferred natural language."""
  naturalLanguageCode: Iso639Set1LanguageCode

  """
  GraphQL connection to traverse through the organizations the user is a member of.
  """
  organizationsWhereMember(after: String, before: String, filter: String, first: Int, last: Int): UserOrganizationsWhereMemberConnection

  """Postal code of the user."""
  postalCode: String

  """Role assigned to the user in the application."""
  role: UserRole

  """Name of the state the user resides in."""
  state: String

  """Date time at the time the user was last updated."""
  updatedAt: DateTime

  """User who last updated the user."""
  updater: User

  """
  The phone number to use to communicate with the user while they're at work.
  """
  workPhoneNumber: PhoneNumber
}

"""Possible variants of the education grade(if applicable) of a user."""
enum UserEducationGrade {
  grade_1
  grade_2
  grade_3
  grade_4
  grade_5
  grade_6
  grade_7
  grade_8
  grade_9
  grade_10
  grade_11
  grade_12
  graduate
  kg
  no_grade
  pre_kg
}

"""Possible variants of the employment status(if applicable) of a user."""
enum UserEmploymentStatus {
  full_time
  part_time
  unemployed
}

"""Possible variants of the martial status(if applicable) of a user."""
enum UserMaritalStatus {
  divorced
  engaged
  married
  seperated
  single
  widowed
}

"""Possible variants of the sex assigned to a user at birth."""
enum UserNatalSex {
  female
  intersex
  male
}

""""""
type UserOrganizationsWhereMemberConnection {
  edges: [UserOrganizationsWhereMemberConnectionEdge]
  pageInfo: PageInfo!
}

""""""
type UserOrganizationsWhereMemberConnectionEdge {
  cursor: String!
  node: Organization
}

"""Possible variants of the role assigned to a user."""
enum UserRole {
  administrator
  regular
}

input UserWhereInput {
  """Filter by first name containing this string"""
  name_contains: String
}

input UsersByIdsInput {
  ids: [ID!]!
}

type Venue {
  """Array of attachments."""
  attachments: [VenueAttachment!]

  """Date time at the time the venue was created."""
  createdAt: DateTime

  """User who created the venue."""
  creator: User

  """Custom information about the venue."""
  description: String

  """
  GraphQL connection to traverse through the events the venue has been booked for.
  """
  events(after: String, before: String, first: Int, last: Int): VenueEventsConnection

  """Global identifier of the venue."""
  id: ID!

  """Name of the venue."""
  name: String

  """Organization the venue belongs to."""
  organization: Organization

  """Date time at the time the venue was last updated."""
  updatedAt: DateTime

  """User who last updated the venue."""
  updater: User
}

type VenueAttachment {
  """Mime type of the attachment."""
  mimeType: String

  """URL to the attachment."""
  url: String
}

""""""
type VenueEventsConnection {
  edges: [VenueEventsConnectionEdge]
  pageInfo: PageInfo!
}

""""""
type VenueEventsConnectionEdge {
  cursor: String!
  node: Event
}

type VolunteerGroupAssignments {
  """Volunteer group assignee."""
  assignee: User

  """Date time at the time the Group Assignment was created."""
  createdAt: DateTime

  """User who has created the Assignment."""
  creator: User

  """Volunteer group."""
  group: VolunteerGroups

  """Invitation status."""
  inviteStatus: String

  """Date time at the time the Group Assignment was last updated."""
  updatedAt: DateTime

  """User who has last updated the Assignment."""
  updator: User
}

type VolunteerGroups {
  """Date time at the time the Group was created."""
  createdAt: DateTime

  """User who has created the Group."""
  creator: User

  """Event for which Group was made."""
  event: Event

  """Global identifier of the group."""
  id: ID!

  """Leader assigned for the group."""
  leader: User

  """Maximum number of volunteers for this group."""
  maxVolunteerCount: Int

  """Name of the Group."""
  name: String

  """Date time at the time the Group was updated."""
  updatedAt: DateTime

  """User who has last updated the Group."""
  updater: User
}<|MERGE_RESOLUTION|>--- conflicted
+++ resolved
@@ -706,15 +706,11 @@
   """Hash of the file for deduplication"""
   fileHash: String!
 
-<<<<<<< HEAD
   """
   MIME type of the file
   """
   mimeType: PostAttachmentMimeType!
-=======
-  """MIME type of the file"""
-  mimetype: PostAttachmentMimeType!
->>>>>>> 8c6dc34b
+
 
   """Name of the file"""
   name: String!
