--- conflicted
+++ resolved
@@ -1515,12 +1515,9 @@
   getNoteById(id: ID!): Note!
   getPledgesByUserId(orderBy: PledgeOrderByInput, userId: ID!, where: PledgeWhereInput): [FundraisingCampaignPledge]
   getPlugins: [Plugin]
-<<<<<<< HEAD
   getRecurringEvents(baseRecurringEventId: ID!): [Event]
-=======
   getUserTag(id: ID!): UserTag
   getUserTagAncestors(id: ID!): [UserTag]
->>>>>>> 67d017fd
   getVenueByOrgId(first: Int, orderBy: VenueOrderByInput, orgId: ID!, skip: Int, where: VenueWhereInput): [Venue]
   getlanguage(lang_code: String!): [Translation]
   groupChatById(id: ID!): GroupChat
