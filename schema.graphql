--- conflicted
+++ resolved
@@ -539,11 +539,7 @@
   updateOrganization(data: UpdateOrganizationInput, file: String, id: ID!): Organization!
   updatePluginStatus(id: ID!, orgId: ID!): Plugin!
   updatePost(data: PostUpdateInput, id: ID!): Post!
-<<<<<<< HEAD
   updateSessionTimeout(timeout: Int!): Boolean!
-  updateTask(data: UpdateTaskInput!, id: ID!): Task
-=======
->>>>>>> dc3f014a
   updateUserPassword(data: UpdateUserPasswordInput!): User!
   updateUserProfile(data: UpdateUserInput, file: String): User!
   updateUserRoleInOrganization(organizationId: ID!, role: String!, userId: ID!): Organization!
