--- conflicted
+++ resolved
@@ -551,11 +551,7 @@
   customFields: [OrganizationCustomField!]!
   description: String!
   image: String
-<<<<<<< HEAD
   isPublic: Boolean!
-=======
-  location: String
->>>>>>> 0a8f7bed
   members: [User]
   membershipRequests: [MembershipRequest]
   name: String!
@@ -589,11 +585,7 @@
   attendees: String
   description: String!
   image: String
-<<<<<<< HEAD
   isPublic: Boolean!
-=======
-  location: String
->>>>>>> 0a8f7bed
   name: String!
   userRegistrationRequired: Boolean
   visibleInSearch: Boolean
