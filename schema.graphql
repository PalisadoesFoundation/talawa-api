--- conflicted
+++ resolved
@@ -2651,16 +2651,13 @@
   organizationId: ID!
 }
 
-<<<<<<< HEAD
 """Input for marking one or more notifications as read."""
 input MutationReadNotificationInput {
   """One or more notification IDs to mark as read."""
   notificationIds: [ID!]!
-=======
 input MutationMarkActionAsPendingForInstanceInput {
   actionId: ID!
   eventId: ID!
->>>>>>> 76aaea1c
 }
 
 input MutationRejectMembershipRequestInput {
