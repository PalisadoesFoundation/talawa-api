directive @auth on FIELD_DEFINITION

directive @role(requires: UserType) on FIELD_DEFINITION

type ActionItem {
  _id: ID!
  actionItemCategory: ActionItemCategory
  assignee: User
  assigner: User
  assignmentDate: Date!
  completionDate: Date!
  createdAt: Date!
  creator: User
  dueDate: Date!
  event: Event
  isCompleted: Boolean!
  postCompletionNotes: String
  preCompletionNotes: String
  updatedAt: Date!
}

type ActionItemCategory {
  _id: ID!
  createdAt: Date!
  creator: User
  isDisabled: Boolean!
  name: String!
  organization: Organization
  updatedAt: Date!
}

type Address {
  city: String
  countryCode: String
  dependentLocality: String
  line1: String
  line2: String
  postalCode: String
  sortingCode: String
  state: String
}

input AddressInput {
  city: String
  countryCode: String
  dependentLocality: String
  line1: String
  line2: String
  postalCode: String
  sortingCode: String
  state: String
}

type Advertisement {
  _id: ID!
  createdAt: DateTime!
  creator: User
  endDate: Date!
  mediaUrl: URL!
  name: String!
  organization: Organization
  startDate: Date!
  type: AdvertisementType!
  updatedAt: DateTime!
}

enum AdvertisementType {
  BANNER
  MENU
  POPUP
}

type AggregatePost {
  count: Int!
}

type AggregateUser {
  count: Int!
}

scalar Any

type AuthData {
  accessToken: String!
  refreshToken: String!
  user: User!
}

type CheckIn {
  _id: ID!
  allotedRoom: String
  allotedSeat: String
  createdAt: DateTime!
  event: Event!
  feedbackSubmitted: Boolean!
  time: DateTime!
  updatedAt: DateTime!
  user: User!
}

input CheckInInput {
  allotedRoom: String
  allotedSeat: String
  eventId: ID!
  userId: ID!
}

type CheckInStatus {
  _id: ID!
  checkIn: CheckIn
  user: User!
}

type Comment {
  _id: ID!
  createdAt: DateTime!
  creator: User
  likeCount: Int
  likedBy: [User]
  post: Post!
  text: String!
  updatedAt: DateTime!
}

input CommentInput {
  text: String!
}

union ConnectionError = InvalidCursor | MaximumValueError

type ConnectionPageInfo {
  endCursor: String
  hasNextPage: Boolean!
  hasPreviousPage: Boolean!
  startCursor: String
}

scalar CountryCode

input CreateActionItemInput {
  assigneeId: ID!
  dueDate: Date
  eventId: ID
  preCompletionNotes: String
}

<<<<<<< HEAD
input CreateAdvertisementInput {
  endDate: Date!
  mediaFile: String!
  name: String!
  organizationId: ID!
  startDate: Date!
  type: String!
}

type CreateAdvertisementPayload {
  advertisement: Advertisement
}

=======
>>>>>>> fa10711d
input CreateUserTagInput {
  name: String!
  organizationId: ID!
  parentTagId: ID
}

input CursorPaginationInput {
  cursor: String
  direction: PaginationDirection!
  limit: PositiveInt!
}

scalar Date

scalar DateTime

type DeletePayload {
  success: Boolean!
}

type DirectChat {
  _id: ID!
  createdAt: DateTime!
  creator: User
  messages: [DirectChatMessage]
  organization: Organization!
  updatedAt: DateTime!
  users: [User!]!
}

type DirectChatMessage {
  _id: ID!
  createdAt: DateTime!
  directChatMessageBelongsTo: DirectChat!
  messageContent: String!
  receiver: User!
  sender: User!
  updatedAt: DateTime!
}

type Donation {
  _id: ID!
  amount: Float!
  createdAt: DateTime!
  nameOfOrg: String!
  nameOfUser: String!
  orgId: ID!
  payPalId: String!
  updatedAt: DateTime!
  userId: ID!
}

input DonationWhereInput {
  id: ID
  id_contains: ID
  id_in: [ID!]
  id_not: ID
  id_not_in: [ID!]
  id_starts_with: ID
  name_of_user: String
  name_of_user_contains: String
  name_of_user_in: [String!]
  name_of_user_not: String
  name_of_user_not_in: [String!]
  name_of_user_starts_with: String
}

enum EducationGrade {
  GRADE_1
  GRADE_2
  GRADE_3
  GRADE_4
  GRADE_5
  GRADE_6
  GRADE_7
  GRADE_8
  GRADE_9
  GRADE_10
  GRADE_11
  GRADE_12
  GRADUATE
  KG
  NO_GRADE
  PRE_KG
}

scalar EmailAddress

enum EmploymentStatus {
  FULL_TIME
  PART_TIME
  UNEMPLOYED
}

interface Error {
  message: String!
}

type Event {
  _id: ID!
  actionItems: [ActionItem]
  admins(adminId: ID): [User!]
  allDay: Boolean!
  attendees: [User]
  attendeesCheckInStatus: [CheckInStatus!]!
  averageFeedbackScore: Float
  createdAt: DateTime!
  creator: User
  description: String!
  endDate: Date!
  endTime: Time
  feedback: [Feedback!]!
  isPublic: Boolean!
  isRegisterable: Boolean!
  latitude: Latitude
  location: String
  longitude: Longitude
  organization: Organization
  recurrance: Recurrance
  recurring: Boolean!
  startDate: Date!
  startTime: Time
  status: Status!
  title: String!
  updatedAt: DateTime!
}

input EventAttendeeInput {
  eventId: ID!
  userId: ID!
}

input EventInput {
  allDay: Boolean!
  description: String!
  endDate: Date
  endTime: Time
  isPublic: Boolean!
  isRegisterable: Boolean!
  latitude: Latitude
  location: String
  longitude: Longitude
  organizationId: ID!
  recurrance: Recurrance
  recurring: Boolean!
  startDate: Date!
  startTime: Time
  title: String!
}

enum EventOrderByInput {
  allDay_ASC
  allDay_DESC
  description_ASC
  description_DESC
  endDate_ASC
  endDate_DESC
  endTime_ASC
  endTime_DESC
  id_ASC
  id_DESC
  location_ASC
  location_DESC
  recurrance_ASC
  recurrance_DESC
  startDate_ASC
  startDate_DESC
  startTime_ASC
  startTime_DESC
  title_ASC
  title_DESC
}

input EventWhereInput {
  description: String
  description_contains: String
  description_in: [String!]
  description_not: String
  description_not_in: [String!]
  description_starts_with: String
  id: ID
  id_contains: ID
  id_in: [ID!]
  id_not: ID
  id_not_in: [ID!]
  id_starts_with: ID
  location: String
  location_contains: String
  location_in: [String!]
  location_not: String
  location_not_in: [String!]
  location_starts_with: String
  organization_id: ID
  title: String
  title_contains: String
  title_in: [String!]
  title_not: String
  title_not_in: [String!]
  title_starts_with: String
}

type ExtendSession {
  accessToken: String!
  refreshToken: String!
}

type Feedback {
  _id: ID!
  createdAt: DateTime!
  event: Event!
  rating: Int!
  review: String
  updatedAt: DateTime!
}

input FeedbackInput {
  eventId: ID!
  rating: Int!
  review: String
}

interface FieldError {
  message: String!
  path: [String!]!
}

input ForgotPasswordData {
  newPassword: String!
  otpToken: String!
  userOtp: String!
}

enum Gender {
  FEMALE
  MALE
  OTHER
}

type Group {
  _id: ID!
  admins: [User!]!
  createdAt: DateTime!
  description: String
  organization: Organization!
  title: String!
  updatedAt: DateTime!
}

type GroupChat {
  _id: ID!
  createdAt: DateTime!
  creator: User
  messages: [GroupChatMessage]
  organization: Organization!
  updatedAt: DateTime!
  users: [User!]!
}

type GroupChatMessage {
  _id: ID!
  createdAt: DateTime!
  groupChatMessageBelongsTo: GroupChat!
  messageContent: String!
  sender: User!
  updatedAt: DateTime!
}

type InvalidCursor implements FieldError {
  message: String!
  path: [String!]!
}

scalar JSON

type Language {
  _id: ID!
  createdAt: String!
  en: String!
  translation: [LanguageModel]
}

input LanguageInput {
  en_value: String!
  translation_lang_code: String!
  translation_value: String!
}

type LanguageModel {
  _id: ID!
  createdAt: DateTime!
  lang_code: String!
  value: String!
  verified: Boolean!
}

scalar Latitude

input LoginInput {
  email: EmailAddress!
  password: String!
}

scalar Longitude

enum MaritalStatus {
  DIVORCED
  ENGAGED
  MARRIED
  SEPERATED
  SINGLE
  WIDOWED
}

type MaximumLengthError implements FieldError {
  message: String!
  path: [String!]!
}

type MaximumValueError implements FieldError {
  limit: Int!
  message: String!
  path: [String!]!
}

type MembershipRequest {
  _id: ID!
  organization: Organization!
  user: User!
}

type Message {
  _id: ID!
  createdAt: DateTime!
  creator: User
  imageUrl: URL
  text: String!
  updatedAt: DateTime!
  videoUrl: URL
}

type MessageChat {
  _id: ID!
  createdAt: DateTime!
  languageBarrier: Boolean
  message: String!
  receiver: User!
  sender: User!
  updatedAt: DateTime!
}

input MessageChatInput {
  message: String!
  receiver: ID!
}

type MinimumLengthError implements FieldError {
  limit: Int!
  message: String!
  path: [String!]!
}

type MinimumValueError implements FieldError {
  message: String!
  path: [String!]!
}

type Mutation {
  acceptAdmin(id: ID!): Boolean!
  acceptMembershipRequest(membershipRequestId: ID!): MembershipRequest!
  addEventAttendee(data: EventAttendeeInput!): User!
  addFeedback(data: FeedbackInput!): Feedback!
  addLanguageTranslation(data: LanguageInput!): Language!
  addOrganizationCustomField(name: String!, organizationId: ID!, type: String!): OrganizationCustomField!
  addOrganizationImage(file: String!, organizationId: String!): Organization!
  addUserCustomData(dataName: String!, dataValue: Any!, organizationId: ID!): UserCustomData!
  addUserImage(file: String!): User!
  addUserToGroupChat(chatId: ID!, userId: ID!): GroupChat!
  addUserToUserFamily(familyId: ID!, userId: ID!): UserFamily!
  adminRemoveEvent(eventId: ID!): Event!
  adminRemoveGroup(groupId: ID!): GroupChat!
  assignUserTag(input: ToggleUserTagAssignInput!): User
  blockPluginCreationBySuperadmin(blockUser: Boolean!, userId: ID!): User!
  blockUser(organizationId: ID!, userId: ID!): User!
  cancelMembershipRequest(membershipRequestId: ID!): MembershipRequest!
  checkIn(data: CheckInInput!): CheckIn!
  createActionItem(actionItemCategoryId: ID!, data: CreateActionItemInput!): ActionItem!
  createActionItemCategory(name: String!, organizationId: ID!): ActionItemCategory!
  createAdmin(data: UserAndOrganizationInput!): User!
  createAdvertisement(input: CreateAdvertisementInput!): CreateAdvertisementPayload
  createComment(data: CommentInput!, postId: ID!): Comment
  createDirectChat(data: createChatInput!): DirectChat!
  createDonation(amount: Float!, nameOfOrg: String!, nameOfUser: String!, orgId: ID!, payPalId: ID!, userId: ID!): Donation!
  createEvent(data: EventInput): Event!
  createGroupChat(data: createGroupChatInput!): GroupChat!
  createMember(input: UserAndOrganizationInput!): Organization!
  createMessageChat(data: MessageChatInput!): MessageChat!
  createOrganization(data: OrganizationInput, file: String): Organization!
  createPlugin(pluginCreatedBy: String!, pluginDesc: String!, pluginName: String!, uninstalledOrgs: [ID!]): Plugin!
  createPost(data: PostInput!, file: String): Post
  createSampleOrganization: Boolean!
  createUserFamily(data: createUserFamilyInput!): UserFamily!
  createUserTag(input: CreateUserTagInput!): UserTag
  deleteAdvertisement(id: ID!): DeletePayload!
  deleteDonationById(id: ID!): DeletePayload!
  forgotPassword(data: ForgotPasswordData!): Boolean!
  joinPublicOrganization(organizationId: ID!): User!
  leaveOrganization(organizationId: ID!): User!
  likeComment(id: ID!): Comment
  likePost(id: ID!): Post
  login(data: LoginInput!): AuthData!
  logout: Boolean!
  otp(data: OTPInput!): OtpData!
  recaptcha(data: RecaptchaVerification!): Boolean!
  refreshToken(refreshToken: String!): ExtendSession!
  registerForEvent(id: ID!): Event!
  rejectAdmin(id: ID!): Boolean!
  rejectMembershipRequest(membershipRequestId: ID!): MembershipRequest!
  removeActionItem(id: ID!): ActionItem!
  removeAdmin(data: UserAndOrganizationInput!): User!
  removeAdvertisement(id: ID!): Advertisement
  removeComment(id: ID!): Comment
  removeDirectChat(chatId: ID!, organizationId: ID!): DirectChat!
  removeEvent(id: ID!): Event!
  removeEventAttendee(data: EventAttendeeInput!): User!
  removeGroupChat(chatId: ID!): GroupChat!
  removeMember(data: UserAndOrganizationInput!): Organization!
  removeOrganization(id: ID!): User!
  removeOrganizationCustomField(customFieldId: ID!, organizationId: ID!): OrganizationCustomField!
  removeOrganizationImage(organizationId: String!): Organization!
  removePost(id: ID!): Post
  removeSampleOrganization: Boolean!
  removeUserCustomData(organizationId: ID!): UserCustomData!
  removeUserFamily(familyId: ID!): UserFamily!
  removeUserFromGroupChat(chatId: ID!, userId: ID!): GroupChat!
  removeUserFromUserFamily(familyId: ID!, userId: ID!): UserFamily!
  removeUserImage: User!
  removeUserTag(id: ID!): UserTag
  revokeRefreshTokenForUser: Boolean!
  saveFcmToken(token: String): Boolean!
  sendMembershipRequest(organizationId: ID!): MembershipRequest!
  sendMessageToDirectChat(chatId: ID!, messageContent: String!): DirectChatMessage!
  sendMessageToGroupChat(chatId: ID!, messageContent: String!): GroupChatMessage!
  signUp(data: UserInput!, file: String): AuthData!
  togglePostPin(id: ID!, title: String): Post!
  unassignUserTag(input: ToggleUserTagAssignInput!): User
  unblockUser(organizationId: ID!, userId: ID!): User!
  unlikeComment(id: ID!): Comment
  unlikePost(id: ID!): Post
  unregisterForEventByUser(id: ID!): Event!
  updateActionItem(data: UpdateActionItemInput!, id: ID!): ActionItem
  updateActionItemCategory(data: UpdateActionItemCategoryInput!, id: ID!): ActionItemCategory
  updateAdvertisement(input: UpdateAdvertisementInput!): UpdateAdvertisementPayload
  updateEvent(data: UpdateEventInput, id: ID!): Event!
  updateLanguage(languageCode: String!): User!
  updateOrganization(data: UpdateOrganizationInput, file: String, id: ID!): Organization!
  updatePluginStatus(id: ID!, orgId: ID!): Plugin!
  updatePost(data: PostUpdateInput, id: ID!): Post!
  updateUserPassword(data: UpdateUserPasswordInput!): User!
  updateUserProfile(data: UpdateUserInput, file: String): User!
  updateUserRoleInOrganization(organizationId: ID!, role: String!, userId: ID!): Organization!
  updateUserTag(input: UpdateUserTagInput!): UserTag
  updateUserType(data: UpdateUserTypeInput!): Boolean!
}

input OTPInput {
  email: EmailAddress!
}

type Organization {
  _id: ID!
  actionItemCategories: [ActionItemCategory]
  address: Address
  admins(adminId: ID): [User!]
  apiUrl: URL!
  blockedUsers: [User]
  createdAt: DateTime!
  creator: User
  customFields: [OrganizationCustomField!]!
  description: String!
  image: String
  members: [User]
  membershipRequests: [MembershipRequest]
  name: String!
  pinnedPosts: [Post]
  updatedAt: DateTime!
  userRegistrationRequired: Boolean!
  userTags(after: String, before: String, first: PositiveInt, last: PositiveInt): UserTagsConnection
  visibleInSearch: Boolean!
}

type OrganizationCustomField {
  _id: ID!
  name: String!
  organizationId: String!
  type: String!
}

type OrganizationInfoNode {
  _id: ID!
  apiUrl: URL!
  creator: User
  description: String!
  image: String
  name: String!
  userRegistrationRequired: Boolean!
  visibleInSearch: Boolean!
}

input OrganizationInput {
  address: AddressInput!
  apiUrl: URL
  attendees: String
  description: String!
  image: String
  name: String!
  userRegistrationRequired: Boolean
  visibleInSearch: Boolean
}

enum OrganizationOrderByInput {
  apiUrl_ASC
  apiUrl_DESC
  createdAt_ASC
  createdAt_DESC
  description_ASC
  description_DESC
  id_ASC
  id_DESC
  name_ASC
  name_DESC
}

input OrganizationWhereInput {
  apiUrl: URL
  apiUrl_contains: URL
  apiUrl_in: [URL!]
  apiUrl_not: URL
  apiUrl_not_in: [URL!]
  apiUrl_starts_with: URL
  description: String
  description_contains: String
  description_in: [String!]
  description_not: String
  description_not_in: [String!]
  description_starts_with: String
  id: ID
  id_contains: ID
  id_in: [ID!]
  id_not: ID
  id_not_in: [ID!]
  id_starts_with: ID
  name: String
  name_contains: String
  name_in: [String!]
  name_not: String
  name_not_in: [String!]
  name_starts_with: String
  userRegistrationRequired: Boolean
  visibleInSearch: Boolean
}

type OtpData {
  otpToken: String!
}

"""Information about pagination in a connection."""
type PageInfo {
  currPageNo: Int

  """When paginating forwards, are there more items?"""
  hasNextPage: Boolean!

  """When paginating backwards, are there more items?"""
  hasPreviousPage: Boolean!
  nextPageNo: Int
  prevPageNo: Int
  totalPages: Int
}

enum PaginationDirection {
  BACKWARD
  FORWARD
}

scalar PhoneNumber

type Plugin {
  _id: ID!
  pluginCreatedBy: String!
  pluginDesc: String!
  pluginName: String!
  uninstalledOrgs: [ID!]
}

type PluginField {
  createdAt: DateTime!
  key: String!
  status: Status!
  value: String!
}

input PluginFieldInput {
  key: String!
  value: String!
}

input PluginInput {
  fields: [PluginFieldInput]
  orgId: ID!
  pluginKey: String
  pluginName: String!
  pluginType: Type
}

scalar PositiveInt

type Post {
  _id: ID
  commentCount: Int
  comments: [Comment]
  createdAt: DateTime!
  creator: User
  imageUrl: URL
  likeCount: Int
  likedBy: [User]
  organization: Organization!
  pinned: Boolean
  text: String!
  title: String
  updatedAt: DateTime!
  videoUrl: URL
}

"""A connection to a list of items."""
type PostConnection {
  aggregate: AggregatePost!

  """A list of edges."""
  edges: [Post]!

  """Information to aid in pagination."""
  pageInfo: PageInfo!
}

input PostInput {
  _id: ID
  imageUrl: URL
  organizationId: ID!
  pinned: Boolean
  text: String!
  title: String
  videoUrl: URL
}

enum PostOrderByInput {
  commentCount_ASC
  commentCount_DESC
  createdAt_ASC
  createdAt_DESC
  id_ASC
  id_DESC
  imageUrl_ASC
  imageUrl_DESC
  likeCount_ASC
  likeCount_DESC
  text_ASC
  text_DESC
  title_ASC
  title_DESC
  videoUrl_ASC
  videoUrl_DESC
}

input PostUpdateInput {
  imageUrl: String
  text: String
  title: String
  videoUrl: String
}

input PostWhereInput {
  id: ID
  id_contains: ID
  id_in: [ID!]
  id_not: ID
  id_not_in: [ID!]
  id_starts_with: ID
  text: String
  text_contains: String
  text_in: [String!]
  text_not: String
  text_not_in: [String!]
  text_starts_with: String
  title: String
  title_contains: String
  title_in: [String!]
  title_not: String
  title_not_in: [String!]
  title_starts_with: String
}

type Query {
  actionItem(id: ID!): ActionItem
  actionItemCategoriesByOrganization(organizationId: ID!): [ActionItemCategory]
  actionItemCategory(id: ID!): ActionItemCategory
  actionItemsByEvent(eventId: ID!): [ActionItem]
  actionItemsByOrganization(organizationId: ID!): [ActionItem]
  adminPlugin(orgId: ID!): [Plugin]
  advertisements: [Advertisement]
  checkAuth: User!
  customDataByOrganization(organizationId: ID!): [UserCustomData!]!
  customFieldsByOrganization(id: ID!): [OrganizationCustomField]
  directChatsByUserID(id: ID!): [DirectChat]
  directChatsMessagesByChatID(id: ID!): [DirectChatMessage]
  event(id: ID!): Event
  eventsByOrganization(id: ID, orderBy: EventOrderByInput): [Event]
  eventsByOrganizationConnection(first: Int, orderBy: EventOrderByInput, skip: Int, where: EventWhereInput): [Event!]!
  getDonationById(id: ID!): Donation!
  getDonationByOrgId(orgId: ID!): [Donation]
  getDonationByOrgIdConnection(first: Int, orgId: ID!, skip: Int, where: DonationWhereInput): [Donation!]!
  getPlugins: [Plugin]
  getlanguage(lang_code: String!): [Translation]
  hasSubmittedFeedback(eventId: ID!, userId: ID!): Boolean
  isSampleOrganization(id: ID!): Boolean!
  joinedOrganizations(id: ID): [Organization]
  me: User!
  myLanguage: String
  organizations(id: ID, orderBy: OrganizationOrderByInput): [Organization]
  organizationsConnection(first: Int, orderBy: OrganizationOrderByInput, skip: Int, where: OrganizationWhereInput): [Organization]!
  organizationsMemberConnection(first: Int, orderBy: UserOrderByInput, orgId: ID!, skip: Int, where: UserWhereInput): UserConnection!
  plugin(orgId: ID!): [Plugin]
  post(id: ID!): Post
  postsByOrganization(id: ID!, orderBy: PostOrderByInput): [Post]
  postsByOrganizationConnection(first: Int, id: ID!, orderBy: PostOrderByInput, skip: Int, where: PostWhereInput): PostConnection
  registeredEventsByUser(id: ID, orderBy: EventOrderByInput): [Event]
  registrantsByEvent(id: ID!): [User]
  user(id: ID!): User!
  userLanguage(userId: ID!): String
  users(adminApproved: Boolean, first: Int, orderBy: UserOrderByInput, skip: Int, userType: String, where: UserWhereInput): [User]
  usersConnection(first: Int, orderBy: UserOrderByInput, skip: Int, where: UserWhereInput): [User]!
}

input RecaptchaVerification {
  recaptchaToken: String!
}

enum Recurrance {
  DAILY
  MONTHLY
  ONCE
  WEEKLY
  YEARLY
}

enum Status {
  ACTIVE
  BLOCKED
  DELETED
}

type Subscription {
  directMessageChat: MessageChat
  messageSentToDirectChat: DirectChatMessage
  messageSentToGroupChat: GroupChatMessage
  onPluginUpdate: Plugin
}

scalar Time

input ToggleUserTagAssignInput {
  tagId: ID!
  userId: ID!
}

type Translation {
  en_value: String
  lang_code: String
  translation: String
  verified: Boolean
}

enum Type {
  PRIVATE
  UNIVERSAL
}

scalar URL

type UnauthenticatedError implements Error {
  message: String!
}

type UnauthorizedError implements Error {
  message: String!
}

input UpdateActionItemCategoryInput {
  isDisabled: Boolean
  name: String
}

input UpdateActionItemInput {
  assigneeId: ID
  completionDate: Date
  dueDate: Date
  isCompleted: Boolean
  postCompletionNotes: String
  preCompletionNotes: String
}

input UpdateAdvertisementInput {
  _id: ID!
  endDate: Date
  mediaFile: String
  name: String
  startDate: Date
  type: AdvertisementType
}

type UpdateAdvertisementPayload {
  advertisement: Advertisement
}

input UpdateEventInput {
  allDay: Boolean
  description: String
  endDate: Date
  endTime: Time
  isPublic: Boolean
  isRegisterable: Boolean
  latitude: Latitude
  location: String
  longitude: Longitude
  recurrance: Recurrance
  recurring: Boolean
  startDate: Date
  startTime: Time
  title: String
}

input UpdateOrganizationInput {
  address: AddressInput
  description: String
  name: String
  userRegistrationRequired: Boolean
  visibleInSearch: Boolean
}

input UpdateUserInput {
  address: AddressInput
  birthDate: Date
  educationGrade: EducationGrade
  email: EmailAddress
  employmentStatus: EmploymentStatus
  firstName: String
  gender: Gender
  lastName: String
  maritalStatus: MaritalStatus
  phone: UserPhoneInput
}

input UpdateUserPasswordInput {
  confirmNewPassword: String!
  newPassword: String!
  previousPassword: String!
}

input UpdateUserTagInput {
  _id: ID!
  name: String!
}

input UpdateUserTypeInput {
  id: ID
  userType: String
}

scalar Upload

type User {
  _id: ID!
  address: Address
  adminApproved: Boolean
  adminFor: [Organization]
  appLanguageCode: String!
  birthDate: Date
  createdAt: DateTime!
  createdEvents: [Event]
  createdOrganizations: [Organization]
  educationGrade: EducationGrade
  email: EmailAddress!
  employmentStatus: EmploymentStatus
  eventAdmin: [Event]
  firstName: String!
  gender: Gender
  image: String
  joinedOrganizations: [Organization]
  lastName: String!
  maritalStatus: MaritalStatus
  membershipRequests: [MembershipRequest]
  organizationsBlockedBy: [Organization]
  phone: UserPhone
  pluginCreationAllowed: Boolean!
  registeredEvents: [Event]
  tagsAssignedWith(after: String, before: String, first: PositiveInt, last: PositiveInt, organizationId: ID): UserTagsConnection
  tokenVersion: Int!
  updatedAt: DateTime!
  userType: UserType!
}

input UserAndOrganizationInput {
  organizationId: ID!
  userId: ID!
}

type UserConnection {
  aggregate: AggregateUser!
  edges: [User]!
  pageInfo: PageInfo!
}

type UserCustomData {
  _id: ID!
  organizationId: ID!
  userId: ID!
  values: JSON!
}

type UserEdge {
  cursor: String!
  node: User!
}

type UserFamily {
  _id: ID!
  admins: [User!]!
  creator: User!
  title: String
  users: [User!]!
}

input UserInput {
  appLanguageCode: String
  email: EmailAddress!
  firstName: String!
  lastName: String!
  organizationUserBelongsToId: ID
  password: String!
}

enum UserOrderByInput {
  appLanguageCode_ASC
  appLanguageCode_DESC
  email_ASC
  email_DESC
  firstName_ASC
  firstName_DESC
  id_ASC
  id_DESC
  lastName_ASC
  lastName_DESC
}

type UserPhone {
  home: PhoneNumber
  mobile: PhoneNumber
  work: PhoneNumber
}

input UserPhoneInput {
  home: PhoneNumber
  mobile: PhoneNumber
  work: PhoneNumber
}

type UserTag {
  _id: ID!
  childTags(input: UserTagsConnectionInput!): UserTagsConnectionResult!
  name: String!
  organization: Organization
  parentTag: UserTag
  usersAssignedTo(input: UsersConnectionInput!): UsersConnectionResult!
}

type UserTagEdge {
  cursor: String!
  node: UserTag!
}

type UserTagsConnection {
  edges: [UserTagEdge!]!
  pageInfo: ConnectionPageInfo!
}

input UserTagsConnectionInput {
  cursor: String
  direction: PaginationDirection!
  limit: PositiveInt!
}

type UserTagsConnectionResult {
  data: UserTagsConnection
  errors: [ConnectionError!]!
}

enum UserType {
  ADMIN
  NON_USER
  SUPERADMIN
  USER
}

input UserWhereInput {
  admin_for: ID
  appLanguageCode: String
  appLanguageCode_contains: String
  appLanguageCode_in: [String!]
  appLanguageCode_not: String
  appLanguageCode_not_in: [String!]
  appLanguageCode_starts_with: String
  email: EmailAddress
  email_contains: EmailAddress
  email_in: [EmailAddress!]
  email_not: EmailAddress
  email_not_in: [EmailAddress!]
  email_starts_with: EmailAddress
  event_title_contains: String
  firstName: String
  firstName_contains: String
  firstName_in: [String!]
  firstName_not: String
  firstName_not_in: [String!]
  firstName_starts_with: String
  id: ID
  id_contains: ID
  id_in: [ID!]
  id_not: ID
  id_not_in: [ID!]
  id_starts_with: ID
  lastName: String
  lastName_contains: String
  lastName_in: [String!]
  lastName_not: String
  lastName_not_in: [String!]
  lastName_starts_with: String
}

type UsersConnection {
  edges: [UserEdge!]!
  pageInfo: ConnectionPageInfo!
}

input UsersConnectionInput {
  cursor: String
  direction: PaginationDirection!
  limit: PositiveInt!
}

type UsersConnectionResult {
  data: UsersConnection
  errors: [ConnectionError!]!
}

input createChatInput {
  organizationId: ID!
  userIds: [ID!]!
}

input createGroupChatInput {
  organizationId: ID!
  title: String!
  userIds: [ID!]!
}

input createUserFamilyInput {
  title: String!
  userIds: [ID!]!
}<|MERGE_RESOLUTION|>--- conflicted
+++ resolved
@@ -144,7 +144,6 @@
   preCompletionNotes: String
 }
 
-<<<<<<< HEAD
 input CreateAdvertisementInput {
   endDate: Date!
   mediaFile: String!
@@ -158,8 +157,6 @@
   advertisement: Advertisement
 }
 
-=======
->>>>>>> fa10711d
 input CreateUserTagInput {
   name: String!
   organizationId: ID!
