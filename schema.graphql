directive @auth on FIELD_DEFINITION

directive @role(requires: UserType) on FIELD_DEFINITION

type ActionItem {
  _id: ID!
  actionItemCategory: ActionItemCategory
  allottedHours: Float
  assignee: EventVolunteer
  assigneeGroup: EventVolunteerGroup
  assigneeType: String!
  assigneeUser: User
  assigner: User
  assignmentDate: Date!
  completionDate: Date!
  createdAt: Date!
  creator: User
  dueDate: Date!
  event: Event
  isCompleted: Boolean!
  postCompletionNotes: String
  preCompletionNotes: String
  updatedAt: Date!
}

type ActionItemCategory {
  _id: ID!
  createdAt: Date!
  creator: User
  isDisabled: Boolean!
  name: String!
  organization: Organization
  updatedAt: Date!
}

input ActionItemCategoryWhereInput {
  is_disabled: Boolean
  name_contains: String
}

input ActionItemWhereInput {
  actionItemCategory_id: ID
  assigneeName: String
  categoryName: String
  event_id: ID
  is_completed: Boolean
  orgId: ID
}

enum ActionItemsOrderByInput {
  createdAt_ASC
  createdAt_DESC
  dueDate_ASC
  dueDate_DESC
}

input AddPeopleToUserTagInput {
  tagId: ID!
  userIds: [ID!]!
}

type Address {
  city: String
  countryCode: String
  dependentLocality: String
  line1: String
  line2: String
  postalCode: String
  sortingCode: String
  state: String
}

input AddressInput {
  city: String
  countryCode: String
  dependentLocality: String
  line1: String
  line2: String
  postalCode: String
  sortingCode: String
  state: String
}

type Advertisement {
  _id: ID!
  createdAt: DateTime!
  creator: User
  endDate: Date!
  mediaUrl: URL!
  name: String!
  organization: Organization
  startDate: Date!
  type: AdvertisementType!
  updatedAt: DateTime!
}

type AdvertisementEdge {
  cursor: String
  node: Advertisement
}

enum AdvertisementType {
  BANNER
  MENU
  POPUP
}

type AdvertisementsConnection {
  edges: [AdvertisementEdge]
  pageInfo: DefaultConnectionPageInfo!
  totalCount: Int
}

type AgendaCategory {
  _id: ID!
  createdAt: Date!
  createdBy: User!
  description: String
  name: String!
  organization: Organization!
  updatedAt: Date
  updatedBy: User
}

type AgendaItem {
  _id: ID!
  attachments: [String]
  categories: [AgendaCategory]
  createdAt: Date!
  createdBy: User!
  description: String
  duration: String!
  organization: Organization!
  relatedEvent: Event
  sequence: Int!
  title: String!
  updatedAt: Date!
  updatedBy: User!
  urls: [String]
  users: [User]
}

type AgendaSection {
  _id: ID!
  createdAt: Date!
  createdBy: User
  description: String!
  items: [AgendaItem]
  relatedEvent: Event
  sequence: Int!
  updatedAt: Date
  updatedBy: User
}

type AggregatePost {
  count: Int!
}

type AggregateUser {
  count: Int!
}

scalar Any

type AppUserProfile {
  _id: ID!
  adminFor: [Organization]
  appLanguageCode: String!
  campaigns: [FundraisingCampaign]
  createdEvents: [Event]
  createdOrganizations: [Organization]
  eventAdmin: [Event]
  isSuperAdmin: Boolean!
  pledges: [FundraisingCampaignPledge]
  pluginCreationAllowed: Boolean!
  userId: User!
}

type AuthData {
  accessToken: String!
  appUserProfile: AppUserProfile!
  refreshToken: String!
  user: User!
}

enum CampaignOrderByInput {
  endDate_ASC
  endDate_DESC
  fundingGoal_ASC
  fundingGoal_DESC
  startDate_ASC
  startDate_DESC
}

input CampaignWhereInput {
  fundId: ID
  id: ID
  name_contains: String
  organizationId: ID
}

type Chat {
  _id: ID!
  admins: [User]
  createdAt: DateTime!
  creator: User
  image: String
  isGroup: Boolean!
  lastMessageId: String
  messages: [ChatMessage]
  name: String
  organization: Organization
  updatedAt: DateTime!
  users: [User!]!
}

type ChatMessage {
  _id: ID!
  chatMessageBelongsTo: Chat!
  createdAt: DateTime!
  deletedBy: [User]
  messageContent: String!
  replyTo: ChatMessage
  sender: User!
  updatedAt: DateTime!
}

type CheckIn {
  _id: ID!
  createdAt: DateTime!
  event: Event!
  feedbackSubmitted: Boolean!
  time: DateTime!
  updatedAt: DateTime!
  user: User!
}

input CheckInCheckOutInput {
  eventId: ID!
  userId: ID!
}

type CheckInStatus {
  _id: ID!
  checkIn: CheckIn
  user: User!
}

type CheckOut {
  _id: ID!
  createdAt: DateTime!
  eventAttendeeId: ID!
  time: DateTime!
  updatedAt: DateTime!
}

type Comment {
  _id: ID!
  createdAt: DateTime!
  creator: User
  likeCount: Int
  likedBy: [User]
  post: Post!
  text: String!
  updatedAt: DateTime!
}

input CommentInput {
  text: String!
}

type Community {
  _id: ID!
  logoUrl: String
  name: String!
  socialMediaUrls: SocialMediaUrls
  timeout: Int
  websiteLink: String
}

union ConnectionError = InvalidCursor | MaximumValueError

"""
The standard graphQL connection page info that contains metadata about a
particular instance of a connection. ALl other custom connection page info
types must implement this interface.
"""
interface ConnectionPageInfo {
  """
  A field to tell the value of cursor for the last edge of a particular instance of a
  connection.
  """
  endCursor: String

  """
  A field to tell whether the connection has additional edges after the
  edge with endCursor as its cursor.
  """
  hasNextPage: Boolean!

  """
  A field to tell whether the connection has additional edges
  before the edge with startCursor as its cursor.
  """
  hasPreviousPage: Boolean!

  """
  A field to tell the value of cursor for the first edge of a particular instance of a
  connection.
  """
  startCursor: String
}

scalar CountryCode

input CreateActionItemInput {
  allottedHours: Float
  assigneeId: ID!
  assigneeType: String!
  dueDate: Date
  eventId: ID
  preCompletionNotes: String
}

union CreateAdminError = OrganizationMemberNotFoundError | OrganizationNotFoundError | UserNotAuthorizedError | UserNotFoundError

type CreateAdminPayload {
  user: AppUserProfile
  userErrors: [CreateAdminError!]!
}

input CreateAdvertisementInput {
  endDate: Date!
  mediaFile: String!
  name: String!
  organizationId: ID!
  startDate: Date!
  type: AdvertisementType!
}

type CreateAdvertisementPayload {
  advertisement: Advertisement
}

input CreateAgendaCategoryInput {
  description: String
  name: String!
  organizationId: ID!
}

input CreateAgendaItemInput {
  attachments: [String]
  categories: [ID]
  description: String
  duration: String!
  organizationId: ID!
  relatedEventId: ID
  sequence: Int!
  title: String
  urls: [String]
  users: [ID]
}

input CreateAgendaSectionInput {
  description: String!
  items: [CreateAgendaItemInput]
  relatedEvent: ID
  sequence: Int!
}

union CreateCommentError = PostNotFoundError

type CreateCommentPayload {
  comment: Comment
  userErrors: [CreateCommentError!]!
}

union CreateMemberError = MemberNotFoundError | OrganizationNotFoundError | UserNotAuthorizedAdminError | UserNotAuthorizedError | UserNotFoundError

type CreateMemberPayload {
  organization: Organization
  userErrors: [CreateMemberError!]!
}

input CreateUserTagInput {
  name: String!
  organizationId: ID!
  parentTagId: ID
  tagColor: String
}

enum Currency {
  AED
  AFN
  ALL
  AMD
  ANG
  AOA
  ARS
  AUD
  AWG
  AZN
  BAM
  BBD
  BDT
  BGN
  BHD
  BIF
  BMD
  BND
  BOB
  BRL
  BSD
  BTN
  BWP
  BYN
  BZD
  CAD
  CDF
  CHF
  CLP
  CNY
  COP
  CRC
  CUP
  CVE
  CZK
  DJF
  DKK
  DOP
  DZD
  EGP
  ERN
  ETB
  EUR
  FJD
  FKP
  FOK
  FRO
  GBP
  GEL
  GGP
  GHS
  GIP
  GMD
  GNF
  GTQ
  GYD
  HKD
  HNL
  HRK
  HTG
  HUF
  IDR
  ILS
  IMP
  INR
  IQD
  IRR
  ISK
  JEP
  JMD
  JOD
  JPY
  KES
  KGS
  KHR
  KID
  KMF
  KRW
  KWD
  KYD
  KZT
  LAK
  LBP
  LKR
  LRD
  LSL
  LYD
  MAD
  MDL
  MGA
  MKD
  MMK
  MNT
  MOP
  MRU
  MUR
  MVR
  MWK
  MXN
  MYR
  MZN
  NAD
  NGN
  NIO
  NOK
  NPR
  NZD
  OMR
  PAB
  PEN
  PGK
  PHP
  PKR
  PLN
  PYG
  QAR
  RON
  RSD
  RUB
  RWF
  SAR
  SBD
  SCR
  SDG
  SEK
  SGD
  SHP
  SLL
  SOS
  SPL
  SRD
  STN
  SVC
  SYP
  SZL
  THB
  TJS
  TMT
  TND
  TOP
  TRY
  TTD
  TVD
  TWD
  TZS
  UAH
  UGX
  USD
  UYU
  UZS
  VEF
  VND
  VUV
  WST
  XAF
  XCD
  XDR
  XOF
  XPF
  YER
  ZAR
  ZMW
  ZWD
}

input CursorPaginationInput {
  cursor: String
  direction: PaginationDirection!
  limit: PositiveInt!
}

scalar Date

scalar DateTime

"""
Default connection page info for containing the metadata for a connection
instance.
"""
type DefaultConnectionPageInfo implements ConnectionPageInfo {
  endCursor: String
  hasNextPage: Boolean!
  hasPreviousPage: Boolean!
  startCursor: String
}

type DeleteAdvertisementPayload {
  advertisement: Advertisement
}

type DeletePayload {
  success: Boolean!
}

type Donation {
  _id: ID!
  amount: Float!
  createdAt: DateTime!
  nameOfOrg: String!
  nameOfUser: String!
  orgId: ID!
  payPalId: String!
  updatedAt: DateTime!
  userId: ID!
}

input DonationWhereInput {
  id: ID
  id_contains: ID
  id_in: [ID!]
  id_not: ID
  id_not_in: [ID!]
  id_starts_with: ID
  name_of_user: String
  name_of_user_contains: String
  name_of_user_in: [String!]
  name_of_user_not: String
  name_of_user_not_in: [String!]
  name_of_user_starts_with: String
}

input EditVenueInput {
  capacity: Int
  description: String
  file: String
  id: ID!
  name: String
}

enum EducationGrade {
  GRADE_1
  GRADE_2
  GRADE_3
  GRADE_4
  GRADE_5
  GRADE_6
  GRADE_7
  GRADE_8
  GRADE_9
  GRADE_10
  GRADE_11
  GRADE_12
  GRADUATE
  KG
  NO_GRADE
  PRE_KG
}

scalar EmailAddress

enum EmploymentStatus {
  FULL_TIME
  PART_TIME
  UNEMPLOYED
}

interface Error {
  message: String!
}

type Event {
  _id: ID!
  actionItems: [ActionItem]
  admins(adminId: ID): [User!]
  agendaItems: [AgendaItem]
  allDay: Boolean!
  attendees: [User]
  attendeesCheckInStatus: [CheckInStatus!]!
  averageFeedbackScore: Float
  baseRecurringEvent: Event
  createdAt: DateTime!
  creator: User
  description: String!
  endDate: Date
  endTime: Time
  feedback: [Feedback!]!
  images: [String]
  isPublic: Boolean!
  isRecurringEventException: Boolean!
  isRegisterable: Boolean!
  latitude: Latitude
  location: String
  longitude: Longitude
  organization: Organization
  recurrenceRule: RecurrenceRule
  recurring: Boolean!
  startDate: Date!
  startTime: Time
  title: String!
  updatedAt: DateTime!
  volunteerGroups: [EventVolunteerGroup]
  volunteers: [EventVolunteer]
}

type EventAttendee {
  _id: ID!
  checkInId: ID
  checkOutId: ID
  createdAt: DateTime!
  eventId: ID!
  isCheckedIn: Boolean!
  isCheckedOut: Boolean!
  isInvited: Boolean!
  isRegistered: Boolean!
  updatedAt: DateTime!
  userId: ID!
}

input EventAttendeeInput {
  eventId: ID!
  userId: ID!
}

input EventInput {
  allDay: Boolean!
  description: String!
  endDate: Date!
  endTime: Time
  images: [String]
  isPublic: Boolean!
  isRegisterable: Boolean!
  latitude: Latitude
  location: String
  longitude: Longitude
  organizationId: ID!
  recurring: Boolean!
  startDate: Date!
  startTime: Time
  title: String!
}

enum EventOrderByInput {
  allDay_ASC
  allDay_DESC
  description_ASC
  description_DESC
  endDate_ASC
  endDate_DESC
  endTime_ASC
  endTime_DESC
  id_ASC
  id_DESC
  location_ASC
  location_DESC
  recurrance_ASC
  recurrance_DESC
  startDate_ASC
  startDate_DESC
  startTime_ASC
  startTime_DESC
  title_ASC
  title_DESC
}

type EventVolunteer {
  _id: ID!
  assignments: [ActionItem]
  createdAt: DateTime!
  creator: User
  event: Event
  groups: [EventVolunteerGroup]
  hasAccepted: Boolean!
  hoursHistory: [HoursHistory]
  hoursVolunteered: Float!
  isPublic: Boolean!
  updatedAt: DateTime!
  user: User!
}

type EventVolunteerGroup {
  _id: ID!
  assignments: [ActionItem]
  createdAt: DateTime!
  creator: User
  description: String
  event: Event
  leader: User!
  name: String
  updatedAt: DateTime!
  volunteers: [EventVolunteer]
  volunteersRequired: Int
}

input EventVolunteerGroupInput {
  description: String
  eventId: ID!
  leaderId: ID!
  name: String!
  volunteerUserIds: [ID!]!
  volunteersRequired: Int
}

enum EventVolunteerGroupOrderByInput {
  assignments_ASC
  assignments_DESC
  volunteers_ASC
  volunteers_DESC
}

input EventVolunteerGroupWhereInput {
  eventId: ID
  leaderName: String
  name_contains: String
  orgId: ID
  userId: ID
}

input EventVolunteerInput {
  eventId: ID!
  groupId: ID
  userId: ID!
}

enum EventVolunteerResponse {
  NO
  YES
}

input EventVolunteerWhereInput {
  eventId: ID
  groupId: ID
  hasAccepted: Boolean
  id: ID
  name_contains: String
}

enum EventVolunteersOrderByInput {
  hoursVolunteered_ASC
  hoursVolunteered_DESC
}

input EventWhereInput {
  description: String
  description_contains: String
  description_in: [String!]
  description_not: String
  description_not_in: [String!]
  description_starts_with: String
  id: ID
  id_contains: ID
  id_in: [ID!]
  id_not: ID
  id_not_in: [ID!]
  id_starts_with: ID
  location: String
  location_contains: String
  location_in: [String!]
  location_not: String
  location_not_in: [String!]
  location_starts_with: String
  organization_id: ID
  title: String
  title_contains: String
  title_in: [String!]
  title_not: String
  title_not_in: [String!]
  title_starts_with: String
}

type ExtendSession {
  accessToken: String!
  refreshToken: String!
}

type Feedback {
  _id: ID!
  createdAt: DateTime!
  event: Event!
  rating: Int!
  review: String
  updatedAt: DateTime!
}

input FeedbackInput {
  eventId: ID!
  rating: Int!
  review: String
}

interface FieldError {
  message: String!
  path: [String!]!
}

type File {
  _id: ID!
  archived: Boolean!
  archivedAt: DateTime
  backupStatus: String!
  createdAt: DateTime!
  encryption: Boolean!
  fileName: String!
  hash: Hash!
  metadata: FileMetadata!
  mimeType: String!
  referenceCount: Int!
  size: Int!
  status: Status!
  updatedAt: DateTime!
  uri: String!
  visibility: FileVisibility!
}

type FileMetadata {
  bucketName: String!
  objectKey: String!
}

enum FileVisibility {
  PRIVATE
  PUBLIC
}

input ForgotPasswordData {
  newPassword: String!
  otpToken: String!
  userOtp: String!
}

enum Frequency {
  DAILY
  MONTHLY
  WEEKLY
  YEARLY
}

type Fund {
  _id: ID!
  campaigns: [FundraisingCampaign]
  createdAt: DateTime!
  creator: User
  isArchived: Boolean!
  isDefault: Boolean!
  name: String!
  organizationId: ID!
  refrenceNumber: String
  taxDeductible: Boolean!
  updatedAt: DateTime!
}

input FundCampaignInput {
  currency: Currency!
  endDate: Date!
  fundId: ID!
  fundingGoal: Float!
  name: String!
  organizationId: ID!
  startDate: Date!
}

input FundCampaignPledgeInput {
  amount: Float!
  campaignId: ID!
  currency: Currency!
  endDate: Date
  startDate: Date
  userIds: [ID!]!
}

input FundInput {
  isArchived: Boolean!
  isDefault: Boolean!
  name: String!
  organizationId: ID!
  refrenceNumber: String
  taxDeductible: Boolean!
}

enum FundOrderByInput {
  createdAt_ASC
  createdAt_DESC
}

input FundWhereInput {
  name_contains: String
}

type FundraisingCampaign {
  _id: ID!
  createdAt: DateTime!
  currency: Currency!
  endDate: Date!
  fundId: Fund!
  fundingGoal: Float!
  name: String!
  organizationId: Organization!
  pledges: [FundraisingCampaignPledge]
  startDate: Date!
  updatedAt: DateTime!
}

type FundraisingCampaignPledge {
  _id: ID!
  amount: Float!
  campaign: FundraisingCampaign!
  currency: Currency!
  endDate: Date
  startDate: Date
  users: [User]!
}

enum Gender {
  FEMALE
  MALE
  OTHER
}

type Group {
  _id: ID!
  admins: [User!]!
  createdAt: DateTime!
  description: String
  organization: Organization!
  title: String!
  updatedAt: DateTime!
}

type Hash {
  algorithm: String!
  value: String!
}

type HoursHistory {
  date: Date!
  hours: Float!
}

type InvalidCursor implements FieldError {
  message: String!
  path: [String!]!
}

enum ItemType {
  Note
  Regular
}

scalar JSON

type Language {
  _id: ID!
  createdAt: String!
  en: String!
  translation: [LanguageModel]
}

input LanguageInput {
  en_value: String!
  translation_lang_code: String!
  translation_value: String!
}

type LanguageModel {
  _id: ID!
  createdAt: DateTime!
  lang_code: String!
  value: String!
  verified: Boolean!
}

scalar Latitude

input LoginInput {
  email: EmailAddress!
  password: String!
}

scalar Longitude

enum MaritalStatus {
  DIVORCED
  ENGAGED
  MARRIED
  SEPERATED
  SINGLE
  WIDOWED
}

type MaximumLengthError implements FieldError {
  message: String!
  path: [String!]!
}

type MaximumValueError implements FieldError {
  limit: Int!
  message: String!
  path: [String!]!
}

type MemberNotFoundError implements Error {
  message: String!
}

type MembershipRequest {
  _id: ID!
  organization: Organization!
  user: User!
}

input MembershipRequestsWhereInput {
  creatorId: ID
  creatorId_in: [ID!]
  creatorId_not: ID
  creatorId_not_in: [ID!]
  id: ID
  id_contains: ID
  id_in: [ID!]
  id_not: ID
  id_not_in: [ID!]
  id_starts_with: ID
  user: UserWhereInput
}

type Message {
  _id: ID!
  createdAt: DateTime!
  creator: User
  imageUrl: URL
  text: String!
  updatedAt: DateTime!
  videoUrl: URL
}

type MinimumLengthError implements FieldError {
  limit: Int!
  message: String!
  path: [String!]!
}

type MinimumValueError implements FieldError {
  message: String!
  path: [String!]!
}

type Mutation {
  acceptMembershipRequest(membershipRequestId: ID!): MembershipRequest!
  addEventAttendee(data: EventAttendeeInput!): User!
  addFeedback(data: FeedbackInput!): Feedback!
  addLanguageTranslation(data: LanguageInput!): Language!
  addOrganizationCustomField(name: String!, organizationId: ID!, type: String!): OrganizationCustomField!
  addOrganizationImage(file: String!, organizationId: String!): Organization!
  addPeopleToUserTag(input: AddPeopleToUserTagInput!): UserTag
  addPledgeToFundraisingCampaign(campaignId: ID!, pledgeId: ID!): FundraisingCampaignPledge!
  addUserCustomData(dataName: String!, dataValue: Any!, organizationId: ID!): UserCustomData!
  addUserImage(file: String!): User!
  addUserToUserFamily(familyId: ID!, userId: ID!): UserFamily!
  assignToUserTags(input: TagActionsInput!): UserTag
  assignUserTag(input: ToggleUserTagAssignInput!): User
  blockPluginCreationBySuperadmin(blockUser: Boolean!, userId: ID!): AppUserProfile!
  blockUser(organizationId: ID!, userId: ID!): User!
  cancelMembershipRequest(membershipRequestId: ID!): MembershipRequest!
  checkIn(data: CheckInCheckOutInput!): CheckIn!
  checkOut(data: CheckInCheckOutInput!): CheckOut!
  createActionItem(actionItemCategoryId: ID!, data: CreateActionItemInput!): ActionItem!
  createActionItemCategory(isDisabled: Boolean!, name: String!, organizationId: ID!): ActionItemCategory!
  createAdmin(data: UserAndOrganizationInput!): CreateAdminPayload!
  createAdvertisement(input: CreateAdvertisementInput!): CreateAdvertisementPayload
  createAgendaCategory(input: CreateAgendaCategoryInput!): AgendaCategory!
  createAgendaItem(input: CreateAgendaItemInput!): AgendaItem!
  createAgendaSection(input: CreateAgendaSectionInput!): AgendaSection!
  createChat(data: chatInput!): Chat
  createComment(data: CommentInput!, postId: ID!): Comment
  createDonation(amount: Float!, nameOfOrg: String!, nameOfUser: String!, orgId: ID!, payPalId: ID!, userId: ID!): Donation!
  createEvent(data: EventInput!, recurrenceRuleData: RecurrenceRuleInput): Event!
  createEventVolunteer(data: EventVolunteerInput!): EventVolunteer!
  createEventVolunteerGroup(data: EventVolunteerGroupInput!): EventVolunteerGroup!
  createFund(data: FundInput!): Fund!
  createFundraisingCampaign(data: FundCampaignInput!): FundraisingCampaign!
  createFundraisingCampaignPledge(data: FundCampaignPledgeInput!): FundraisingCampaignPledge!
  createMember(input: UserAndOrganizationInput!): CreateMemberPayload!
  createNote(data: NoteInput!): Note!
  createOrganization(data: OrganizationInput, file: String): Organization!
  createPlugin(pluginCreatedBy: String!, pluginDesc: String!, pluginName: String!, uninstalledOrgs: [ID!]): Plugin!
  createPost(data: PostInput!, file: String): Post
  createSampleOrganization: Boolean!
  createUserFamily(data: createUserFamilyInput!): UserFamily!
  createUserTag(input: CreateUserTagInput!): UserTag
  createVenue(data: VenueInput!): Venue
  createVolunteerMembership(data: VolunteerMembershipInput!): VolunteerMembership!
  deleteAdvertisement(id: ID!): DeleteAdvertisementPayload
  deleteAgendaCategory(id: ID!): ID!
  deleteDonationById(id: ID!): DeletePayload!
  deleteNote(id: ID!): ID!
  deleteVenue(id: ID!): Venue
  editVenue(data: EditVenueInput!): Venue
  forgotPassword(data: ForgotPasswordData!): Boolean!
  inviteEventAttendee(data: EventAttendeeInput!): EventAttendee!
  joinPublicOrganization(organizationId: ID!): User!
  leaveOrganization(organizationId: ID!): User!
  likeComment(id: ID!): Comment
  likePost(id: ID!): Post
  login(data: LoginInput!): AuthData!
  logout: Boolean!
  otp(data: OTPInput!): OtpData!
  recaptcha(data: RecaptchaVerification!): Boolean!
  refreshToken(refreshToken: String!): ExtendSession!
  registerEventAttendee(data: EventAttendeeInput!): EventAttendee!
  registerForEvent(id: ID!): EventAttendee!
  rejectMembershipRequest(membershipRequestId: ID!): MembershipRequest!
  removeActionItem(id: ID!): ActionItem!
  removeAdmin(data: UserAndOrganizationInput!): AppUserProfile!
  removeAdvertisement(id: ID!): Advertisement
  removeAgendaItem(id: ID!): AgendaItem!
  removeAgendaSection(id: ID!): ID!
  removeComment(id: ID!): Comment
  removeEvent(id: ID!, recurringEventDeleteType: RecurringEventMutationType): Event!
  removeEventAttendee(data: EventAttendeeInput!): User!
  removeEventVolunteer(id: ID!): EventVolunteer!
  removeEventVolunteerGroup(id: ID!): EventVolunteerGroup!
  removeFromUserTags(input: TagActionsInput!): UserTag
  removeFundraisingCampaignPledge(id: ID!): FundraisingCampaignPledge!
  removeMember(data: UserAndOrganizationInput!): Organization!
  removeOrganization(id: ID!): UserData!
  removeOrganizationCustomField(customFieldId: ID!, organizationId: ID!): OrganizationCustomField!
  removeOrganizationImage(organizationId: String!): Organization!
  removePost(id: ID!): Post
  removeSampleOrganization: Boolean!
  removeUserCustomData(organizationId: ID!): UserCustomData!
  removeUserFamily(familyId: ID!): UserFamily!
  removeUserFromUserFamily(familyId: ID!, userId: ID!): UserFamily!
  removeUserImage: User!
  removeUserTag(id: ID!): UserTag
  resetCommunity: Boolean!
  revokeRefreshTokenForUser: Boolean!
  saveFcmToken(token: String): Boolean!
  sendMembershipRequest(organizationId: ID!): MembershipRequest!
  sendMessageToChat(chatId: ID!, messageContent: String!, replyTo: ID): ChatMessage!
  signUp(data: UserInput!, file: String): AuthData!
  togglePostPin(id: ID!, title: String): Post!
  unassignUserTag(input: ToggleUserTagAssignInput!): User
  unblockUser(organizationId: ID!, userId: ID!): User!
  unlikeComment(id: ID!): Comment
  unlikePost(id: ID!): Post
  unregisterForEventByUser(id: ID!): Event!
  updateActionItem(data: UpdateActionItemInput!, id: ID!): ActionItem
  updateActionItemCategory(data: UpdateActionItemCategoryInput!, id: ID!): ActionItemCategory
  updateAdvertisement(input: UpdateAdvertisementInput!): UpdateAdvertisementPayload
  updateAgendaCategory(id: ID!, input: UpdateAgendaCategoryInput!): AgendaCategory
  updateAgendaItem(id: ID!, input: UpdateAgendaItemInput!): AgendaItem
  updateAgendaSection(id: ID!, input: UpdateAgendaSectionInput!): AgendaSection
  updateCommunity(data: UpdateCommunityInput!): Boolean!
  updateEvent(data: UpdateEventInput!, id: ID!, recurrenceRuleData: RecurrenceRuleInput, recurringEventUpdateType: RecurringEventMutationType): Event!
  updateEventVolunteer(data: UpdateEventVolunteerInput, id: ID!): EventVolunteer!
  updateEventVolunteerGroup(data: UpdateEventVolunteerGroupInput!, id: ID!): EventVolunteerGroup!
  updateFund(data: UpdateFundInput!, id: ID!): Fund!
  updateFundraisingCampaign(data: UpdateFundCampaignInput!, id: ID!): FundraisingCampaign!
  updateFundraisingCampaignPledge(data: UpdateFundCampaignPledgeInput!, id: ID!): FundraisingCampaignPledge!
  updateLanguage(languageCode: String!): User!
  updateNote(data: UpdateNoteInput!, id: ID!): Note!
  updateOrganization(data: UpdateOrganizationInput, file: String, id: ID!): Organization!
  updatePluginStatus(id: ID!, orgId: ID!): Plugin!
  updatePost(data: PostUpdateInput, id: ID!): Post!
  updateSessionTimeout(timeout: Int!): Boolean!
  updateUserPassword(data: UpdateUserPasswordInput!): UserData!
  updateUserProfile(data: UpdateUserInput, file: String): User!
  updateUserRoleInOrganization(organizationId: ID!, role: String!, userId: ID!): Organization!
  updateUserTag(input: UpdateUserTagInput!): UserTag
  updateVolunteerMembership(id: ID!, status: String!): VolunteerMembership!
}

type Note {
  _id: ID!
  agendaItemId: ID!
  content: String!
  createdAt: DateTime!
  createdBy: User!
  updatedAt: DateTime!
  updatedBy: User!
}

input NoteInput {
  agendaItemId: ID!
  content: String!
}

input OTPInput {
  email: EmailAddress!
}

type Organization {
  _id: ID!
  actionItemCategories: [ActionItemCategory]
  address: Address
  admins(adminId: ID): [User!]
  advertisements(after: String, before: String, first: Int, last: Int): AdvertisementsConnection
  agendaCategories: [AgendaCategory]
  apiUrl: URL!
  blockedUsers: [User]
  createdAt: DateTime!
  creator: User
  customFields: [OrganizationCustomField!]!
  description: String!
  funds: [Fund]
  image: String
  members: [User]
  membershipRequests(first: Int, skip: Int, where: MembershipRequestsWhereInput): [MembershipRequest]
  name: String!
  pinnedPosts: [Post]
  posts(after: String, before: String, first: PositiveInt, last: PositiveInt): PostsConnection
  updatedAt: DateTime!
  userRegistrationRequired: Boolean!
  userTags(after: String, before: String, first: PositiveInt, last: PositiveInt, sortedBy: UserTagSortedByInput, where: UserTagWhereInput): UserTagsConnection
  venues: [Venue]
  visibleInSearch: Boolean!
}

type OrganizationCustomField {
  _id: ID!
  name: String!
  organizationId: String!
  type: String!
}

type OrganizationInfoNode {
  _id: ID!
  apiUrl: URL!
  creator: User
  description: String!
  image: String
  name: String!
  userRegistrationRequired: Boolean!
  visibleInSearch: Boolean!
}

input OrganizationInput {
  address: AddressInput!
  apiUrl: URL
  attendees: String
  description: String!
  image: String
  name: String!
  userRegistrationRequired: Boolean
  visibleInSearch: Boolean
}

type OrganizationMemberNotFoundError implements Error {
  message: String!
}

type OrganizationNotFoundError implements Error {
  message: String!
}

enum OrganizationOrderByInput {
  apiUrl_ASC
  apiUrl_DESC
  createdAt_ASC
  createdAt_DESC
  description_ASC
  description_DESC
  id_ASC
  id_DESC
  name_ASC
  name_DESC
}

input OrganizationWhereInput {
  apiUrl: URL
  apiUrl_contains: URL
  apiUrl_in: [URL!]
  apiUrl_not: URL
  apiUrl_not_in: [URL!]
  apiUrl_starts_with: URL
  description: String
  description_contains: String
  description_in: [String!]
  description_not: String
  description_not_in: [String!]
  description_starts_with: String
  id: ID
  id_contains: ID
  id_in: [ID!]
  id_not: ID
  id_not_in: [ID!]
  id_starts_with: ID
  name: String
  name_contains: String
  name_in: [String!]
  name_not: String
  name_not_in: [String!]
  name_starts_with: String
  userRegistrationRequired: Boolean
  visibleInSearch: Boolean
}

type OtpData {
  otpToken: String!
}

"""Information about pagination in a connection."""
type PageInfo {
  currPageNo: Int

  """When paginating forwards, are there more items?"""
  hasNextPage: Boolean!

  """When paginating backwards, are there more items?"""
  hasPreviousPage: Boolean!
  nextPageNo: Int
  prevPageNo: Int
  totalPages: Int
}

enum PaginationDirection {
  BACKWARD
  FORWARD
}

scalar PhoneNumber

enum PledgeOrderByInput {
  amount_ASC
  amount_DESC
  endDate_ASC
  endDate_DESC
  startDate_ASC
  startDate_DESC
}

input PledgeWhereInput {
  campaignId: ID
  firstName_contains: String
  id: ID
  name_contains: String
}

type Plugin {
  _id: ID!
  pluginCreatedBy: String!
  pluginDesc: String!
  pluginName: String!
  uninstalledOrgs: [ID!]
}

type PluginField {
  createdAt: DateTime!
  key: String!
  status: Status!
  value: String!
}

input PluginFieldInput {
  key: String!
  value: String!
}

input PluginInput {
  fields: [PluginFieldInput]
  orgId: ID!
  pluginKey: String
  pluginName: String!
  pluginType: Type
}

scalar PositiveInt

type Post {
  _id: ID
  commentCount: Int
  comments: [Comment]
  createdAt: DateTime!
  creator: User
  file: File
  likeCount: Int
  likedBy: [User]
  organization: Organization!
  pinned: Boolean
  text: String!
  title: String
  updatedAt: DateTime!
}

type PostEdge {
  cursor: String!
  node: Post!
}

input PostInput {
  _id: ID
  imageUrl: URL
  organizationId: ID!
  pinned: Boolean
  text: String!
  title: String
  videoUrl: URL
}

type PostNotFoundError implements Error {
  message: String!
}

enum PostOrderByInput {
  commentCount_ASC
  commentCount_DESC
  createdAt_ASC
  createdAt_DESC
  id_ASC
  id_DESC
  imageUrl_ASC
  imageUrl_DESC
  likeCount_ASC
  likeCount_DESC
  text_ASC
  text_DESC
  title_ASC
  title_DESC
  videoUrl_ASC
  videoUrl_DESC
}

input PostUpdateInput {
  imageUrl: String
  text: String
  title: String
  videoUrl: String
}

input PostWhereInput {
  id: ID
  id_contains: ID
  id_in: [ID!]
  id_not: ID
  id_not_in: [ID!]
  id_starts_with: ID
  text: String
  text_contains: String
  text_in: [String!]
  text_not: String
  text_not_in: [String!]
  text_starts_with: String
  title: String
  title_contains: String
  title_in: [String!]
  title_not: String
  title_not_in: [String!]
  title_starts_with: String
}

type PostsConnection {
  edges: [PostEdge!]!
  pageInfo: DefaultConnectionPageInfo!
  totalCount: Int
}

type Query {
  actionItemCategoriesByOrganization(orderBy: ActionItemsOrderByInput, organizationId: ID!, where: ActionItemCategoryWhereInput): [ActionItemCategory]
  actionItemsByEvent(eventId: ID!): [ActionItem]
  actionItemsByOrganization(eventId: ID, orderBy: ActionItemsOrderByInput, organizationId: ID!, where: ActionItemWhereInput): [ActionItem]
  actionItemsByUser(orderBy: ActionItemsOrderByInput, userId: ID!, where: ActionItemWhereInput): [ActionItem]
  adminPlugin(orgId: ID!): [Plugin]
  advertisementsConnection(after: String, before: String, first: PositiveInt, last: PositiveInt): AdvertisementsConnection
  agendaCategory(id: ID!): AgendaCategory!
  agendaItemByEvent(relatedEventId: ID!): [AgendaItem]
  agendaItemByOrganization(organizationId: ID!): [AgendaItem]
  agendaItemCategoriesByOrganization(organizationId: ID!): [AgendaCategory]
  chatById(id: ID!): Chat!
  chatsByUserId(id: ID!): [Chat]
  checkAuth: User!
  customDataByOrganization(organizationId: ID!): [UserCustomData!]!
  customFieldsByOrganization(id: ID!): [OrganizationCustomField]
  event(id: ID!): Event
  eventVolunteersByEvent(id: ID!): [EventVolunteer]
  eventsAttendedByUser(id: ID, orderBy: EventOrderByInput): [Event]
  eventsByOrganization(id: ID, orderBy: EventOrderByInput): [Event]
  eventsByOrganizationConnection(first: Int, orderBy: EventOrderByInput, skip: Int, upcomingOnly: Boolean, where: EventWhereInput): [Event!]!
  fundsByOrganization(orderBy: FundOrderByInput, organizationId: ID!, where: FundWhereInput): [Fund]
  getAgendaItem(id: ID!): AgendaItem
  getAgendaSection(id: ID!): AgendaSection
  getAllAgendaItems: [AgendaItem]
  getAllNotesForAgendaItem(agendaItemId: ID!): [Note]
  getCommunityData: Community
  getDonationById(id: ID!): Donation!
  getDonationByOrgId(orgId: ID!): [Donation]
  getDonationByOrgIdConnection(first: Int, orgId: ID!, skip: Int, where: DonationWhereInput): [Donation!]!
  getEventAttendee(eventId: ID!, userId: ID!): EventAttendee
  getEventAttendeesByEventId(eventId: ID!): [EventAttendee]
  getEventInvitesByUserId(userId: ID!): [EventAttendee!]!
  getEventVolunteerGroups(orderBy: EventVolunteerGroupOrderByInput, where: EventVolunteerGroupWhereInput!): [EventVolunteerGroup]!
  getEventVolunteers(orderBy: EventVolunteersOrderByInput, where: EventVolunteerWhereInput!): [EventVolunteer]!
  getFundById(id: ID!, orderBy: CampaignOrderByInput, where: CampaignWhereInput): Fund!
  getFundraisingCampaignPledgeById(id: ID!): FundraisingCampaignPledge!
  getFundraisingCampaigns(campaignOrderby: CampaignOrderByInput, pledgeOrderBy: PledgeOrderByInput, where: CampaignWhereInput): [FundraisingCampaign]!
  getNoteById(id: ID!): Note!
  getPledgesByUserId(orderBy: PledgeOrderByInput, userId: ID!, where: PledgeWhereInput): [FundraisingCampaignPledge]
  getPlugins: [Plugin]
  getRecurringEvents(baseRecurringEventId: ID!): [Event]
  getUserTag(id: ID!): UserTag
  getVenueByOrgId(first: Int, orderBy: VenueOrderByInput, orgId: ID!, skip: Int, where: VenueWhereInput): [Venue]
  getVolunteerMembership(orderBy: VolunteerMembershipOrderByInput, where: VolunteerMembershipWhereInput!): [VolunteerMembership]!
  getVolunteerRanks(orgId: ID!, where: VolunteerRankWhereInput!): [VolunteerRank]!
  getlanguage(lang_code: String!): [Translation]
  hasSubmittedFeedback(eventId: ID!, userId: ID!): Boolean
  isSampleOrganization(id: ID!): Boolean!
  joinedOrganizations(id: ID): [Organization]
  me: UserData!
  myLanguage: String
  organizations(first: Int, id: ID, orderBy: OrganizationOrderByInput, skip: Int, where: MembershipRequestsWhereInput): [Organization]
  organizationsConnection(first: Int, orderBy: OrganizationOrderByInput, skip: Int, where: OrganizationWhereInput): [Organization]!
  organizationsMemberConnection(first: Int, orderBy: UserOrderByInput, orgId: ID!, skip: Int, where: UserWhereInput): UserConnection!
  plugin(orgId: ID!): [Plugin]
  post(id: ID!): Post
  registeredEventsByUser(id: ID, orderBy: EventOrderByInput): [Event]
  registrantsByEvent(id: ID!): [User]
  user(id: ID!): UserData!
  userLanguage(userId: ID!): String
  users(first: Int, orderBy: UserOrderByInput, skip: Int, where: UserWhereInput): [UserData]
  usersConnection(first: Int, orderBy: UserOrderByInput, skip: Int, where: UserWhereInput): [UserData]!
  venue(id: ID!): Venue
}

input RecaptchaVerification {
  recaptchaToken: String!
}

type RecurrenceRule {
  baseRecurringEvent: Event
  count: PositiveInt
  frequency: Frequency!
  interval: PositiveInt!
  latestInstanceDate: Date
  organization: Organization
  recurrenceEndDate: Date
  recurrenceRuleString: String!
  recurrenceStartDate: Date!
  weekDayOccurenceInMonth: Int
  weekDays: [WeekDays]
}

input RecurrenceRuleInput {
  count: PositiveInt
  frequency: Frequency
  interval: PositiveInt
  recurrenceEndDate: Date
  recurrenceStartDate: Date
  weekDayOccurenceInMonth: Int
  weekDays: [WeekDays]
}

enum RecurringEventMutationType {
  allInstances
  thisAndFollowingInstances
  thisInstance
}

type SocialMediaUrls {
  X: String
  facebook: String
  gitHub: String
  instagram: String
  linkedIn: String
  reddit: String
  slack: String
  youTube: String
}

input SocialMediaUrlsInput {
  X: String
  facebook: String
  gitHub: String
  instagram: String
  linkedIn: String
  reddit: String
  slack: String
  youTube: String
}

"""
Possible variants of ordering in which sorting on a field should be
applied for a connection or other list type data structures.
"""
enum SortedByOrder {
  """
  When the sorting order should be from the smallest value to largest
  value.
  """
  ASCENDING

  """
  When the sorting order should be from the largest value to the smallest
  value.
  """
  DESCENDING
}

enum Status {
  ACTIVE
  BLOCKED
  DELETED
}

type Subscription {
  messageSentToChat(userId: ID!): ChatMessage
  onPluginUpdate: Plugin
}

input TagActionsInput {
  currentTagId: ID!
  selectedTagIds: [ID!]!
}

scalar Time

input ToggleUserTagAssignInput {
  tagId: ID!
  userId: ID!
}

type Translation {
  en_value: String
  lang_code: String
  translation: String
  verified: Boolean
}

enum Type {
  PRIVATE
  UNIVERSAL
}

scalar URL

type UnauthenticatedError implements Error {
  message: String!
}

type UnauthorizedError implements Error {
  message: String!
}

input UpdateActionItemCategoryInput {
  isDisabled: Boolean
  name: String
}

input UpdateActionItemInput {
  allottedHours: Float
  assigneeId: ID
  assigneeType: String
  completionDate: Date
  dueDate: Date
  isCompleted: Boolean
  postCompletionNotes: String
  preCompletionNotes: String
}

input UpdateAdvertisementInput {
  _id: ID!
  endDate: Date
  mediaFile: String
  name: String
  startDate: Date
  type: AdvertisementType
}

type UpdateAdvertisementPayload {
  advertisement: Advertisement
}

input UpdateAgendaCategoryInput {
  description: String
  name: String
}

input UpdateAgendaItemInput {
  attachments: [String]
  categories: [ID]
  description: String
  duration: String
  relatedEvent: ID
  sequence: Int
  title: String
  urls: [String]
  users: [ID]
}

input UpdateAgendaSectionInput {
  description: String
  relatedEvent: ID
  sequence: Int
}

input UpdateCommunityInput {
  logo: String!
  name: String!
  socialMediaUrls: SocialMediaUrlsInput!
  websiteLink: String!
}

input UpdateEventInput {
  allDay: Boolean
  description: String
  endDate: Date
  endTime: Time
  images: [String]
  isPublic: Boolean
  isRecurringEventException: Boolean
  isRegisterable: Boolean
  latitude: Latitude
  location: String
  longitude: Longitude
  recurring: Boolean
  startDate: Date
  startTime: Time
  title: String
}

input UpdateEventVolunteerGroupInput {
  description: String
  eventId: ID!
  name: String
  volunteersRequired: Int
}

input UpdateEventVolunteerInput {
  assignments: [ID]
  hasAccepted: Boolean
  isPublic: Boolean
}

input UpdateFundCampaignInput {
  currency: Currency
  endDate: Date
  fundingGoal: Float
  name: String
  startDate: Date
}

input UpdateFundCampaignPledgeInput {
  amount: Float
  currency: Currency
  endDate: Date
  startDate: Date
  users: [ID]
}

input UpdateFundInput {
  isArchived: Boolean
  isDefault: Boolean
  name: String
  refrenceNumber: String
  taxDeductible: Boolean
}

input UpdateNoteInput {
  content: String
  updatedBy: ID!
}

input UpdateOrganizationInput {
  address: AddressInput
  description: String
  name: String
  userRegistrationRequired: Boolean
  visibleInSearch: Boolean
}

input UpdateUserInput {
  address: AddressInput
  appLanguageCode: String
  birthDate: Date
  educationGrade: EducationGrade
  email: EmailAddress
  employmentStatus: EmploymentStatus
  firstName: String
  gender: Gender
  lastName: String
  maritalStatus: MaritalStatus
  phone: UserPhoneInput
}

input UpdateUserPasswordInput {
  confirmNewPassword: String!
  newPassword: String!
  previousPassword: String!
}

input UpdateUserTagInput {
  name: String!
  tagColor: String
  tagId: ID!
}

scalar Upload

type User {
  _id: ID!
  address: Address
  appUserProfileId: AppUserProfile
  birthDate: Date
  createdAt: DateTime!
  educationGrade: EducationGrade
  email: EmailAddress!
  employmentStatus: EmploymentStatus
  eventAdmin: [Event]
<<<<<<< HEAD
  file: File
=======
  eventsAttended: [Event]
>>>>>>> e22122f2
  firstName: String!
  gender: Gender
  identifier: Int!
  image: String
  joinedOrganizations: [Organization]
  lastName: String!
  maritalStatus: MaritalStatus
  membershipRequests: [MembershipRequest]
  organizationsBlockedBy: [Organization]
  phone: UserPhone
  pluginCreationAllowed: Boolean!
  posts(after: String, before: String, first: PositiveInt, last: PositiveInt): PostsConnection
  registeredEvents: [Event]
  tagsAssignedWith(after: String, before: String, first: PositiveInt, last: PositiveInt, organizationId: ID): UserTagsConnection
  updatedAt: DateTime!
}

input UserAndOrganizationInput {
  organizationId: ID!
  userId: ID!
}

type UserConnection {
  aggregate: AggregateUser!
  edges: [User]!
  pageInfo: PageInfo!
}

type UserCustomData {
  _id: ID!
  organizationId: ID!
  userId: ID!
  values: JSON!
}

type UserData {
  appUserProfile: AppUserProfile
  user: User!
}

type UserFamily {
  _id: ID!
  admins: [User!]!
  creator: User!
  title: String
  users: [User!]!
}

input UserInput {
  appLanguageCode: String
  email: EmailAddress!
  firstName: String!
  lastName: String!
  password: String!
  selectedOrganization: ID!
}

input UserNameWhereInput {
  starts_with: String!
}

type UserNotAuthorizedAdminError implements Error {
  message: String!
}

type UserNotAuthorizedError implements Error {
  message: String!
}

type UserNotFoundError implements Error {
  message: String!
}

enum UserOrderByInput {
  createdAt_ASC
  createdAt_DESC
  email_ASC
  email_DESC
  firstName_ASC
  firstName_DESC
  id_ASC
  id_DESC
  lastName_ASC
  lastName_DESC
}

type UserPhone {
  home: PhoneNumber
  mobile: PhoneNumber
  work: PhoneNumber
}

input UserPhoneInput {
  home: PhoneNumber
  mobile: PhoneNumber
  work: PhoneNumber
}

type UserTag {
  """A field to get the mongodb object id identifier for this UserTag."""
  _id: ID!

  """A field to traverse the ancestor tags of this UserTag."""
  ancestorTags: [UserTag]

  """
  A connection field to traverse a list of UserTag this UserTag is a
  parent to.
  """
  childTags(after: String, before: String, first: PositiveInt, last: PositiveInt, sortedBy: UserTagSortedByInput, where: UserTagWhereInput): UserTagsConnection

  """A field to get the name of this UserTag."""
  name: String!

  """A field to traverse the Organization that created this UserTag."""
  organization: Organization

  """A field to traverse the parent UserTag of this UserTag."""
  parentTag: UserTag

  """
  A connection field to traverse a list of User this UserTag is assigned
  to.
  """
  usersAssignedTo(after: String, before: String, first: PositiveInt, last: PositiveInt, sortedBy: UserTagUsersAssignedToSortedByInput, where: UserTagUsersAssignedToWhereInput): UsersConnection

  """
  A connection field to traverse a list of Users this UserTag is not assigned
  to, to see and select among them and assign this tag.
  """
  usersToAssignTo(after: String, before: String, first: PositiveInt, last: PositiveInt, where: UserTagUsersToAssignToWhereInput): UsersConnection
}

input UserTagNameWhereInput {
  starts_with: String!
}

input UserTagSortedByInput {
  id: SortedByOrder!
}

input UserTagUsersAssignedToSortedByInput {
  id: SortedByOrder!
}

input UserTagUsersAssignedToWhereInput {
  firstName: UserNameWhereInput
  lastName: UserNameWhereInput
}

input UserTagUsersToAssignToWhereInput {
  firstName: UserNameWhereInput
  lastName: UserNameWhereInput
}

input UserTagWhereInput {
  name: UserTagNameWhereInput
}

"""A default connection on the UserTag type."""
type UserTagsConnection {
  edges: [UserTagsConnectionEdge!]!
  pageInfo: DefaultConnectionPageInfo!
  totalCount: Int
}

"""A default connection edge on the UserTag type for UserTagsConnection."""
type UserTagsConnectionEdge {
  cursor: String!
  node: UserTag!
}

enum UserType {
  ADMIN
  NON_USER
  SUPERADMIN
  USER
}

input UserWhereInput {
  email: EmailAddress
  email_contains: EmailAddress
  email_in: [EmailAddress!]
  email_not: EmailAddress
  email_not_in: [EmailAddress!]
  email_starts_with: EmailAddress
  event_title_contains: String
  firstName: String
  firstName_contains: String
  firstName_in: [String!]
  firstName_not: String
  firstName_not_in: [String!]
  firstName_starts_with: String
  id: ID
  id_contains: ID
  id_in: [ID!]
  id_not: ID
  id_not_in: [ID!]
  id_starts_with: ID
  lastName: String
  lastName_contains: String
  lastName_in: [String!]
  lastName_not: String
  lastName_not_in: [String!]
  lastName_starts_with: String
}

"""A default connection on the User type."""
type UsersConnection {
  edges: [UsersConnectionEdge!]!
  pageInfo: DefaultConnectionPageInfo!
  totalCount: Int
}

"""A default connection edge on the User type for UsersConnection."""
type UsersConnectionEdge {
  cursor: String!
  node: User!
}

type Venue {
  _id: ID!
  capacity: Int!
  description: String
  imageUrl: URL
  name: String!
  organization: Organization!
}

input VenueInput {
  capacity: Int!
  description: String
  file: String
  name: String!
  organizationId: ID!
}

enum VenueOrderByInput {
  capacity_ASC
  capacity_DESC
}

input VenueWhereInput {
  description_contains: String
  description_starts_with: String
  name_contains: String
  name_starts_with: String
}

type VolunteerMembership {
  _id: ID!
  createdAt: DateTime!
  createdBy: User
  event: Event!
  group: EventVolunteerGroup
  status: String!
  updatedAt: DateTime!
  updatedBy: User
  volunteer: EventVolunteer!
}

input VolunteerMembershipInput {
  event: ID!
  group: ID
  status: String!
  userId: ID!
}

enum VolunteerMembershipOrderByInput {
  createdAt_ASC
  createdAt_DESC
}

input VolunteerMembershipWhereInput {
  eventId: ID
  eventTitle: String
  filter: String
  groupId: ID
  status: String
  userId: ID
  userName: String
}

type VolunteerRank {
  hoursVolunteered: Float!
  rank: Int!
  user: User!
}

input VolunteerRankWhereInput {
  limit: Int
  nameContains: String
  orderBy: String!
  timeFrame: String!
}

enum WeekDays {
  FRIDAY
  MONDAY
  SATURDAY
  SUNDAY
  THURSDAY
  TUESDAY
  WEDNESDAY
}

input chatInput {
  image: String
  isGroup: Boolean!
  name: String
  organizationId: ID
  userIds: [ID!]!
}

input createUserFamilyInput {
  title: String!
  userIds: [ID!]!
}<|MERGE_RESOLUTION|>--- conflicted
+++ resolved
@@ -1551,7 +1551,6 @@
   customDataByOrganization(organizationId: ID!): [UserCustomData!]!
   customFieldsByOrganization(id: ID!): [OrganizationCustomField]
   event(id: ID!): Event
-  eventVolunteersByEvent(id: ID!): [EventVolunteer]
   eventsAttendedByUser(id: ID, orderBy: EventOrderByInput): [Event]
   eventsByOrganization(id: ID, orderBy: EventOrderByInput): [Event]
   eventsByOrganizationConnection(first: Int, orderBy: EventOrderByInput, skip: Int, upcomingOnly: Boolean, where: EventWhereInput): [Event!]!
@@ -1884,11 +1883,8 @@
   email: EmailAddress!
   employmentStatus: EmploymentStatus
   eventAdmin: [Event]
-<<<<<<< HEAD
+  eventsAttended: [Event]
   file: File
-=======
-  eventsAttended: [Event]
->>>>>>> e22122f2
   firstName: String!
   gender: Gender
   identifier: Int!
