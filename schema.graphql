--- conflicted
+++ resolved
@@ -1496,12 +1496,8 @@
   checkAuth: User!
   customDataByOrganization(organizationId: ID!): [UserCustomData!]!
   customFieldsByOrganization(id: ID!): [OrganizationCustomField]
-<<<<<<< HEAD
   chatById(id: ID!): Chat!
   chatsByUserId(id: ID!): [Chat]
-=======
-  directChatById(id: ID!): DirectChat
->>>>>>> 0db7f781
   directChatsByUserID(id: ID!): [DirectChat]
   directChatsMessagesByChatID(id: ID!): [DirectChatMessage]
   event(id: ID!): Event
