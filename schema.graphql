type AcceptMembershipResponse {
  """
  Success or error message
  """
  message: String

  """
  Whether the operation was successful
  """
  success: Boolean
}

type ActionItem {
  """
  Timestamp when the action item was assigned.
  """
  assignedAt: DateTime

  """
  The user assigned to this action item.
  """
  assignee: User

  """
  The category this action item belongs to.
  """
  category: ActionItemCategory

  """
  Timestamp when the action item was completed.
  """
  completionAt: DateTime

  """
  Date time at the time the action item was created.
  """
  createdAt: DateTime

  """
  User who created the action item.
  """
  creator: User

  """
  Fetch the event associated with this action item, including attachments if available.
  """
  event: Event

  """
  Unique identifier for the action item.
  """
  id: ID

  """
  Indicates whether the action item is completed.
  """
  isCompleted: Boolean

  """
  The organization the action item belongs to.
  """
  organization: Organization

  """
  Notes added after completing the action item.
  """
  postCompletionNotes: String

  """
  Notes added before completing the action item.
  """
  preCompletionNotes: String

  """
  Timestamp when the action item was last updated.
  """
  updatedAt: DateTime

  """
  User who last updated the action item.
  """
  updater: User
}

"""
GraphQL connection for ActionItemCategory actionItems field
"""
type ActionItemCategoryActionItemsConnection {
  edges: [ActionItemCategoryActionItemsConnectionEdge]
  pageInfo: PageInfo!
}

"""
GraphQL connection edge for ActionItemCategory actionItems field
"""
type ActionItemCategoryActionItemsConnectionEdge {
  cursor: String!
  node: ActionItem
}
"""
Represents a category for action items, including metadata such as creation and update timestamps.
"""
type ActionItemCategory {
  """
  GraphQL connection to traverse through the action items that belong to this category.
  """
  actionItems(
    after: String
    before: String
    first: Int
    last: Int
  ): ActionItemCategoryActionItemsConnection

  """
  Timestamp when the category was created.
  """
  createdAt: DateTime

  """
  User who created the category.
  """
  creator: User

  """
  the description of the action item category.
  """
  description: String

  """
  Unique identifier for the action item category.
  """
  id: ID

  """
  Indicates whether the action item category is disabled.
  """
  isDisabled: Boolean

  """
  The name of the action item category.
  """
  name: String

  """
  Organization which the action item category belongs to.
  """
  organization: Organization

  """
  Timestamp when the category was last updated.
  """
  updatedAt: DateTime

  """
  User who last updated the category.
  """
  updater: User
}

type Advertisement {
  """
  Array of attachments.
  """
  attachments: [AdvertisementAttachment!]

  """
  Date time at the time the advertisement was created.
  """
  createdAt: DateTime

  """
  User who created the advertisement.
  """
  creator: User

  """
  Custom information about the advertisement.
  """
  description: String

  """
  Date time at the time the advertised event ends at.
  """
  endAt: DateTime

  """
  Global identifier of the advertisement.
  """
  id: ID!

  """
  Name of the advertisement.
  """
  name: String

  """
  Organization which the advertisement belongs to.
  """
  organization: Organization

  """
  Date time at the time the advertised event starts at.
  """
  startAt: DateTime

  """
  Type of the advertisement.
  """
  type: AdvertisementType

  """
  Date time at the time the advertisement was last updated.
  """
  updatedAt: DateTime

  """
  User who last updated the advertisement.
  """
  updater: User
}

type AdvertisementAttachment {
  """
  Mime type of the attachment.
  """
  mimeType: String

  """
  URL to the attachment.
  """
  url: String
}

"""
Possible variants of the type of an advertisement.
"""
enum AdvertisementType {
  banner
  menu
  pop_up
}

"""
Filter criteria for organization advertisements
"""
input AdvertisementWhereInput {
  """
  Filter advertisements by completion status
  """
  isCompleted: Boolean
}

type AgendaFolder {
  """
  GraphQL connection to traverse through the agenda folders that have the agenda folder as a parent folder.
  """
  childFolders(
    after: String
    before: String
    first: Int
    last: Int
  ): AgendaFolderChildFoldersConnection

  """
  Date time at the time the agenda folder was created.
  """
  createdAt: DateTime

  """
  User who created the agenda folder.
  """
  creator: User

  """
  Event for which the agenda folder contains agenda items constituting a part of the agenda.
  """
  event: Event

  """
  Global identifier of the agenda folder.
  """
  id: ID!

  """
  Boolean to tell if the agenda folder is meant to be a folder for agenda items or a parent for agenda folders.
  """
  isAgendaItemFolder: Boolean

  """
  GraphQL connection to traverse through the agenda items contained within the agenda folder.
  """
  items(
    after: String
    before: String
    first: Int
    last: Int
  ): AgendaFolderItemsConnection

  """
  Name of the agenda folder.
  """
  name: String

  """
  Agenda folder that is a parent folder to the agenda folder.
  """
  parentFolder: AgendaFolder

  """
  Date time at the time the agenda folder was last updated.
  """
  updatedAt: DateTime

  """
  User who last updated the agenda folder.
  """
  updater: User
}

"""
"""
type AgendaFolderChildFoldersConnection {
  edges: [AgendaFolderChildFoldersConnectionEdge]
  pageInfo: PageInfo!
}

"""
"""
type AgendaFolderChildFoldersConnectionEdge {
  cursor: String!
  node: AgendaFolder
}

"""
"""
type AgendaFolderItemsConnection {
  edges: [AgendaFolderItemsConnectionEdge]
  pageInfo: PageInfo!
}

"""
"""
type AgendaFolderItemsConnectionEdge {
  cursor: String!
  node: AgendaItem
}

type AgendaItem {
  """
  Date time at the time the agenda item was last created.
  """
  createdAt: DateTime

  """
  User who created the agenda item.
  """
  creator: User

  """
  Custom information about the agenda item.
  """
  description: String

  """
  Duration of the agenda item.
  """
  duration: String

  """
  Agenda folder within which the agenda item in contained.
  """
  event: AgendaFolder

  """
  Global identifier of the agenda item.
  """
  id: ID!

  """
  Key of the agenda item if it's of a "song" type. More information at [this](https://en.wikipedia.org/wiki/Key_(music)) link.
  """
  key: String

  """
  Name of the agenda item.
  """
  name: String

  """
  Type of the agenda item.
  """
  type: AgendaItemType

  """
  Date time at the time the agenda item was last updated.
  """
  updatedAt: DateTime

  """
  User who last updated the agenda item.
  """
  updater: User
}

"""
Possible variants of the type of an agenda item.
"""
enum AgendaItemType {
  general
  note
  scripture
  song
}

"""
"""
type AuthenticationPayload {
  """
  This is the authentication token using which a user can sign in to talawa.
  """
  authenticationToken: String

  """
  """
  user: User
}

"""
The `BigInt` scalar type represents non-fractional signed whole numeric values.
"""
scalar BigInt

"""
Represents a user blocked by an organization.
"""
type BlockedUser {
  """
  Timestamp when the user was blocked.
  """
  createdAt: Date

  """
  Unique identifier of the blocked user.
  """
  id: ID

  """
  Organization that blocked the user.
  """
  organization: Organization

  """
  User who has been blocked.
  """
  user: User
}

"""
Response type for canceling a membership request.
"""
type CancelMembershipResponse {
  """
  A message providing more details about the cancellation status.
  """
  message: String

  """
  Indicates whether the membership request was successfully canceled.
  """
  success: Boolean
}

input CategoriesByIdsInput {
  ids: [ID!]!
}

type Chat {
  """
  Mime type of the avatar of the chat.
  """
  avatarMimeType: String

  """
  URL to the avatar of the chat.
  """
  avatarURL: String

  """
  Date time at the time the chat was first created.
  """
  createdAt: DateTime

  """
  User who created the chat.
  """
  creator: User

  """
  Custom information about the chat.
  """
  description: String

  """
  Global identifier of the chat.
  """
  id: ID!

  """
  GraphQL connection to traverse through the users that are members of the chat.
  """
  members(
    after: String
    before: String
    first: Int
    last: Int
  ): ChatMembersConnection

  """
  GraphQL connection to traverse through the messages created within the chat.
  """
  messages(
    after: String
    before: String
    first: Int
    last: Int
  ): ChatMessagesConnection

  """
  Name of the chat.
  """
  name: String

  """
  Organization which the chat belongs to.
  """
  organization: Organization

  """
  Date time at the time the chat was last updated.
  """
  updatedAt: DateTime

  """
  User who last updated the chat.
  """
  updater: User
}

"""
"""
type ChatMembersConnection {
  edges: [ChatMembersConnectionEdge]
  pageInfo: PageInfo!
}

"""
"""
type ChatMembersConnectionEdge {
  cursor: String!
  node: User
}

"""
Possible variants of the role assigned to a user within a chat.
"""
enum ChatMembershipRole {
  administrator
  regular
}

type ChatMessage {
  """
  Body of the chat message.
  """
  body: String

  """
  Chat which the chat message belongs to.
  """
  chat: Chat

  """
  Date time at the time the chat message was created.
  """
  createdAt: DateTime

  """
  User who created the chat message.
  """
  creator: User

  """
  Global identifier of the chat message.
  """
  id: ID!

  """
  Parent message of the chat message.
  """
  parentMessage: ChatMessage

  """
  Date time at the time the chat message was last updated.
  """
  updatedAt: DateTime
}

"""
"""
type ChatMessagesConnection {
  edges: [ChatMessagesConnectionEdge]
  pageInfo: PageInfo!
}

"""
"""
type ChatMessagesConnectionEdge {
  cursor: String!
  node: ChatMessage
}

type Comment {
  """
  Body of the comment.
  """
  body: String

  """
  Date time at the time the comment was created.
  """
  createdAt: DateTime

  """
  User who created the comment.
  """
  creator: User

  """
  GraphQL connection to traverse through the users that down voted the comment.
  """
  downVoters(
    after: String
    before: String
    first: Int
    last: Int
  ): CommentDownVotersConnection

  """
  Total number of down votes on the comment.
  """
  downVotesCount: Int

  """
  Global identifier of the comment.
  """
  id: ID!

  """
  Post which the comment belongs to.
  """
  post: Post

  """
  GraphQL connection to traverse through the users that up voted the comment.
  """
  upVoters(
    after: String
    before: String
    first: Int
    last: Int
  ): CommentUpVotersConnection

  """
  Total number of up votes on the comment.
  """
  upVotesCount: Int

  """
  Date time at the time the comment was last updated.
  """
  updatedAt: DateTime
}

"""
"""
type CommentDownVotersConnection {
  edges: [CommentDownVotersConnectionEdge]
  pageInfo: PageInfo!
}

"""
"""
type CommentDownVotersConnectionEdge {
  cursor: String!
  node: User
}

"""
"""
type CommentUpVotersConnection {
  edges: [CommentUpVotersConnectionEdge]
  pageInfo: PageInfo!
}

"""
"""
type CommentUpVotersConnectionEdge {
  cursor: String!
  node: User
}

"""
Possible variants of the type of of a vote on a comment.
"""
enum CommentVoteType {
  down_vote
  up_vote
}

type Community {
  """
  Date time at the time the community was created.
  """
  createdAt: DateTime

  """
  URL to the facebook account of the community.
  """
  facebookURL: String

  """
  URL to the gitGub account of the community.
  """
  githubURL: String

  """
  Global identifier of the community.
  """
  id: ID!

  """
  Duration in seconds it should take for inactive clients to get timed out of their authenticated session within client-side talawa applications.
  """
  inactivityTimeoutDuration: Int

  """
  URL to the instagram account of the community.
  """
  instagramURL: String

  """
  URL to the linkedin account of the community.
  """
  linkedinURL: String

  """
  Mime type of the avatar of the community.
  """
  logoMimeType: String

  """
  URL to the logo of the community.
  """
  logoURL: String

  """
  Name of the community.
  """
  name: String

  """
  URL to the reddit account of the community.
  """
  redditURL: String

  """
  URL to the slack account of the community.
  """
  slackURL: String

  """
  Date time at the time the community was last updated.
  """
  updatedAt: DateTime

  """
  User who last updated the community.
  """
  updater: User

  """
  URL to the website of the community.
  """
  websiteURL: String

  """
  URL to the x account of the community.
  """
  xURL: String

  """
  URL to the youtube account of the community.
  """
  youtubeURL: String
}

input CreateActionItemInput {
  assignedAt: String
  assigneeId: ID!
  categoryId: ID!
  eventId: ID
  organizationId: ID!
  preCompletionNotes: String
}

"""
"""
input MutationCreateActionItemCategoryInput {
  """
  Name of the action item category.
  """
  name: String!

  """
  Description of the action item category.
  """
  description: String

  """
  ID of the organization this category belongs to.
  """
  organizationId: ID!

  """
  Whether the category is disabled.
  """
  isDisabled: Boolean!
}

"""
A date string, such as 2007-12-03, compliant with the `full-date` format outlined in section 5.6 of the RFC 3339 profile of the ISO 8601 standard for representation of dates and times using the Gregorian calendar.
"""
scalar Date

"""
A date-time string at UTC, such as 2007-12-03T10:15:30Z, compliant with the `date-time` format outlined in section 5.6 of the RFC 3339 profile of the ISO 8601 standard for representation of dates and times using the Gregorian calendar.
"""
scalar DateTime

"""
Possible statuses for a membership request.
"""
enum DrizzleMembershipRequestStatus {
  approved
  pending
  rejected
}

"""
A field whose value conforms to the standard internet email address format as specified in HTML Spec: https://html.spec.whatwg.org/multipage/input.html#valid-e-mail-address.
"""
scalar EmailAddress

type Event {
  """
  GraphQL connection to traverse through the agenda folders that contain agenda items constituting a part of the agenda for the event.
  """
  agendaFolders(
    after: String
    before: String
    first: Int
    last: Int
  ): EventAgendaFoldersConnection

<<<<<<< HEAD
  """
  all day time.
  """
  allDay: Boolean!
=======
  """Indicates if the event spans the entire day."""
  allDay: Boolean
>>>>>>> 38f66e7b

  """
  Array of attachments.
  """
  attachments: [EventAttachment!]

  """
  Date time at the time the event was created.
  """
  createdAt: DateTime

  """
  User who created the event.
  """
  creator: User

  """
  Custom information about the event.
  """
  description: String

  """
  Date time at the time the event ends at.
  """
  endAt: DateTime

  """
  Global identifier of the event.
  """
  id: ID!

<<<<<<< HEAD
  """
  Boolean to tell if the event is public
  """
  isPublic: Boolean

  """
  Boolean to tell if the event is registerable.
  """
  isRegisterable: Boolean

  """
  Name of the event.
  """
  name: String

  """
  location of the event.
  """
  location: String
=======
  """Indicates if the event is publicly visible."""
  isPublic: Boolean

  """Indicates if users can register for this event."""
  isRegisterable: Boolean

  """Physical or virtual location of the event."""
  location: String

  """Name of the event."""
  name: String
>>>>>>> 38f66e7b

  """
  Organization the event belongs to.
  """
  organization: Organization

<<<<<<< HEAD
  """
  Date time at the time the event starts at.
  """
  startAt: DateTime
=======
  """Date time at the time the event starts at."""
  startAt: DateTime!
>>>>>>> 38f66e7b

  """
  Date time at the time the event was last updated.
  """
  updatedAt: DateTime

  """
  User who last updated the event.
  """
  updater: User

  """
  GraphQL connection to traverse through the venues that are booked for the event.
  """
  venues(
    after: String
    before: String
    first: Int
    last: Int
  ): EventVenuesConnection
}

"""
"""
type EventAgendaFoldersConnection {
  edges: [EventAgendaFoldersConnectionEdge]
  pageInfo: PageInfo!
}

"""
"""
type EventAgendaFoldersConnectionEdge {
  cursor: String!
  node: AgendaFolder
}

type EventAttachment {
  """
  Mime type of the attachment.
  """
  mimeType: String

  """
  URL to the attachment.
  """
  url: String
}

"""
"""
type EventVenuesConnection {
  edges: [EventVenuesConnectionEdge]
  pageInfo: PageInfo!
}

"""
"""
type EventVenuesConnectionEdge {
  cursor: String!
  node: Venue
}

input EventsByOrganizationIdInput {
  organizationId: ID!
}

"""
Metadata for files uploaded via presigned URL
"""
input FileMetadataInput {
  """
  Hash of the file for deduplication
  """
  fileHash: String!

  """
  MIME type of the file
  """
  mimetype: PostAttachmentMimeType!

  """
  Name of the file
  """
  name: String!

  """
  Object name used in storage
  """
  objectName: String!
}

type Fund {
  """
  GraphQL connection to traverse through the campaigns for the fund.
  """
  campaigns(
    after: String
    before: String
    first: Int
    last: Int
  ): FundCampaignsConnection

  """
  Date time at the time the fund was created.
  """
  createdAt: DateTime

  """
  User who created the Fund.
  """
  creator: User

  """
  Global identifier of the fund.
  """
  id: ID!

  """
  Boolean to tell if the fund is tax deductible.
  """
  isTaxDeductible: Boolean

  """
  Name of the fund.
  """
  name: String

  """
  Organization which the fund belongs to.
  """
  organization: Organization

  """
  Date time at the time the fund was last updated.
  """
  updatedAt: DateTime

  """
  User who last updated the fund.
  """
  updater: User
}

type FundCampaign {
  """
  Date time at the time the fund campaign was created.
  """
  createdAt: DateTime

  """
  User who created the fund campaign.
  """
  creator: User

  """
  Currency code of the fund campaign.
  """
  currencyCode: Iso4217CurrencyCode

  """
  Date time at the time the fund campaign ends at.
  """
  endAt: DateTime

  """
  Fund which the fund campaign belongs to.
  """
  fund: Fund

  """
  Minimum amount of money that is set as the goal for the fund campaign.
  """
  goalAmount: Int

  """
  Global identifier of the fund campaign.
  """
  id: ID!

  """
  Name of the fund campaign.
  """
  name: String

  """
  Total amount of money pledged under the fund campaign.
  """
  pledgedAmount: BigInt

  """
  GraphQL connection to traverse through the pledges made under the fund campaign.
  """
  pledges(
    after: String
    before: String
    first: Int
    last: Int
  ): FundCampaignPledgesConnection

  """
  Date time at the time the fund campaign starts at.
  """
  startAt: DateTime

  """
  Date time at the time the fund campaign was last updated.
  """
  updatedAt: DateTime

  """
  User who last updated the fund campaign.
  """
  updater: User
}

type FundCampaignPledge {
  """
  The amount of pledged money.
  """
  amount: Int

  """
  Fund campaign which the fund campaign pledge is associated to.
  """
  campaign: FundCampaign

  """
  Date time at the time the fund campaign pledge was created.
  """
  createdAt: DateTime

  """
  User who created the fund campaign pledge.
  """
  creator: User

  """
  Global identifier of the fund campaign pledge.
  """
  id: ID!

  """
  Custom information about the fund campaign pledge.
  """
  note: String

  """
  User on whose behalf the fund campaign pledge is created.
  """
  pledger: User

  """
  Date time at the time the fund campaign pledge was last updated.
  """
  updatedAt: DateTime

  """
  User who last updated the fund campaign pledge.
  """
  updater: User
}

"""
"""
type FundCampaignPledgesConnection {
  edges: [FundCampaignPledgesConnectionEdge]
  pageInfo: PageInfo!
}

"""
"""
type FundCampaignPledgesConnectionEdge {
  cursor: String!
  node: FundCampaignPledge
}

"""
"""
type FundCampaignsConnection {
  edges: [FundCampaignsConnectionEdge]
  pageInfo: PageInfo!
}

"""
"""
type FundCampaignsConnectionEdge {
  cursor: String!
  node: FundCampaign
}

input GetPostsByOrgInput {
  organizationId: String!
  sortOrder: String
}

"""
GetUrlResponse
"""
type GetUrlResponse {
  presignedUrl: String
}

type HasUserVoted {
  """
  Indicates if the user has voted
  """
  hasVoted: Boolean!

  """
  Type of the post vote, null if no vote exists
  """
  voteType: PostVoteType
}

enum InviteStatus {
  accepted
  declined
  no_response
}

"""
Possible variants of the two-letter language code defined in ISO 639-1, part of the ISO 639 standard published by the International Organization for Standardization (ISO), to represent natural languages.
"""
enum Iso639Set1LanguageCode {
  aa
  ab
  ae
  af
  ak
  am
  an
  ar
  as
  av
  ay
  az
  ba
  be
  bg
  bi
  bm
  bn
  bo
  br
  bs
  ca
  ce
  ch
  co
  cr
  cs
  cu
  cv
  cy
  da
  de
  dv
  dz
  ee
  el
  en
  eo
  es
  et
  eu
  fa
  ff
  fi
  fj
  fo
  fr
  fy
  ga
  gd
  gl
  gn
  gu
  gv
  ha
  he
  hi
  ho
  hr
  ht
  hu
  hy
  hz
  ia
  id
  ie
  ig
  ii
  ik
  io
  is
  it
  iu
  ja
  jv
  ka
  kg
  ki
  kj
  kk
  kl
  km
  kn
  ko
  kr
  ks
  ku
  kv
  kw
  ky
  la
  lb
  lg
  li
  ln
  lo
  lt
  lu
  lv
  mg
  mh
  mi
  mk
  ml
  mn
  mr
  ms
  mt
  my
  na
  nb
  nd
  ne
  ng
  nl
  nn
  no
  nr
  nv
  ny
  oc
  oj
  om
  or
  os
  pa
  pi
  pl
  ps
  pt
  qu
  rm
  rn
  ro
  ru
  rw
  sa
  sc
  sd
  se
  sg
  si
  sk
  sl
  sm
  sn
  so
  sq
  sr
  ss
  st
  su
  sv
  sw
  ta
  te
  tg
  th
  ti
  tk
  tl
  tn
  to
  tr
  ts
  tt
  tw
  ty
  ug
  uk
  ur
  uz
  ve
  vi
  vo
  wa
  wo
  xh
  yi
  yo
  za
  zh
  zu
}

"""
Possible variants of the two-letter country code defined in ISO 3166-1, part of the ISO 3166 standard published by the International Organization for Standardization (ISO), to represent countries, dependent territories, and special areas of geographical interest.
"""
enum Iso3166Alpha2CountryCode {
  ad
  ae
  af
  ag
  ai
  al
  am
  ao
  aq
  ar
  as
  at
  au
  aw
  ax
  az
  ba
  bb
  bd
  be
  bf
  bg
  bh
  bi
  bj
  bl
  bm
  bn
  bo
  bq
  br
  bs
  bt
  bv
  bw
  by
  bz
  ca
  cc
  cd
  cf
  cg
  ch
  ci
  ck
  cl
  cm
  cn
  co
  cr
  cu
  cv
  cw
  cx
  cy
  cz
  de
  dj
  dk
  dm
  do
  dz
  ec
  ee
  eg
  eh
  er
  es
  et
  fi
  fj
  fk
  fm
  fo
  fr
  ga
  gb
  gd
  ge
  gf
  gg
  gh
  gi
  gl
  gm
  gn
  gp
  gq
  gr
  gs
  gt
  gu
  gw
  gy
  hk
  hm
  hn
  hr
  ht
  hu
  id
  ie
  il
  im
  in
  io
  iq
  ir
  is
  it
  je
  jm
  jo
  jp
  ke
  kg
  kh
  ki
  km
  kn
  kp
  kr
  kw
  ky
  kz
  la
  lb
  lc
  li
  lk
  lr
  ls
  lt
  lu
  lv
  ly
  ma
  mc
  md
  me
  mf
  mg
  mh
  mk
  ml
  mm
  mn
  mo
  mp
  mq
  mr
  ms
  mt
  mu
  mv
  mw
  mx
  my
  mz
  na
  nc
  ne
  nf
  ng
  ni
  nl
  no
  np
  nr
  nu
  nz
  om
  pa
  pe
  pf
  pg
  ph
  pk
  pl
  pm
  pn
  pr
  ps
  pt
  pw
  py
  qa
  re
  ro
  rs
  ru
  rw
  sa
  sb
  sc
  sd
  se
  sg
  sh
  si
  sj
  sk
  sl
  sm
  sn
  so
  sr
  ss
  st
  sv
  sx
  sy
  sz
  tc
  td
  tf
  tg
  th
  tj
  tk
  tl
  tm
  tn
  to
  tr
  tt
  tv
  tw
  tz
  ua
  ug
  um
  us
  uy
  uz
  va
  vc
  ve
  vg
  vi
  vn
  vu
  wf
  ws
  ye
  yt
  za
  zm
  zw
}

"""
Possible variants of the currency code defined in ISO 4217 standard published by the International Organization for Standardization (ISO) which defines alpha codes and numeric codes for the representation of currencies and provides information about the relationships between individual currencies and their minor units.
"""
enum Iso4217CurrencyCode {
  AED
  AFN
  ALL
  AMD
  ANG
  AOA
  ARS
  AUD
  AWG
  AZN
  BAM
  BBD
  BDT
  BGN
  BHD
  BIF
  BMD
  BND
  BOB
  BOV
  BRL
  BSD
  BTN
  BWP
  BYN
  BZD
  CAD
  CDF
  CHE
  CHF
  CHW
  CLF
  CLP
  CNY
  COP
  COU
  CRC
  CUP
  CVE
  CZK
  DJF
  DKK
  DOP
  DZD
  EGP
  ERN
  ETB
  EUR
  FJD
  FKP
  GBP
  GEL
  GHS
  GIP
  GMD
  GNF
  GTQ
  GYD
  HKD
  HNL
  HTG
  HUF
  IDR
  ILS
  INR
  IQD
  IRR
  ISK
  JMD
  JOD
  JPY
  KES
  KGS
  KHR
  KMF
  KPW
  KRW
  KWD
  KYD
  KZT
  LAK
  LBP
  LKR
  LRD
  LSL
  LYD
  MAD
  MDL
  MGA
  MKD
  MMK
  MNT
  MOP
  MRU
  MUR
  MVR
  MWK
  MXN
  MXV
  MYR
  MZN
  NAD
  NGN
  NIO
  NOK
  NPR
  NZD
  OMR
  PAB
  PEN
  PGK
  PHP
  PKR
  PLN
  PYG
  QAR
  RON
  RSD
  RUB
  RWF
  SAR
  SBD
  SCR
  SDG
  SEK
  SGD
  SHP
  SLE
  SOS
  SRD
  SSP
  STN
  SVC
  SYP
  SZL
  THB
  TJS
  TMT
  TND
  TOP
  TRY
  TTD
  TWD
  TZS
  UAH
  UGX
  USD
  USN
  UYI
  UYU
  UYW
  UZS
  VED
  VES
  VND
  VUV
  WST
  XAF
  XAG
  XAU
  XBA
  XBB
  XBC
  XBD
  XCD
  XDR
  XOF
  XPD
  XPF
  XPT
  XSU
  XTS
  XUA
  XXX
  YER
  ZAR
  ZMW
  ZWG
}

input MarkActionItemAsPendingInput {
  id: ID!
}

"""
Filter criteria for member roles
"""
input MembersRoleWhereInput {
  """
  Role equals this value
  """
  equal: OrganizationMembershipRole

  """
  Role does not equal this value
  """
  notEqual: OrganizationMembershipRole
}

"""
Filter criteria for organization members
"""
input MembersWhereInput {
  """
  Filter members by role
  """
  role: MembersRoleWhereInput
}

"""
Represents a membership request to an organization.
"""
type MembershipRequest {
  """
  Timestamp when the request was created.
  """
  createdAt: DateTime

  """
  Unique ID for the membership request.
  """
  membershipRequestId: ID

  """
  ID of the organization.
  """
  organizationId: String

  """
  Status of the membership request (e.g., pending, approved, rejected).
  """
  status: MembershipRequestStatus

  """
  The user who requested membership
  """
  user: User

  """
  ID of the user who requested membership.
  """
  userId: String
}

"""
Possible statuses of a membership request.
"""
enum MembershipRequestStatus {
  approved
  pending
  rejected
}

input MembershipRequestWhereInput {
  """
  Filter criteria for user
  """
  user: UserWhereInput
}

type Mutation {
  """
  Mutation field to accept a membership request by an admin.
  """
  acceptMembershipRequest(
    """
    Input to accept a membership request
    """
    input: MutationAcceptMembershipRequestInput!
  ): AcceptMembershipResponse

  """
  Assign a tag to a user within an organization.
  """
  assignUserTag(assigneeId: ID!, tagId: ID!): Boolean

  """
  Mutation field to block a user from an organization.
  """
  blockUser(organizationId: ID!, userId: ID!): Boolean

  """
  Mutation field to cancel a membership request.
  """
  cancelMembershipRequest(
    """
    Input to cancel a membership request
    """
    input: MutationCancelMembershipRequestInput!
  ): CancelMembershipResponse

  """
  Mutation field to create an action item.
  """
  createActionItem(input: CreateActionItemInput!): ActionItem

  """
  Mutation field to create an action item category.
  """
  createActionItemCategory(
    input: MutationCreateActionItemCategoryInput!
  ): ActionItemCategory

  """
  Mutation field to create an advertisement.
  """
  createAdvertisement(input: MutationCreateAdvertisementInput!): Advertisement

  """
  Mutation field to create an agenda folder.
  """
  createAgendaFolder(input: MutationCreateAgendaFolderInput!): AgendaFolder

  """
  Mutation field to create an agenda item.
  """
  createAgendaItem(input: MutationCreateAgendaItemInput!): AgendaItem

  """
  Mutation field to create a chat.
  """
  createChat(input: MutationCreateChatInput!): Chat

  """
  Mutation field to create a chat membership.
  """
  createChatMembership(input: MutationCreateChatMembershipInput!): Chat

  """
  Mutation field to create a chat message.
  """
  createChatMessage(input: MutationCreateChatMessageInput!): ChatMessage

  """
  Mutation field to create a comment.
  """
  createComment(input: MutationCreateCommentInput!): Comment

  """
  Mutation field to create a comment vote.
  """
  createCommentVote(input: MutationCreateCommentVoteInput!): Comment

  """
  Mutation field to create an event.
  """
  createEvent(input: MutationCreateEventInput!): Event

<<<<<<< HEAD
  """
  Mutation field to create a fund.
  """
=======
  """Mutation field to create a volunteer group."""
  createEventVolunteerGroup(input: MutationCreateEventVolunteerGroupInput!): VolunteerGroups

  """Mutation field to create a volunteer group assignments."""
  createEventVolunteerGroupAssignments(input: MutationCreateVolunteerGroupAssignmentsInput!): VolunteerGroupAssignments

  """Mutation field to create a fund."""
>>>>>>> 38f66e7b
  createFund(input: MutationCreateFundInput!): Fund

  """
  Mutation field to create a fund campaign.
  """
  createFundCampaign(input: MutationCreateFundCampaignInput!): FundCampaign

  """
  Mutation field to create a fund campaign pledge.
  """
  createFundCampaignPledge(
    input: MutationCreateFundCampaignPledgeInput!
  ): FundCampaignPledge

  """
  Mutation field to create a presigned URL for uploading a file.
  """
  createGetfileUrl(input: MutationCreateGetfileUrlInput!): GetUrlResponse

  """
  Mutation field to create an organization.
  """
  createOrganization(input: MutationCreateOrganizationInput!): Organization

  """
  Mutation field to create an organization membership.
  """
  createOrganizationMembership(
    input: MutationCreateOrganizationMembershipInput!
  ): Organization

  """
  Mutation field to create a post.
  """
  createPost(input: MutationCreatePostInput!): Post

  """
  Mutation field to create a post vote.
  """
  createPostVote(input: MutationCreatePostVoteInput!): Post

  """
  Mutation field to create a presigned URL for uploading a file.
  """
  createPresignedUrl(input: MutationCreatePresignedUrlInput!): UploadUrlResponse

  """
  Mutation field to create a tag.
  """
  createTag(input: MutationCreateTagInput!): Tag

  """
  Mutation field to create a tag folder.
  """
  createTagFolder(input: MutationCreateTagFolderInput!): TagFolder

  """
  Mutation field to create a user.
  """
  createUser(input: MutationCreateUserInput!): AuthenticationPayload

  """
  Mutation field to create a venue.
  """
  createVenue(input: MutationCreateVenueInput!): Venue

  """
  Mutation field to create a venue booking.
  """
  createVenueBooking(input: MutationCreateVenueBookingInput!): Venue

  """
  Mutation field to delete an action item.
  """
  deleteActionItem(
    """
    Delete an action item
    """
    input: MutationDeleteActionItemInput!
  ): ActionItem

  deleteActionItemCategory(
    """
    Delete an action item category
    """
    input: MutationDeleteActionItemCategoryInput!
  ): ActionItemCategory

  """
  Mutation field to delete an advertisement.
  """
  deleteAdvertisement(input: MutationDeleteAdvertisementInput!): Advertisement

  """
  Mutation field to delete an agenda folder.
  """
  deleteAgendaFolder(input: MutationDeleteAgendaFolderInput!): AgendaFolder

  """
  Mutation field to delete an agenda item.
  """
  deleteAgendaItem(input: MutationDeleteAgendaItemInput!): AgendaItem

  """
  Mutation field to delete a chat.
  """
  deleteChat(input: MutationDeleteChatInput!): Chat

  """
  Mutation field to delete a chat membership.
  """
  deleteChatMembership(input: MutationDeleteChatMembershipInput!): Chat

  """
  Mutation field to delete a chat message.
  """
  deleteChatMessage(input: MutationDeleteChatMessageInput!): ChatMessage

  """
  Mutation field to delete a comment.
  """
  deleteComment(input: MutationDeleteCommentInput!): Comment

  """
  Mutation field to delete a comment vote.
  """
  deleteCommentVote(input: MutationDeleteCommentVoteInput!): Comment

  """
  Mutation field to delete the current user.
  """
  deleteCurrentUser: User

  """
  Mutation field to delete an event.
  """
  deleteEvent(input: MutationDeleteEventInput!): Event

<<<<<<< HEAD
  """
  Mutation field to delete a fund.
  """
=======
  """Mutation field to delete a volunteer group."""
  deleteEventVolunteerGroup(input: MutationDeleteEventVolunteerGroupInput!): VolunteerGroups

  """Mutation field to delete a fund."""
>>>>>>> 38f66e7b
  deleteFund(input: MutationDeleteFundInput!): Fund

  """
  Mutation field to delete a fund campaign.
  """
  deleteFundCampaign(input: MutationDeleteFundCampaignInput!): FundCampaign

  """
  Mutation field to delete a fund campaign pledge.
  """
  deleteFundCampaignPledge(
    input: MutationDeleteFundCampaignPledgeInput!
  ): FundCampaignPledge

  """
  Mutation field to delete an organization.
  """
  deleteOrganization(input: MutationDeleteOrganizationInput!): Organization

  """
  Mutation field to delete an organization membership.
  """
  deleteOrganizationMembership(
    input: MutationDeleteOrganizationMembershipInput!
  ): Organization

  """
  Mutation field to delete a post.
  """
  deletePost(input: MutationDeletePostInput!): Post

  """
  Mutation field to delete a post vote.
  """
  deletePostVote(input: MutationDeletePostVoteInput!): Post

  """
  Mutation field to delete a tag.
  """
  deleteTag(input: MutationDeleteTagInput!): Tag

  """
  Mutation field to delete a tagFolder.
  """
  deleteTagFolder(input: MutationDeleteTagFolderInput!): TagFolder

  """
  Mutation field to delete a user.
  """
  deleteUser(input: MutationDeleteUserInput!): User

  """
  Mutation field to delete a venue.
  """
  deleteVenue(input: MutationDeleteVenueInput!): Venue

  """
  Mutation field to delete a venue booking.
  """
  deleteVenueBooking(input: MutationDeleteVenueBookingInput!): Venue

  """
  Mutation field to join a public organization.
  """
  joinPublicOrganization(
    """
    Input to join a public organization
    """
    input: MutationJoinPublicOrganizationInput!
  ): OrganizationMembershipObject

  """
  Mutation to mark a completed action item as pending
  """
  markActionItemAsPending(input: MarkActionItemAsPendingInput!): ActionItem

  """
  Mutation field to reject a membership request by an admin.
  """
  rejectMembershipRequest(
    """
    Input to reject a membership request
    """
    input: MutationRejectMembershipRequestInput!
  ): RejectMembershipResponse

  """
  Mutation field to send a membership request to an organization.
  """
  sendMembershipRequest(
    """
    Input to send a membership request
    """
    input: MutationSendMembershipRequestInput!
  ): MembershipRequest

  """
  Mutation field to sign up to talawa.
  """
  signUp(input: MutationSignUpInput!): AuthenticationPayload

  """
  Unassign a tag from a user within an organization.
  """
  unassignUserTag(assigneeId: ID!, tagId: ID!): Boolean

  """
  Mutation field to unblock a user from an organization.
  """
  unblockUser(organizationId: ID!, userId: ID!): Boolean

  """
  Mutation to update an action item
  """
  updateActionItem(
    """
    Update an action item
    """
    input: MutationUpdateActionItemInput!
  ): ActionItem

  updateActionItemCategory(
    """
    Update an action item category
    """
    input: MutationUpdateActionItemCategoryInput!
  ): ActionItemCategory

  """
  Mutation field to update an advertisement.
  """
  updateAdvertisement(input: MutationUpdateAdvertisementInput!): Advertisement

  """
  Mutation field to update an agenda folder.
  """
  updateAgendaFolder(input: MutationUpdateAgendaFolderInput!): AgendaFolder

  """
  Mutation field to update an agenda item.
  """
  updateAgendaItem(input: MutationUpdateAgendaItemInput!): AgendaItem

  """
  Mutation field to update a chat.
  """
  updateChat(input: MutationUpdateChatInput!): Chat

  """
  Mutation field to update a chat membership.
  """
  updateChatMembership(input: MutationUpdateChatMembershipInput!): Chat

  """
  Mutation field to update a chat message.
  """
  updateChatMessage(input: MutationUpdateChatMessageInput!): ChatMessage

  """
  Mutation field to update a comment.
  """
  updateComment(input: MutationUpdateCommentInput!): Comment

  """
  Mutation field to update a comment vote.
  """
  updateCommentVote(input: MutationUpdateCommentVoteInput!): Comment

  """
  Mutation field to update the community.
  """
  updateCommunity(input: MutationUpdateCommunityInput!): Community

  """
  Mutation field to update the current user.
  """
  updateCurrentUser(input: MutationUpdateCurrentUserInput!): User

  """
  Mutation field to update an event.
  """
  updateEvent(input: MutationUpdateEventInput!): Event

<<<<<<< HEAD
  """
  Mutation field to update a fund.
  """
=======
  """Mutation field to update a volunteer group."""
  updateEventVolunteerGroup(input: MutationUpdateEventVolunteerGroupInput!): VolunteerGroups

  """Mutation field to update a volunteer group assignments."""
  updateEventVolunteerGroupAssignments(input: MutationUpdateVolunteerGroupAssignmentsInput!): VolunteerGroupAssignments

  """Mutation field to update a fund."""
>>>>>>> 38f66e7b
  updateFund(input: MutationUpdateFundInput!): Fund

  """
  Mutation field to update a fund campaign.
  """
  updateFundCampaign(input: MutationUpdateFundCampaignInput!): FundCampaign

  """
  Mutation field to update a fund campaign pledge.
  """
  updateFundCampaignPledge(
    input: MutationUpdateFundCampaignPledgeInput!
  ): FundCampaignPledge

  """
  Mutation field to update a organization.
  """
  updateOrganization(input: MutationUpdateOrganizationInput!): Organization

  """
  Mutation field to update an organization membership.
  """
  updateOrganizationMembership(
    input: MutationUpdateOrganizationMembershipInput!
  ): Organization

  """
  Mutation field to update a post.
  """
  updatePost(input: MutationUpdatePostInput!): Post

  """
  Mutation field to update a post vote.
  """
  updatePostVote(input: MutationUpdatePostVoteInput!): Post

  """
  Mutation field to update a tag.
  """
  updateTag(input: MutationUpdateTagInput!): Tag

  """
  Mutation field to update a tag folder.
  """
  updateTagFolder(input: MutationUpdateTagFolderInput!): TagFolder

  """
  Mutation field to update a user.
  """
  updateUser(input: MutationUpdateUserInput!): User

  """
  Mutation field to update a venue.
  """
  updateVenue(input: MutationUpdateVenueInput!): Venue
}

input MutationAcceptMembershipRequestInput {
  """
  ID of the membership request to accept
  """
  membershipRequestId: ID!
}

"""
Input to block a user from an organization
"""
input MutationBlockUserInput {
  """
  Global identifier of the organization.
  """
  organizationId: ID!

  """
  Global identifier of the user to block.
  """
  userId: ID!
}

"""
Input type for canceling a membership request.
"""
input MutationCancelMembershipRequestInput {
  """
  Global identifier of the membership request.
  """
  membershipRequestId: ID!
}

"""
"""
input MutationCreateAdvertisementInput {
  """
  Attachments of the advertisement.
  """
  attachments: [Upload!]

  """
  Custom information about the advertisement.
  """
  description: String

  """
  Date time at which the advertised event ends.
  """
  endAt: DateTime!

  """
  Name of the advertisement.
  """
  name: String!

  """
  Global identifier of the associated organization.
  """
  organizationId: ID!

  """
  Date time at which the advertised event starts.
  """
  startAt: DateTime!

  """
  Type of the advertisement.
  """
  type: AdvertisementType!
}

"""
"""
input MutationCreateAgendaFolderInput {
  """
  Global identifier of the event the agenda folder is associated to.
  """
  eventId: ID!

  """
  Boolean to tell if the agenda folder is meant to be a folder for agenda items or a parent folder for other agenda folders.
  """
  isAgendaItemFolder: Boolean!

  """
  Name of the agenda folder.
  """
  name: String!

  """
  Global identifier of the agenda folder the agenda folder is contained within.
  """
  parentFolderId: ID
}

"""
"""
input MutationCreateAgendaItemInput {
  """
  Custom information about the agenda item.
  """
  description: String

  """
  Duration of the agenda item.
  """
  duration: String

  """
  Global identifier of the agenda folder the agenda item is associated to.
  """
  folderId: ID!

  """
  Key of the agenda item if it's of a "song" type. More information at [this](https://en.wikipedia.org/wiki/Key_(music)) link.
  """
  key: String

  """
  Name of the agenda item.
  """
  name: String!

  """
  Type of the agenda item.
  """
  type: AgendaItemType!
}

"""
"""
input MutationCreateChatInput {
  """
  Avatar of the chat.
  """
  avatar: Upload

  """
  Custom information about the chat.
  """
  description: String

  """
  Name of the chat.
  """
  name: String!

  """
  Global identifier of the associated organization.
  """
  organizationId: ID!
}

"""
"""
input MutationCreateChatMembershipInput {
  """
  Global identifier of the associated chat.
  """
  chatId: ID!

  """
  Global identifier of the associated user.
  """
  memberId: ID!

  """
  Role assigned to the user within the chat.
  """
  role: ChatMembershipRole
}

"""
"""
input MutationCreateChatMessageInput {
  """
  Body of the chat message.
  """
  body: String!

  """
  Global identifier of the associated chat.
  """
  chatId: ID!

  """
  Global identifier of the associated parent message.
  """
  parentMessageId: ID
}

"""
"""
input MutationCreateCommentInput {
  """
  Body of the comment.
  """
  body: String!

  """
  Global identifier of the post on which the comment is made.
  """
  postId: ID!
}

"""
"""
input MutationCreateCommentVoteInput {
  """
  Global identifier of the comment that is voted.
  """
  commentId: ID!

  """
  Type of the vote.
  """
  type: CommentVoteType!
}

"""
"""
input MutationCreateEventInput {
<<<<<<< HEAD
  """
  Attachments of the event.
  """
  attachments: [Upload!]

  """
  all day time.
  """
  allDay: Boolean

  """
  Custom information about the event.
  """
=======
  """Indicates if the event spans the entire day"""
  allDay: Boolean

  """Attachments of the event."""
  attachments: [Upload!]

  """Custom information about the event."""
>>>>>>> 38f66e7b
  description: String

  """
  Date time at the time the event ends at.
  """
  endAt: DateTime!

<<<<<<< HEAD
  """
  Boolean to tell if the event is public
  """
  isPublic: Boolean

  """
  Boolean to tell if the event is registerable.
  """
  isRegisterable: Boolean

  """
  Name of the event.
  """
  name: String!

  """
  location of the event.
  """
  location: String

  """
  Global identifier of the associated organization.
  """
=======
  """Indicates if the event is publicly visible"""
  isPublic: Boolean

  """Indicates if users can register for this event"""
  isRegisterable: Boolean

  """Physical or virtual location of the event"""
  location: String

  """Name of the event."""
  name: String!

  """Global identifier of the associated organization."""
>>>>>>> 38f66e7b
  organizationId: ID!

  """
  Date time at the time the event starts at.
  """
  startAt: DateTime!
}

<<<<<<< HEAD
"""
"""
=======
""""""
input MutationCreateEventVolunteerGroupInput {
  """Global identifier of the event that the group is to be made for."""
  eventId: ID!

  """Global identifier of the user that is assigned leader of the group."""
  leaderId: ID!

  """Max volunteers count"""
  maxVolunteerCount: Int!

  """Name of the group."""
  name: String!
}

""""""
>>>>>>> 38f66e7b
input MutationCreateFundCampaignInput {
  """
  Currency code of the fund campaign.
  """
  currencyCode: Iso4217CurrencyCode!

  """
  Date time at the time the fund campaign ends at.
  """
  endAt: DateTime!

  """
  Global identifier of the associated fund.
  """
  fundId: ID!

  """
  Minimum amount of money that is set as the goal for the fund campaign.
  """
  goalAmount: Int!

  """
  Name of the fund campaign.
  """
  name: String!

  """
  Date time at the time the fund campaign starts at.
  """
  startAt: DateTime!
}

"""
"""
input MutationCreateFundCampaignPledgeInput {
  """
  The amount of pledged money.
  """
  amount: Int!

  """
  Global identifier of the fund campaign.
  """
  campaignId: ID!

  """
  Custom information about the fund campaign pledge.
  """
  note: String

  """
  Global identifier of the user who pledged.
  """
  pledgerId: ID!
}

"""
"""
input MutationCreateFundInput {
  """
  Boolean to tell if the fund is tax deductible.
  """
  isTaxDeductible: Boolean!

  """
  Name of the fund.
  """
  name: String!

  """
  Global identifier of the associated organization.
  """
  organizationId: ID!
}

"""
Input for getting a presigned URL for file download
"""
input MutationCreateGetfileUrlInput {
  """
  Name of the object to be downloaded
  """
  objectName: String

  """
  ID of the organization the file belongs to
  """
  organizationId: ID!
}

"""
"""
input MutationCreateOrganizationInput {
  """
  Address line 1 of the organization's address.
  """
  addressLine1: String

  """
  Address line 2 of the organization's address.
  """
  addressLine2: String

  """
  Avatar of the organization.
  """
  avatar: Upload

  """
  Name of the city where the organization resides in.
  """
  city: String

  """
  Country code of the country the organization is a citizen of.
  """
  countryCode: Iso3166Alpha2CountryCode

  """
  Custom information about the organization.
  """
  description: String

  """
  Flag to indicate if user registration is required to access the organization.
  """
  isUserRegistrationRequired: Boolean

  """
  Name of the organization.
  """
  name: String!

  """
  Postal code of the organization.
  """
  postalCode: String

  """
  Name of the state the organization resides in.
  """
  state: String
}

"""
"""
input MutationCreateOrganizationMembershipInput {
  """
  Global identifier of the associated user.
  """
  memberId: ID!

  """
  Global identifier of the associated organization.
  """
  organizationId: ID!

  """
  Role assigned to the user within the organization.
  """
  role: OrganizationMembershipRole
}

"""
Input for creating a new post
"""
input MutationCreatePostInput {
  """
  Metadata for files already uploaded via presigned URL
  """
  attachments: [FileMetadataInput!]!

  """
  Caption about the post.
  """
  caption: String!

  """
  Boolean to tell if the post is pinned
  """
  isPinned: Boolean

  """
  Global identifier of the associated organization in which the post is posted.
  """
  organizationId: ID!
}

"""
"""
input MutationCreatePostVoteInput {
  """
  Global identifier of the post that is voted.
  """
  postId: ID!

  """
  Type of the vote.
  """
  type: PostVoteType!
}

"""
Input for creating a presigned URL for file upload
"""
input MutationCreatePresignedUrlInput {
  """
  Hash of the file for deduplication check
  """
  fileHash: String!

  """
  Name of the file to be uploaded
  """
  fileName: String!

  """
  Custom object name for the file (optional)
  """
  objectName: String

  """
  ID of the organization the file belongs to
  """
  organizationId: ID!
}

"""
"""
input MutationCreateTagFolderInput {
  """
  Name of the tag.
  """
  name: String!

  """
  Global identifier of the associated organization.
  """
  organizationId: ID!

  """
  Global identifier of the associated parent tag folder.
  """
  parentFolderId: ID
}

"""
"""
input MutationCreateTagInput {
  """
  Global identifier of the associated tag folder.
  """
  folderId: ID

  """
  Name of the tag.
  """
  name: String!

  """
  Global identifier of the associated organization.
  """
  organizationId: ID!
}

"""
"""
input MutationCreateUserInput {
  """
  Address line 1 of the user's address.
  """
  addressLine1: String

  """
  Address line 2 of the user's address.
  """
  addressLine2: String

  """
  Avatar of the user.
  """
  avatar: Upload

  """
  Date of birth of the user.
  """
  birthDate: Date

  """
  Name of the city where the user resides in.
  """
  city: String

  """
  Country code of the country the user is a citizen of.
  """
  countryCode: Iso3166Alpha2CountryCode

  """
  Custom information about the user.
  """
  description: String

  """
  Primary education grade of the user.
  """
  educationGrade: UserEducationGrade

  """
  Email address of the user.
  """
  emailAddress: EmailAddress!

  """
  Employment status of the user.
  """
  employmentStatus: UserEmploymentStatus

  """
  The phone number to use to communicate with the user at their home.
  """
  homePhoneNumber: PhoneNumber

  """
  Boolean to tell whether the user has verified their email address.
  """
  isEmailAddressVerified: Boolean!

  """
  Marital status of the user.
  """
  maritalStatus: UserMaritalStatus

  """
  The phone number to use to communicate with the user on their mobile phone.
  """
  mobilePhoneNumber: PhoneNumber

  """
  Name of the user.
  """
  name: String!

  """
  The sex assigned to the user at their birth.
  """
  natalSex: UserNatalSex

  """
  Language code of the user's preferred natural language.
  """
  naturalLanguageCode: Iso639Set1LanguageCode

  """
  Password of the user to sign in to the application.
  """
  password: String!

  """
  Postal code of the user.
  """
  postalCode: String

  """
  Role assigned to the user in the application.
  """
  role: UserRole!

  """
  Name of the state the user resides in.
  """
  state: String

  """
  The phone number to use to communicate with the user while they're at work.
  """
  workPhoneNumber: PhoneNumber
}

"""
"""
input MutationCreateVenueBookingInput {
  """
  Global identifier of the event that the venue is to be booked for.
  """
  eventId: ID!

  """
  Global identifier of the venue to be booked.
  """
  venueId: ID!
}

"""
"""
input MutationCreateVenueInput {
  """
  Attachments of the venue.
  """
  attachments: [Upload!]

  """
  Custom information about the venue.
  """
  description: String

  """
  Name of the venue.
  """
  name: String!

  """
  Global identifier of the associated organization.
  """
  organizationId: ID!
}

<<<<<<< HEAD
"""
Input for deleting an action item.
"""
=======
""""""
input MutationCreateVolunteerGroupAssignmentsInput {
  """Global identifier of the user."""
  assigneeId: ID!

  """Global identifier of the group."""
  groupId: ID!

  """Invitation Status."""
  inviteStatus: InviteStatus!
}

"""Input for deleting an action item."""
>>>>>>> 38f66e7b
input MutationDeleteActionItemInput {
  """
  Global identifier of the action item.
  """
  id: ID!
}

input MutationDeleteActionItemCategoryInput {
  """
  Global identifier of the action item category.
  """
  id: ID!
}

"""
"""
input MutationDeleteAdvertisementInput {
  """
  Global identifier of the advertisement.
  """
  id: ID!
}

"""
"""
input MutationDeleteAgendaFolderInput {
  """
  Global identifier of the agenda folder.
  """
  id: ID!
}

"""
"""
input MutationDeleteAgendaItemInput {
  """
  Global identifier of the agenda item.
  """
  id: ID!
}

"""
"""
input MutationDeleteChatInput {
  """
  Global identifier of the chat.
  """
  id: ID!
}

"""
"""
input MutationDeleteChatMembershipInput {
  """
  Global identifier of the associated chat.
  """
  chatId: ID!

  """
  Global identifier of the associated user.
  """
  memberId: ID!
}

"""
"""
input MutationDeleteChatMessageInput {
  """
  Global identifier of the chat message.
  """
  id: ID!
}

"""
"""
input MutationDeleteCommentInput {
  """
  Global identifier of the comment.
  """
  id: ID!
}

"""
"""
input MutationDeleteCommentVoteInput {
  """
  Global identifier of the comment that is voted.
  """
  commentId: ID!

  """
  Global identifier of the user who voted.
  """
  creatorId: ID!
}

"""
"""
input MutationDeleteEventInput {
  """
  Global identifier of the event.
  """
  id: ID!
}

<<<<<<< HEAD
"""
"""
=======
""""""
input MutationDeleteEventVolunteerGroupInput {
  """Global identifier of the group."""
  id: ID!
}

""""""
>>>>>>> 38f66e7b
input MutationDeleteFundCampaignInput {
  """
  Global identifier of the fund campaign.
  """
  id: ID!
}

"""
"""
input MutationDeleteFundCampaignPledgeInput {
  """
  Global identifier of the fund campaign pledge.
  """
  id: ID!
}

"""
"""
input MutationDeleteFundInput {
  """
  Global identifier of the fund.
  """
  id: ID!
}

"""
"""
input MutationDeleteOrganizationInput {
  """
  Global identifier of the organization.
  """
  id: ID!
}

"""
"""
input MutationDeleteOrganizationMembershipInput {
  """
  Global identifier of the associated user.
  """
  memberId: ID!

  """
  Global identifier of the associated organization.
  """
  organizationId: ID!
}

"""
"""
input MutationDeletePostInput {
  """
  Global identifier of the post.
  """
  id: ID!
}

"""
"""
input MutationDeletePostVoteInput {
  """
  Global identifier of the user who voted.
  """
  creatorId: ID!

  """
  Global identifier of the post that is voted.
  """
  postId: ID!
}

"""
"""
input MutationDeleteTagFolderInput {
  """
  Global identifier of the tag folder.
  """
  id: ID!
}

"""
"""
input MutationDeleteTagInput {
  """
  Global identifier of the tag.
  """
  id: ID!
}

"""
"""
input MutationDeleteUserInput {
  """
  Global identifier of the user.
  """
  id: ID!
}

"""
"""
input MutationDeleteVenueBookingInput {
  """
  Global identifier of the event that the venue is booked for.
  """
  eventId: ID!

  """
  Global identifier of the venue that is booked.
  """
  venueId: ID!
}

"""
"""
input MutationDeleteVenueInput {
  """
  Global identifier of the venue.
  """
  id: ID!
}

"""
Input type for joining a public organization.
"""
input MutationJoinPublicOrganizationInput {
  """
  Global identifier of the organization.
  """
  organizationId: ID!
}

input MutationRejectMembershipRequestInput {
  """
  ID of the membership request to reject
  """
  membershipRequestId: ID!
}

"""
Input type for sending a membership request.
"""
input MutationSendMembershipRequestInput {
  """
  Global identifier of the organization.
  """
  organizationId: ID!
}

"""
"""
input MutationSignUpInput {
  """
  Address line 1 of the user's address.
  """
  addressLine1: String

  """
  Address line 2 of the user's address.
  """
  addressLine2: String

  """
  Date of birth of the user.
  """
  birthDate: Date

  """
  Name of the city where the user resides in.
  """
  city: String

  """
  Country code of the country the user is a citizen of.
  """
  countryCode: Iso3166Alpha2CountryCode

  """
  Custom information about the user.
  """
  description: String

  """
  Primary education grade of the user.
  """
  educationGrade: UserEducationGrade

  """
  Email address of the user.
  """
  emailAddress: EmailAddress!

  """
  Employment status of the user.
  """
  employmentStatus: UserEmploymentStatus

  """
  The phone number to use to communicate with the user at their home.
  """
  homePhoneNumber: PhoneNumber

  """
  Marital status of the user.
  """
  maritalStatus: UserMaritalStatus

  """
  The phone number to use to communicate with the user on their mobile phone.
  """
  mobilePhoneNumber: PhoneNumber

  """
  Name of the user.
  """
  name: String!

  """
  The sex assigned to the user at their birth.
  """
  natalSex: UserNatalSex

  """
  Language code of the user's preferred natural language.
  """
  naturalLanguageCode: Iso639Set1LanguageCode

  """
  Password of the user to sign in to the application.
  """
  password: String!

  """
  Postal code of the user.
  """
  postalCode: String

  """
  The organization the user is signing up for
  """
  selectedOrganization: ID!

  """
  Name of the state the user resides in.
  """
  state: String

  """
  The phone number to use to communicate with the user while they're at work.
  """
  workPhoneNumber: PhoneNumber
}

"""
Input to unblock a user from an organization
"""
input MutationUnblockUserInput {
  """
  Global identifier of the organization.
  """
  organizationId: ID!

  """
  Global identifier of the user to unblock.
  """
  userId: ID!
}

input MutationUpdateActionItemInput {
  """
  Identifier for the assignee of the action item.
  """
  assigneeId: ID

  """
  Category identifier for the action item.
  """
  categoryId: ID

  """
  Global identifier of the action item.
  """
  id: ID!

  """
  Completion status of the action item.
  """
  isCompleted: Boolean!

  """
  Post completion notes for the action item.
  """
  postCompletionNotes: String

  """
  Pre completion notes for the action item.
  """
  preCompletionNotes: String
}

input MutationUpdateActionItemCategoryInput {
  """
  Global identifier of the action item category.
  """
  id: ID!

  """
  Name of the action item category.
  """
  name: String
}

"""
"""
input MutationUpdateAdvertisementInput {
  """
  Custom information about the advertisement.
  """
  description: String

  """
  Date time at which the advertised event ends.
  """
  endAt: DateTime

  """
  Global identifier of the associated organization.
  """
  id: ID!

  """
  Name of the advertisement.
  """
  name: String

  """
  Date time at which the advertised event starts.
  """
  startAt: DateTime

  """
  Type of the advertisement.
  """
  type: AdvertisementType
}

"""
"""
input MutationUpdateAgendaFolderInput {
  """
  Global identifier of the agenda folder.
  """
  id: ID!

  """
  Name of the agenda folder.
  """
  name: String

  """
  Global identifier of the agenda folder the agenda folder is contained within.
  """
  parentFolderId: ID
}

"""
"""
input MutationUpdateAgendaItemInput {
  """
  Custom information about the agenda item.
  """
  description: String

  """
  Duration of the agenda item.
  """
  duration: String

  """
  Global identifier of the associated agenda folder.
  """
  folderId: ID

  """
  Global identifier of the agenda item.
  """
  id: ID!

  """
  Key of the agenda item if it's of a "song" type. More information at [this](https://en.wikipedia.org/wiki/Key_(music)) link.
  """
  key: String

  """
  Name of the agenda item.
  """
  name: String
}

"""
"""
input MutationUpdateChatInput {
  """
  Avatar of the chat.
  """
  avatar: Upload

  """
  Custom information about the chat.
  """
  description: String

  """
  Global identifier of the chat.
  """
  id: ID!

  """
  Name of the chat.
  """
  name: String
}

"""
"""
input MutationUpdateChatMembershipInput {
  """
  Global identifier of the associated chat.
  """
  chatId: ID!

  """
  Global identifier of the associated user.
  """
  memberId: ID!

  """
  Role assigned to the user within the chat.
  """
  role: ChatMembershipRole!
}

"""
"""
input MutationUpdateChatMessageInput {
  """
  Body of the chat message.
  """
  body: String!

  """
  Global identifier of the chat message.
  """
  id: ID!
}

"""
"""
input MutationUpdateCommentInput {
  """
  Body of the comment.
  """
  body: String

  """
  Global identifier of the comment.
  """
  id: ID!
}

"""
"""
input MutationUpdateCommentVoteInput {
  """
  Global identifier of the comment that is voted.
  """
  commentId: ID!

  """
  Type of the vote.
  """
  type: CommentVoteType!
}

"""
"""
input MutationUpdateCommunityInput {
  """
  URL to the facebook account of the community.
  """
  facebookURL: String

  """
  URL to the gitGub account of the community.
  """
  githubURL: String

  """
  Duration in seconds it should take for inactive clients to get timed out of their authenticated session within client-side talawa applications.
  """
  inactivityTimeoutDuration: Int

  """
  URL to the instagram account of the community.
  """
  instagramURL: String

  """
  URL to the linkedin account of the community.
  """
  linkedinURL: String

  """
  Mime type of the logo of the community.
  """
  logo: Upload

  """
  Name of the community.
  """
  name: String

  """
  URL to the reddit account of the community.
  """
  redditURL: String

  """
  URL to the slack account of the community.
  """
  slackURL: String

  """
  URL to the website of the community.
  """
  websiteURL: String

  """
  URL to the x account of the community.
  """
  xURL: String

  """
  URL to the youtube account of the community.
  """
  youtubeURL: String
}

"""
"""
input MutationUpdateCurrentUserInput {
  """
  Address line 1 of the user's address.
  """
  addressLine1: String

  """
  Address line 2 of the user's address.
  """
  addressLine2: String

  """
  Avatar of the user.
  """
  avatar: Upload

  """
  Date of birth of the user.
  """
  birthDate: Date

  """
  Name of the city where the user resides in.
  """
  city: String

  """
  Country code of the country the user is a citizen of.
  """
  countryCode: Iso3166Alpha2CountryCode

  """
  Custom information about the user.
  """
  description: String

  """
  Primary education grade of the user.
  """
  educationGrade: UserEducationGrade

  """
  Email address of the user.
  """
  emailAddress: EmailAddress

  """
  Employment status of the user.
  """
  employmentStatus: UserEmploymentStatus

  """
  The phone number to use to communicate with the user at their home.
  """
  homePhoneNumber: PhoneNumber

  """
  Marital status of the user.
  """
  maritalStatus: UserMaritalStatus

  """
  The phone number to use to communicate with the user on their mobile phone.
  """
  mobilePhoneNumber: PhoneNumber

  """
  Name of the user.
  """
  name: String

  """
  The sex assigned to the user at their birth.
  """
  natalSex: UserNatalSex

  """
  Language code of the user's preferred natural language.
  """
  naturalLanguageCode: Iso639Set1LanguageCode

  """
  Password of the user to sign in to the application.
  """
  password: String

  """
  Postal code of the user.
  """
  postalCode: String

  """
  Name of the state the user resides in.
  """
  state: String

  """
  The phone number to use to communicate with the user while they're at work.
  """
  workPhoneNumber: PhoneNumber
}

""""""
input MutationUpdateEventInput {
  """Indicates if the event spans the entire day."""
  allDay: Boolean

  """Custom information about the event."""
  description: String

  """Date time at the time the event ends at."""
  endAt: DateTime

  """Global identifier of the event."""
  id: ID!

  """Indicates if the event is publicly visible."""
  isPublic: Boolean

  """Indicates if users can register for this event."""
  isRegisterable: Boolean

  """Physical or virtual location of the event."""
  location: String

  """Name of the event."""
  name: String

  """Date time at the time the event starts at."""
  startAt: DateTime
}

""""""
input MutationUpdateEventVolunteerGroupInput {
  """Global identifier of the group."""
  id: ID!

  """Global identifier of the user that is assigned leader of the group."""
  leaderId: ID

  """Max volunteers count"""
  maxVolunteerCount: Int!

  """Name of the Group."""
  name: String
}

"""
"""
input MutationUpdateFundCampaignInput {
  """
  Date time at the time the fund campaign ends at.
  """
  endAt: DateTime

  """
  Minimum amount of money that is set as the goal for the fund campaign.
  """
  goalAmount: Int

  """
  Global identifier of the associated fund campaign.
  """
  id: ID!

  """
  Name of the fundCampaign.
  """
  name: String

  """
  Date time at the time the fund campaign starts at.
  """
  startAt: DateTime
}

"""
"""
input MutationUpdateFundCampaignPledgeInput {
  """
  The amount of pledged money.
  """
  amount: Int

  """
  Global identifier of the associated fund campaign pledge.
  """
  id: ID!

  """
  Custom information about the fund campaign pledge.
  """
  note: String
}

"""
"""
input MutationUpdateFundInput {
  """
  Global identifier of the associated organization.
  """
  id: ID!

  """
  Boolean to tell if the fund is tax deductible.
  """
  isTaxDeductible: Boolean

  """
  Name of the fund.
  """
  name: String
}

"""
"""
input MutationUpdateOrganizationInput {
  """
  Address line 1 of the organization's address.
  """
  addressLine1: String

  """
  Address line 2 of the organization's address.
  """
  addressLine2: String

  """
  Avatar of the organization.
  """
  avatar: Upload

  """
  Name of the city where the organization resides in.
  """
  city: String

  """
  Country code of the country the organization is a citizen of.
  """
  countryCode: Iso3166Alpha2CountryCode

  """
  Custom information about the organization.
  """
  description: String

  """
  Global identifier of the organization.
  """
  id: ID!

  """
  Name of the organization.
  """
  name: String

  """
  Postal code of the organization.
  """
  postalCode: String

  """
  Name of the state the organization resides in.
  """
  state: String
}

"""
"""
input MutationUpdateOrganizationMembershipInput {
  """
  Global identifier of the associated user.
  """
  memberId: ID!

  """
  Global identifier of the associated organization.
  """
  organizationId: ID!

  """
  Role assigned to the user within the organization.
  """
  role: OrganizationMembershipRole
}

"""
Input for updating a post.
"""
input MutationUpdatePostInput {
  """
  Metadata for files already uploaded via presigned URL
  """
  attachments: [FileMetadataInput!]

  """
  Caption about the post.
  """
  caption: String

  """
  Global identifier of the post.
  """
  id: ID!

  """
  Boolean to tell if the post is pinned
  """
  isPinned: Boolean
}

"""
"""
input MutationUpdatePostVoteInput {
  """
  Global identifier of the voted post.
  """
  postId: ID!

  """
  Type of the vote.
  """
  type: PostVoteType!
}

"""
"""
input MutationUpdateTagFolderInput {
  """
  Global identifier of the tag folder.
  """
  id: ID!

  """
  Name of the tag folder.
  """
  name: String

  """
  Global identifier of associated parent tag folder.
  """
  parentFolderId: ID
}

"""
"""
input MutationUpdateTagInput {
  """
  Global identifier of associated tag folder.
  """
  folderId: ID

  """
  Global identifier of the tag.
  """
  id: ID!

  """
  Name of the tag.
  """
  name: String
}

"""
"""
input MutationUpdateUserInput {
  """
  Address line 1 of the user's address.
  """
  addressLine1: String

  """
  Address line 2 of the user's address.
  """
  addressLine2: String

  """
  Avatar of the user.
  """
  avatar: Upload

  """
  Date of birth of the user.
  """
  birthDate: Date

  """
  Name of the city where the user resides in.
  """
  city: String

  """
  Country code of the country the user is a citizen of.
  """
  countryCode: Iso3166Alpha2CountryCode

  """
  Custom information about the user.
  """
  description: String

  """
  Primary education grade of the user.
  """
  educationGrade: UserEducationGrade

  """
  Email address of the user.
  """
  emailAddress: EmailAddress

  """
  Employment status of the user.
  """
  employmentStatus: UserEmploymentStatus

  """
  The phone number to use to communicate with the user at their home.
  """
  homePhoneNumber: PhoneNumber

  """
  Global identifier of the user.
  """
  id: ID!

  """
  Boolean to tell whether the user has verified their email address.
  """
  isEmailAddressVerified: Boolean

  """
  Marital status of the user.
  """
  maritalStatus: UserMaritalStatus

  """
  The phone number to use to communicate with the user on their mobile phone.
  """
  mobilePhoneNumber: PhoneNumber

  """
  Name of the user.
  """
  name: String

  """
  The sex assigned to the user at their birth.
  """
  natalSex: UserNatalSex

  """
  Language code of the user's preferred natural language.
  """
  naturalLanguageCode: Iso639Set1LanguageCode

  """
  Password of the user to sign in to the application.
  """
  password: String

  """
  Postal code of the user.
  """
  postalCode: String

  """
  Role assigned to the user in the application.
  """
  role: UserRole

  """
  Name of the state the user resides in.
  """
  state: String

  """
  The phone number to use to communicate with the user while they're at work.
  """
  workPhoneNumber: PhoneNumber
}

"""
"""
input MutationUpdateVenueInput {
  """
  Custom information about the venue.
  """
  description: String

  """
  Global identifier of the venue.
  """
  id: ID!

  """
  Name of the venue.
  """
  name: String
}

<<<<<<< HEAD
"""
GraphQL connection for Organization actionItemCategories field
"""
type OrganizationActionItemCategoriesConnection {
  edges: [OrganizationActionItemCategoriesConnectionEdge]
  pageInfo: PageInfo!
}

"""
GraphQL connection edge for Organization actionItemCategories field
"""
type OrganizationActionItemCategoriesConnectionEdge {
  cursor: String!
  node: ActionItemCategory
=======
""""""
input MutationUpdateVolunteerGroupAssignmentsInput {
  """Global identifier of the user."""
  assigneeId: ID!

  """Global identifier of the group."""
  groupId: ID!

  """Invitation Status."""
  inviteStatus: UpdateInviteStatus!
>>>>>>> 38f66e7b
}

type Organization {
  """
  Address line 1 of the organization's address.
  """
  addressLine1: String

  """
  Address line 2 of the organization's address.
  """
  addressLine2: String

  """
  Total number of admins in the organization.
  """
  adminsCount: Int

  """
  GraphQL connection to traverse through the action item categories belonging to the organization.
  """
  actionItemCategories(
    after: String
    before: String
    first: Int
    last: Int
  ): OrganizationActionItemCategoriesConnection

  """
  GraphQL connection to traverse through the advertisements belonging to the organization.
  """
  advertisements(
    after: String
    before: String
    first: Int
    last: Int

    """
    Filter criteria for advertisements
    """
    where: AdvertisementWhereInput
  ): OrganizationAdvertisementsConnection

  """
  Mime type of the avatar of the organization.
  """
  avatarMimeType: String

  """
  URL to the avatar of the organization.
  """
  avatarURL: String

  """
  GraphQL connection to retrieve blocked users of the organization.
  """
  blockedUsers(
    after: String
    before: String
    first: Int
    last: Int
  ): OrganizationBlockedUsersConnection

  """
  GraphQL connection to traverse through the chats belonging to the organization.
  """
  chats(
    after: String
    before: String
    first: Int
    last: Int
  ): OrganizationChatsConnection

  """
  Name of the city where the organization exists in.
  """
  city: String

  """
  Country code of the country the organization exists in.
  """
  countryCode: Iso3166Alpha2CountryCode

  """
  Date time at the time the organization was created.
  """
  createdAt: DateTime

  """
  User who created the organization.
  """
  creator: User

  """
  Custom information about the organization.
  """
  description: String

  """
  GraphQL connection to traverse through the events belonging to the organization.
  """
  events(
    after: String
    before: String
    first: Int
    last: Int
  ): OrganizationEventsConnection

  """
  GraphQL connection to traverse through the funds belonging to the organization.
  """
  funds(
    after: String
    before: String
    first: Int
    last: Int
  ): OrganizationFundsConnection

  """
  Global identifier of the organization.
  """
  id: ID!

  """
  Indicates whether the current user is a member of this organization.
  """
  isMember: Boolean

  """
  Flag to indicate if user registration is required to join the organization.
  """
  isUserRegistrationRequired: Boolean

  """
  GraphQL connection to traverse through the users that are members of the organization.
  """
  members(
    after: String
    before: String
    first: Int
    last: Int

    """
    Filter criteria for organization members
    """
    where: MembersWhereInput
  ): OrganizationMembersConnection

  """
  Total number of members in the organization.
  """
  membersCount: Int

  """
  Membership requests for this organization
  """
  membershipRequests(
    """
    Number of items to return
    """
    first: Int

    """
    Number of items to skip
    """
    skip: Int

    """
    Filter criteria for membership requests
    """
    where: MembershipRequestWhereInput
  ): [MembershipRequest!]

  """
  Name of the organization.
  """
  name: String

  """
  GraphQL connection to traverse through the pinned posts belonging to the organization.
  """
  pinnedPosts(
    after: String
    before: String
    first: Int
    last: Int
  ): OrganizationPinnedPostsConnection

  """
  Total number of pinned posts belonging to the organization.
  """
  pinnedPostsCount: Int

  """
  Postal code of the organization.
  """
  postalCode: String

  """
  GraphQL connection to traverse through the posts belonging to the organization.
  """
  posts(
    after: String
    before: String
    first: Int
    last: Int
  ): OrganizationPostsConnection

  """
  Total number of posts belonging to the organization.
  """
  postsCount: Int

  """
  Name of the state the organization exists in.
  """
  state: String

  """
  GraphQL connection to traverse through the tag folders belonging to the organization.
  """
  tagFolders(
    after: String
    before: String
    first: Int
    last: Int
  ): OrganizationTagFoldersConnection

  """
  GraphQL connection to traverse through the tags belonging to the organization.
  """
  tags(
    after: String
    before: String
    first: Int
    last: Int
  ): OrganizationTagsConnection

  """
  Date time at the time the organization was last updated.
  """
  updatedAt: DateTime

  """
  User who last updated the organization.
  """
  updater: User

  """
  GraphQL connection to traverse through the venues belonging to the organization.
  """
  venues(
    after: String
    before: String
    first: Int
    last: Int
  ): OrganizationVenuesConnection
}

"""
"""
type OrganizationAdvertisementsConnection {
  edges: [OrganizationAdvertisementsConnectionEdge]
  pageInfo: PageInfo!
}

"""
"""
type OrganizationAdvertisementsConnectionEdge {
  cursor: String!
  node: Advertisement
}

type OrganizationBlockedUsersConnection {
  edges: [OrganizationBlockedUsersConnectionEdge]
  pageInfo: PageInfo!
}

type OrganizationBlockedUsersConnectionEdge {
  cursor: String!
  node: User
}

"""
"""
type OrganizationChatsConnection {
  edges: [OrganizationChatsConnectionEdge]
  pageInfo: PageInfo!
}

"""
"""
type OrganizationChatsConnectionEdge {
  cursor: String!
  node: Chat
}

"""
"""
type OrganizationEventsConnection {
  edges: [OrganizationEventsConnectionEdge]
  pageInfo: PageInfo!
}

"""
"""
type OrganizationEventsConnectionEdge {
  cursor: String!
  node: Event
}

"""
"""
type OrganizationFundsConnection {
  edges: [OrganizationFundsConnectionEdge]
  pageInfo: PageInfo!
}

"""
"""
type OrganizationFundsConnectionEdge {
  cursor: String!
  node: Fund
}

"""
"""
type OrganizationMembersConnection {
  edges: [OrganizationMembersConnectionEdge]
  pageInfo: PageInfo!
}

"""
"""
type OrganizationMembersConnectionEdge {
  cursor: String!
  node: User
}

"""
Represents a user's membership in an organization.
"""
type OrganizationMembershipObject {
  """
  User ID who created the membership.
  """
  creatorId: String

  """
  ID of the member.
  """
  memberId: String

  """
  ID of the organization.
  """
  organizationId: String

  """
  Role of the member in the organization.
  """
  role: String
}

"""
Possible variants of the role assigned to a user within an organization.
"""
enum OrganizationMembershipRole {
  administrator
  regular
}

"""
"""
type OrganizationPinnedPostsConnection {
  edges: [OrganizationPinnedPostsConnectionEdge]
  pageInfo: PageInfo!
}

"""
"""
type OrganizationPinnedPostsConnectionEdge {
  cursor: String!
  node: Post
}

"""
"""
type OrganizationPostsConnection {
  edges: [OrganizationPostsConnectionEdge]
  pageInfo: PageInfo!
}

"""
"""
type OrganizationPostsConnectionEdge {
  cursor: String!
  node: Post
}

"""
"""
type OrganizationTagFoldersConnection {
  edges: [OrganizationTagFoldersConnectionEdge]
  pageInfo: PageInfo!
}

"""
"""
type OrganizationTagFoldersConnectionEdge {
  cursor: String!
  node: TagFolder
}

"""
"""
type OrganizationTagsConnection {
  edges: [OrganizationTagsConnectionEdge]
  pageInfo: PageInfo!
}

"""
"""
type OrganizationTagsConnectionEdge {
  cursor: String!
  node: Tag
}

"""
"""
type OrganizationVenuesConnection {
  edges: [OrganizationVenuesConnectionEdge]
  pageInfo: PageInfo!
}

"""
"""
type OrganizationVenuesConnectionEdge {
  cursor: String!
  node: Venue
}

type PageInfo {
  endCursor: String
  hasNextPage: Boolean!
  hasPreviousPage: Boolean!
  startCursor: String
}

"""
A field whose value conforms to the standard E.164 format as specified in: https://en.wikipedia.org/wiki/E.164. Basically this is +17895551234.
"""
scalar PhoneNumber

type Post {
  """
  Array of attachments.
  """
  attachments: [PostAttachment!]

  """
  Caption for the post.
  """
  caption: String

  """
  GraphQL connection to traverse through the comments created under the post.
  """
  comments(
    after: String
    before: String
    first: Int
    last: Int
  ): PostCommentsConnection

  """
  Total number of comments created under the post.
  """
  commentsCount: Int

  """
  Date time at the time the post was created.
  """
  createdAt: DateTime

  """
  User who created the post.
  """
  creator: User

  """
  GraphQL connection to traverse through the users that down voted the post.
  """
  downVoters(
    after: String
    before: String
    first: Int
    last: Int
  ): PostDownVotersConnection

  """
  Total number of down votes on the post.
  """
  downVotesCount: Int

  """
  Global identifier of the post.
  """
  id: ID!

  """
  Organization which the post belongs to.
  """
  organization: Organization

  """
  Date time at the time the post was pinned.
  """
  pinnedAt: DateTime

  """
  GraphQL connection to traverse through the user that up voted the post.
  """
  upVoters(
    after: String
    before: String
    first: Int
    last: Int
  ): PostUpVotersConnection

  """
  Total number of up votes on the post.
  """
  upVotesCount: Int

  """
  Date time at the time the post was last updated.
  """
  updatedAt: DateTime

  """
  User who last updated the post.
  """
  updater: User
}

"""
Attachment of the post.
"""
type PostAttachment {
  """
  File hash for deduplication purposes.
  """
  fileHash: String

  """
  Global identifier of the attachment.
  """
  id: ID!

  """
  Mime type of the attachment.
  """
  mimeType: String

  """
  Identifier name of the attachment.
  """
  name: String

  """
  Object name used when creating presigned URLs.
  """
  objectName: String
}

"""
MIME types supported for post attachments
"""
enum PostAttachmentMimeType {
  IMAGE_AVIF
  IMAGE_JPEG
  IMAGE_PNG
  IMAGE_WEBP
  VIDEO_MP4
  VIDEO_WEBM
}

"""
"""
type PostCommentsConnection {
  edges: [PostCommentsConnectionEdge]
  pageInfo: PageInfo!
}

"""
"""
type PostCommentsConnectionEdge {
  cursor: String!
  node: Comment
}

"""
"""
type PostDownVotersConnection {
  edges: [PostDownVotersConnectionEdge]
  pageInfo: PageInfo!
}

"""
"""
type PostDownVotersConnectionEdge {
  cursor: String!
  node: User
}

"""
"""
type PostUpVotersConnection {
  edges: [PostUpVotersConnectionEdge]
  pageInfo: PageInfo!
}

"""
"""
type PostUpVotersConnectionEdge {
  cursor: String!
  node: User
}

"""
Possible variants of the type of a vote on a post.
"""
enum PostVoteType {
  down_vote
  up_vote
}

type Query {
  """
  Query field to fetch all action item categories linked to a specific organization.
  """
  actionCategoriesByOrganization(
    """
    Input parameters to fetch action item categories by organizationId.
    """
    input: QueryActionCategoriesByOrganizationInput!
  ): [ActionItemCategory!]

  """
  Query field to fetch all action items linked to a specific organization.
  """
  actionItemsByOrganization(
    """
    Input parameters to fetch action items by organizationId.
    """
    input: QueryActionItemsByOrganizationInput!
  ): [ActionItem!]

  actionItemCategory(
    """
    Input parameters to fetch an action item category by its ID.
    """
    input: QueryActionItemCategoryInput!
  ): ActionItemCategory

  """
  Query field to read an advertisement.
  """
  advertisement(input: QueryAdvertisementInput!): Advertisement

  """
  Query field to read an agenda folder.
  """
  agendaFolder(input: QueryAgendaFolderInput!): AgendaFolder

  """
  Query field to read an agenda item.
  """
  agendaItem(input: QueryAgendaItemInput!): AgendaItem

  """
  Query field to read all Users.
  """
  allUsers(
    after: String
    before: String
    first: Int
    last: Int
    where: QueryAllUsersWhereInput
  ): QueryAllUsersConnection

  """
  Fetch multiple action item categories by their IDs.
  """
  categoriesByIds(input: CategoriesByIdsInput!): [ActionItemCategory!]

  """
  Query field to read a chat.
  """
  chat(input: QueryChatInput!): Chat

  """
  Query field to read a chat message.
  """
  chatMessage(input: QueryChatMessageInput!): ChatMessage

  """
  Query field to read a comment.
  """
  comment(input: QueryCommentInput!): Comment

  """
  Query field to read the community.
  """
  community: Community

  """
  Query field to read a user.
  """
  currentUser: User

  """
  Query field to read an event.
  """
  event(input: QueryEventInput!): Event

  """
  Fetch multiple events by their IDs.
  """
  eventsByIds(input: QueryEventsByIdsInput!): [Event!]

  """
  Fetch all events that belong to a given organization.
  """
  eventsByOrganizationId(input: EventsByOrganizationIdInput!): [Event!]

  """
  Query field to read a fund.
  """
  fund(input: QueryFundInput!): Fund

  """
  Query field to read a fund campaign.
  """
  fundCampaign(input: QueryFundCampaignInput!): FundCampaign

  """
  Query field to read a fund campaign pledge.
  """
  fundCampaignPledge(input: QueryFundCampaignPledgeInput!): FundCampaignPledge

<<<<<<< HEAD
  """
  Query field to get fund campaign pledge associated to a user.
  """
=======
  """Query field to get all volunteer of a group."""
  getEventVolunteerGroupAssignments(input: QueryVolunteerGroupAssignmentsInput!): [VolunteerGroupAssignments!]

  """Query field to get all volunteer groups for an event."""
  getEventVolunteerGroups(input: QueryEventVolunteerGroupsInput!): [VolunteerGroups!]

  """Query field to get fund campaign pledge associated to a user."""
>>>>>>> 38f66e7b
  getPledgesByUserId(
    """
    Maximum number of results to return.
    """
    limit: Int

    """
    Number of results to skip.
    """
    offset: Int

    """
    Sorting criteria, e.g., 'amount_ASC', 'amount_DESC', 'endDate_ASC', 'endDate_DESC'
    """
    orderBy: QueryPledgeOrderByInput

    """
    Global id of the user.
    """
    userId: QueryUserInput!

    """
    Filter criteria for pledges
    """
    where: QueryPledgeWhereInput
  ): [FundCampaignPledge!]

  """
  Query field to read a post vote.
  """
  hasUserVoted(input: QueryHasUserVotedInput!): HasUserVoted

  """
  Query field to read an organization.
  """
  organization(input: QueryOrganizationInput!): Organization

  """
  Query to fetch all organizations with optional filtering. If limit and offset are not provided, returns all organizations.
  """
  organizations(filter: String, limit: Int, offset: Int): [Organization!]

  """
  Query field to read a post.
  """
  post(input: QueryPostInput!): Post
  postsByOrganization(input: GetPostsByOrgInput!): [Post!]

  """
  Query field to renew the authentication token of an authenticated client for signing in to talawa.
  """
  renewAuthenticationToken: String

  """
  Query field for a client to sign in to talawa.
  """
  signIn(input: QuerySignInInput!): AuthenticationPayload

  """
  Query field to read a tag.
  """
  tag(input: QueryTagInput!): Tag

  """
  Query field to read a tag folder.
  """
  tagFolder(input: QueryTagFolderInput!): TagFolder

  """
  Query field to read a user.
  """
  user(input: QueryUserInput!): User

  """
  Fetch multiple users by their IDs.
  """
  usersByIds(input: UsersByIdsInput!): [User!]

  """
  Fetch all users that belong to a given organization.
  """
  usersByOrganizationId(organizationId: ID!): [User!]

  """
  Query field to read a venue.
  """
  venue(input: QueryVenueInput!): Venue
}

input QueryActionCategoriesByOrganizationInput {
  organizationId: String!
}

"""
Input schema for querying ActionItems by organizationId.
"""
input QueryActionItemsByOrganizationInput {
  """
  ID of the organization to fetch associated action items.
  """
  organizationId: String!
}

input QueryActionItemCategoryInput {
  """
  Global id of the action item category.
  """
  id: String!
}

"""
"""
input QueryAdvertisementInput {
  """
  Global id of the advertisement.
  """
  id: String!
}

"""
"""
input QueryAgendaFolderInput {
  """
  Global id of the agenda folder.
  """
  id: String!
}

"""
"""
input QueryAgendaItemInput {
  """
  Global id of the agenda item.
  """
  id: String!
}

"""
"""
type QueryAllUsersConnection {
  edges: [QueryAllUsersConnectionEdge]
  pageInfo: PageInfo!
}

"""
"""
type QueryAllUsersConnectionEdge {
  cursor: String!
  node: User
}

input QueryAllUsersWhereInput {
  name: String
}

"""
"""
input QueryChatInput {
  """
  Global id of the chat.
  """
  id: String!
}

"""
"""
input QueryChatMessageInput {
  """
  Global id of the chat message.
  """
  id: String!
}

"""
"""
input QueryCommentInput {
  """
  Global id of the comment.
  """
  id: String!
}

"""
"""
input QueryEventInput {
  """
  Global id of the event.
  """
  id: String!
}

""""""
input QueryEventVolunteerGroupsInput {
  """Global id of the event."""
  eventId: String!
}

input QueryEventsByIdsInput {
  ids: [ID!]!
}

"""
"""
input QueryFundCampaignInput {
  """
  Global id of the fund campaign.
  """
  id: String!
}

"""
"""
input QueryFundCampaignPledgeInput {
  """
  Global id of the fund campaign pledge.
  """
  id: String!
}

"""
"""
input QueryFundInput {
  """
  Global id of the fund.
  """
  id: String!
}

"""
Input type for checking if a user has voted on a specific post
"""
input QueryHasUserVotedInput {
  """
  ID of the post that is voted.
  """
  postId: String!
}

"""
"""
input QueryOrganizationInput {
  """
  Global id of the organization.
  """
  id: String!
}

"""
Sorting criteria, e.g., 'amount_ASC', 'amount_DESC', 'endDate_ASC', 'endDate_DESC'
"""
enum QueryPledgeOrderByInput {
  amount_ASC
  amount_DESC
  endDate_ASC
  endDate_DESC
}

"""
Filter criteria for Pledges
"""
input QueryPledgeWhereInput {
  """
  Filter pledges by the name of the creator
  """
  firstName_contains: String

  """
  Filter pledges by the name of the campaign
  """
  name_contains: String
}

"""
"""
input QueryPostInput {
  """
  Global id of the post.
  """
  id: String!
}

"""
"""
input QuerySignInInput {
  """
  Email address of the user.
  """
  emailAddress: EmailAddress!

  """
  Password of the user to sign in to talawa.
  """
  password: String!
}

"""
"""
input QueryTagFolderInput {
  """
  Global id of the tag folder.
  """
  id: String!
}

"""
"""
input QueryTagInput {
  """
  Global id of the tag.
  """
  id: String!
}

"""
"""
input QueryUserInput {
  """
  Global id of the user.
  """
  id: String!
}

"""
"""
input QueryVenueInput {
  """
  Global id of the venue.
  """
  id: String!
}

""""""
input QueryVolunteerGroupAssignmentsInput {
  """Global id of the group."""
  groupId: String!
}

type RejectMembershipResponse {
  """
  Success or error message
  """
  message: String

  """
  Whether the operation was successful
  """
  success: Boolean
}

type Subscription {
  """
  Subscription field to subscribe to the event of creation of a message in a chat.
  """
  chatMessageCreate(input: SubscriptionChatMessageCreateInput!): ChatMessage
}

"""
"""
input SubscriptionChatMessageCreateInput {
  """
  Global identifier of the chat.
  """
  id: String!
}

type Tag {
  """
  GraphQL connection to traverse through the users that are assignees of the tag.
  """
  assignees(
    after: String
    before: String
    first: Int
    last: Int
  ): TagAssigneesConnection

  """
  Date time at the time the tag was created.
  """
  createdAt: DateTime

  """
  User who created the tag.
  """
  creator: User

  """
  Tag folder the tag is contained within.
  """
  folder: TagFolder

  """
  Global identifier of the tag.
  """
  id: ID!

  """
  Name of the tag.
  """
  name: String

  """
  Organization the tag belong to.
  """
  organization: Organization

  """
  Date time at the time the tag was last updated.
  """
  updatedAt: DateTime

  """
  User who last updated the tag.
  """
  updater: User
}

"""
"""
type TagAssigneesConnection {
  edges: [TagAssigneesConnectionEdge]
  pageInfo: PageInfo!
}

"""
"""
type TagAssigneesConnectionEdge {
  cursor: String!
  node: User
}

type TagFolder {
  """
  GraphQL connection to traverse through the tag folders contained within the tag folder.
  """
  childFolders(
    after: String
    before: String
    first: Int
    last: Int
  ): TagFolderChildFoldersConnection

  """
  Date time at the time the tag folder was created.
  """
  createdAt: DateTime

  """
  User who created the tag folder.
  """
  creator: User

  """
  Global identifier of the tag folder.
  """
  id: ID!

  """
  Name of the tag folder.
  """
  name: String

  """
  Organization which the tag folder belongs to.
  """
  organization: Organization

  """
  Tag folder the tag folder is contained within.
  """
  parentFolder: TagFolder

  """
  GraphQL connection to traverse through the tags contained within the tag folder.
  """
  tags(
    after: String
    before: String
    first: Int
    last: Int
  ): TagFolderTagsConnection

  """
  Date time at the time the tag folder was last updated.
  """
  updatedAt: DateTime

  """
  User who last updated the tag folder.
  """
  updater: User
}

"""
"""
type TagFolderChildFoldersConnection {
  edges: [TagFolderChildFoldersConnectionEdge]
  pageInfo: PageInfo!
}

"""
"""
type TagFolderChildFoldersConnectionEdge {
  cursor: String!
  node: TagFolder
}

"""
"""
type TagFolderTagsConnection {
  edges: [TagFolderTagsConnectionEdge]
  pageInfo: PageInfo!
}

"""
"""
type TagFolderTagsConnectionEdge {
  cursor: String!
  node: Tag
}

<<<<<<< HEAD
"""
The `Upload` scalar type represents a file upload.
"""
=======
enum UpdateInviteStatus {
  accepted
  declined
  no_response
}

"""The `Upload` scalar type represents a file upload."""
>>>>>>> 38f66e7b
scalar Upload

"""
UploadUrlResponse
"""
type UploadUrlResponse {
  objectName: String
  presignedUrl: String
  requiresUpload: Boolean
}

type User {
  """
  Address line 1 of the user's address.
  """
  addressLine1: String

  """
  Address line 2 of the user's address.
  """
  addressLine2: String

  """
  Mime type of the avatar of the user.
  """
  avatarMimeType: String

  """
  URL to the avatar of the user.
  """
  avatarURL: String

  """
  Date of birth of the user.
  """
  birthDate: Date

  """
  Name of the city where the user resides in.
  """
  city: String

  """
  Country code of the country the user is a citizen of.
  """
  countryCode: Iso3166Alpha2CountryCode

  """
  Date time at the time the user was created.
  """
  createdAt: DateTime

  """
  Organizations created by the user
  """
  createdOrganizations(filter: String): [Organization!]

  """
  User who created the user.
  """
  creator: User

  """
  Custom information about the user.
  """
  description: String

  """
  Primary education grade of the user.
  """
  educationGrade: UserEducationGrade

  """
  Email address of the user.
  """
  emailAddress: EmailAddress

  """
  Employment status of the user.
  """
  employmentStatus: UserEmploymentStatus

  """
  The phone number to use to communicate with the user at their home.
  """
  homePhoneNumber: PhoneNumber

  """
  Global identifier of the user.
  """
  id: ID!

  """
  Boolean to tell whether the user has verified their email address.
  """
  isEmailAddressVerified: Boolean

  """
  Marital status of the user.
  """
  maritalStatus: UserMaritalStatus

  """
  The phone number to use to communicate with the user on their mobile phone.
  """
  mobilePhoneNumber: PhoneNumber

  """
  Name of the user.
  """
  name: String

  """
  The sex assigned to the user at their birth.
  """
  natalSex: UserNatalSex

  """
  Language code of the user's preferred natural language.
  """
  naturalLanguageCode: Iso639Set1LanguageCode

  """
  GraphQL connection to traverse through the organizations the user is a member of.
  """
  organizationsWhereMember(
    after: String
    before: String
    filter: String
    first: Int
    last: Int
  ): UserOrganizationsWhereMemberConnection

  """
  Postal code of the user.
  """
  postalCode: String

  """
  Role assigned to the user in the application.
  """
  role: UserRole

  """
  Name of the state the user resides in.
  """
  state: String

  """
  Date time at the time the user was last updated.
  """
  updatedAt: DateTime

  """
  User who last updated the user.
  """
  updater: User

  """
  The phone number to use to communicate with the user while they're at work.
  """
  workPhoneNumber: PhoneNumber
}

"""
Possible variants of the education grade(if applicable) of a user.
"""
enum UserEducationGrade {
  grade_1
  grade_2
  grade_3
  grade_4
  grade_5
  grade_6
  grade_7
  grade_8
  grade_9
  grade_10
  grade_11
  grade_12
  graduate
  kg
  no_grade
  pre_kg
}

"""
Possible variants of the employment status(if applicable) of a user.
"""
enum UserEmploymentStatus {
  full_time
  part_time
  unemployed
}

"""
Possible variants of the martial status(if applicable) of a user.
"""
enum UserMaritalStatus {
  divorced
  engaged
  married
  seperated
  single
  widowed
}

"""
Possible variants of the sex assigned to a user at birth.
"""
enum UserNatalSex {
  female
  intersex
  male
}

"""
"""
type UserOrganizationsWhereMemberConnection {
  edges: [UserOrganizationsWhereMemberConnectionEdge]
  pageInfo: PageInfo!
}

"""
"""
type UserOrganizationsWhereMemberConnectionEdge {
  cursor: String!
  node: Organization
}

"""
Possible variants of the role assigned to a user.
"""
enum UserRole {
  administrator
  regular
}

input UserWhereInput {
  """
  Filter by first name containing this string
  """
  name_contains: String
}

input UsersByIdsInput {
  ids: [ID!]!
}

type Venue {
  """
  Array of attachments.
  """
  attachments: [VenueAttachment!]

  """
  Date time at the time the venue was created.
  """
  createdAt: DateTime

  """
  User who created the venue.
  """
  creator: User

  """
  Custom information about the venue.
  """
  description: String

  """
  GraphQL connection to traverse through the events the venue has been booked for.
  """
  events(
    after: String
    before: String
    first: Int
    last: Int
  ): VenueEventsConnection

  """
  Global identifier of the venue.
  """
  id: ID!

  """
  Name of the venue.
  """
  name: String

  """
  Organization the venue belongs to.
  """
  organization: Organization

  """
  Date time at the time the venue was last updated.
  """
  updatedAt: DateTime

  """
  User who last updated the venue.
  """
  updater: User
}

type VenueAttachment {
  """
  Mime type of the attachment.
  """
  mimeType: String

  """
  URL to the attachment.
  """
  url: String
}

"""
"""
type VenueEventsConnection {
  edges: [VenueEventsConnectionEdge]
  pageInfo: PageInfo!
}

"""
"""
type VenueEventsConnectionEdge {
  cursor: String!
  node: Event
}

type VolunteerGroupAssignments {
  """Volunteer group assignee."""
  assignee: User

  """Date time at the time the Group Assignment was created."""
  createdAt: DateTime

  """User who has created the Assignment."""
  creator: User

  """Volunteer group."""
  group: VolunteerGroups

  """Invitation status."""
  inviteStatus: String

  """Date time at the time the Group Assignment was last updated."""
  updatedAt: DateTime

  """User who has last updated the Assignment."""
  updator: User
}

type VolunteerGroups {
  """Date time at the time the Group was created."""
  createdAt: DateTime

  """User who has created the Group."""
  creator: User

  """Event for which Group was made."""
  event: Event

  """Global identifier of the group."""
  id: ID!

  """Leader assigned for the group."""
  leader: User

  """Maximum number of volunteers for this group."""
  maxVolunteerCount: Int

  """Name of the Group."""
  name: String

  """Date time at the time the Group was updated."""
  updatedAt: DateTime

  """User who has last updated the Group."""
  updater: User
}<|MERGE_RESOLUTION|>--- conflicted
+++ resolved
@@ -872,15 +872,10 @@
     last: Int
   ): EventAgendaFoldersConnection
 
-<<<<<<< HEAD
   """
   all day time.
   """
   allDay: Boolean!
-=======
-  """Indicates if the event spans the entire day."""
-  allDay: Boolean
->>>>>>> 38f66e7b
 
   """
   Array of attachments.
@@ -912,7 +907,6 @@
   """
   id: ID!
 
-<<<<<<< HEAD
   """
   Boolean to tell if the event is public
   """
@@ -932,34 +926,16 @@
   location of the event.
   """
   location: String
-=======
-  """Indicates if the event is publicly visible."""
-  isPublic: Boolean
-
-  """Indicates if users can register for this event."""
-  isRegisterable: Boolean
-
-  """Physical or virtual location of the event."""
-  location: String
-
-  """Name of the event."""
-  name: String
->>>>>>> 38f66e7b
 
   """
   Organization the event belongs to.
   """
   organization: Organization
 
-<<<<<<< HEAD
   """
   Date time at the time the event starts at.
   """
   startAt: DateTime
-=======
-  """Date time at the time the event starts at."""
-  startAt: DateTime!
->>>>>>> 38f66e7b
 
   """
   Date time at the time the event was last updated.
@@ -2076,19 +2052,9 @@
   """
   createEvent(input: MutationCreateEventInput!): Event
 
-<<<<<<< HEAD
   """
   Mutation field to create a fund.
   """
-=======
-  """Mutation field to create a volunteer group."""
-  createEventVolunteerGroup(input: MutationCreateEventVolunteerGroupInput!): VolunteerGroups
-
-  """Mutation field to create a volunteer group assignments."""
-  createEventVolunteerGroupAssignments(input: MutationCreateVolunteerGroupAssignmentsInput!): VolunteerGroupAssignments
-
-  """Mutation field to create a fund."""
->>>>>>> 38f66e7b
   createFund(input: MutationCreateFundInput!): Fund
 
   """
@@ -2227,16 +2193,9 @@
   """
   deleteEvent(input: MutationDeleteEventInput!): Event
 
-<<<<<<< HEAD
   """
   Mutation field to delete a fund.
   """
-=======
-  """Mutation field to delete a volunteer group."""
-  deleteEventVolunteerGroup(input: MutationDeleteEventVolunteerGroupInput!): VolunteerGroups
-
-  """Mutation field to delete a fund."""
->>>>>>> 38f66e7b
   deleteFund(input: MutationDeleteFundInput!): Fund
 
   """
@@ -2420,19 +2379,9 @@
   """
   updateEvent(input: MutationUpdateEventInput!): Event
 
-<<<<<<< HEAD
   """
   Mutation field to update a fund.
   """
-=======
-  """Mutation field to update a volunteer group."""
-  updateEventVolunteerGroup(input: MutationUpdateEventVolunteerGroupInput!): VolunteerGroups
-
-  """Mutation field to update a volunteer group assignments."""
-  updateEventVolunteerGroupAssignments(input: MutationUpdateVolunteerGroupAssignmentsInput!): VolunteerGroupAssignments
-
-  """Mutation field to update a fund."""
->>>>>>> 38f66e7b
   updateFund(input: MutationUpdateFundInput!): Fund
 
   """
@@ -2712,7 +2661,6 @@
 """
 """
 input MutationCreateEventInput {
-<<<<<<< HEAD
   """
   Attachments of the event.
   """
@@ -2726,643 +2674,573 @@
   """
   Custom information about the event.
   """
-=======
-  """Indicates if the event spans the entire day"""
-  allDay: Boolean
-
-  """Attachments of the event."""
+  description: String
+
+  """
+  Date time at the time the event ends at.
+  """
+  endAt: DateTime!
+
+  """
+  Boolean to tell if the event is public
+  """
+  isPublic: Boolean
+
+  """
+  Boolean to tell if the event is registerable.
+  """
+  isRegisterable: Boolean
+
+  """
+  Name of the event.
+  """
+  name: String!
+
+  """
+  location of the event.
+  """
+  location: String
+
+  """
+  Global identifier of the associated organization.
+  """
+  organizationId: ID!
+
+  """
+  Date time at the time the event starts at.
+  """
+  startAt: DateTime!
+}
+
+"""
+"""
+input MutationCreateFundCampaignInput {
+  """
+  Currency code of the fund campaign.
+  """
+  currencyCode: Iso4217CurrencyCode!
+
+  """
+  Date time at the time the fund campaign ends at.
+  """
+  endAt: DateTime!
+
+  """
+  Global identifier of the associated fund.
+  """
+  fundId: ID!
+
+  """
+  Minimum amount of money that is set as the goal for the fund campaign.
+  """
+  goalAmount: Int!
+
+  """
+  Name of the fund campaign.
+  """
+  name: String!
+
+  """
+  Date time at the time the fund campaign starts at.
+  """
+  startAt: DateTime!
+}
+
+"""
+"""
+input MutationCreateFundCampaignPledgeInput {
+  """
+  The amount of pledged money.
+  """
+  amount: Int!
+
+  """
+  Global identifier of the fund campaign.
+  """
+  campaignId: ID!
+
+  """
+  Custom information about the fund campaign pledge.
+  """
+  note: String
+
+  """
+  Global identifier of the user who pledged.
+  """
+  pledgerId: ID!
+}
+
+"""
+"""
+input MutationCreateFundInput {
+  """
+  Boolean to tell if the fund is tax deductible.
+  """
+  isTaxDeductible: Boolean!
+
+  """
+  Name of the fund.
+  """
+  name: String!
+
+  """
+  Global identifier of the associated organization.
+  """
+  organizationId: ID!
+}
+
+"""
+Input for getting a presigned URL for file download
+"""
+input MutationCreateGetfileUrlInput {
+  """
+  Name of the object to be downloaded
+  """
+  objectName: String
+
+  """
+  ID of the organization the file belongs to
+  """
+  organizationId: ID!
+}
+
+"""
+"""
+input MutationCreateOrganizationInput {
+  """
+  Address line 1 of the organization's address.
+  """
+  addressLine1: String
+
+  """
+  Address line 2 of the organization's address.
+  """
+  addressLine2: String
+
+  """
+  Avatar of the organization.
+  """
+  avatar: Upload
+
+  """
+  Name of the city where the organization resides in.
+  """
+  city: String
+
+  """
+  Country code of the country the organization is a citizen of.
+  """
+  countryCode: Iso3166Alpha2CountryCode
+
+  """
+  Custom information about the organization.
+  """
+  description: String
+
+  """
+  Flag to indicate if user registration is required to access the organization.
+  """
+  isUserRegistrationRequired: Boolean
+
+  """
+  Name of the organization.
+  """
+  name: String!
+
+  """
+  Postal code of the organization.
+  """
+  postalCode: String
+
+  """
+  Name of the state the organization resides in.
+  """
+  state: String
+}
+
+"""
+"""
+input MutationCreateOrganizationMembershipInput {
+  """
+  Global identifier of the associated user.
+  """
+  memberId: ID!
+
+  """
+  Global identifier of the associated organization.
+  """
+  organizationId: ID!
+
+  """
+  Role assigned to the user within the organization.
+  """
+  role: OrganizationMembershipRole
+}
+
+"""
+Input for creating a new post
+"""
+input MutationCreatePostInput {
+  """
+  Metadata for files already uploaded via presigned URL
+  """
+  attachments: [FileMetadataInput!]!
+
+  """
+  Caption about the post.
+  """
+  caption: String!
+
+  """
+  Boolean to tell if the post is pinned
+  """
+  isPinned: Boolean
+
+  """
+  Global identifier of the associated organization in which the post is posted.
+  """
+  organizationId: ID!
+}
+
+"""
+"""
+input MutationCreatePostVoteInput {
+  """
+  Global identifier of the post that is voted.
+  """
+  postId: ID!
+
+  """
+  Type of the vote.
+  """
+  type: PostVoteType!
+}
+
+"""
+Input for creating a presigned URL for file upload
+"""
+input MutationCreatePresignedUrlInput {
+  """
+  Hash of the file for deduplication check
+  """
+  fileHash: String!
+
+  """
+  Name of the file to be uploaded
+  """
+  fileName: String!
+
+  """
+  Custom object name for the file (optional)
+  """
+  objectName: String
+
+  """
+  ID of the organization the file belongs to
+  """
+  organizationId: ID!
+}
+
+"""
+"""
+input MutationCreateTagFolderInput {
+  """
+  Name of the tag.
+  """
+  name: String!
+
+  """
+  Global identifier of the associated organization.
+  """
+  organizationId: ID!
+
+  """
+  Global identifier of the associated parent tag folder.
+  """
+  parentFolderId: ID
+}
+
+"""
+"""
+input MutationCreateTagInput {
+  """
+  Global identifier of the associated tag folder.
+  """
+  folderId: ID
+
+  """
+  Name of the tag.
+  """
+  name: String!
+
+  """
+  Global identifier of the associated organization.
+  """
+  organizationId: ID!
+}
+
+"""
+"""
+input MutationCreateUserInput {
+  """
+  Address line 1 of the user's address.
+  """
+  addressLine1: String
+
+  """
+  Address line 2 of the user's address.
+  """
+  addressLine2: String
+
+  """
+  Avatar of the user.
+  """
+  avatar: Upload
+
+  """
+  Date of birth of the user.
+  """
+  birthDate: Date
+
+  """
+  Name of the city where the user resides in.
+  """
+  city: String
+
+  """
+  Country code of the country the user is a citizen of.
+  """
+  countryCode: Iso3166Alpha2CountryCode
+
+  """
+  Custom information about the user.
+  """
+  description: String
+
+  """
+  Primary education grade of the user.
+  """
+  educationGrade: UserEducationGrade
+
+  """
+  Email address of the user.
+  """
+  emailAddress: EmailAddress!
+
+  """
+  Employment status of the user.
+  """
+  employmentStatus: UserEmploymentStatus
+
+  """
+  The phone number to use to communicate with the user at their home.
+  """
+  homePhoneNumber: PhoneNumber
+
+  """
+  Boolean to tell whether the user has verified their email address.
+  """
+  isEmailAddressVerified: Boolean!
+
+  """
+  Marital status of the user.
+  """
+  maritalStatus: UserMaritalStatus
+
+  """
+  The phone number to use to communicate with the user on their mobile phone.
+  """
+  mobilePhoneNumber: PhoneNumber
+
+  """
+  Name of the user.
+  """
+  name: String!
+
+  """
+  The sex assigned to the user at their birth.
+  """
+  natalSex: UserNatalSex
+
+  """
+  Language code of the user's preferred natural language.
+  """
+  naturalLanguageCode: Iso639Set1LanguageCode
+
+  """
+  Password of the user to sign in to the application.
+  """
+  password: String!
+
+  """
+  Postal code of the user.
+  """
+  postalCode: String
+
+  """
+  Role assigned to the user in the application.
+  """
+  role: UserRole!
+
+  """
+  Name of the state the user resides in.
+  """
+  state: String
+
+  """
+  The phone number to use to communicate with the user while they're at work.
+  """
+  workPhoneNumber: PhoneNumber
+}
+
+"""
+"""
+input MutationCreateVenueBookingInput {
+  """
+  Global identifier of the event that the venue is to be booked for.
+  """
+  eventId: ID!
+
+  """
+  Global identifier of the venue to be booked.
+  """
+  venueId: ID!
+}
+
+"""
+"""
+input MutationCreateVenueInput {
+  """
+  Attachments of the venue.
+  """
   attachments: [Upload!]
 
-  """Custom information about the event."""
->>>>>>> 38f66e7b
+  """
+  Custom information about the venue.
+  """
   description: String
 
   """
-  Date time at the time the event ends at.
-  """
-  endAt: DateTime!
-
-<<<<<<< HEAD
-  """
-  Boolean to tell if the event is public
-  """
-  isPublic: Boolean
-
-  """
-  Boolean to tell if the event is registerable.
-  """
-  isRegisterable: Boolean
-
-  """
-  Name of the event.
+  Name of the venue.
   """
   name: String!
 
   """
-  location of the event.
-  """
-  location: String
-
-  """
   Global identifier of the associated organization.
   """
-=======
-  """Indicates if the event is publicly visible"""
-  isPublic: Boolean
-
-  """Indicates if users can register for this event"""
-  isRegisterable: Boolean
-
-  """Physical or virtual location of the event"""
-  location: String
-
-  """Name of the event."""
-  name: String!
-
-  """Global identifier of the associated organization."""
->>>>>>> 38f66e7b
   organizationId: ID!
-
-  """
-  Date time at the time the event starts at.
-  """
-  startAt: DateTime!
-}
-
-<<<<<<< HEAD
-"""
-"""
-=======
-""""""
-input MutationCreateEventVolunteerGroupInput {
-  """Global identifier of the event that the group is to be made for."""
-  eventId: ID!
-
-  """Global identifier of the user that is assigned leader of the group."""
-  leaderId: ID!
-
-  """Max volunteers count"""
-  maxVolunteerCount: Int!
-
-  """Name of the group."""
-  name: String!
-}
-
-""""""
->>>>>>> 38f66e7b
-input MutationCreateFundCampaignInput {
-  """
-  Currency code of the fund campaign.
-  """
-  currencyCode: Iso4217CurrencyCode!
-
-  """
-  Date time at the time the fund campaign ends at.
-  """
-  endAt: DateTime!
-
-  """
-  Global identifier of the associated fund.
-  """
-  fundId: ID!
-
-  """
-  Minimum amount of money that is set as the goal for the fund campaign.
-  """
-  goalAmount: Int!
-
-  """
-  Name of the fund campaign.
-  """
-  name: String!
-
-  """
-  Date time at the time the fund campaign starts at.
-  """
-  startAt: DateTime!
-}
-
-"""
-"""
-input MutationCreateFundCampaignPledgeInput {
-  """
-  The amount of pledged money.
-  """
-  amount: Int!
-
-  """
-  Global identifier of the fund campaign.
-  """
-  campaignId: ID!
-
-  """
-  Custom information about the fund campaign pledge.
-  """
-  note: String
-
-  """
-  Global identifier of the user who pledged.
-  """
-  pledgerId: ID!
-}
-
-"""
-"""
-input MutationCreateFundInput {
-  """
-  Boolean to tell if the fund is tax deductible.
-  """
-  isTaxDeductible: Boolean!
-
-  """
-  Name of the fund.
-  """
-  name: String!
-
-  """
-  Global identifier of the associated organization.
-  """
-  organizationId: ID!
-}
-
-"""
-Input for getting a presigned URL for file download
-"""
-input MutationCreateGetfileUrlInput {
-  """
-  Name of the object to be downloaded
-  """
-  objectName: String
-
-  """
-  ID of the organization the file belongs to
-  """
-  organizationId: ID!
-}
-
-"""
-"""
-input MutationCreateOrganizationInput {
-  """
-  Address line 1 of the organization's address.
-  """
-  addressLine1: String
-
-  """
-  Address line 2 of the organization's address.
-  """
-  addressLine2: String
-
-  """
-  Avatar of the organization.
-  """
-  avatar: Upload
-
-  """
-  Name of the city where the organization resides in.
-  """
-  city: String
-
-  """
-  Country code of the country the organization is a citizen of.
-  """
-  countryCode: Iso3166Alpha2CountryCode
-
-  """
-  Custom information about the organization.
-  """
-  description: String
-
-  """
-  Flag to indicate if user registration is required to access the organization.
-  """
-  isUserRegistrationRequired: Boolean
-
-  """
-  Name of the organization.
-  """
-  name: String!
-
-  """
-  Postal code of the organization.
-  """
-  postalCode: String
-
-  """
-  Name of the state the organization resides in.
-  """
-  state: String
-}
-
-"""
-"""
-input MutationCreateOrganizationMembershipInput {
+}
+
+"""
+Input for deleting an action item.
+"""
+input MutationDeleteActionItemInput {
+  """
+  Global identifier of the action item.
+  """
+  id: ID!
+}
+
+input MutationDeleteActionItemCategoryInput {
+  """
+  Global identifier of the action item category.
+  """
+  id: ID!
+}
+
+"""
+"""
+input MutationDeleteAdvertisementInput {
+  """
+  Global identifier of the advertisement.
+  """
+  id: ID!
+}
+
+"""
+"""
+input MutationDeleteAgendaFolderInput {
+  """
+  Global identifier of the agenda folder.
+  """
+  id: ID!
+}
+
+"""
+"""
+input MutationDeleteAgendaItemInput {
+  """
+  Global identifier of the agenda item.
+  """
+  id: ID!
+}
+
+"""
+"""
+input MutationDeleteChatInput {
+  """
+  Global identifier of the chat.
+  """
+  id: ID!
+}
+
+"""
+"""
+input MutationDeleteChatMembershipInput {
+  """
+  Global identifier of the associated chat.
+  """
+  chatId: ID!
+
   """
   Global identifier of the associated user.
   """
   memberId: ID!
-
-  """
-  Global identifier of the associated organization.
-  """
-  organizationId: ID!
-
-  """
-  Role assigned to the user within the organization.
-  """
-  role: OrganizationMembershipRole
-}
-
-"""
-Input for creating a new post
-"""
-input MutationCreatePostInput {
-  """
-  Metadata for files already uploaded via presigned URL
-  """
-  attachments: [FileMetadataInput!]!
-
-  """
-  Caption about the post.
-  """
-  caption: String!
-
-  """
-  Boolean to tell if the post is pinned
-  """
-  isPinned: Boolean
-
-  """
-  Global identifier of the associated organization in which the post is posted.
-  """
-  organizationId: ID!
-}
-
-"""
-"""
-input MutationCreatePostVoteInput {
-  """
-  Global identifier of the post that is voted.
-  """
-  postId: ID!
-
-  """
-  Type of the vote.
-  """
-  type: PostVoteType!
-}
-
-"""
-Input for creating a presigned URL for file upload
-"""
-input MutationCreatePresignedUrlInput {
-  """
-  Hash of the file for deduplication check
-  """
-  fileHash: String!
-
-  """
-  Name of the file to be uploaded
-  """
-  fileName: String!
-
-  """
-  Custom object name for the file (optional)
-  """
-  objectName: String
-
-  """
-  ID of the organization the file belongs to
-  """
-  organizationId: ID!
-}
-
-"""
-"""
-input MutationCreateTagFolderInput {
-  """
-  Name of the tag.
-  """
-  name: String!
-
-  """
-  Global identifier of the associated organization.
-  """
-  organizationId: ID!
-
-  """
-  Global identifier of the associated parent tag folder.
-  """
-  parentFolderId: ID
-}
-
-"""
-"""
-input MutationCreateTagInput {
-  """
-  Global identifier of the associated tag folder.
-  """
-  folderId: ID
-
-  """
-  Name of the tag.
-  """
-  name: String!
-
-  """
-  Global identifier of the associated organization.
-  """
-  organizationId: ID!
-}
-
-"""
-"""
-input MutationCreateUserInput {
-  """
-  Address line 1 of the user's address.
-  """
-  addressLine1: String
-
-  """
-  Address line 2 of the user's address.
-  """
-  addressLine2: String
-
-  """
-  Avatar of the user.
-  """
-  avatar: Upload
-
-  """
-  Date of birth of the user.
-  """
-  birthDate: Date
-
-  """
-  Name of the city where the user resides in.
-  """
-  city: String
-
-  """
-  Country code of the country the user is a citizen of.
-  """
-  countryCode: Iso3166Alpha2CountryCode
-
-  """
-  Custom information about the user.
-  """
-  description: String
-
-  """
-  Primary education grade of the user.
-  """
-  educationGrade: UserEducationGrade
-
-  """
-  Email address of the user.
-  """
-  emailAddress: EmailAddress!
-
-  """
-  Employment status of the user.
-  """
-  employmentStatus: UserEmploymentStatus
-
-  """
-  The phone number to use to communicate with the user at their home.
-  """
-  homePhoneNumber: PhoneNumber
-
-  """
-  Boolean to tell whether the user has verified their email address.
-  """
-  isEmailAddressVerified: Boolean!
-
-  """
-  Marital status of the user.
-  """
-  maritalStatus: UserMaritalStatus
-
-  """
-  The phone number to use to communicate with the user on their mobile phone.
-  """
-  mobilePhoneNumber: PhoneNumber
-
-  """
-  Name of the user.
-  """
-  name: String!
-
-  """
-  The sex assigned to the user at their birth.
-  """
-  natalSex: UserNatalSex
-
-  """
-  Language code of the user's preferred natural language.
-  """
-  naturalLanguageCode: Iso639Set1LanguageCode
-
-  """
-  Password of the user to sign in to the application.
-  """
-  password: String!
-
-  """
-  Postal code of the user.
-  """
-  postalCode: String
-
-  """
-  Role assigned to the user in the application.
-  """
-  role: UserRole!
-
-  """
-  Name of the state the user resides in.
-  """
-  state: String
-
-  """
-  The phone number to use to communicate with the user while they're at work.
-  """
-  workPhoneNumber: PhoneNumber
-}
-
-"""
-"""
-input MutationCreateVenueBookingInput {
-  """
-  Global identifier of the event that the venue is to be booked for.
-  """
-  eventId: ID!
-
-  """
-  Global identifier of the venue to be booked.
-  """
-  venueId: ID!
-}
-
-"""
-"""
-input MutationCreateVenueInput {
-  """
-  Attachments of the venue.
-  """
-  attachments: [Upload!]
-
-  """
-  Custom information about the venue.
-  """
-  description: String
-
-  """
-  Name of the venue.
-  """
-  name: String!
-
-  """
-  Global identifier of the associated organization.
-  """
-  organizationId: ID!
-}
-
-<<<<<<< HEAD
-"""
-Input for deleting an action item.
-"""
-=======
-""""""
-input MutationCreateVolunteerGroupAssignmentsInput {
-  """Global identifier of the user."""
-  assigneeId: ID!
-
-  """Global identifier of the group."""
-  groupId: ID!
-
-  """Invitation Status."""
-  inviteStatus: InviteStatus!
-}
-
-"""Input for deleting an action item."""
->>>>>>> 38f66e7b
-input MutationDeleteActionItemInput {
-  """
-  Global identifier of the action item.
+}
+
+"""
+"""
+input MutationDeleteChatMessageInput {
+  """
+  Global identifier of the chat message.
   """
   id: ID!
 }
 
-input MutationDeleteActionItemCategoryInput {
-  """
-  Global identifier of the action item category.
+"""
+"""
+input MutationDeleteCommentInput {
+  """
+  Global identifier of the comment.
   """
   id: ID!
 }
 
 """
 """
-input MutationDeleteAdvertisementInput {
-  """
-  Global identifier of the advertisement.
+input MutationDeleteCommentVoteInput {
+  """
+  Global identifier of the comment that is voted.
+  """
+  commentId: ID!
+
+  """
+  Global identifier of the user who voted.
+  """
+  creatorId: ID!
+}
+
+"""
+"""
+input MutationDeleteEventInput {
+  """
+  Global identifier of the event.
   """
   id: ID!
 }
 
 """
 """
-input MutationDeleteAgendaFolderInput {
-  """
-  Global identifier of the agenda folder.
-  """
-  id: ID!
-}
-
-"""
-"""
-input MutationDeleteAgendaItemInput {
-  """
-  Global identifier of the agenda item.
-  """
-  id: ID!
-}
-
-"""
-"""
-input MutationDeleteChatInput {
-  """
-  Global identifier of the chat.
-  """
-  id: ID!
-}
-
-"""
-"""
-input MutationDeleteChatMembershipInput {
-  """
-  Global identifier of the associated chat.
-  """
-  chatId: ID!
-
-  """
-  Global identifier of the associated user.
-  """
-  memberId: ID!
-}
-
-"""
-"""
-input MutationDeleteChatMessageInput {
-  """
-  Global identifier of the chat message.
-  """
-  id: ID!
-}
-
-"""
-"""
-input MutationDeleteCommentInput {
-  """
-  Global identifier of the comment.
-  """
-  id: ID!
-}
-
-"""
-"""
-input MutationDeleteCommentVoteInput {
-  """
-  Global identifier of the comment that is voted.
-  """
-  commentId: ID!
-
-  """
-  Global identifier of the user who voted.
-  """
-  creatorId: ID!
-}
-
-"""
-"""
-input MutationDeleteEventInput {
-  """
-  Global identifier of the event.
-  """
-  id: ID!
-}
-
-<<<<<<< HEAD
-"""
-"""
-=======
-""""""
-input MutationDeleteEventVolunteerGroupInput {
-  """Global identifier of the group."""
-  id: ID!
-}
-
-""""""
->>>>>>> 38f66e7b
 input MutationDeleteFundCampaignInput {
   """
   Global identifier of the fund campaign.
@@ -4016,405 +3894,407 @@
 
 """"""
 input MutationUpdateEventInput {
-  """Indicates if the event spans the entire day."""
+  """
+  Global identifier of the event to update.
+  """
+  id: ID!
+
+  """
+  Name of the event.
+  """
+  name: String
+
+  """
+  Custom information about the event.
+  """
+  description: String
+
+  """
+  Date time at the time the event starts at.
+  """
+  startAt: DateTime
+
+  """
+  Date time at the time the event ends at.
+  """
+  endAt: DateTime
+
+  """
+  Indicates if the event spans the entire day.
+  """
   allDay: Boolean
 
-  """Custom information about the event."""
+  """
+  Physical or virtual location of the event.
+  """
+  location: String
+
+  """
+  Indicates if the event is publicly visible.
+  """
+  isPublic: Boolean
+
+  """
+  Indicates if users can register for this event.
+  """
+  isRegisterable: Boolean
+}
+
+"""
+"""
+input MutationUpdateFundCampaignInput {
+  """
+  Date time at the time the fund campaign ends at.
+  """
+  endAt: DateTime
+
+  """
+  Minimum amount of money that is set as the goal for the fund campaign.
+  """
+  goalAmount: Int
+
+  """
+  Global identifier of the associated fund campaign.
+  """
+  id: ID!
+
+  """
+  Name of the fundCampaign.
+  """
+  name: String
+
+  """
+  Date time at the time the fund campaign starts at.
+  """
+  startAt: DateTime
+}
+
+"""
+"""
+input MutationUpdateFundCampaignPledgeInput {
+  """
+  The amount of pledged money.
+  """
+  amount: Int
+
+  """
+  Global identifier of the associated fund campaign pledge.
+  """
+  id: ID!
+
+  """
+  Custom information about the fund campaign pledge.
+  """
+  note: String
+}
+
+"""
+"""
+input MutationUpdateFundInput {
+  """
+  Global identifier of the associated organization.
+  """
+  id: ID!
+
+  """
+  Boolean to tell if the fund is tax deductible.
+  """
+  isTaxDeductible: Boolean
+
+  """
+  Name of the fund.
+  """
+  name: String
+}
+
+"""
+"""
+input MutationUpdateOrganizationInput {
+  """
+  Address line 1 of the organization's address.
+  """
+  addressLine1: String
+
+  """
+  Address line 2 of the organization's address.
+  """
+  addressLine2: String
+
+  """
+  Avatar of the organization.
+  """
+  avatar: Upload
+
+  """
+  Name of the city where the organization resides in.
+  """
+  city: String
+
+  """
+  Country code of the country the organization is a citizen of.
+  """
+  countryCode: Iso3166Alpha2CountryCode
+
+  """
+  Custom information about the organization.
+  """
   description: String
 
-  """Date time at the time the event ends at."""
-  endAt: DateTime
-
-  """Global identifier of the event."""
+  """
+  Global identifier of the organization.
+  """
   id: ID!
 
-  """Indicates if the event is publicly visible."""
-  isPublic: Boolean
-
-  """Indicates if users can register for this event."""
-  isRegisterable: Boolean
-
-  """Physical or virtual location of the event."""
-  location: String
-
-  """Name of the event."""
+  """
+  Name of the organization.
+  """
   name: String
 
-  """Date time at the time the event starts at."""
-  startAt: DateTime
-}
-
-""""""
-input MutationUpdateEventVolunteerGroupInput {
-  """Global identifier of the group."""
+  """
+  Postal code of the organization.
+  """
+  postalCode: String
+
+  """
+  Name of the state the organization resides in.
+  """
+  state: String
+}
+
+"""
+"""
+input MutationUpdateOrganizationMembershipInput {
+  """
+  Global identifier of the associated user.
+  """
+  memberId: ID!
+
+  """
+  Global identifier of the associated organization.
+  """
+  organizationId: ID!
+
+  """
+  Role assigned to the user within the organization.
+  """
+  role: OrganizationMembershipRole
+}
+
+"""
+Input for updating a post.
+"""
+input MutationUpdatePostInput {
+  """
+  Metadata for files already uploaded via presigned URL
+  """
+  attachments: [FileMetadataInput!]
+
+  """
+  Caption about the post.
+  """
+  caption: String
+
+  """
+  Global identifier of the post.
+  """
   id: ID!
 
-  """Global identifier of the user that is assigned leader of the group."""
-  leaderId: ID
-
-  """Max volunteers count"""
-  maxVolunteerCount: Int!
-
-  """Name of the Group."""
+  """
+  Boolean to tell if the post is pinned
+  """
+  isPinned: Boolean
+}
+
+"""
+"""
+input MutationUpdatePostVoteInput {
+  """
+  Global identifier of the voted post.
+  """
+  postId: ID!
+
+  """
+  Type of the vote.
+  """
+  type: PostVoteType!
+}
+
+"""
+"""
+input MutationUpdateTagFolderInput {
+  """
+  Global identifier of the tag folder.
+  """
+  id: ID!
+
+  """
+  Name of the tag folder.
+  """
   name: String
-}
-
-"""
-"""
-input MutationUpdateFundCampaignInput {
-  """
-  Date time at the time the fund campaign ends at.
-  """
-  endAt: DateTime
-
-  """
-  Minimum amount of money that is set as the goal for the fund campaign.
-  """
-  goalAmount: Int
-
-  """
-  Global identifier of the associated fund campaign.
+
+  """
+  Global identifier of associated parent tag folder.
+  """
+  parentFolderId: ID
+}
+
+"""
+"""
+input MutationUpdateTagInput {
+  """
+  Global identifier of associated tag folder.
+  """
+  folderId: ID
+
+  """
+  Global identifier of the tag.
   """
   id: ID!
 
   """
-  Name of the fundCampaign.
+  Name of the tag.
   """
   name: String
-
-  """
-  Date time at the time the fund campaign starts at.
-  """
-  startAt: DateTime
-}
-
-"""
-"""
-input MutationUpdateFundCampaignPledgeInput {
-  """
-  The amount of pledged money.
-  """
-  amount: Int
-
-  """
-  Global identifier of the associated fund campaign pledge.
+}
+
+"""
+"""
+input MutationUpdateUserInput {
+  """
+  Address line 1 of the user's address.
+  """
+  addressLine1: String
+
+  """
+  Address line 2 of the user's address.
+  """
+  addressLine2: String
+
+  """
+  Avatar of the user.
+  """
+  avatar: Upload
+
+  """
+  Date of birth of the user.
+  """
+  birthDate: Date
+
+  """
+  Name of the city where the user resides in.
+  """
+  city: String
+
+  """
+  Country code of the country the user is a citizen of.
+  """
+  countryCode: Iso3166Alpha2CountryCode
+
+  """
+  Custom information about the user.
+  """
+  description: String
+
+  """
+  Primary education grade of the user.
+  """
+  educationGrade: UserEducationGrade
+
+  """
+  Email address of the user.
+  """
+  emailAddress: EmailAddress
+
+  """
+  Employment status of the user.
+  """
+  employmentStatus: UserEmploymentStatus
+
+  """
+  The phone number to use to communicate with the user at their home.
+  """
+  homePhoneNumber: PhoneNumber
+
+  """
+  Global identifier of the user.
   """
   id: ID!
 
   """
-  Custom information about the fund campaign pledge.
-  """
-  note: String
-}
-
-"""
-"""
-input MutationUpdateFundInput {
-  """
-  Global identifier of the associated organization.
+  Boolean to tell whether the user has verified their email address.
+  """
+  isEmailAddressVerified: Boolean
+
+  """
+  Marital status of the user.
+  """
+  maritalStatus: UserMaritalStatus
+
+  """
+  The phone number to use to communicate with the user on their mobile phone.
+  """
+  mobilePhoneNumber: PhoneNumber
+
+  """
+  Name of the user.
+  """
+  name: String
+
+  """
+  The sex assigned to the user at their birth.
+  """
+  natalSex: UserNatalSex
+
+  """
+  Language code of the user's preferred natural language.
+  """
+  naturalLanguageCode: Iso639Set1LanguageCode
+
+  """
+  Password of the user to sign in to the application.
+  """
+  password: String
+
+  """
+  Postal code of the user.
+  """
+  postalCode: String
+
+  """
+  Role assigned to the user in the application.
+  """
+  role: UserRole
+
+  """
+  Name of the state the user resides in.
+  """
+  state: String
+
+  """
+  The phone number to use to communicate with the user while they're at work.
+  """
+  workPhoneNumber: PhoneNumber
+}
+
+"""
+"""
+input MutationUpdateVenueInput {
+  """
+  Custom information about the venue.
+  """
+  description: String
+
+  """
+  Global identifier of the venue.
   """
   id: ID!
 
   """
-  Boolean to tell if the fund is tax deductible.
-  """
-  isTaxDeductible: Boolean
-
-  """
-  Name of the fund.
+  Name of the venue.
   """
   name: String
 }
 
-"""
-"""
-input MutationUpdateOrganizationInput {
-  """
-  Address line 1 of the organization's address.
-  """
-  addressLine1: String
-
-  """
-  Address line 2 of the organization's address.
-  """
-  addressLine2: String
-
-  """
-  Avatar of the organization.
-  """
-  avatar: Upload
-
-  """
-  Name of the city where the organization resides in.
-  """
-  city: String
-
-  """
-  Country code of the country the organization is a citizen of.
-  """
-  countryCode: Iso3166Alpha2CountryCode
-
-  """
-  Custom information about the organization.
-  """
-  description: String
-
-  """
-  Global identifier of the organization.
-  """
-  id: ID!
-
-  """
-  Name of the organization.
-  """
-  name: String
-
-  """
-  Postal code of the organization.
-  """
-  postalCode: String
-
-  """
-  Name of the state the organization resides in.
-  """
-  state: String
-}
-
-"""
-"""
-input MutationUpdateOrganizationMembershipInput {
-  """
-  Global identifier of the associated user.
-  """
-  memberId: ID!
-
-  """
-  Global identifier of the associated organization.
-  """
-  organizationId: ID!
-
-  """
-  Role assigned to the user within the organization.
-  """
-  role: OrganizationMembershipRole
-}
-
-"""
-Input for updating a post.
-"""
-input MutationUpdatePostInput {
-  """
-  Metadata for files already uploaded via presigned URL
-  """
-  attachments: [FileMetadataInput!]
-
-  """
-  Caption about the post.
-  """
-  caption: String
-
-  """
-  Global identifier of the post.
-  """
-  id: ID!
-
-  """
-  Boolean to tell if the post is pinned
-  """
-  isPinned: Boolean
-}
-
-"""
-"""
-input MutationUpdatePostVoteInput {
-  """
-  Global identifier of the voted post.
-  """
-  postId: ID!
-
-  """
-  Type of the vote.
-  """
-  type: PostVoteType!
-}
-
-"""
-"""
-input MutationUpdateTagFolderInput {
-  """
-  Global identifier of the tag folder.
-  """
-  id: ID!
-
-  """
-  Name of the tag folder.
-  """
-  name: String
-
-  """
-  Global identifier of associated parent tag folder.
-  """
-  parentFolderId: ID
-}
-
-"""
-"""
-input MutationUpdateTagInput {
-  """
-  Global identifier of associated tag folder.
-  """
-  folderId: ID
-
-  """
-  Global identifier of the tag.
-  """
-  id: ID!
-
-  """
-  Name of the tag.
-  """
-  name: String
-}
-
-"""
-"""
-input MutationUpdateUserInput {
-  """
-  Address line 1 of the user's address.
-  """
-  addressLine1: String
-
-  """
-  Address line 2 of the user's address.
-  """
-  addressLine2: String
-
-  """
-  Avatar of the user.
-  """
-  avatar: Upload
-
-  """
-  Date of birth of the user.
-  """
-  birthDate: Date
-
-  """
-  Name of the city where the user resides in.
-  """
-  city: String
-
-  """
-  Country code of the country the user is a citizen of.
-  """
-  countryCode: Iso3166Alpha2CountryCode
-
-  """
-  Custom information about the user.
-  """
-  description: String
-
-  """
-  Primary education grade of the user.
-  """
-  educationGrade: UserEducationGrade
-
-  """
-  Email address of the user.
-  """
-  emailAddress: EmailAddress
-
-  """
-  Employment status of the user.
-  """
-  employmentStatus: UserEmploymentStatus
-
-  """
-  The phone number to use to communicate with the user at their home.
-  """
-  homePhoneNumber: PhoneNumber
-
-  """
-  Global identifier of the user.
-  """
-  id: ID!
-
-  """
-  Boolean to tell whether the user has verified their email address.
-  """
-  isEmailAddressVerified: Boolean
-
-  """
-  Marital status of the user.
-  """
-  maritalStatus: UserMaritalStatus
-
-  """
-  The phone number to use to communicate with the user on their mobile phone.
-  """
-  mobilePhoneNumber: PhoneNumber
-
-  """
-  Name of the user.
-  """
-  name: String
-
-  """
-  The sex assigned to the user at their birth.
-  """
-  natalSex: UserNatalSex
-
-  """
-  Language code of the user's preferred natural language.
-  """
-  naturalLanguageCode: Iso639Set1LanguageCode
-
-  """
-  Password of the user to sign in to the application.
-  """
-  password: String
-
-  """
-  Postal code of the user.
-  """
-  postalCode: String
-
-  """
-  Role assigned to the user in the application.
-  """
-  role: UserRole
-
-  """
-  Name of the state the user resides in.
-  """
-  state: String
-
-  """
-  The phone number to use to communicate with the user while they're at work.
-  """
-  workPhoneNumber: PhoneNumber
-}
-
-"""
-"""
-input MutationUpdateVenueInput {
-  """
-  Custom information about the venue.
-  """
-  description: String
-
-  """
-  Global identifier of the venue.
-  """
-  id: ID!
-
-  """
-  Name of the venue.
-  """
-  name: String
-}
-
-<<<<<<< HEAD
 """
 GraphQL connection for Organization actionItemCategories field
 """
@@ -4429,18 +4309,6 @@
 type OrganizationActionItemCategoriesConnectionEdge {
   cursor: String!
   node: ActionItemCategory
-=======
-""""""
-input MutationUpdateVolunteerGroupAssignmentsInput {
-  """Global identifier of the user."""
-  assigneeId: ID!
-
-  """Global identifier of the group."""
-  groupId: ID!
-
-  """Invitation Status."""
-  inviteStatus: UpdateInviteStatus!
->>>>>>> 38f66e7b
 }
 
 type Organization {
@@ -5193,19 +5061,9 @@
   """
   fundCampaignPledge(input: QueryFundCampaignPledgeInput!): FundCampaignPledge
 
-<<<<<<< HEAD
   """
   Query field to get fund campaign pledge associated to a user.
   """
-=======
-  """Query field to get all volunteer of a group."""
-  getEventVolunteerGroupAssignments(input: QueryVolunteerGroupAssignmentsInput!): [VolunteerGroupAssignments!]
-
-  """Query field to get all volunteer groups for an event."""
-  getEventVolunteerGroups(input: QueryEventVolunteerGroupsInput!): [VolunteerGroups!]
-
-  """Query field to get fund campaign pledge associated to a user."""
->>>>>>> 38f66e7b
   getPledgesByUserId(
     """
     Maximum number of results to return.
@@ -5727,19 +5585,9 @@
   node: Tag
 }
 
-<<<<<<< HEAD
 """
 The `Upload` scalar type represents a file upload.
 """
-=======
-enum UpdateInviteStatus {
-  accepted
-  declined
-  no_response
-}
-
-"""The `Upload` scalar type represents a file upload."""
->>>>>>> 38f66e7b
 scalar Upload
 
 """
@@ -6070,56 +5918,4 @@
 type VenueEventsConnectionEdge {
   cursor: String!
   node: Event
-}
-
-type VolunteerGroupAssignments {
-  """Volunteer group assignee."""
-  assignee: User
-
-  """Date time at the time the Group Assignment was created."""
-  createdAt: DateTime
-
-  """User who has created the Assignment."""
-  creator: User
-
-  """Volunteer group."""
-  group: VolunteerGroups
-
-  """Invitation status."""
-  inviteStatus: String
-
-  """Date time at the time the Group Assignment was last updated."""
-  updatedAt: DateTime
-
-  """User who has last updated the Assignment."""
-  updator: User
-}
-
-type VolunteerGroups {
-  """Date time at the time the Group was created."""
-  createdAt: DateTime
-
-  """User who has created the Group."""
-  creator: User
-
-  """Event for which Group was made."""
-  event: Event
-
-  """Global identifier of the group."""
-  id: ID!
-
-  """Leader assigned for the group."""
-  leader: User
-
-  """Maximum number of volunteers for this group."""
-  maxVolunteerCount: Int
-
-  """Name of the Group."""
-  name: String
-
-  """Date time at the time the Group was updated."""
-  updatedAt: DateTime
-
-  """User who has last updated the Group."""
-  updater: User
 }