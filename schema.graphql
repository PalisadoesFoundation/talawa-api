type Advertisement {
  """Array of attachments."""
  attachments: [AdvertisementAttachment!]

  """Date time at the time the advertisement was created."""
  createdAt: DateTime

  """User who created the advertisement."""
  creator: User

  """Custom information about the advertisement."""
  description: String

  """Date time at the time the advertised event ends at."""
  endAt: DateTime

  """Global identifier of the advertisement."""
  id: ID!

  """Name of the advertisement."""
  name: String

  """Organization which the advertisement belongs to."""
  organization: Organization

  """Date time at the time the advertised event starts at."""
  startAt: DateTime

  """Type of the advertisement."""
  type: AdvertisementType

  """Date time at the time the advertisement was last updated."""
  updatedAt: DateTime

  """User who last updated the advertisement."""
  updater: User
}

type AdvertisementAttachment {
  """Mime type of the attachment."""
  mimeType: String

  """URL to the attachment."""
  url: String
}

"""Possible variants of the type of an advertisement."""
enum AdvertisementType {
  banner
  menu
  pop_up
}

type AgendaFolder {
  """
  GraphQL connection to traverse through the agenda folders that have the agenda folder as a parent folder.
  """
  childFolders(after: String, before: String, first: Int, last: Int): AgendaFolderChildFoldersConnection

  """Date time at the time the agenda folder was created."""
  createdAt: DateTime

  """User who created the agenda folder."""
  creator: User

  """
  Event for which the agenda folder contains agenda items constituting a part of the agenda.
  """
  event: Event

  """Global identifier of the agenda folder."""
  id: ID!

  """
  Boolean to tell if the agenda folder is meant to be a folder for agenda items or a parent for agenda folders.
  """
  isAgendaItemFolder: Boolean

  """
  GraphQL connection to traverse through the agenda items contained within the agenda folder.
  """
  items(after: String, before: String, first: Int, last: Int): AgendaFolderItemsConnection

  """Name of the agenda folder."""
  name: String

  """Agenda folder that is a parent folder to the agenda folder."""
  parentFolder: AgendaFolder

  """Date time at the time the agenda folder was last updated."""
  updatedAt: DateTime

  """User who last updated the agenda folder."""
  updater: User
}

""""""
type AgendaFolderChildFoldersConnection {
  edges: [AgendaFolderChildFoldersConnectionEdge]
  pageInfo: PageInfo!
}

""""""
type AgendaFolderChildFoldersConnectionEdge {
  cursor: String!
  node: AgendaFolder
}

""""""
type AgendaFolderItemsConnection {
  edges: [AgendaFolderItemsConnectionEdge]
  pageInfo: PageInfo!
}

""""""
type AgendaFolderItemsConnectionEdge {
  cursor: String!
  node: AgendaItem
}

type AgendaItem {
  """Date time at the time the agenda item was last created."""
  createdAt: DateTime

  """User who created the agenda item."""
  creator: User

  """Custom information about the agenda item."""
  description: String

  """Duration of the agenda item."""
  duration: String

  """Agenda folder within which the agenda item in contained."""
  event: AgendaFolder

  """Global identifier of the agenda item."""
  id: ID!

  """
  Key of the agenda item if it's of a "song" type. More information at [this](https://en.wikipedia.org/wiki/Key_(music)) link.
  """
  key: String

  """Name of the agenda item."""
  name: String

  """Type of the agenda item."""
  type: AgendaItemType

  """Date time at the time the agenda item was last updated."""
  updatedAt: DateTime

  """User who last updated the agenda item."""
  updater: User
}

"""Possible variants of the type of an agenda item."""
enum AgendaItemType {
  general
  note
  scripture
  song
}

input AttachmentInput {
  """Mime type of the attachment."""
  mimeType: String!

  """URL of the attachment."""
  url: String!
}

""""""
type AuthenticationPayload {
  """
  This is the authentication token using which a user can sign in to talawa.
  """
  authenticationToken: String

  """"""
  user: User
}

"""
The `BigInt` scalar type represents non-fractional signed whole numeric values.
"""
scalar BigInt

<<<<<<< HEAD
"""Represents a user blocked by an organization."""
type BlockedUser {
  """Timestamp when the user was blocked."""
  createdAt: DateTime

  """Unique identifier of the blocked user."""
  id: ID

  """Organization that blocked the user."""
  organization: Organization

  """User who has been blocked."""
  user: User
=======
"""Response type for canceling a membership request."""
type CancelMembershipResponse {
  """A message providing more details about the cancellation status."""
  message: String

  """Indicates whether the membership request was successfully canceled."""
  success: Boolean
>>>>>>> b6399b02
}

type Chat {
  """Mime type of the avatar of the chat."""
  avatarMimeType: String

  """URL to the avatar of the chat."""
  avatarURL: String

  """Date time at the time the chat was first created."""
  createdAt: DateTime

  """User who created the chat."""
  creator: User

  """Custom information about the chat."""
  description: String

  """Global identifier of the chat."""
  id: ID!

  """
  GraphQL connection to traverse through the users that are members of the chat.
  """
  members(after: String, before: String, first: Int, last: Int): ChatMembersConnection

  """
  GraphQL connection to traverse through the messages created within the chat.
  """
  messages(after: String, before: String, first: Int, last: Int): ChatMessagesConnection

  """Name of the chat."""
  name: String

  """Organization which the chat belongs to."""
  organization: Organization

  """Date time at the time the chat was last updated."""
  updatedAt: DateTime

  """User who last updated the chat."""
  updater: User
}

""""""
type ChatMembersConnection {
  edges: [ChatMembersConnectionEdge]
  pageInfo: PageInfo!
}

""""""
type ChatMembersConnectionEdge {
  cursor: String!
  node: User
}

"""Possible variants of the role assigned to a user within a chat."""
enum ChatMembershipRole {
  administrator
  regular
}

type ChatMessage {
  """Body of the chat message."""
  body: String

  """Chat which the chat message belongs to."""
  chat: Chat

  """Date time at the time the chat message was created."""
  createdAt: DateTime

  """User who created the chat message."""
  creator: User

  """Global identifier of the chat message."""
  id: ID!

  """Parent message of the chat message."""
  parentMessage: ChatMessage

  """Date time at the time the chat message was last updated."""
  updatedAt: DateTime
}

""""""
type ChatMessagesConnection {
  edges: [ChatMessagesConnectionEdge]
  pageInfo: PageInfo!
}

""""""
type ChatMessagesConnectionEdge {
  cursor: String!
  node: ChatMessage
}

type Comment {
  """Body of the comment."""
  body: String

  """Date time at the time the comment was created."""
  createdAt: DateTime

  """User who created the comment."""
  creator: User

  """
  GraphQL connection to traverse through the users that down voted the comment.
  """
  downVoters(after: String, before: String, first: Int, last: Int): CommentDownVotersConnection

  """Total number of down votes on the comment."""
  downVotesCount: Int

  """Global identifier of the comment."""
  id: ID!

  """Post which the comment belongs to."""
  post: Post

  """
  GraphQL connection to traverse through the users that up voted the comment.
  """
  upVoters(after: String, before: String, first: Int, last: Int): CommentUpVotersConnection

  """Total number of up votes on the comment."""
  upVotesCount: Int

  """Date time at the time the comment was last updated."""
  updatedAt: DateTime
}

""""""
type CommentDownVotersConnection {
  edges: [CommentDownVotersConnectionEdge]
  pageInfo: PageInfo!
}

""""""
type CommentDownVotersConnectionEdge {
  cursor: String!
  node: User
}

""""""
type CommentUpVotersConnection {
  edges: [CommentUpVotersConnectionEdge]
  pageInfo: PageInfo!
}

""""""
type CommentUpVotersConnectionEdge {
  cursor: String!
  node: User
}

"""Possible variants of the type of of a vote on a comment."""
enum CommentVoteType {
  down_vote
  up_vote
}

type Community {
  """Date time at the time the community was created."""
  createdAt: DateTime

  """URL to the facebook account of the community."""
  facebookURL: String

  """URL to the gitGub account of the community."""
  githubURL: String

  """Global identifier of the community."""
  id: ID!

  """ Duration in seconds it should take for inactive clients to get timed out of their authenticated session within client-side talawa applications.
  """
  inactivityTimeoutDuration: Int

  """URL to the instagram account of the community."""
  instagramURL: String

  """URL to the linkedin account of the community."""
  linkedinURL: String

  """Mime type of the avatar of the community."""
  logoMimeType: String

  """URL to the logo of the community."""
  logoURL: String

  """Name of the community."""
  name: String

  """URL to the reddit account of the community."""
  redditURL: String

  """URL to the slack account of the community."""
  slackURL: String

  """Date time at the time the community was last updated."""
  updatedAt: DateTime

  """User who last updated the community."""
  updater: User

  """URL to the website of the community."""
  websiteURL: String

  """URL to the x account of the community."""
  xURL: String

  """URL to the youtube account of the community."""
  youtubeURL: String
}

"""
A date string, such as 2007-12-03, compliant with the `full-date` format outlined in section 5.6 of the RFC 3339 profile of the ISO 8601 standard for representation of dates and times using the Gregorian calendar.
"""
scalar Date

"""
A date-time string at UTC, such as 2007-12-03T10:15:30Z, compliant with the `date-time` format outlined in section 5.6 of the RFC 3339 profile of the ISO 8601 standard for representation of dates and times using the Gregorian calendar.
"""
scalar DateTime

"""Possible statuses for a membership request."""
enum DrizzleMembershipRequestStatus {
  approved
  pending
  rejected
}

"""
A field whose value conforms to the standard internet email address format as specified in HTML Spec: https://html.spec.whatwg.org/multipage/input.html#valid-e-mail-address.
"""
scalar EmailAddress

type Event {
  """
  GraphQL connection to traverse through the agenda folders that contain agenda items constituting a part of the agenda for the event.
  """
  agendaFolders(after: String, before: String, first: Int, last: Int): EventAgendaFoldersConnection

  """Array of attachments."""
  attachments: [EventAttachment!]

  """Date time at the time the event was created."""
  createdAt: DateTime

  """User who created the event."""
  creator: User

  """Custom information about the event."""
  description: String

  """Date time at the time the event ends at."""
  endAt: DateTime

  """Global identifier of the event."""
  id: ID!

  """Name of the event."""
  name: String

  """Organization the event belongs to."""
  organization: Organization

  """Date time at the time the event starts at."""
  startAt: DateTime

  """Date time at the time the event was last updated."""
  updatedAt: DateTime

  """User who last updated the event."""
  updater: User

  """
  GraphQL connection to traverse through the venues that are booked for the event.
  """
  venues(after: String, before: String, first: Int, last: Int): EventVenuesConnection
}

""""""
type EventAgendaFoldersConnection {
  edges: [EventAgendaFoldersConnectionEdge]
  pageInfo: PageInfo!
}

""""""
type EventAgendaFoldersConnectionEdge {
  cursor: String!
  node: AgendaFolder
}

type EventAttachment {
  """Mime type of the attachment."""
  mimeType: String

  """URL to the attachment."""
  url: String
}

""""""
type EventVenuesConnection {
  edges: [EventVenuesConnectionEdge]
  pageInfo: PageInfo!
}

""""""
type EventVenuesConnectionEdge {
  cursor: String!
  node: Venue
}

"""Metadata for files uploaded via presigned URL"""
input FileMetadataInput {
  """Hash of the file for deduplication"""
  fileHash: String!

  """MIME type of the file"""
  mimetype: PostAttachmentMimeType!

  """Name of the file"""
  name: String!

  """Object name used in storage"""
  objectName: String!
}

type Fund {
  """GraphQL connection to traverse through the campaigns for the fund."""
  campaigns(after: String, before: String, first: Int, last: Int): FundCampaignsConnection

  """Date time at the time the fund was created."""
  createdAt: DateTime

  """User who created the Fund."""
  creator: User

  """Global identifier of the fund."""
  id: ID!

  """Boolean to tell if the fund is tax deductible."""
  isTaxDeductible: Boolean

  """Name of the fund."""
  name: String

  """Organization which the fund belongs to."""
  organization: Organization

  """Date time at the time the fund was last updated."""
  updatedAt: DateTime

  """User who last updated the fund."""
  updater: User
}

type FundCampaign {
  """Date time at the time the fund campaign was created."""
  createdAt: DateTime

  """User who created the fund campaign."""
  creator: User

  """Currency code of the fund campaign."""
  currencyCode: Iso4217CurrencyCode

  """Date time at the time the fund campaign ends at."""
  endAt: DateTime

  """Fund which the fund campaign belongs to."""
  fund: Fund

  """Minimum amount of money that is set as the goal for the fund campaign."""
  goalAmount: Int

  """Global identifier of the fund campaign."""
  id: ID!

  """Name of the fund campaign."""
  name: String

  """Total amount of money pledged under the fund campaign."""
  pledgedAmount: BigInt

  """
  GraphQL connection to traverse through the pledges made under the fund campaign.
  """
  pledges(after: String, before: String, first: Int, last: Int): FundCampaignPledgesConnection

  """Date time at the time the fund campaign starts at."""
  startAt: DateTime

  """Date time at the time the fund campaign was last updated."""
  updatedAt: DateTime

  """User who last updated the fund campaign."""
  updater: User
}

type FundCampaignPledge {
  """The amount of pledged money."""
  amount: Int

  """Fund campaign which the fund campaign pledge is associated to."""
  campaign: FundCampaign

  """Date time at the time the fund campaign pledge was created."""
  createdAt: DateTime

  """User who created the fund campaign pledge."""
  creator: User

  """Global identifier of the fund campaign pledge."""
  id: ID!

  """Custom information about the fund campaign pledge."""
  note: String

  """User on whose behalf the fund campaign pledge is created."""
  pledger: User

  """Date time at the time the fund campaign pledge was last updated."""
  updatedAt: DateTime

  """User who last updated the fund campaign pledge."""
  updater: User
}

""""""
type FundCampaignPledgesConnection {
  edges: [FundCampaignPledgesConnectionEdge]
  pageInfo: PageInfo!
}

""""""
type FundCampaignPledgesConnectionEdge {
  cursor: String!
  node: FundCampaignPledge
}

""""""
type FundCampaignsConnection {
  edges: [FundCampaignsConnectionEdge]
  pageInfo: PageInfo!
}

""""""
type FundCampaignsConnectionEdge {
  cursor: String!
  node: FundCampaign
}

input GetPostsByOrgInput {
  organizationId: String!
  sortOrder: String
}

"""GetUrlResponse"""
type GetUrlResponse {
  presignedUrl: String
}

"""
Possible variants of the two-letter language code defined in ISO 639-1, part of the ISO 639 standard published by the International Organization for Standardization (ISO), to represent natural languages.
"""
enum Iso639Set1LanguageCode {
  aa
  ab
  ae
  af
  ak
  am
  an
  ar
  as
  av
  ay
  az
  ba
  be
  bg
  bi
  bm
  bn
  bo
  br
  bs
  ca
  ce
  ch
  co
  cr
  cs
  cu
  cv
  cy
  da
  de
  dv
  dz
  ee
  el
  en
  eo
  es
  et
  eu
  fa
  ff
  fi
  fj
  fo
  fr
  fy
  ga
  gd
  gl
  gn
  gu
  gv
  ha
  he
  hi
  ho
  hr
  ht
  hu
  hy
  hz
  ia
  id
  ie
  ig
  ii
  ik
  io
  is
  it
  iu
  ja
  jv
  ka
  kg
  ki
  kj
  kk
  kl
  km
  kn
  ko
  kr
  ks
  ku
  kv
  kw
  ky
  la
  lb
  lg
  li
  ln
  lo
  lt
  lu
  lv
  mg
  mh
  mi
  mk
  ml
  mn
  mr
  ms
  mt
  my
  na
  nb
  nd
  ne
  ng
  nl
  nn
  no
  nr
  nv
  ny
  oc
  oj
  om
  or
  os
  pa
  pi
  pl
  ps
  pt
  qu
  rm
  rn
  ro
  ru
  rw
  sa
  sc
  sd
  se
  sg
  si
  sk
  sl
  sm
  sn
  so
  sq
  sr
  ss
  st
  su
  sv
  sw
  ta
  te
  tg
  th
  ti
  tk
  tl
  tn
  to
  tr
  ts
  tt
  tw
  ty
  ug
  uk
  ur
  uz
  ve
  vi
  vo
  wa
  wo
  xh
  yi
  yo
  za
  zh
  zu
}

"""
Possible variants of the two-letter country code defined in ISO 3166-1, part of the ISO 3166 standard published by the International Organization for Standardization (ISO), to represent countries, dependent territories, and special areas of geographical interest.
"""
enum Iso3166Alpha2CountryCode {
  ad
  ae
  af
  ag
  ai
  al
  am
  ao
  aq
  ar
  as
  at
  au
  aw
  ax
  az
  ba
  bb
  bd
  be
  bf
  bg
  bh
  bi
  bj
  bl
  bm
  bn
  bo
  bq
  br
  bs
  bt
  bv
  bw
  by
  bz
  ca
  cc
  cd
  cf
  cg
  ch
  ci
  ck
  cl
  cm
  cn
  co
  cr
  cu
  cv
  cw
  cx
  cy
  cz
  de
  dj
  dk
  dm
  do
  dz
  ec
  ee
  eg
  eh
  er
  es
  et
  fi
  fj
  fk
  fm
  fo
  fr
  ga
  gb
  gd
  ge
  gf
  gg
  gh
  gi
  gl
  gm
  gn
  gp
  gq
  gr
  gs
  gt
  gu
  gw
  gy
  hk
  hm
  hn
  hr
  ht
  hu
  id
  ie
  il
  im
  in
  io
  iq
  ir
  is
  it
  je
  jm
  jo
  jp
  ke
  kg
  kh
  ki
  km
  kn
  kp
  kr
  kw
  ky
  kz
  la
  lb
  lc
  li
  lk
  lr
  ls
  lt
  lu
  lv
  ly
  ma
  mc
  md
  me
  mf
  mg
  mh
  mk
  ml
  mm
  mn
  mo
  mp
  mq
  mr
  ms
  mt
  mu
  mv
  mw
  mx
  my
  mz
  na
  nc
  ne
  nf
  ng
  ni
  nl
  no
  np
  nr
  nu
  nz
  om
  pa
  pe
  pf
  pg
  ph
  pk
  pl
  pm
  pn
  pr
  ps
  pt
  pw
  py
  qa
  re
  ro
  rs
  ru
  rw
  sa
  sb
  sc
  sd
  se
  sg
  sh
  si
  sj
  sk
  sl
  sm
  sn
  so
  sr
  ss
  st
  sv
  sx
  sy
  sz
  tc
  td
  tf
  tg
  th
  tj
  tk
  tl
  tm
  tn
  to
  tr
  tt
  tv
  tw
  tz
  ua
  ug
  um
  us
  uy
  uz
  va
  vc
  ve
  vg
  vi
  vn
  vu
  wf
  ws
  ye
  yt
  za
  zm
  zw
}

"""
Possible variants of the currency code defined in ISO 4217 standard published by the International Organization for Standardization (ISO) which defines alpha codes and numeric codes for the representation of currencies and provides information about the relationships between individual currencies and their minor units.
"""
enum Iso4217CurrencyCode {
  AED
  AFN
  ALL
  AMD
  ANG
  AOA
  ARS
  AUD
  AWG
  AZN
  BAM
  BBD
  BDT
  BGN
  BHD
  BIF
  BMD
  BND
  BOB
  BOV
  BRL
  BSD
  BTN
  BWP
  BYN
  BZD
  CAD
  CDF
  CHE
  CHF
  CHW
  CLF
  CLP
  CNY
  COP
  COU
  CRC
  CUP
  CVE
  CZK
  DJF
  DKK
  DOP
  DZD
  EGP
  ERN
  ETB
  EUR
  FJD
  FKP
  GBP
  GEL
  GHS
  GIP
  GMD
  GNF
  GTQ
  GYD
  HKD
  HNL
  HTG
  HUF
  IDR
  ILS
  INR
  IQD
  IRR
  ISK
  JMD
  JOD
  JPY
  KES
  KGS
  KHR
  KMF
  KPW
  KRW
  KWD
  KYD
  KZT
  LAK
  LBP
  LKR
  LRD
  LSL
  LYD
  MAD
  MDL
  MGA
  MKD
  MMK
  MNT
  MOP
  MRU
  MUR
  MVR
  MWK
  MXN
  MXV
  MYR
  MZN
  NAD
  NGN
  NIO
  NOK
  NPR
  NZD
  OMR
  PAB
  PEN
  PGK
  PHP
  PKR
  PLN
  PYG
  QAR
  RON
  RSD
  RUB
  RWF
  SAR
  SBD
  SCR
  SDG
  SEK
  SGD
  SHP
  SLE
  SOS
  SRD
  SSP
  STN
  SVC
  SYP
  SZL
  THB
  TJS
  TMT
  TND
  TOP
  TRY
  TTD
  TWD
  TZS
  UAH
  UGX
  USD
  USN
  UYI
  UYU
  UYW
  UZS
  VED
  VES
  VND
  VUV
  WST
  XAF
  XAG
  XAU
  XBA
  XBB
  XBC
  XBD
  XCD
  XDR
  XOF
  XPD
  XPF
  XPT
  XSU
  XTS
  XUA
  XXX
  YER
  ZAR
  ZMW
  ZWG
}

"""Filter criteria for member roles"""
input MembersRoleWhereInput {
  """Role equals this value"""
  equal: OrganizationMembershipRole

  """Role does not equal this value"""
  notEqual: OrganizationMembershipRole
}

"""Filter criteria for organization members"""
input MembersWhereInput {
  """Filter members by role"""
  role: MembersRoleWhereInput
}

"""Represents a membership request to an organization."""
type MembershipRequest {
  """Timestamp when the request was created."""
  createdAt: DateTime

  """Unique ID for the membership request."""
  membershipRequestId: ID

  """ID of the organization."""
  organizationId: String

  """Status of the membership request (e.g., pending, approved, rejected)."""
  status: MembershipRequestStatus

  """ID of the user who requested membership."""
  userId: String
}

"""Possible statuses of a membership request."""
enum MembershipRequestStatus {
  approved
  pending
  rejected
}

type Mutation {
<<<<<<< HEAD
  """Mutation field to block a user from an organization."""
  blockUser(organizationId: ID!, userId: ID!): Boolean
=======
  """Mutation field to cancel a membership request."""
  cancelMembershipRequest(
    """Input to cancel a membership request"""
    input: MutationCancelMembershipRequestInput!
  ): CancelMembershipResponse
>>>>>>> b6399b02

  """Mutation field to create an advertisement."""
  createAdvertisement(input: MutationCreateAdvertisementInput!): Advertisement

  """Mutation field to create an agenda folder."""
  createAgendaFolder(input: MutationCreateAgendaFolderInput!): AgendaFolder

  """Mutation field to create an agenda item."""
  createAgendaItem(input: MutationCreateAgendaItemInput!): AgendaItem

  """Mutation field to create a chat."""
  createChat(input: MutationCreateChatInput!): Chat

  """Mutation field to create a chat membership."""
  createChatMembership(input: MutationCreateChatMembershipInput!): Chat

  """Mutation field to create a chat message."""
  createChatMessage(input: MutationCreateChatMessageInput!): ChatMessage

  """Mutation field to create a comment."""
  createComment(input: MutationCreateCommentInput!): Comment

  """Mutation field to create a comment vote."""
  createCommentVote(input: MutationCreateCommentVoteInput!): Comment

  """Mutation field to create an event."""
  createEvent(input: MutationCreateEventInput!): Event

  """Mutation field to create a fund."""
  createFund(input: MutationCreateFundInput!): Fund

  """Mutation field to create a fund campaign."""
  createFundCampaign(input: MutationCreateFundCampaignInput!): FundCampaign

  """Mutation field to create a fund campaign pledge."""
  createFundCampaignPledge(input: MutationCreateFundCampaignPledgeInput!): FundCampaignPledge

  """Mutation field to create a presigned URL for uploading a file."""
  createGetfileUrl(input: MutationCreateGetfileUrlInput!): GetUrlResponse

  """Mutation field to create an organization."""
  createOrganization(input: MutationCreateOrganizationInput!): Organization

  """Mutation field to create an organization membership."""
  createOrganizationMembership(input: MutationCreateOrganizationMembershipInput!): Organization

  """Mutation field to create a post."""
  createPost(input: MutationCreatePostInput!): Post

  """Mutation field to create a post vote."""
  createPostVote(input: MutationCreatePostVoteInput!): Post

  """Mutation field to create a presigned URL for uploading a file."""
  createPresignedUrl(input: MutationCreatePresignedUrlInput!): UploadUrlResponse

  """Mutation field to create a tag."""
  createTag(input: MutationCreateTagInput!): Tag

  """Mutation field to create a tag folder."""
  createTagFolder(input: MutationCreateTagFolderInput!): TagFolder

  """Mutation field to create a user."""
  createUser(input: MutationCreateUserInput!): AuthenticationPayload

  """Mutation field to create a venue."""
  createVenue(input: MutationCreateVenueInput!): Venue

  """Mutation field to create a venue booking."""
  createVenueBooking(input: MutationCreateVenueBookingInput!): Venue

  """Mutation field to delete an advertisement."""
  deleteAdvertisement(input: MutationDeleteAdvertisementInput!): Advertisement

  """Mutation field to delete an agenda folder."""
  deleteAgendaFolder(input: MutationDeleteAgendaFolderInput!): AgendaFolder

  """Mutation field to delete an agenda item."""
  deleteAgendaItem(input: MutationDeleteAgendaItemInput!): AgendaItem

  """Mutation field to delete a chat."""
  deleteChat(input: MutationDeleteChatInput!): Chat

  """Mutation field to delete a chat membership."""
  deleteChatMembership(input: MutationDeleteChatMembershipInput!): Chat

  """Mutation field to delete a chat message."""
  deleteChatMessage(input: MutationDeleteChatMessageInput!): ChatMessage

  """Mutation field to delete a comment."""
  deleteComment(input: MutationDeleteCommentInput!): Comment

  """Mutation field to delete a comment vote."""
  deleteCommentVote(input: MutationDeleteCommentVoteInput!): Comment

  """Mutation field to delete the current user."""
  deleteCurrentUser: User

  """Mutation field to delete an event."""
  deleteEvent(input: MutationDeleteEventInput!): Event

  """Mutation field to delete a fund."""
  deleteFund(input: MutationDeleteFundInput!): Fund

  """Mutation field to delete a fund campaign."""
  deleteFundCampaign(input: MutationDeleteFundCampaignInput!): FundCampaign

  """Mutation field to delete a fund campaign pledge."""
  deleteFundCampaignPledge(input: MutationDeleteFundCampaignPledgeInput!): FundCampaignPledge

  """Mutation field to delete an organization."""
  deleteOrganization(input: MutationDeleteOrganizationInput!): Organization

  """Mutation field to delete an organization membership."""
  deleteOrganizationMembership(input: MutationDeleteOrganizationMembershipInput!): Organization

  """Mutation field to delete a post."""
  deletePost(input: MutationDeletePostInput!): Post

  """Mutation field to delete a post vote."""
  deletePostVote(input: MutationDeletePostVoteInput!): Post

  """Mutation field to delete a tag."""
  deleteTag(input: MutationDeleteTagInput!): Tag

  """Mutation field to delete a tagFolder."""
  deleteTagFolder(input: MutationDeleteTagFolderInput!): TagFolder

  """Mutation field to delete a user."""
  deleteUser(input: MutationDeleteUserInput!): User

  """Mutation field to delete a venue."""
  deleteVenue(input: MutationDeleteVenueInput!): Venue

  """Mutation field to delete a venue booking."""
  deleteVenueBooking(input: MutationDeleteVenueBookingInput!): Venue

  """Mutation field to join a public organization."""
  joinPublicOrganization(
    """Input to join a public organization"""
    input: MutationJoinPublicOrganizationInput!
  ): OrganizationMembershipObject

  """Mutation field to send a membership request to an organization."""
  sendMembershipRequest(
    """Input to send a membership request"""
    input: MutationSendMembershipRequestInput!
  ): MembershipRequest

  """Mutation field to sign up to talawa."""
  signUp(input: MutationSignUpInput!): AuthenticationPayload

  """Mutation field to unblock a user from an organization."""
  unblockUser(organizationId: ID!, userId: ID!): Boolean

  """Mutation field to update an advertisement."""
  updateAdvertisement(input: MutationUpdateAdvertisementInput!): Advertisement

  """Mutation field to update an agenda folder."""
  updateAgendaFolder(input: MutationUpdateAgendaFolderInput!): AgendaFolder

  """Mutation field to update an agenda item."""
  updateAgendaItem(input: MutationUpdateAgendaItemInput!): AgendaItem

  """Mutation field to update a chat."""
  updateChat(input: MutationUpdateChatInput!): Chat

  """Mutation field to update a chat membership."""
  updateChatMembership(input: MutationUpdateChatMembershipInput!): Chat

  """Mutation field to update a chat message."""
  updateChatMessage(input: MutationUpdateChatMessageInput!): ChatMessage

  """Mutation field to update a comment."""
  updateComment(input: MutationUpdateCommentInput!): Comment

  """Mutation field to update a comment vote."""
  updateCommentVote(input: MutationUpdateCommentVoteInput!): Comment

  """Mutation field to update the community."""
  updateCommunity(input: MutationUpdateCommunityInput!): Community

  """Mutation field to update the current user."""
  updateCurrentUser(input: MutationUpdateCurrentUserInput!): User

  """Mutation field to update an event."""
  updateEvent(input: MutationUpdateEventInput!): Event

  """Mutation field to update a fund."""
  updateFund(input: MutationUpdateFundInput!): Fund

  """Mutation field to update a fund campaign."""
  updateFundCampaign(input: MutationUpdateFundCampaignInput!): FundCampaign

  """Mutation field to update a fund campaign pledge."""
  updateFundCampaignPledge(input: MutationUpdateFundCampaignPledgeInput!): FundCampaignPledge

  """Mutation field to update a organization."""
  updateOrganization(input: MutationUpdateOrganizationInput!): Organization

  """Mutation field to update an organization membership."""
  updateOrganizationMembership(input: MutationUpdateOrganizationMembershipInput!): Organization

  """Mutation field to update a post."""
  updatePost(input: MutationUpdatePostInput!): Post

  """Mutation field to update a post vote."""
  updatePostVote(input: MutationUpdatePostVoteInput!): Post

  """Mutation field to update a tag."""
  updateTag(input: MutationUpdateTagInput!): Tag

  """Mutation field to update a tag folder."""
  updateTagFolder(input: MutationUpdateTagFolderInput!): TagFolder

  """Mutation field to update a user."""
  updateUser(input: MutationUpdateUserInput!): User

  """Mutation field to update a venue."""
  updateVenue(input: MutationUpdateVenueInput!): Venue
}

<<<<<<< HEAD
"""Input to block a user from an organization"""
input MutationBlockUserInput {
  """Global identifier of the organization."""
  organizationId: ID!

  """Global identifier of the user to block."""
  userId: ID!
=======
"""Input type for canceling a membership request."""
input MutationCancelMembershipRequestInput {
  """Global identifier of the membership request."""
  membershipRequestId: ID!
>>>>>>> b6399b02
}

""""""
input MutationCreateAdvertisementInput {
  """Attachments of the advertisement."""
  attachments: [Upload!]

  """Custom information about the advertisement."""
  description: String

  """Date time at which the advertised event ends."""
  endAt: DateTime!

  """Name of the advertisement."""
  name: String!

  """Global identifier of the associated organization."""
  organizationId: ID!

  """Date time at which the advertised event starts."""
  startAt: DateTime!

  """Type of the advertisement."""
  type: AdvertisementType!
}

""""""
input MutationCreateAgendaFolderInput {
  """Global identifier of the event the agenda folder is associated to."""
  eventId: ID!

  """
  Boolean to tell if the agenda folder is meant to be a folder for agenda items or a parent folder for other agenda folders.
  """
  isAgendaItemFolder: Boolean!

  """Name of the agenda folder."""
  name: String!

  """
  Global identifier of the agenda folder the agenda folder is contained within.
  """
  parentFolderId: ID
}

""""""
input MutationCreateAgendaItemInput {
  """Custom information about the agenda item."""
  description: String

  """Duration of the agenda item."""
  duration: String

  """
  Global identifier of the agenda folder the agenda item is associated to.
  """
  folderId: ID!

  """
  Key of the agenda item if it's of a "song" type. More information at [this](https://en.wikipedia.org/wiki/Key_(music)) link.
  """
  key: String

  """Name of the agenda item."""
  name: String!

  """Type of the agenda item."""
  type: AgendaItemType!
}

""""""
input MutationCreateChatInput {
  """Avatar of the chat."""
  avatar: Upload

  """Custom information about the chat."""
  description: String

  """Name of the chat."""
  name: String!

  """Global identifier of the associated organization."""
  organizationId: ID!
}

""""""
input MutationCreateChatMembershipInput {
  """Global identifier of the associated chat."""
  chatId: ID!

  """Global identifier of the associated user."""
  memberId: ID!

  """Role assigned to the user within the chat."""
  role: ChatMembershipRole
}

""""""
input MutationCreateChatMessageInput {
  """Body of the chat message."""
  body: String!

  """Global identifier of the associated chat."""
  chatId: ID!

  """Global identifier of the associated parent message."""
  parentMessageId: ID
}

""""""
input MutationCreateCommentInput {
  """Body of the comment."""
  body: String!

  """Global identifier of the post on which the comment is made."""
  postId: ID!
}

""""""
input MutationCreateCommentVoteInput {
  """Global identifier of the comment that is voted."""
  commentId: ID!

  """Type of the vote."""
  type: CommentVoteType!
}

""""""
input MutationCreateEventInput {
  """Attachments of the event."""
  attachments: [Upload!]

  """Custom information about the event."""
  description: String

  """Date time at the time the event ends at."""
  endAt: DateTime!

  """Name of the event."""
  name: String!

  """Global identifier of the associated organization."""
  organizationId: ID!

  """Date time at the time the event starts at."""
  startAt: DateTime!
}

""""""
input MutationCreateFundCampaignInput {
  """Currency code of the fund campaign."""
  currencyCode: Iso4217CurrencyCode!

  """Date time at the time the fund campaign ends at."""
  endAt: DateTime!

  """Global identifier of the associated fund."""
  fundId: ID!

  """Minimum amount of money that is set as the goal for the fund campaign."""
  goalAmount: Int!

  """Name of the fund campaign."""
  name: String!

  """Date time at the time the fund campaign starts at."""
  startAt: DateTime!
}

""""""
input MutationCreateFundCampaignPledgeInput {
  """The amount of pledged money."""
  amount: Int!

  """Global identifier of the fund campaign."""
  campaignId: ID!

  """Custom information about the fund campaign pledge."""
  note: String

  """Global identifier of the user who pledged."""
  pledgerId: ID!
}

""""""
input MutationCreateFundInput {
  """Boolean to tell if the fund is tax deductible."""
  isTaxDeductible: Boolean!

  """Name of the fund."""
  name: String!

  """Global identifier of the associated organization."""
  organizationId: ID!
}

"""Input for getting a presigned URL for file download"""
input MutationCreateGetfileUrlInput {
  """Name of the object to be downloaded"""
  objectName: String

  """ID of the organization the file belongs to"""
  organizationId: ID!
}

""""""
input MutationCreateOrganizationInput {
  """Address line 1 of the organization's address."""
  addressLine1: String

  """Address line 2 of the organization's address."""
  addressLine2: String

  """Avatar of the organization."""
  avatar: Upload

  """Name of the city where the organization resides in."""
  city: String

  """Country code of the country the organization is a citizen of."""
  countryCode: Iso3166Alpha2CountryCode

  """Custom information about the organization."""
  description: String

  """Name of the organization."""
  name: String!

  """Postal code of the organization."""
  postalCode: String

  """Name of the state the organization resides in."""
  state: String
}

""""""
input MutationCreateOrganizationMembershipInput {
  """Global identifier of the associated user."""
  memberId: ID!

  """Global identifier of the associated organization."""
  organizationId: ID!

  """Role assigned to the user within the organization."""
  role: OrganizationMembershipRole
}

"""Input for creating a new post"""
input MutationCreatePostInput {
  """Metadata for files already uploaded via presigned URL"""
  attachments: [FileMetadataInput!]

  """Caption about the post."""
  caption: String!

  """Boolean to tell if the post is pinned"""
  isPinned: Boolean

  """
  Global identifier of the associated organization in which the post is posted.
  """
  organizationId: ID!
}

""""""
input MutationCreatePostVoteInput {
  """Global identifier of the post that is voted."""
  postId: ID!

  """Type of the vote."""
  type: PostVoteType!
}

"""Input for creating a presigned URL for file upload"""
input MutationCreatePresignedUrlInput {
  """Hash of the file for deduplication check"""
  fileHash: String!

  """Name of the file to be uploaded"""
  fileName: String!

  """Custom object name for the file (optional)"""
  objectName: String

  """ID of the organization the file belongs to"""
  organizationId: ID!
}

""""""
input MutationCreateTagFolderInput {
  """Name of the tag."""
  name: String!

  """Global identifier of the associated organization."""
  organizationId: ID!

  """Global identifier of the associated parent tag folder."""
  parentFolderId: ID
}

""""""
input MutationCreateTagInput {
  """Global identifier of the associated tag folder."""
  folderId: ID

  """Name of the tag."""
  name: String!

  """Global identifier of the associated organization."""
  organizationId: ID!
}

""""""
input MutationCreateUserInput {
  """Address line 1 of the user's address."""
  addressLine1: String

  """Address line 2 of the user's address."""
  addressLine2: String

  """Avatar of the user."""
  avatar: Upload

  """Date of birth of the user."""
  birthDate: Date

  """Name of the city where the user resides in."""
  city: String

  """Country code of the country the user is a citizen of."""
  countryCode: Iso3166Alpha2CountryCode

  """Custom information about the user."""
  description: String

  """Primary education grade of the user."""
  educationGrade: UserEducationGrade

  """Email address of the user."""
  emailAddress: EmailAddress!

  """Employment status of the user."""
  employmentStatus: UserEmploymentStatus

  """The phone number to use to communicate with the user at their home."""
  homePhoneNumber: PhoneNumber

  """Boolean to tell whether the user has verified their email address."""
  isEmailAddressVerified: Boolean!

  """Marital status of the user."""
  maritalStatus: UserMaritalStatus

  """
  The phone number to use to communicate with the user on their mobile phone.
  """
  mobilePhoneNumber: PhoneNumber

  """Name of the user."""
  name: String!

  """The sex assigned to the user at their birth."""
  natalSex: UserNatalSex

  """Language code of the user's preferred natural language."""
  naturalLanguageCode: Iso639Set1LanguageCode

  """Password of the user to sign in to the application."""
  password: String!

  """Postal code of the user."""
  postalCode: String

  """Role assigned to the user in the application."""
  role: UserRole!

  """Name of the state the user resides in."""
  state: String

  """
  The phone number to use to communicate with the user while they're at work.
  """
  workPhoneNumber: PhoneNumber
}

""""""
input MutationCreateVenueBookingInput {
  """Global identifier of the event that the venue is to be booked for."""
  eventId: ID!

  """Global identifier of the venue to be booked."""
  venueId: ID!
}

""""""
input MutationCreateVenueInput {
  """Attachments of the venue."""
  attachments: [Upload!]

  """Custom information about the venue."""
  description: String

  """Name of the venue."""
  name: String!

  """Global identifier of the associated organization."""
  organizationId: ID!
}

""""""
input MutationDeleteAdvertisementInput {
  """Global identifier of the advertisement."""
  id: ID!
}

""""""
input MutationDeleteAgendaFolderInput {
  """Global identifier of the agenda folder."""
  id: ID!
}

""""""
input MutationDeleteAgendaItemInput {
  """Global identifier of the agenda item."""
  id: ID!
}

""""""
input MutationDeleteChatInput {
  """Global identifier of the chat."""
  id: ID!
}

""""""
input MutationDeleteChatMembershipInput {
  """Global identifier of the associated chat."""
  chatId: ID!

  """Global identifier of the associated user."""
  memberId: ID!
}

""""""
input MutationDeleteChatMessageInput {
  """Global identifier of the chat message."""
  id: ID!
}

""""""
input MutationDeleteCommentInput {
  """Global identifier of the comment."""
  id: ID!
}

""""""
input MutationDeleteCommentVoteInput {
  """Global identifier of the comment that is voted."""
  commentId: ID!

  """Global identifier of the user who voted."""
  creatorId: ID!
}

""""""
input MutationDeleteEventInput {
  """Global identifier of the event."""
  id: ID!
}

""""""
input MutationDeleteFundCampaignInput {
  """Global identifier of the fund campaign."""
  id: ID!
}

""""""
input MutationDeleteFundCampaignPledgeInput {
  """Global identifier of the fund campaign pledge."""
  id: ID!
}

""""""
input MutationDeleteFundInput {
  """Global identifier of the fund."""
  id: ID!
}

""""""
input MutationDeleteOrganizationInput {
  """Global identifier of the organization."""
  id: ID!
}

""""""
input MutationDeleteOrganizationMembershipInput {
  """Global identifier of the associated user."""
  memberId: ID!

  """Global identifier of the associated organization."""
  organizationId: ID!
}

""""""
input MutationDeletePostInput {
  """Global identifier of the post."""
  id: ID!
}

""""""
input MutationDeletePostVoteInput {
  """Global identifier of the user who voted."""
  creatorId: ID!

  """Global identifier of the post that is voted."""
  postId: ID!
}

""""""
input MutationDeleteTagFolderInput {
  """Global identifier of the tag folder."""
  id: ID!
}

""""""
input MutationDeleteTagInput {
  """Global identifier of the tag."""
  id: ID!
}

""""""
input MutationDeleteUserInput {
  """Global identifier of the user."""
  id: ID!
}

""""""
input MutationDeleteVenueBookingInput {
  """Global identifier of the event that the venue is booked for."""
  eventId: ID!

  """Global identifier of the venue that is booked."""
  venueId: ID!
}

""""""
input MutationDeleteVenueInput {
  """Global identifier of the venue."""
  id: ID!
}

"""Input type for joining a public organization."""
input MutationJoinPublicOrganizationInput {
  """Global identifier of the organization."""
  organizationId: ID!
}

"""Input type for sending a membership request."""
input MutationSendMembershipRequestInput {
  """Global identifier of the organization."""
  organizationId: ID!
}

""""""
input MutationSignUpInput {
  """Address line 1 of the user's address."""
  addressLine1: String

  """Address line 2 of the user's address."""
  addressLine2: String

  """Date of birth of the user."""
  birthDate: Date

  """Name of the city where the user resides in."""
  city: String

  """Country code of the country the user is a citizen of."""
  countryCode: Iso3166Alpha2CountryCode

  """Custom information about the user."""
  description: String

  """Primary education grade of the user."""
  educationGrade: UserEducationGrade

  """Email address of the user."""
  emailAddress: EmailAddress!

  """Employment status of the user."""
  employmentStatus: UserEmploymentStatus

  """The phone number to use to communicate with the user at their home."""
  homePhoneNumber: PhoneNumber

  """Marital status of the user."""
  maritalStatus: UserMaritalStatus

  """
  The phone number to use to communicate with the user on their mobile phone.
  """
  mobilePhoneNumber: PhoneNumber

  """Name of the user."""
  name: String!

  """The sex assigned to the user at their birth."""
  natalSex: UserNatalSex

  """Language code of the user's preferred natural language."""
  naturalLanguageCode: Iso639Set1LanguageCode

  """Password of the user to sign in to the application."""
  password: String!

  """Postal code of the user."""
  postalCode: String

  """Name of the state the user resides in."""
  state: String

  """
  The phone number to use to communicate with the user while they're at work.
  """
  workPhoneNumber: PhoneNumber
}

"""Input to unblock a user from an organization"""
input MutationUnblockUserInput {
  """Global identifier of the organization."""
  organizationId: ID!

  """Global identifier of the user to unblock."""
  userId: ID!
}

""""""
input MutationUpdateAdvertisementInput {
  """Custom information about the advertisement."""
  description: String

  """Date time at which the advertised event ends."""
  endAt: DateTime

  """Global identifier of the associated organization."""
  id: ID!

  """Name of the advertisement."""
  name: String

  """Date time at which the advertised event starts."""
  startAt: DateTime

  """Type of the advertisement."""
  type: AdvertisementType
}

""""""
input MutationUpdateAgendaFolderInput {
  """Global identifier of the agenda folder."""
  id: ID!

  """Name of the agenda folder."""
  name: String

  """
  Global identifier of the agenda folder the agenda folder is contained within.
  """
  parentFolderId: ID
}

""""""
input MutationUpdateAgendaItemInput {
  """Custom information about the agenda item."""
  description: String

  """Duration of the agenda item."""
  duration: String

  """Global identifier of the associated agenda folder."""
  folderId: ID

  """Global identifier of the agenda item."""
  id: ID!

  """
  Key of the agenda item if it's of a "song" type. More information at [this](https://en.wikipedia.org/wiki/Key_(music)) link.
  """
  key: String

  """Name of the agenda item."""
  name: String
}

""""""
input MutationUpdateChatInput {
  """Avatar of the chat."""
  avatar: Upload

  """Custom information about the chat."""
  description: String

  """Global identifier of the chat."""
  id: ID!

  """Name of the chat."""
  name: String
}

""""""
input MutationUpdateChatMembershipInput {
  """Global identifier of the associated chat."""
  chatId: ID!

  """Global identifier of the associated user."""
  memberId: ID!

  """Role assigned to the user within the chat."""
  role: ChatMembershipRole!
}

""""""
input MutationUpdateChatMessageInput {
  """Body of the chat message."""
  body: String!

  """Global identifier of the chat message."""
  id: ID!
}

""""""
input MutationUpdateCommentInput {
  """Body of the comment."""
  body: String

  """Global identifier of the comment."""
  id: ID!
}

""""""
input MutationUpdateCommentVoteInput {
  """Global identifier of the comment that is voted."""
  commentId: ID!

  """Type of the vote."""
  type: CommentVoteType!
}

""""""
input MutationUpdateCommunityInput {
  """URL to the facebook account of the community."""
  facebookURL: String

  """URL to the gitGub account of the community."""
  githubURL: String

  """
  Duration in seconds it should take for inactive clients to get timed out of their authenticated session within client-side talawa applications.
  """
  inactivityTimeoutDuration: Int

  """URL to the instagram account of the community."""
  instagramURL: String

  """URL to the linkedin account of the community."""
  linkedinURL: String

  """Mime type of the logo of the community."""
  logo: Upload

  """Name of the community."""
  name: String

  """URL to the reddit account of the community."""
  redditURL: String

  """URL to the slack account of the community."""
  slackURL: String

  """URL to the website of the community."""
  websiteURL: String

  """URL to the x account of the community."""
  xURL: String

  """URL to the youtube account of the community."""
  youtubeURL: String
}

""""""
input MutationUpdateCurrentUserInput {
  """Address line 1 of the user's address."""
  addressLine1: String

  """Address line 2 of the user's address."""
  addressLine2: String

  """Avatar of the user."""
  avatar: Upload

  """Date of birth of the user."""
  birthDate: Date

  """Name of the city where the user resides in."""
  city: String

  """Country code of the country the user is a citizen of."""
  countryCode: Iso3166Alpha2CountryCode

  """Custom information about the user."""
  description: String

  """Primary education grade of the user."""
  educationGrade: UserEducationGrade

  """Email address of the user."""
  emailAddress: EmailAddress

  """Employment status of the user."""
  employmentStatus: UserEmploymentStatus

  """The phone number to use to communicate with the user at their home."""
  homePhoneNumber: PhoneNumber

  """Marital status of the user."""
  maritalStatus: UserMaritalStatus

  """
  The phone number to use to communicate with the user on their mobile phone.
  """
  mobilePhoneNumber: PhoneNumber

  """Name of the user."""
  name: String

  """The sex assigned to the user at their birth."""
  natalSex: UserNatalSex

  """Language code of the user's preferred natural language."""
  naturalLanguageCode: Iso639Set1LanguageCode

  """Password of the user to sign in to the application."""
  password: String

  """Postal code of the user."""
  postalCode: String

  """Name of the state the user resides in."""
  state: String

  """
  The phone number to use to communicate with the user while they're at work.
  """
  workPhoneNumber: PhoneNumber
}

""""""
input MutationUpdateEventInput {
  """Custom information about the event."""
  description: String

  """Date time at the time the event ends at."""
  endAt: DateTime

  """Global identifier of the event."""
  id: ID!

  """Name of the event."""
  name: String

  """Date time at the time the event starts at."""
  startAt: DateTime
}

""""""
input MutationUpdateFundCampaignInput {
  """Date time at the time the fund campaign ends at."""
  endAt: DateTime

  """Minimum amount of money that is set as the goal for the fund campaign."""
  goalAmount: Int

  """Global identifier of the associated fund campaign."""
  id: ID!

  """Name of the fundCampaign."""
  name: String

  """Date time at the time the fund campaign starts at."""
  startAt: DateTime
}

""""""
input MutationUpdateFundCampaignPledgeInput {
  """The amount of pledged money."""
  amount: Int

  """Global identifier of the associated fund campaign pledge."""
  id: ID!

  """Custom information about the fund campaign pledge."""
  note: String
}

""""""
input MutationUpdateFundInput {
  """Global identifier of the associated organization."""
  id: ID!

  """Boolean to tell if the fund is tax deductible."""
  isTaxDeductible: Boolean

  """Name of the fund."""
  name: String
}

""""""
input MutationUpdateOrganizationInput {
  """Address line 1 of the organization's address."""
  addressLine1: String

  """Address line 2 of the organization's address."""
  addressLine2: String

  """Avatar of the organization."""
  avatar: Upload

  """Name of the city where the organization resides in."""
  city: String

  """Country code of the country the organization is a citizen of."""
  countryCode: Iso3166Alpha2CountryCode

  """Custom information about the organization."""
  description: String

  """Global identifier of the organization."""
  id: ID!

  """Name of the organization."""
  name: String

  """Postal code of the organization."""
  postalCode: String

  """Name of the state the organization resides in."""
  state: String
}

""""""
input MutationUpdateOrganizationMembershipInput {
  """Global identifier of the associated user."""
  memberId: ID!

  """Global identifier of the associated organization."""
  organizationId: ID!

  """Role assigned to the user within the organization."""
  role: OrganizationMembershipRole
}

"""Input for updating a post."""
input MutationUpdatePostInput {
  """Array of attachments (mimeType and URL)."""
  attachments: [AttachmentInput!]

  """Caption about the post."""
  caption: String

  """Global identifier of the post."""
  id: ID!

  """Boolean to tell if the post is pinned"""
  isPinned: Boolean
}

""""""
input MutationUpdatePostVoteInput {
  """Global identifier of the voted post."""
  postId: ID!

  """Type of the vote."""
  type: PostVoteType!
}

""""""
input MutationUpdateTagFolderInput {
  """Global identifier of the tag folder."""
  id: ID!

  """Name of the tag folder."""
  name: String

  """Global identifier of associated parent tag folder."""
  parentFolderId: ID
}

""""""
input MutationUpdateTagInput {
  """Global identifier of associated tag folder."""
  folderId: ID

  """Global identifier of the tag."""
  id: ID!

  """Name of the tag."""
  name: String
}

""""""
input MutationUpdateUserInput {
  """Address line 1 of the user's address."""
  addressLine1: String

  """Address line 2 of the user's address."""
  addressLine2: String

  """Avatar of the user."""
  avatar: Upload

  """Date of birth of the user."""
  birthDate: Date

  """Name of the city where the user resides in."""
  city: String

  """Country code of the country the user is a citizen of."""
  countryCode: Iso3166Alpha2CountryCode

  """Custom information about the user."""
  description: String

  """Primary education grade of the user."""
  educationGrade: UserEducationGrade

  """Email address of the user."""
  emailAddress: EmailAddress

  """Employment status of the user."""
  employmentStatus: UserEmploymentStatus

  """The phone number to use to communicate with the user at their home."""
  homePhoneNumber: PhoneNumber

  """Global identifier of the user."""
  id: ID!

  """Boolean to tell whether the user has verified their email address."""
  isEmailAddressVerified: Boolean

  """Marital status of the user."""
  maritalStatus: UserMaritalStatus

  """
  The phone number to use to communicate with the user on their mobile phone.
  """
  mobilePhoneNumber: PhoneNumber

  """Name of the user."""
  name: String

  """The sex assigned to the user at their birth."""
  natalSex: UserNatalSex

  """Language code of the user's preferred natural language."""
  naturalLanguageCode: Iso639Set1LanguageCode

  """Password of the user to sign in to the application."""
  password: String

  """Postal code of the user."""
  postalCode: String

  """Role assigned to the user in the application."""
  role: UserRole

  """Name of the state the user resides in."""
  state: String

  """
  The phone number to use to communicate with the user while they're at work.
  """
  workPhoneNumber: PhoneNumber
}

""""""
input MutationUpdateVenueInput {
  """Custom information about the venue."""
  description: String

  """Global identifier of the venue."""
  id: ID!

  """Name of the venue."""
  name: String
}

type Organization {
  """Address line 1 of the organization's address."""
  addressLine1: String

  """Address line 2 of the organization's address."""
  addressLine2: String

  """
  GraphQL connection to traverse through the advertisements belonging to the organization.
  """
  advertisements(after: String, before: String, first: Int, last: Int): OrganizationAdvertisementsConnection

  """Mime type of the avatar of the organization."""
  avatarMimeType: String

  """URL to the avatar of the organization."""
  avatarURL: String

  """GraphQL connection to retrieve blocked users of the organization."""
  blockedUsers(after: String, before: String, first: Int, last: Int): OrganizationBlockedUsersConnection

  """
  GraphQL connection to traverse through the chats belonging to the organization.
  """
  chats(after: String, before: String, first: Int, last: Int): OrganizationChatsConnection

  """Name of the city where the organization exists in."""
  city: String

  """Country code of the country the organization exists in."""
  countryCode: Iso3166Alpha2CountryCode

  """Date time at the time the organization was created."""
  createdAt: DateTime

  """User who created the organization."""
  creator: User

  """Custom information about the organization."""
  description: String

  """
  GraphQL connection to traverse through the events belonging to the organization.
  """
  events(after: String, before: String, first: Int, last: Int): OrganizationEventsConnection

  """
  GraphQL connection to traverse through the funds belonging to the organization.
  """
  funds(after: String, before: String, first: Int, last: Int): OrganizationFundsConnection

  """Global identifier of the organization."""
  id: ID!

  """
  GraphQL connection to traverse through the users that are members of the organization.
  """
  members(
    after: String
    before: String
    first: Int
    last: Int

    """Filter criteria for organization members"""
    where: MembersWhereInput
  ): OrganizationMembersConnection

  """Name of the organization."""
  name: String

  """
  GraphQL connection to traverse through the pinned posts belonging to the organization.
  """
  pinnedPosts(after: String, before: String, first: Int, last: Int): OrganizationPinnedPostsConnection

  """Total number of pinned posts belonging to the organization."""
  pinnedPostsCount: Int

  """Postal code of the organization."""
  postalCode: String

  """
  GraphQL connection to traverse through the posts belonging to the organization.
  """
  posts(after: String, before: String, first: Int, last: Int): OrganizationPostsConnection

  """Total number of posts belonging to the organization."""
  postsCount: Int

  """Name of the state the organization exists in."""
  state: String

  """
  GraphQL connection to traverse through the tag folders belonging to the organization.
  """
  tagFolders(after: String, before: String, first: Int, last: Int): OrganizationTagFoldersConnection

  """
  GraphQL connection to traverse through the tags belonging to the organization.
  """
  tags(after: String, before: String, first: Int, last: Int): OrganizationTagsConnection

  """Date time at the time the organization was last updated."""
  updatedAt: DateTime

  """User who last updated the organization."""
  updater: User

  """
  GraphQL connection to traverse through the venues belonging to the organization.
  """
  venues(after: String, before: String, first: Int, last: Int): OrganizationVenuesConnection
}

""""""
type OrganizationAdvertisementsConnection {
  edges: [OrganizationAdvertisementsConnectionEdge]
  pageInfo: PageInfo!
}

""""""
type OrganizationAdvertisementsConnectionEdge {
  cursor: String!
  node: Advertisement
}

type OrganizationBlockedUsersConnection {
  edges: [OrganizationBlockedUsersConnectionEdge]
  pageInfo: PageInfo!
}

type OrganizationBlockedUsersConnectionEdge {
  cursor: String!
  node: User
}

""""""
type OrganizationChatsConnection {
  edges: [OrganizationChatsConnectionEdge]
  pageInfo: PageInfo!
}

""""""
type OrganizationChatsConnectionEdge {
  cursor: String!
  node: Chat
}

""""""
type OrganizationEventsConnection {
  edges: [OrganizationEventsConnectionEdge]
  pageInfo: PageInfo!
}

""""""
type OrganizationEventsConnectionEdge {
  cursor: String!
  node: Event
}

""""""
type OrganizationFundsConnection {
  edges: [OrganizationFundsConnectionEdge]
  pageInfo: PageInfo!
}

""""""
type OrganizationFundsConnectionEdge {
  cursor: String!
  node: Fund
}

""""""
type OrganizationMembersConnection {
  edges: [OrganizationMembersConnectionEdge]
  pageInfo: PageInfo!
}

""""""
type OrganizationMembersConnectionEdge {
  cursor: String!
  node: User
}

"""Represents a user's membership in an organization."""
type OrganizationMembershipObject {
  """User ID who created the membership."""
  creatorId: String

  """ID of the member."""
  memberId: String

  """ID of the organization."""
  organizationId: String

  """Role of the member in the organization."""
  role: String
}

"""
Possible variants of the role assigned to a user within an organization.
"""
enum OrganizationMembershipRole {
  administrator
  regular
}

""""""
type OrganizationPinnedPostsConnection {
  edges: [OrganizationPinnedPostsConnectionEdge]
  pageInfo: PageInfo!
}

""""""
type OrganizationPinnedPostsConnectionEdge {
  cursor: String!
  node: Post
}

""""""
type OrganizationPostsConnection {
  edges: [OrganizationPostsConnectionEdge]
  pageInfo: PageInfo!
}

""""""
type OrganizationPostsConnectionEdge {
  cursor: String!
  node: Post
}

""""""
type OrganizationTagFoldersConnection {
  edges: [OrganizationTagFoldersConnectionEdge]
  pageInfo: PageInfo!
}

""""""
type OrganizationTagFoldersConnectionEdge {
  cursor: String!
  node: TagFolder
}

""""""
type OrganizationTagsConnection {
  edges: [OrganizationTagsConnectionEdge]
  pageInfo: PageInfo!
}

""""""
type OrganizationTagsConnectionEdge {
  cursor: String!
  node: Tag
}

""""""
type OrganizationVenuesConnection {
  edges: [OrganizationVenuesConnectionEdge]
  pageInfo: PageInfo!
}

""""""
type OrganizationVenuesConnectionEdge {
  cursor: String!
  node: Venue
}

type PageInfo {
  endCursor: String
  hasNextPage: Boolean!
  hasPreviousPage: Boolean!
  startCursor: String
}

"""
A field whose value conforms to the standard E.164 format as specified in: https://en.wikipedia.org/wiki/E.164. Basically this is +17895551234.
"""
scalar PhoneNumber

type Post {
  """Array of attachments."""
  attachments: [PostAttachment!]

  """Caption for the post."""
  caption: String

  """
  GraphQL connection to traverse through the comments created under the post.
  """
  comments(after: String, before: String, first: Int, last: Int): PostCommentsConnection

  """Total number of comments created under the post."""
  commentsCount: Int

  """Date time at the time the post was created."""
  createdAt: DateTime

  """User who created the post."""
  creator: User

  """
  GraphQL connection to traverse through the users that down voted the post.
  """
  downVoters(after: String, before: String, first: Int, last: Int): PostDownVotersConnection

  """Total number of down votes on the post."""
  downVotesCount: Int

  """Global identifier of the post."""
  id: ID!

  """Organization which the post belongs to."""
  organization: Organization

  """Date time at the time the post was pinned."""
  pinnedAt: DateTime

  """
  GraphQL connection to traverse through the user that up voted the post.
  """
  upVoters(after: String, before: String, first: Int, last: Int): PostUpVotersConnection

  """Total number of up votes on the post."""
  upVotesCount: Int

  """Date time at the time the post was last updated."""
  updatedAt: DateTime

  """User who last updated the post."""
  updater: User
}

"""Attachment of the post."""
type PostAttachment {
  """File hash for deduplication purposes."""
  fileHash: String

  """Global identifier of the attachment."""
  id: ID!

  """Mime type of the attachment."""
  mimeType: String

  """Identifier name of the attachment."""
  name: String

  """Object name used when creating presigned URLs."""
  objectName: String
}

"""MIME types supported for post attachments"""
enum PostAttachmentMimeType {
  IMAGE_AVIF
  IMAGE_JPEG
  IMAGE_PNG
  IMAGE_WEBP
  VIDEO_MP4
  VIDEO_WEBM
}

""""""
type PostCommentsConnection {
  edges: [PostCommentsConnectionEdge]
  pageInfo: PageInfo!
}

""""""
type PostCommentsConnectionEdge {
  cursor: String!
  node: Comment
}

""""""
type PostDownVotersConnection {
  edges: [PostDownVotersConnectionEdge]
  pageInfo: PageInfo!
}

""""""
type PostDownVotersConnectionEdge {
  cursor: String!
  node: User
}

""""""
type PostUpVotersConnection {
  edges: [PostUpVotersConnectionEdge]
  pageInfo: PageInfo!
}

""""""
type PostUpVotersConnectionEdge {
  cursor: String!
  node: User
}

"""Possible variants of the type of a vote on a post."""
enum PostVoteType {
  down_vote
  up_vote
}

type Query {
  """Query field to read an advertisement."""
  advertisement(input: QueryAdvertisementInput!): Advertisement

  """Query field to read an agenda folder."""
  agendaFolder(input: QueryAgendaFolderInput!): AgendaFolder

  """Query field to read an agenda item."""
  agendaItem(input: QueryAgendaItemInput!): AgendaItem

  """Query field to read all Users."""
  allUsers(after: String, before: String, first: Int, last: Int, where: QueryAllUsersWhereInput): QueryAllUsersConnection

  """Query field to read a chat."""
  chat(input: QueryChatInput!): Chat

  """Query field to read a chat message."""
  chatMessage(input: QueryChatMessageInput!): ChatMessage

  """Query field to read a comment."""
  comment(input: QueryCommentInput!): Comment

  """Query field to read the community."""
  community: Community

  """Query field to read a user."""
  currentUser: User

  """Query field to read an event."""
  event(input: QueryEventInput!): Event

  """Query field to read a fund."""
  fund(input: QueryFundInput!): Fund

  """Query field to read a fund campaign."""
  fundCampaign(input: QueryFundCampaignInput!): FundCampaign

  """Query field to read a fund campaign pledge."""
  fundCampaignPledge(input: QueryFundCampaignPledgeInput!): FundCampaignPledge

  """Query field to read an organization."""
  organization(input: QueryOrganizationInput!): Organization

  """
  Query to fetch all organizations with optional filtering. Returns up to 20 organizations.
  """
  organizations(filter: String): [Organization!]

  """Query field to read a post."""
  post(input: QueryPostInput!): Post
  postsByOrganization(input: GetPostsByOrgInput!): [Post!]

  """
  Query field to renew the authentication token of an authenticated client for signing in to talawa.
  """
  renewAuthenticationToken: String

  """Query field for a client to sign in to talawa."""
  signIn(input: QuerySignInInput!): AuthenticationPayload

  """Query field to read a tag."""
  tag(input: QueryTagInput!): Tag

  """Query field to read a tag folder."""
  tagFolder(input: QueryTagFolderInput!): TagFolder

  """Query field to read a user."""
  user(input: QueryUserInput!): User

  """Query field to read a venue."""
  venue(input: QueryVenueInput!): Venue
}

""""""
input QueryAdvertisementInput {
  """Global id of the advertisement."""
  id: String!
}

""""""
input QueryAgendaFolderInput {
  """Global id of the agenda folder."""
  id: String!
}

""""""
input QueryAgendaItemInput {
  """Global id of the agenda item."""
  id: String!
}

type QueryAllUsersConnection {
  edges: [QueryAllUsersConnectionEdge]
  pageInfo: PageInfo!
}

type QueryAllUsersConnectionEdge {
  cursor: String!
  node: User
}

input QueryAllUsersWhereInput {
  name: String
}

""""""
input QueryChatInput {
  """Global id of the chat."""
  id: String!
}

""""""
input QueryChatMessageInput {
  """Global id of the chat message."""
  id: String!
}

""""""
input QueryCommentInput {
  """Global id of the comment."""
  id: String!
}

""""""
input QueryEventInput {
  """Global id of the event."""
  id: String!
}

""""""
input QueryFundCampaignInput {
  """Global id of the fund campaign."""
  id: String!
}

""""""
input QueryFundCampaignPledgeInput {
  """Global id of the fund campaign pledge."""
  id: String!
}

""""""
input QueryFundInput {
  """Global id of the fund."""
  id: String!
}

""""""
input QueryOrganizationInput {
  """Global id of the organization."""
  id: String!
}

""""""
input QueryPostInput {
  """Global id of the post."""
  id: String!
}

""""""
input QuerySignInInput {
  """Email address of the user."""
  emailAddress: EmailAddress!

  """Password of the user to sign in to talawa."""
  password: String!
}

""""""
input QueryTagFolderInput {
  """Global id of the tag folder."""
  id: String!
}

""""""
input QueryTagInput {
  """Global id of the tag."""
  id: String!
}

""""""
input QueryUserInput {
  """Global id of the user."""
  id: String!
}

""""""
input QueryVenueInput {
  """Global id of the venue."""
  id: String!
}

type Subscription {
  """
  Subscription field to subscribe to the event of creation of a message in a chat.
  """
  chatMessageCreate(input: SubscriptionChatMessageCreateInput!): ChatMessage
}

""""""
input SubscriptionChatMessageCreateInput {
  """Global identifier of the chat."""
  id: String!
}

type Tag {
  """
  GraphQL connection to traverse through the users that are assignees of the tag.
  """
  assignees(after: String, before: String, first: Int, last: Int): TagAssigneesConnection

  """Date time at the time the tag was created."""
  createdAt: DateTime

  """User who created the tag."""
  creator: User

  """Tag folder the tag is contained within."""
  folder: TagFolder

  """Global identifier of the tag."""
  id: ID!

  """Name of the tag."""
  name: String

  """Organization the tag belong to."""
  organization: Organization

  """Date time at the time the tag was last updated."""
  updatedAt: DateTime

  """User who last updated the tag."""
  updater: User
}

""""""
type TagAssigneesConnection {
  edges: [TagAssigneesConnectionEdge]
  pageInfo: PageInfo!
}

""""""
type TagAssigneesConnectionEdge {
  cursor: String!
  node: User
}

type TagFolder {
  """
  GraphQL connection to traverse through the tag folders contained within the tag folder.
  """
  childFolders(after: String, before: String, first: Int, last: Int): TagFolderChildFoldersConnection

  """Date time at the time the tag folder was created."""
  createdAt: DateTime

  """User who created the tag folder."""
  creator: User

  """Global identifier of the tag folder."""
  id: ID!

  """Name of the tag folder."""
  name: String

  """Organization which the tag folder belongs to."""
  organization: Organization

  """Tag folder the tag folder is contained within."""
  parentFolder: TagFolder

  """
  GraphQL connection to traverse through the tags contained within the tag folder.
  """
  tags(after: String, before: String, first: Int, last: Int): TagFolderTagsConnection

  """Date time at the time the tag folder was last updated."""
  updatedAt: DateTime

  """User who last updated the tag folder."""
  updater: User
}

""""""
type TagFolderChildFoldersConnection {
  edges: [TagFolderChildFoldersConnectionEdge]
  pageInfo: PageInfo!
}

""""""
type TagFolderChildFoldersConnectionEdge {
  cursor: String!
  node: TagFolder
}

""""""
type TagFolderTagsConnection {
  edges: [TagFolderTagsConnectionEdge]
  pageInfo: PageInfo!
}

""""""
type TagFolderTagsConnectionEdge {
  cursor: String!
  node: Tag
}

"""The `Upload` scalar type represents a file upload."""
scalar Upload

"""UploadUrlResponse"""
type UploadUrlResponse {
  objectName: String
  presignedUrl: String
  requiresUpload: Boolean
}

type User {
  """Address line 1 of the user's address."""
  addressLine1: String

  """Address line 2 of the user's address."""
  addressLine2: String

  """Mime type of the avatar of the user."""
  avatarMimeType: String

  """URL to the avatar of the user."""
  avatarURL: String

  """Date of birth of the user."""
  birthDate: Date

  """Name of the city where the user resides in."""
  city: String

  """Country code of the country the user is a citizen of."""
  countryCode: Iso3166Alpha2CountryCode

  """Date time at the time the user was created."""
  createdAt: DateTime

  """Organizations created by the user"""
  createdOrganizations(filter: String): [Organization!]

  """User who created the user."""
  creator: User

  """Custom information about the user."""
  description: String

  """Primary education grade of the user."""
  educationGrade: UserEducationGrade

  """Email address of the user."""
  emailAddress: EmailAddress

  """Employment status of the user."""
  employmentStatus: UserEmploymentStatus

  """The phone number to use to communicate with the user at their home."""
  homePhoneNumber: PhoneNumber

  """Global identifier of the user."""
  id: ID!

  """Boolean to tell whether the user has verified their email address."""
  isEmailAddressVerified: Boolean

  """Marital status of the user."""
  maritalStatus: UserMaritalStatus

  """
  The phone number to use to communicate with the user on their mobile phone.
  """
  mobilePhoneNumber: PhoneNumber

  """Name of the user."""
  name: String

  """The sex assigned to the user at their birth."""
  natalSex: UserNatalSex

  """Language code of the user's preferred natural language."""
  naturalLanguageCode: Iso639Set1LanguageCode

  """
  GraphQL connection to traverse through the organizations the user is a member of.
  """
  organizationsWhereMember(after: String, before: String, filter: String, first: Int, last: Int): UserOrganizationsWhereMemberConnection

  """Postal code of the user."""
  postalCode: String

  """Role assigned to the user in the application."""
  role: UserRole

  """Name of the state the user resides in."""
  state: String

  """Date time at the time the user was last updated."""
  updatedAt: DateTime

  """User who last updated the user."""
  updater: User

  """
  The phone number to use to communicate with the user while they're at work.
  """
  workPhoneNumber: PhoneNumber
}

"""Possible variants of the education grade(if applicable) of a user."""
enum UserEducationGrade {
  grade_1
  grade_2
  grade_3
  grade_4
  grade_5
  grade_6
  grade_7
  grade_8
  grade_9
  grade_10
  grade_11
  grade_12
  graduate
  kg
  no_grade
  pre_kg
}

"""Possible variants of the employment status(if applicable) of a user."""
enum UserEmploymentStatus {
  full_time
  part_time
  unemployed
}

"""Possible variants of the martial status(if applicable) of a user."""
enum UserMaritalStatus {
  divorced
  engaged
  married
  seperated
  single
  widowed
}

"""Possible variants of the sex assigned to a user at birth."""
enum UserNatalSex {
  female
  intersex
  male
}

""""""
type UserOrganizationsWhereMemberConnection {
  edges: [UserOrganizationsWhereMemberConnectionEdge]
  pageInfo: PageInfo!
}

""""""
type UserOrganizationsWhereMemberConnectionEdge {
  cursor: String!
  node: Organization
}

"""Possible variants of the role assigned to a user."""
enum UserRole {
  administrator
  regular
}

type Venue {
  """Array of attachments."""
  attachments: [VenueAttachment!]

  """Date time at the time the venue was created."""
  createdAt: DateTime

  """User who created the venue."""
  creator: User

  """Custom information about the venue."""
  description: String

  """
  GraphQL connection to traverse through the events the venue has been booked for.
  """
  events(after: String, before: String, first: Int, last: Int): VenueEventsConnection

  """Global identifier of the venue."""
  id: ID!

  """Name of the venue."""
  name: String

  """Organization the venue belongs to."""
  organization: Organization

  """Date time at the time the venue was last updated."""
  updatedAt: DateTime

  """User who last updated the venue."""
  updater: User
}

type VenueAttachment {
  """Mime type of the attachment."""
  mimeType: String

  """URL to the attachment."""
  url: String
}

""""""
type VenueEventsConnection {
  edges: [VenueEventsConnectionEdge]
  pageInfo: PageInfo!
}

""""""
type VenueEventsConnectionEdge {
  cursor: String!
  node: Event
}<|MERGE_RESOLUTION|>--- conflicted
+++ resolved
@@ -187,7 +187,6 @@
 """
 scalar BigInt
 
-<<<<<<< HEAD
 """Represents a user blocked by an organization."""
 type BlockedUser {
   """Timestamp when the user was blocked."""
@@ -201,7 +200,8 @@
 
   """User who has been blocked."""
   user: User
-=======
+}
+
 """Response type for canceling a membership request."""
 type CancelMembershipResponse {
   """A message providing more details about the cancellation status."""
@@ -209,7 +209,6 @@
 
   """Indicates whether the membership request was successfully canceled."""
   success: Boolean
->>>>>>> b6399b02
 }
 
 type Chat {
@@ -1345,16 +1344,14 @@
 }
 
 type Mutation {
-<<<<<<< HEAD
   """Mutation field to block a user from an organization."""
   blockUser(organizationId: ID!, userId: ID!): Boolean
-=======
+
   """Mutation field to cancel a membership request."""
   cancelMembershipRequest(
     """Input to cancel a membership request"""
     input: MutationCancelMembershipRequestInput!
   ): CancelMembershipResponse
->>>>>>> b6399b02
 
   """Mutation field to create an advertisement."""
   createAdvertisement(input: MutationCreateAdvertisementInput!): Advertisement
@@ -1576,7 +1573,6 @@
   updateVenue(input: MutationUpdateVenueInput!): Venue
 }
 
-<<<<<<< HEAD
 """Input to block a user from an organization"""
 input MutationBlockUserInput {
   """Global identifier of the organization."""
@@ -1584,12 +1580,12 @@
 
   """Global identifier of the user to block."""
   userId: ID!
-=======
+}
+
 """Input type for canceling a membership request."""
 input MutationCancelMembershipRequestInput {
   """Global identifier of the membership request."""
   membershipRequestId: ID!
->>>>>>> b6399b02
 }
 
 """"""
