--- conflicted
+++ resolved
@@ -5106,11 +5106,7 @@
   ): [Notification!]
 
   """The organization ID where the user requested membership."""
-<<<<<<< HEAD
   orgIdWhereMembershipRequested: [String!]!
-=======
-  orgIdWhereMembershipRequested: [String!]
->>>>>>> 29f96bae
 
   """
   GraphQL connection to traverse through the organizations the user is a member of.
