directive @auth on FIELD_DEFINITION

directive @role(requires: UserType) on FIELD_DEFINITION

type Address {
  city: String
  countryCode: CountryCode
  dependentLocality: String
  line1: String
  line2: String
  postalCode: String
  sortingCode: String
  state: String
}

input AddressInput {
  city: String
  countryCode: CountryCode
  dependentLocality: String
  line1: String
  line2: String
  postalCode: String
  sortingCode: String
  state: String
}

type Advertisement {
  _id: ID
  endDate: Date!
  mediaUrl: URL!
  name: String!
  orgId: ID
  startDate: Date!
  type: String!
}

type AggregatePost {
  count: Int!
}

type AggregateUser {
  count: Int!
}

scalar Any

type AuthData {
  accessToken: String!
  refreshToken: String!
  user: User!
}

type CheckIn {
  _id: ID!
  allotedRoom: String
  allotedSeat: String
  event: Event!
  feedbackSubmitted: Boolean!
  time: DateTime!
  user: User!
}

input CheckInInput {
  allotedRoom: String
  allotedSeat: String
  eventId: ID!
  userId: ID!
}

type CheckInStatus {
  _id: ID!
  checkIn: CheckIn
  user: User!
}

type Comment {
  _id: ID
  createdAt: DateTime
  creator: User!
  likeCount: Int
  likedBy: [User]
  post: Post!
  text: String!
}

input CommentInput {
  text: String!
}

union ConnectionError = InvalidCursor | MaximumValueError

type ConnectionPageInfo {
  endCursor: String
  hasNextPage: Boolean!
  hasPreviousPage: Boolean!
  startCursor: String
}

<<<<<<< HEAD
input CreateAdvertisementInput {
  endDate: Date!
  mediaUrl: URL!
  name: String!
  orgId: ID!
  startDate: Date!
  type: String!
}
=======
scalar CountryCode
>>>>>>> 98bc5a60

input CreateUserTagInput {
  name: String!
  organizationId: ID!
  parentTagId: ID
}

input CursorPaginationInput {
  cursor: String
  direction: PaginationDirection!
  limit: PositiveInt!
}

scalar Date

scalar DateTime

type DeletePayload {
  success: Boolean!
}

type DirectChat {
  _id: ID!
  creator: User!
  messages: [DirectChatMessage]
  organization: Organization!
  users: [User!]!
}

type DirectChatMessage {
  _id: ID!
  createdAt: DateTime!
  directChatMessageBelongsTo: DirectChat!
  messageContent: String!
  receiver: User!
  sender: User!
}

type Donation {
  _id: ID!
  amount: Float!
  nameOfOrg: String!
  nameOfUser: String!
  orgId: ID!
  payPalId: String!
  userId: ID!
}

input DonationWhereInput {
  id: ID
  id_contains: ID
  id_in: [ID!]
  id_not: ID
  id_not_in: [ID!]
  id_starts_with: ID
  name_of_user: String
  name_of_user_contains: String
  name_of_user_in: [String!]
  name_of_user_not: String
  name_of_user_not_in: [String!]
  name_of_user_starts_with: String
}

enum EducationGrade {
  GRADE_1
  GRADE_2
  GRADE_3
  GRADE_4
  GRADE_5
  GRADE_6
  GRADE_7
  GRADE_8
  GRADE_9
  GRADE_10
  GRADE_11
  GRADE_12
  GRADUATE
  KG
  NO_GRADE
  PRE_KG
}

scalar EmailAddress

enum EmploymentStatus {
  FULL_TIME
  PART_TIME
  UNEMPLOYED
}

interface Error {
  message: String!
}

type Event {
  _id: ID!
  admins(adminId: ID): [User]
  allDay: Boolean!
  attendees: [User!]!
  attendeesCheckInStatus: [CheckInStatus!]!
  averageFeedbackScore: Float
  creator: User!
  description: String!
  endDate: Date!
  endTime: Time
  feedback: [Feedback!]!
  isPublic: Boolean!
  isRegisterable: Boolean!
  latitude: Latitude
  location: String
  longitude: Longitude
  organization: Organization
  projects: [EventProject]
  recurrance: Recurrance
  recurring: Boolean!
  startDate: Date!
  startTime: Time
  status: Status!
  title: String!
}

input EventAttendeeInput {
  eventId: ID!
  userId: ID!
}

input EventInput {
  allDay: Boolean!
  description: String!
  endDate: Date
  endTime: Time
  isPublic: Boolean!
  isRegisterable: Boolean!
  latitude: Latitude
  location: String
  longitude: Longitude
  organizationId: ID!
  recurrance: Recurrance
  recurring: Boolean!
  startDate: Date!
  startTime: Time
  title: String!
}

enum EventOrderByInput {
  allDay_ASC
  allDay_DESC
  description_ASC
  description_DESC
  endDate_ASC
  endDate_DESC
  endTime_ASC
  endTime_DESC
  id_ASC
  id_DESC
  location_ASC
  location_DESC
  recurrance_ASC
  recurrance_DESC
  startDate_ASC
  startDate_DESC
  startTime_ASC
  startTime_DESC
  title_ASC
  title_DESC
}

type EventProject {
  _id: ID!
  description: String!
  event: Event!
  tasks: [Task]
  title: String!
}

input EventProjectInput {
  description: String!
  eventId: ID!
  title: String!
}

input EventWhereInput {
  description: String
  description_contains: String
  description_in: [String!]
  description_not: String
  description_not_in: [String!]
  description_starts_with: String
  id: ID
  id_contains: ID
  id_in: [ID!]
  id_not: ID
  id_not_in: [ID!]
  id_starts_with: ID
  location: String
  location_contains: String
  location_in: [String!]
  location_not: String
  location_not_in: [String!]
  location_starts_with: String
  organization_id: ID
  title: String
  title_contains: String
  title_in: [String!]
  title_not: String
  title_not_in: [String!]
  title_starts_with: String
}

type ExtendSession {
  accessToken: String!
  refreshToken: String!
}

type Feedback {
  _id: ID!
  event: Event!
  rating: Int!
  review: String
}

input FeedbackInput {
  eventId: ID!
  rating: Int!
  review: String
}

interface FieldError {
  message: String!
  path: [String!]!
}

input ForgotPasswordData {
  newPassword: String!
  otpToken: String!
  userOtp: String!
}

enum Gender {
  FEMALE
  MALE
  OTHER
}

type Group {
  _id: ID
  admins: [User]
  createdAt: DateTime
  description: String
  organization: Organization!
  title: String
}

type GroupChat {
  _id: ID!
  creator: User!
  messages: [GroupChatMessage]
  organization: Organization!
  users: [User!]!
}

type GroupChatMessage {
  _id: ID!
  createdAt: DateTime!
  groupChatMessageBelongsTo: GroupChat!
  messageContent: String!
  sender: User!
}

type InvalidCursor implements FieldError {
  message: String!
  path: [String!]!
}

scalar JSON

type Language {
  _id: ID!
  createdAt: String!
  en: String!
  translation: [LanguageModel]
}

input LanguageInput {
  en_value: String!
  translation_lang_code: String!
  translation_value: String!
}

type LanguageModel {
  _id: ID!
  createdAt: DateTime!
  lang_code: String!
  value: String!
  verified: Boolean!
}

scalar Latitude

input LoginInput {
  email: EmailAddress!
  password: String!
}

scalar Longitude

enum MaritalStatus {
  DIVORCED
  ENGAGED
  MARRIED
  SEPERATED
  SINGLE
  WIDOWED
}

type MaximumLengthError implements FieldError {
  message: String!
  path: [String!]!
}

type MaximumValueError implements FieldError {
  limit: Int!
  message: String!
  path: [String!]!
}

type MembershipRequest {
  _id: ID!
  organization: Organization!
  user: User!
}

type Message {
  _id: ID!
  createdAt: DateTime
  creator: User
  imageUrl: URL
  text: String
  videoUrl: URL
}

type MessageChat {
  _id: ID!
  createdAt: DateTime!
  languageBarrier: Boolean
  message: String!
  receiver: User!
  sender: User!
}

input MessageChatInput {
  message: String!
  receiver: ID!
}

type MinimumLengthError implements FieldError {
  limit: Int!
  message: String!
  path: [String!]!
}

type MinimumValueError implements FieldError {
  message: String!
  path: [String!]!
}

type Mutation {
  acceptAdmin(id: ID!): Boolean!
  acceptMembershipRequest(membershipRequestId: ID!): MembershipRequest!
  addEventAttendee(data: EventAttendeeInput!): User!
  addFeedback(data: FeedbackInput!): Feedback!
  addLanguageTranslation(data: LanguageInput!): Language!
  addOrganizationCustomField(name: String!, organizationId: ID!, type: String!): OrganizationCustomField!
  addOrganizationImage(file: String!, organizationId: String!): Organization!
  addUserCustomData(dataName: String!, dataValue: Any!, organizationId: ID!): UserCustomData!
  addUserImage(file: String!): User!
  addUserToGroupChat(chatId: ID!, userId: ID!): GroupChat!
  adminRemoveEvent(eventId: ID!): Event!
  adminRemoveGroup(groupId: ID!): GroupChat!
  assignUserTag(input: ToggleUserTagAssignInput!): User
  blockPluginCreationBySuperadmin(blockUser: Boolean!, userId: ID!): User!
  blockUser(organizationId: ID!, userId: ID!): User!
  cancelMembershipRequest(membershipRequestId: ID!): MembershipRequest!
  checkIn(data: CheckInInput!): CheckIn!
  createAdmin(data: UserAndOrganizationInput!): User!
  createAdvertisement(data: CreateAdvertisementInput!): Advertisement!
  createComment(data: CommentInput!, postId: ID!): Comment
  createDirectChat(data: createChatInput!): DirectChat!
  createDonation(amount: Float!, nameOfOrg: String!, nameOfUser: String!, orgId: ID!, payPalId: ID!, userId: ID!): Donation!
  createEvent(data: EventInput): Event!
  createEventProject(data: EventProjectInput!): EventProject!
  createGroupChat(data: createGroupChatInput!): GroupChat!
  createMember(input: UserAndOrganizationInput!): Organization!
  createMessageChat(data: MessageChatInput!): MessageChat!
  createOrganization(data: OrganizationInput, file: String): Organization!
  createPlugin(pluginCreatedBy: String!, pluginDesc: String!, pluginName: String!, uninstalledOrgs: [ID!]): Plugin!
  createPost(data: PostInput!, file: String): Post
  createSampleOrganization: Boolean!
  createTask(data: TaskInput!, eventProjectId: ID!): Task!
  createUserTag(input: CreateUserTagInput!): UserTag
  deleteAdvertisementById(id: ID!): DeletePayload!
  deleteDonationById(id: ID!): DeletePayload!
  forgotPassword(data: ForgotPasswordData!): Boolean!
  joinPublicOrganization(organizationId: ID!): User!
  leaveOrganization(organizationId: ID!): User!
  likeComment(id: ID!): Comment
  likePost(id: ID!): Post
  login(data: LoginInput!): AuthData!
  logout: Boolean!
  otp(data: OTPInput!): OtpData!
  recaptcha(data: RecaptchaVerification!): Boolean!
  refreshToken(refreshToken: String!): ExtendSession!
  registerForEvent(id: ID!): Event!
  rejectAdmin(id: ID!): Boolean!
  rejectMembershipRequest(membershipRequestId: ID!): MembershipRequest!
  removeAdmin(data: UserAndOrganizationInput!): User!
  removeAdvertisement(id: ID!): Advertisement
  removeComment(id: ID!): Comment
  removeDirectChat(chatId: ID!, organizationId: ID!): DirectChat!
  removeEvent(id: ID!): Event!
  removeEventAttendee(data: EventAttendeeInput!): User!
  removeEventProject(id: ID!): EventProject!
  removeGroupChat(chatId: ID!): GroupChat!
  removeMember(data: UserAndOrganizationInput!): Organization!
  removeOrganization(id: ID!): User!
  removeOrganizationCustomField(customFieldId: ID!, organizationId: ID!): OrganizationCustomField!
  removeOrganizationImage(organizationId: String!): Organization!
  removePost(id: ID!): Post
  removeSampleOrganization: Boolean!
  removeTask(id: ID!): Task
  removeUserCustomData(organizationId: ID!): UserCustomData!
  removeUserFromGroupChat(chatId: ID!, userId: ID!): GroupChat!
  removeUserImage: User!
  removeUserTag(id: ID!): UserTag
  revokeRefreshTokenForUser: Boolean!
  saveFcmToken(token: String): Boolean!
  sendMembershipRequest(organizationId: ID!): MembershipRequest!
  sendMessageToDirectChat(chatId: ID!, messageContent: String!): DirectChatMessage!
  sendMessageToGroupChat(chatId: ID!, messageContent: String!): GroupChatMessage!
  setTaskVolunteers(id: ID!, volunteers: [ID]!): Task
  signUp(data: UserInput!, file: String): AuthData!
  togglePostPin(id: ID!): Post!
  unassignUserTag(input: ToggleUserTagAssignInput!): User
  unblockUser(organizationId: ID!, userId: ID!): User!
  unlikeComment(id: ID!): Comment
  unlikePost(id: ID!): Post
  unregisterForEventByUser(id: ID!): Event!
  updateEvent(data: UpdateEventInput, id: ID!): Event!
  updateEventProject(data: UpdateEventProjectInput!, id: ID!): EventProject!
  updateLanguage(languageCode: String!): User!
  updateOrganization(data: UpdateOrganizationInput, file: String, id: ID!): Organization!
  updatePluginStatus(id: ID!, orgId: ID!): Plugin!
  updatePost(data: PostUpdateInput, id: ID!): Post!
  updateTask(data: UpdateTaskInput!, id: ID!): Task
  updateUserPassword(data: UpdateUserPasswordInput!): User!
  updateUserProfile(data: UpdateUserInput, file: String): User!
  updateUserRoleInOrganization(organizationId: ID!, role: String!, userId: ID!): Organization!
  updateUserTag(input: UpdateUserTagInput!): UserTag
  updateUserType(data: UpdateUserTypeInput!): Boolean!
}

input OTPInput {
  email: EmailAddress!
}

type Organization {
  _id: ID!
  admins(adminId: ID): [User]
  apiUrl: URL!
  blockedUsers: [User]
  createdAt: DateTime
  creator: User!
  customFields: [OrganizationCustomField!]!
  description: String!
  image: String
  isPublic: Boolean!
  location: String
  members: [User]
  membershipRequests: [MembershipRequest]
  name: String!
  pinnedPosts: [Post]
  userTags(after: String, before: String, first: PositiveInt, last: PositiveInt): UserTagsConnection
  visibleInSearch: Boolean!
}

type OrganizationCustomField {
  _id: ID!
  name: String!
  organizationId: String!
  type: String!
}

type OrganizationInfoNode {
  _id: ID!
  apiUrl: URL!
  creator: User!
  description: String!
  image: String
  isPublic: Boolean!
  name: String!
  visibleInSearch: Boolean!
}

input OrganizationInput {
  apiUrl: URL
  attendees: String
  description: String!
  image: String
  isPublic: Boolean!
  location: String
  name: String!
  visibleInSearch: Boolean!
}

enum OrganizationOrderByInput {
  apiUrl_ASC
  apiUrl_DESC
  createdAt_ASC
  createdAt_DESC
  description_ASC
  description_DESC
  id_ASC
  id_DESC
  name_ASC
  name_DESC
}

input OrganizationWhereInput {
  apiUrl: URL
  apiUrl_contains: URL
  apiUrl_in: [URL!]
  apiUrl_not: URL
  apiUrl_not_in: [URL!]
  apiUrl_starts_with: URL
  description: String
  description_contains: String
  description_in: [String!]
  description_not: String
  description_not_in: [String!]
  description_starts_with: String
  id: ID
  id_contains: ID
  id_in: [ID!]
  id_not: ID
  id_not_in: [ID!]
  id_starts_with: ID
  isPublic: Boolean
  name: String
  name_contains: String
  name_in: [String!]
  name_not: String
  name_not_in: [String!]
  name_starts_with: String
  visibleInSearch: Boolean
}

type OtpData {
  otpToken: String!
}

"""Information about pagination in a connection."""
type PageInfo {
  currPageNo: Int

  """When paginating forwards, are there more items?"""
  hasNextPage: Boolean!

  """When paginating backwards, are there more items?"""
  hasPreviousPage: Boolean!
  nextPageNo: Int
  prevPageNo: Int
  totalPages: Int
}

enum PaginationDirection {
  BACKWARD
  FORWARD
}

scalar PhoneNumber

type Plugin {
  _id: ID!
  pluginCreatedBy: String!
  pluginDesc: String!
  pluginName: String!
  uninstalledOrgs: [ID!]!
}

type PluginField {
  createdAt: DateTime
  key: String!
  status: Status!
  value: String!
}

input PluginFieldInput {
  key: String!
  value: String!
}

input PluginInput {
  fields: [PluginFieldInput]
  orgId: ID!
  pluginKey: String
  pluginName: String!
  pluginType: Type
}

scalar PositiveInt

type Post {
  _id: ID
  commentCount: Int
  comments: [Comment]
  createdAt: DateTime
  creator: User!
  imageUrl: URL
  likeCount: Int
  likedBy: [User]
  organization: Organization!
  pinned: Boolean
  text: String!
  title: String
  videoUrl: URL
}

"""A connection to a list of items."""
type PostConnection {
  aggregate: AggregatePost!

  """A list of edges."""
  edges: [Post]!

  """Information to aid in pagination."""
  pageInfo: PageInfo!
}

input PostInput {
  _id: ID
  imageUrl: URL
  organizationId: ID!
  pinned: Boolean
  text: String!
  title: String
  videoUrl: URL
}

enum PostOrderByInput {
  commentCount_ASC
  commentCount_DESC
  createdAt_ASC
  createdAt_DESC
  id_ASC
  id_DESC
  imageUrl_ASC
  imageUrl_DESC
  likeCount_ASC
  likeCount_DESC
  text_ASC
  text_DESC
  title_ASC
  title_DESC
  videoUrl_ASC
  videoUrl_DESC
}

input PostUpdateInput {
  imageUrl: String
  text: String
  title: String
  videoUrl: String
}

input PostWhereInput {
  id: ID
  id_contains: ID
  id_in: [ID!]
  id_not: ID
  id_not_in: [ID!]
  id_starts_with: ID
  text: String
  text_contains: String
  text_in: [String!]
  text_not: String
  text_not_in: [String!]
  text_starts_with: String
  title: String
  title_contains: String
  title_in: [String!]
  title_not: String
  title_not_in: [String!]
  title_starts_with: String
}

type Query {
  adminPlugin(orgId: ID!): [Plugin]
  checkAuth: User!
  customDataByOrganization(organizationId: ID!): [UserCustomData!]!
  customFieldsByOrganization(id: ID!): [OrganizationCustomField]
  directChatsByUserID(id: ID!): [DirectChat]
  directChatsMessagesByChatID(id: ID!): [DirectChatMessage]
  event(id: ID!): Event
  eventsByOrganization(id: ID, orderBy: EventOrderByInput): [Event]
  eventsByOrganizationConnection(first: Int, orderBy: EventOrderByInput, skip: Int, where: EventWhereInput): [Event!]!
  getAdvertisements: [Advertisement]
  getDonationById(id: ID!): Donation!
  getDonationByOrgId(orgId: ID!): [Donation]
  getDonationByOrgIdConnection(first: Int, orgId: ID!, skip: Int, where: DonationWhereInput): [Donation!]!
  getPlugins: [Plugin]
  getlanguage(lang_code: String!): [Translation]
  hasSubmittedFeedback(eventId: ID!, userId: ID!): Boolean
  isSampleOrganization(id: ID!): Boolean!
  joinedOrganizations(id: ID): [Organization]
  me: User!
  myLanguage: String
  organizations(id: ID, orderBy: OrganizationOrderByInput): [Organization]
  organizationsConnection(first: Int, orderBy: OrganizationOrderByInput, skip: Int, where: OrganizationWhereInput): [Organization]!
  organizationsMemberConnection(first: Int, orderBy: UserOrderByInput, orgId: ID!, skip: Int, where: UserWhereInput): UserConnection!
  plugin(orgId: ID!): [Plugin]
  post(id: ID!): Post
  postsByOrganization(id: ID!, orderBy: PostOrderByInput): [Post]
  postsByOrganizationConnection(first: Int, id: ID!, orderBy: PostOrderByInput, skip: Int, where: PostWhereInput): PostConnection
  registeredEventsByUser(id: ID, orderBy: EventOrderByInput): [Event]
  registrantsByEvent(id: ID!): [User]
  user(id: ID!): User!
  userLanguage(userId: ID!): String
  users(adminApproved: Boolean, first: Int, orderBy: UserOrderByInput, skip: Int, userType: String, where: UserWhereInput): [User]
  usersConnection(first: Int, orderBy: UserOrderByInput, skip: Int, where: UserWhereInput): [User]!
}

input RecaptchaVerification {
  recaptchaToken: String!
}

enum Recurrance {
  DAILY
  MONTHLY
  ONCE
  WEEKLY
  YEARLY
}

enum Status {
  ACTIVE
  BLOCKED
  DELETED
}

type Subscription {
  directMessageChat: MessageChat
  messageSentToDirectChat: DirectChatMessage
  messageSentToGroupChat: GroupChatMessage
  onPluginUpdate: Plugin
}

type Task {
  _id: ID!
  completed: Boolean
  createdAt: DateTime!
  creator: User!
  deadline: DateTime
  description: String
  event: Event!
  title: String!
  volunteers: [User]
}

input TaskInput {
  deadline: DateTime!
  description: String!
  title: String!
}

enum TaskOrderByInput {
  createdAt_ASC
  createdAt_DESC
  deadline_ASC
  deadline_DESC
  description_ASC
  description_DESC
  id_ASC
  id_DESC
  title_ASC
  title_DESC
}

scalar Time

input ToggleUserTagAssignInput {
  tagId: ID!
  userId: ID!
}

type Translation {
  en_value: String
  lang_code: String
  translation: String
  verified: Boolean
}

enum Type {
  PRIVATE
  UNIVERSAL
}

scalar URL

type UnauthenticatedError implements Error {
  message: String!
}

type UnauthorizedError implements Error {
  message: String!
}

input UpdateEventInput {
  allDay: Boolean
  description: String
  endDate: Date
  endTime: Time
  isPublic: Boolean
  isRegisterable: Boolean
  latitude: Latitude
  location: String
  longitude: Longitude
  recurrance: Recurrance
  recurring: Boolean
  startDate: Date
  startTime: Time
  title: String
}

input UpdateEventProjectInput {
  description: String
  title: String
}

input UpdateOrganizationInput {
  description: String
  isPublic: Boolean
  location: String
  name: String
  visibleInSearch: Boolean
}

input UpdateTaskInput {
  completed: Boolean
  deadline: DateTime
  description: String
  title: String
}

input UpdateUserInput {
  address: AddressInput
  birthDate: Date
  educationGrade: EducationGrade
  email: EmailAddress
  employmentStatus: EmploymentStatus
  firstName: String
  gender: Gender
  lastName: String
  maritalStatus: MaritalStatus
  phone: UserPhoneInput
}

input UpdateUserPasswordInput {
  confirmNewPassword: String!
  newPassword: String!
  previousPassword: String!
}

input UpdateUserTagInput {
  _id: ID!
  name: String!
}

input UpdateUserTypeInput {
  id: ID
  userType: String
}

scalar Upload

type User {
  _id: ID!
  address: Address
  adminApproved: Boolean
  adminFor: [Organization]
  appLanguageCode: String!
  assignedTasks: [Task]
  birthDate: Date
  createdAt: DateTime
  createdEvents: [Event]
  createdOrganizations: [Organization]
  educationGrade: EducationGrade
  email: EmailAddress!
  employmentStatus: EmploymentStatus
  eventAdmin: [Event]
  firstName: String!
  gender: Gender
  image: String
  joinedOrganizations: [Organization]
  lastName: String!
  maritalStatus: MaritalStatus
  membershipRequests: [MembershipRequest]
  organizationUserBelongsTo: Organization
  organizationsBlockedBy: [Organization]
  phone: UserPhone
  pluginCreationAllowed: Boolean
  registeredEvents: [Event]
  tagsAssignedWith(after: String, before: String, first: PositiveInt, last: PositiveInt, organizationId: ID): UserTagsConnection
  tokenVersion: Int!
  userType: String
}

input UserAndOrganizationInput {
  organizationId: ID!
  userId: ID!
}

type UserConnection {
  aggregate: AggregateUser!
  edges: [User]!
  pageInfo: PageInfo!
}

type UserCustomData {
  _id: ID!
  organizationId: ID!
  userId: ID!
  values: JSON!
}

type UserEdge {
  cursor: String!
  node: User!
}

input UserInput {
  appLanguageCode: String
  email: EmailAddress!
  firstName: String!
  lastName: String!
  organizationUserBelongsToId: ID
  password: String!
}

enum UserOrderByInput {
  appLanguageCode_ASC
  appLanguageCode_DESC
  email_ASC
  email_DESC
  firstName_ASC
  firstName_DESC
  id_ASC
  id_DESC
  lastName_ASC
  lastName_DESC
}

type UserPhone {
  home: PhoneNumber
  mobile: PhoneNumber
  work: PhoneNumber
}

input UserPhoneInput {
  home: PhoneNumber
  mobile: PhoneNumber
  work: PhoneNumber
}

type UserTag {
  _id: ID!
  childTags(input: UserTagsConnectionInput!): UserTagsConnectionResult!
  name: String!
  organization: Organization
  parentTag: UserTag
  usersAssignedTo(input: UsersConnectionInput!): UsersConnectionResult!
}

type UserTagEdge {
  cursor: String!
  node: UserTag!
}

type UserTagsConnection {
  edges: [UserTagEdge!]!
  pageInfo: ConnectionPageInfo!
}

input UserTagsConnectionInput {
  cursor: String
  direction: PaginationDirection!
  limit: PositiveInt!
}

type UserTagsConnectionResult {
  data: UserTagsConnection
  errors: [ConnectionError!]!
}

enum UserType {
  ADMIN
  SUPERADMIN
  USER
}

input UserWhereInput {
  admin_for: ID
  appLanguageCode: String
  appLanguageCode_contains: String
  appLanguageCode_in: [String!]
  appLanguageCode_not: String
  appLanguageCode_not_in: [String!]
  appLanguageCode_starts_with: String
  email: EmailAddress
  email_contains: EmailAddress
  email_in: [EmailAddress!]
  email_not: EmailAddress
  email_not_in: [EmailAddress!]
  email_starts_with: EmailAddress
  event_title_contains: String
  firstName: String
  firstName_contains: String
  firstName_in: [String!]
  firstName_not: String
  firstName_not_in: [String!]
  firstName_starts_with: String
  id: ID
  id_contains: ID
  id_in: [ID!]
  id_not: ID
  id_not_in: [ID!]
  id_starts_with: ID
  lastName: String
  lastName_contains: String
  lastName_in: [String!]
  lastName_not: String
  lastName_not_in: [String!]
  lastName_starts_with: String
}

type UsersConnection {
  edges: [UserEdge!]!
  pageInfo: ConnectionPageInfo!
}

input UsersConnectionInput {
  cursor: String
  direction: PaginationDirection!
  limit: PositiveInt!
}

type UsersConnectionResult {
  data: UsersConnection
  errors: [ConnectionError!]!
}

input createChatInput {
  organizationId: ID!
  userIds: [ID!]!
}

input createGroupChatInput {
  organizationId: ID!
  title: String!
  userIds: [ID!]!
}<|MERGE_RESOLUTION|>--- conflicted
+++ resolved
@@ -96,7 +96,7 @@
   startCursor: String
 }
 
-<<<<<<< HEAD
+
 input CreateAdvertisementInput {
   endDate: Date!
   mediaUrl: URL!
@@ -105,9 +105,9 @@
   startDate: Date!
   type: String!
 }
-=======
+
 scalar CountryCode
->>>>>>> 98bc5a60
+
 
 input CreateUserTagInput {
   name: String!
