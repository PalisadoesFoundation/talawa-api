directive @auth on FIELD_DEFINITION

directive @role(requires: UserType) on FIELD_DEFINITION

type ActionItem {
  _id: ID!
  actionItemCategory: ActionItemCategory
  assignee: User
  assigner: User
  assignmentDate: Date!
  completionDate: Date!
  createdAt: Date!
  creator: User
  dueDate: Date!
  event: Event
  isCompleted: Boolean!
  postCompletionNotes: String
  preCompletionNotes: String
  updatedAt: Date!
}

type ActionItemCategory {
  _id: ID!
  createdAt: Date!
  creator: User
  isDisabled: Boolean!
  name: String!
  organization: Organization
  updatedAt: Date!
}

input ActionItemWhereInput {
  actionItemCategory_id: ID
  event_id: ID
  is_active: Boolean
  is_completed: Boolean
}

enum ActionItemsOrderByInput {
  createdAt_ASC
  createdAt_DESC
}

type Address {
  city: String
  countryCode: String
  dependentLocality: String
  line1: String
  line2: String
  postalCode: String
  sortingCode: String
  state: String
}

input AddressInput {
  city: String
  countryCode: String
  dependentLocality: String
  line1: String
  line2: String
  postalCode: String
  sortingCode: String
  state: String
}

type Advertisement {
  _id: ID!
  createdAt: DateTime!
  creator: User
  endDate: Date!
  mediaUrl: URL!
  name: String!
  organization: Organization
  startDate: Date!
  type: AdvertisementType!
  updatedAt: DateTime!
}

type AdvertisementEdge {
  cursor: String
  node: Advertisement
}

enum AdvertisementType {
  BANNER
  MENU
  POPUP
}

type AdvertisementsConnection {
  edges: [AdvertisementEdge]
  pageInfo: ConnectionPageInfo
  totalCount: Int
}

type AgendaCategory {
  _id: ID!
  createdAt: Date!
  createdBy: User!
  description: String
  name: String!
  organization: Organization!
  updatedAt: Date
  updatedBy: User
}

type AggregatePost {
  count: Int!
}

type AggregateUser {
  count: Int!
}

scalar Any

type AuthData {
  accessToken: String!
  refreshToken: String!
  user: User!
}

type CheckIn {
  _id: ID!
  createdAt: DateTime!
  event: Event!
  feedbackSubmitted: Boolean!
  time: DateTime!
  updatedAt: DateTime!
  user: User!
}

input CheckInInput {
  eventId: ID!
  userId: ID!
}

type CheckInStatus {
  _id: ID!
  checkIn: CheckIn
  user: User!
}

type Comment {
  _id: ID!
  createdAt: DateTime!
  creator: User
  likeCount: Int
  likedBy: [User]
  post: Post!
  text: String!
  updatedAt: DateTime!
}

input CommentInput {
  text: String!
}

union ConnectionError = InvalidCursor | MaximumValueError

"""
The standard graphQL connection page info that contains metadata about a
particular instance of a connection. ALl other custom connection page info
types must implement this interface.
"""
interface ConnectionPageInfo {
  """
  A field to tell the value of cursor for the last edge of a particular instance of a
  connection.
  """
  endCursor: String

  """
  A field to tell whether the connection has additional edges after the
  edge with endCursor as its cursor.
  """
  hasNextPage: Boolean!

  """
  A field to tell whether the connection has additional edges
  before the edge with startCursor as its cursor.
  """
  hasPreviousPage: Boolean!

  """
  A field to tell the value of cursor for the first edge of a particular instance of a
  connection.
  """
  startCursor: String
}

scalar CountryCode

input CreateActionItemInput {
  assigneeId: ID!
  dueDate: Date
  eventId: ID
  preCompletionNotes: String
}

<<<<<<< HEAD
union CreateAdminError = OrganizationMemberNotFoundError | OrganizationNotFoundError | UserNotAuthorizedError | UserNotFoundError

type CreateAdminPayload {
  user: User
  userErrors: [CreateAdminError!]!
=======
input CreateAdvertisementInput {
  endDate: Date!
  mediaFile: String!
  name: String!
  organizationId: ID!
  startDate: Date!
  type: AdvertisementType!
}

type CreateAdvertisementPayload {
  advertisement: Advertisement
>>>>>>> 59167850
}

input CreateAgendaCategoryInput {
  description: String
  name: String!
  organizationId: ID!
}

union CreateCommentError = PostNotFoundError

type CreateCommentPayload {
  comment: Comment
  userErrors: [CreateCommentError!]!
}

union CreateDirectChatError = OrganizationNotFoundError | UserNotFoundError

union CreateMemberError = MemberAlreadyInOrganizationError | OrganizationNotFoundError | UserNotFoundError

type CreateMemberPayload {
  organization: Organization
  userErrors: [CreateMemberError!]!
}

input CreateUserTagInput {
  name: String!
  organizationId: ID!
  parentTagId: ID
}

enum Currency {
  AED
  AFN
  ALL
  AMD
  ANG
  AOA
  ARS
  AUD
  AWG
  AZN
  BAM
  BBD
  BDT
  BGN
  BHD
  BIF
  BMD
  BND
  BOB
  BRL
  BSD
  BTN
  BWP
  BYN
  BZD
  CAD
  CDF
  CHF
  CLP
  CNY
  COP
  CRC
  CUP
  CVE
  CZK
  DJF
  DKK
  DOP
  DZD
  EGP
  ERN
  ETB
  EUR
  FJD
  FKP
  FOK
  FRO
  GBP
  GEL
  GGP
  GHS
  GIP
  GMD
  GNF
  GTQ
  GYD
  HKD
  HNL
  HRK
  HTG
  HUF
  IDR
  ILS
  IMP
  INR
  IQD
  IRR
  ISK
  JEP
  JMD
  JOD
  JPY
  KES
  KGS
  KHR
  KID
  KMF
  KRW
  KWD
  KYD
  KZT
  LAK
  LBP
  LKR
  LRD
  LSL
  LYD
  MAD
  MDL
  MGA
  MKD
  MMK
  MNT
  MOP
  MRU
  MUR
  MVR
  MWK
  MXN
  MYR
  MZN
  NAD
  NGN
  NIO
  NOK
  NPR
  NZD
  OMR
  PAB
  PEN
  PGK
  PHP
  PKR
  PLN
  PYG
  QAR
  RON
  RSD
  RUB
  RWF
  SAR
  SBD
  SCR
  SDG
  SEK
  SGD
  SHP
  SLL
  SOS
  SPL
  SRD
  STN
  SVC
  SYP
  SZL
  THB
  TJS
  TMT
  TND
  TOP
  TRY
  TTD
  TVD
  TWD
  TZS
  UAH
  UGX
  USD
  UYU
  UZS
  VEF
  VND
  VUV
  WST
  XAF
  XCD
  XDR
  XOF
  XPF
  YER
  ZAR
  ZMW
  ZWD
}

input CursorPaginationInput {
  cursor: String
  direction: PaginationDirection!
  limit: PositiveInt!
}

scalar Date

scalar DateTime

"""
Default connection page info for containing the metadata for a connection
instance.
"""
type DefaultConnectionPageInfo implements ConnectionPageInfo {
  endCursor: String
  hasNextPage: Boolean!
  hasPreviousPage: Boolean!
  startCursor: String
}

type DeleteAdvertisementPayload {
  advertisement: Advertisement
}

type DeletePayload {
  success: Boolean!
}

type DirectChat {
  _id: ID!
  createdAt: DateTime!
  creator: User
  messages: [DirectChatMessage]
  organization: Organization!
  updatedAt: DateTime!
  users: [User!]!
}

type DirectChatMessage {
  _id: ID!
  createdAt: DateTime!
  directChatMessageBelongsTo: DirectChat!
  messageContent: String!
  receiver: User!
  sender: User!
  updatedAt: DateTime!
}

type Donation {
  _id: ID!
  amount: Float!
  createdAt: DateTime!
  nameOfOrg: String!
  nameOfUser: String!
  orgId: ID!
  payPalId: String!
  updatedAt: DateTime!
  userId: ID!
}

input DonationWhereInput {
  id: ID
  id_contains: ID
  id_in: [ID!]
  id_not: ID
  id_not_in: [ID!]
  id_starts_with: ID
  name_of_user: String
  name_of_user_contains: String
  name_of_user_in: [String!]
  name_of_user_not: String
  name_of_user_not_in: [String!]
  name_of_user_starts_with: String
}

enum EducationGrade {
  GRADE_1
  GRADE_2
  GRADE_3
  GRADE_4
  GRADE_5
  GRADE_6
  GRADE_7
  GRADE_8
  GRADE_9
  GRADE_10
  GRADE_11
  GRADE_12
  GRADUATE
  KG
  NO_GRADE
  PRE_KG
}

scalar EmailAddress

enum EmploymentStatus {
  FULL_TIME
  PART_TIME
  UNEMPLOYED
}

interface Error {
  message: String!
}

type Event {
  _id: ID!
  actionItems: [ActionItem]
  admins(adminId: ID): [User!]
  allDay: Boolean!
  attendees: [User]
  attendeesCheckInStatus: [CheckInStatus!]!
  averageFeedbackScore: Float
  createdAt: DateTime!
  creator: User
  description: String!
  endDate: Date
  endTime: Time
  feedback: [Feedback!]!
  isPublic: Boolean!
  isRegisterable: Boolean!
  latitude: Latitude
  location: String
  longitude: Longitude
  organization: Organization
  recurrance: Recurrance
  recurring: Boolean!
  startDate: Date!
  startTime: Time
  status: Status!
  title: String!
  updatedAt: DateTime!
}

type EventAttendee {
  _id: ID!
  checkInId: ID
  createdAt: DateTime!
  eventId: ID!
  isCheckedIn: Boolean!
  isCheckedOut: Boolean!
  isInvited: Boolean!
  isRegistered: Boolean!
  updatedAt: DateTime!
  userId: ID!
}

input EventAttendeeInput {
  eventId: ID!
  userId: ID!
}

input EventInput {
  allDay: Boolean!
  description: String!
  endDate: Date
  endTime: Time
  isPublic: Boolean!
  isRegisterable: Boolean!
  latitude: Latitude
  location: String
  longitude: Longitude
  organizationId: ID!
  recurrance: Recurrance
  recurring: Boolean!
  startDate: Date!
  startTime: Time
  title: String!
}

enum EventOrderByInput {
  allDay_ASC
  allDay_DESC
  description_ASC
  description_DESC
  endDate_ASC
  endDate_DESC
  endTime_ASC
  endTime_DESC
  id_ASC
  id_DESC
  location_ASC
  location_DESC
  recurrance_ASC
  recurrance_DESC
  startDate_ASC
  startDate_DESC
  startTime_ASC
  startTime_DESC
  title_ASC
  title_DESC
}

type EventVolunteer {
  _id: ID!
  createdAt: DateTime!
  creator: User
  event: Event
  isAssigned: Boolean
  isInvited: Boolean
  response: String
  updatedAt: DateTime!
  user: User!
}

input EventVolunteerInput {
  eventId: ID!
  userId: ID!
}

enum EventVolunteerResponse {
  NO
  YES
}

input EventWhereInput {
  description: String
  description_contains: String
  description_in: [String!]
  description_not: String
  description_not_in: [String!]
  description_starts_with: String
  id: ID
  id_contains: ID
  id_in: [ID!]
  id_not: ID
  id_not_in: [ID!]
  id_starts_with: ID
  location: String
  location_contains: String
  location_in: [String!]
  location_not: String
  location_not_in: [String!]
  location_starts_with: String
  organization_id: ID
  title: String
  title_contains: String
  title_in: [String!]
  title_not: String
  title_not_in: [String!]
  title_starts_with: String
}

type ExtendSession {
  accessToken: String!
  refreshToken: String!
}

type Feedback {
  _id: ID!
  createdAt: DateTime!
  event: Event!
  rating: Int!
  review: String
  updatedAt: DateTime!
}

input FeedbackInput {
  eventId: ID!
  rating: Int!
  review: String
}

interface FieldError {
  message: String!
  path: [String!]!
}

input ForgotPasswordData {
  newPassword: String!
  otpToken: String!
  userOtp: String!
}

enum Frequency {
  DAILY
  MONTHLY
  WEEKLY
  YEARLY
}

type Fund {
  _id: ID!
  campaigns: [FundraisingCampaign!]
  createdAt: DateTime!
  isArchived: Boolean!
  isDefault: Boolean!
  name: String!
  organizationId: ID!
  refrenceNumber: String
  taxDeductible: Boolean!
  updatedAt: DateTime!
}

input FundCampaignInput {
  currency: Currency!
  endDate: Date!
  fundId: ID!
  fundingGoal: Float!
  name: String!
  startDate: Date!
}

input FundCampaignPledgeInput {
  amount: Float!
  campaignId: ID!
  currency: Currency!
  endDate: Date
  startDate: Date
  userIds: [ID!]!
}

input FundInput {
  isArchived: Boolean!
  isDefault: Boolean!
  name: String!
  organizationId: ID!
  refrenceNumber: String
  taxDeductible: Boolean!
}

type FundraisingCampaign {
  _id: ID!
  createdAt: DateTime!
  currency: Currency!
  endDate: Date!
  fundId: Fund!
  fundingGoal: Float!
  name: String!
  pledges: [FundraisingCampaignPledge]
  startDate: Date!
  updatedAt: DateTime!
}

type FundraisingCampaignPledge {
  _id: ID!
  amount: Float!
  campaigns: [FundraisingCampaign]!
  currency: Currency!
  endDate: Date
  startDate: Date
  users: [User]!
}

enum Gender {
  FEMALE
  MALE
  OTHER
}

type Group {
  _id: ID!
  admins: [User!]!
  createdAt: DateTime!
  description: String
  organization: Organization!
  title: String!
  updatedAt: DateTime!
}

type GroupChat {
  _id: ID!
  createdAt: DateTime!
  creator: User
  messages: [GroupChatMessage]
  organization: Organization!
  updatedAt: DateTime!
  users: [User!]!
}

type GroupChatMessage {
  _id: ID!
  createdAt: DateTime!
  groupChatMessageBelongsTo: GroupChat!
  messageContent: String!
  sender: User!
  updatedAt: DateTime!
}

type InvalidCursor implements FieldError {
  message: String!
  path: [String!]!
}

scalar JSON

type Language {
  _id: ID!
  createdAt: String!
  en: String!
  translation: [LanguageModel]
}

input LanguageInput {
  en_value: String!
  translation_lang_code: String!
  translation_value: String!
}

type LanguageModel {
  _id: ID!
  createdAt: DateTime!
  lang_code: String!
  value: String!
  verified: Boolean!
}

scalar Latitude

input LoginInput {
  email: EmailAddress!
  password: String!
}

scalar Longitude

enum MaritalStatus {
  DIVORCED
  ENGAGED
  MARRIED
  SEPERATED
  SINGLE
  WIDOWED
}

type MaximumLengthError implements FieldError {
  message: String!
  path: [String!]!
}

type MaximumValueError implements FieldError {
  limit: Int!
  message: String!
  path: [String!]!
}

type MemberAlreadyInOrganizationError implements Error {
  message: String!
}

type MembershipRequest {
  _id: ID!
  organization: Organization!
  user: User!
}

type Message {
  _id: ID!
  createdAt: DateTime!
  creator: User
  imageUrl: URL
  text: String!
  updatedAt: DateTime!
  videoUrl: URL
}

type MessageChat {
  _id: ID!
  createdAt: DateTime!
  languageBarrier: Boolean
  message: String!
  receiver: User!
  sender: User!
  updatedAt: DateTime!
}

input MessageChatInput {
  message: String!
  receiver: ID!
}

type MinimumLengthError implements FieldError {
  limit: Int!
  message: String!
  path: [String!]!
}

type MinimumValueError implements FieldError {
  message: String!
  path: [String!]!
}

type Mutation {
  acceptAdmin(id: ID!): Boolean!
  acceptMembershipRequest(membershipRequestId: ID!): MembershipRequest!
  addEventAttendee(data: EventAttendeeInput!): User!
  addFeedback(data: FeedbackInput!): Feedback!
  addLanguageTranslation(data: LanguageInput!): Language!
  addOrganizationCustomField(name: String!, organizationId: ID!, type: String!): OrganizationCustomField!
  addOrganizationImage(file: String!, organizationId: String!): Organization!
  addPledgeToFundraisingCampaign(campaignId: ID!, pledgeId: ID!): FundraisingCampaignPledge!
  addUserCustomData(dataName: String!, dataValue: Any!, organizationId: ID!): UserCustomData!
  addUserImage(file: String!): User!
  addUserToGroupChat(chatId: ID!, userId: ID!): GroupChat!
  addUserToUserFamily(familyId: ID!, userId: ID!): UserFamily!
  adminRemoveEvent(eventId: ID!): Event!
  adminRemoveGroup(groupId: ID!): GroupChat!
  assignUserTag(input: ToggleUserTagAssignInput!): User
  blockPluginCreationBySuperadmin(blockUser: Boolean!, userId: ID!): User!
  blockUser(organizationId: ID!, userId: ID!): User!
  cancelMembershipRequest(membershipRequestId: ID!): MembershipRequest!
  checkIn(data: CheckInInput!): CheckIn!
  checkInEventAttendee(data: EventAttendeeInput!): EventAttendee!
  checkOutEventAttendee(data: EventAttendeeInput!): EventAttendee!
  createActionItem(actionItemCategoryId: ID!, data: CreateActionItemInput!): ActionItem!
  createActionItemCategory(name: String!, organizationId: ID!): ActionItemCategory!
<<<<<<< HEAD
  createAdmin(data: UserAndOrganizationInput!): CreateAdminPayload!
  createAdvertisement(endDate: Date!, link: String!, name: String!, orgId: ID!, startDate: Date!, type: String!): Advertisement!
=======
  createAdmin(data: UserAndOrganizationInput!): User!
  createAdvertisement(input: CreateAdvertisementInput!): CreateAdvertisementPayload
>>>>>>> 59167850
  createAgendaCategory(input: CreateAgendaCategoryInput!): AgendaCategory!
  createComment(data: CommentInput!, postId: ID!): Comment
  createDirectChat(data: createChatInput!): DirectChat!
  createDonation(amount: Float!, nameOfOrg: String!, nameOfUser: String!, orgId: ID!, payPalId: ID!, userId: ID!): Donation!
  createEvent(data: EventInput!, recurrenceRuleData: RecurrenceRuleInput): Event!
  createEventVolunteer(data: EventVolunteerInput!): EventVolunteer!
  createFund(data: FundInput!): Fund!
  createFundraisingCampaign(data: FundCampaignInput!): FundraisingCampaign!
  createFundraisingCampaignPledge(data: FundCampaignPledgeInput!): FundraisingCampaignPledge!
  createGroupChat(data: createGroupChatInput!): GroupChat!
  createMember(input: UserAndOrganizationInput!): CreateMemberPayload!
  createMessageChat(data: MessageChatInput!): MessageChat!
  createOrganization(data: OrganizationInput, file: String): Organization!
  createPlugin(pluginCreatedBy: String!, pluginDesc: String!, pluginName: String!, uninstalledOrgs: [ID!]): Plugin!
  createPost(data: PostInput!, file: String): Post
  createSampleOrganization: Boolean!
  createUserFamily(data: createUserFamilyInput!): UserFamily!
  createUserTag(input: CreateUserTagInput!): UserTag
  deleteAdvertisement(id: ID!): DeleteAdvertisementPayload
  deleteAgendaCategory(id: ID!): ID!
  deleteDonationById(id: ID!): DeletePayload!
  forgotPassword(data: ForgotPasswordData!): Boolean!
  inviteEventAttendee(data: EventAttendeeInput!): EventAttendee!
  joinPublicOrganization(organizationId: ID!): User!
  leaveOrganization(organizationId: ID!): User!
  likeComment(id: ID!): Comment
  likePost(id: ID!): Post
  login(data: LoginInput!): AuthData!
  logout: Boolean!
  otp(data: OTPInput!): OtpData!
  recaptcha(data: RecaptchaVerification!): Boolean!
  refreshToken(refreshToken: String!): ExtendSession!
  registerEventAttendee(data: EventAttendeeInput!): EventAttendee!
  registerForEvent(id: ID!): EventAttendee!
  rejectAdmin(id: ID!): Boolean!
  rejectMembershipRequest(membershipRequestId: ID!): MembershipRequest!
  removeActionItem(id: ID!): ActionItem!
  removeAdmin(data: UserAndOrganizationInput!): User!
  removeComment(id: ID!): Comment
  removeDirectChat(chatId: ID!, organizationId: ID!): DirectChat!
  removeEvent(id: ID!): Event!
  removeEventAttendee(data: EventAttendeeInput!): User!
  removeEventVolunteer(id: ID!): EventVolunteer!
  removeFund(id: ID!): Fund!
  removeFundraisingCampaign(id: ID!): FundraisingCampaign!
  removeFundraisingCampaignPledge(id: ID!): FundraisingCampaignPledge!
  removeGroupChat(chatId: ID!): GroupChat!
  removeMember(data: UserAndOrganizationInput!): Organization!
  removeOrganization(id: ID!): User!
  removeOrganizationCustomField(customFieldId: ID!, organizationId: ID!): OrganizationCustomField!
  removeOrganizationImage(organizationId: String!): Organization!
  removePost(id: ID!): Post
  removeSampleOrganization: Boolean!
  removeUserCustomData(organizationId: ID!): UserCustomData!
  removeUserFamily(familyId: ID!): UserFamily!
  removeUserFromGroupChat(chatId: ID!, userId: ID!): GroupChat!
  removeUserFromUserFamily(familyId: ID!, userId: ID!): UserFamily!
  removeUserImage: User!
  removeUserTag(id: ID!): UserTag
  revokeRefreshTokenForUser: Boolean!
  saveFcmToken(token: String): Boolean!
  sendMembershipRequest(organizationId: ID!): MembershipRequest!
  sendMessageToDirectChat(chatId: ID!, messageContent: String!): DirectChatMessage!
  sendMessageToGroupChat(chatId: ID!, messageContent: String!): GroupChatMessage!
  signUp(data: UserInput!, file: String): AuthData!
  togglePostPin(id: ID!, title: String): Post!
  unassignUserTag(input: ToggleUserTagAssignInput!): User
  unblockUser(organizationId: ID!, userId: ID!): User!
  unlikeComment(id: ID!): Comment
  unlikePost(id: ID!): Post
  unregisterForEventByUser(id: ID!): Event!
  updateActionItem(data: UpdateActionItemInput!, id: ID!): ActionItem
  updateActionItemCategory(data: UpdateActionItemCategoryInput!, id: ID!): ActionItemCategory
  updateAdvertisement(input: UpdateAdvertisementInput!): UpdateAdvertisementPayload
  updateAgendaCategory(id: ID!, input: UpdateAgendaCategoryInput!): AgendaCategory
  updateEvent(data: UpdateEventInput, id: ID!, recurrenceRuleData: RecurrenceRuleInput, recurringEventUpdateType: RecurringEventUpdateType): Event!
  updateEventVolunteer(data: UpdateEventVolunteerInput, id: ID!): EventVolunteer!
  updateFund(data: UpdateFundInput!, id: ID!): Fund!
  updateFundraisingCampaign(data: UpdateFundCampaignInput!, id: ID!): FundraisingCampaign!
  updateFundraisingCampaignPledge(data: UpdateFundCampaignPledgeInput!, id: ID!): FundraisingCampaignPledge!
  updateLanguage(languageCode: String!): User!
  updateOrganization(data: UpdateOrganizationInput, file: String, id: ID!): Organization!
  updatePluginStatus(id: ID!, orgId: ID!): Plugin!
  updatePost(data: PostUpdateInput, id: ID!): Post!
  updateUserPassword(data: UpdateUserPasswordInput!): User!
  updateUserProfile(data: UpdateUserInput, file: String): User!
  updateUserRoleInOrganization(organizationId: ID!, role: String!, userId: ID!): Organization!
  updateUserTag(input: UpdateUserTagInput!): UserTag
  updateUserType(data: UpdateUserTypeInput!): Boolean!
}

input OTPInput {
  email: EmailAddress!
}

type Organization {
  _id: ID!
  actionItemCategories: [ActionItemCategory]
  address: Address
  admins(adminId: ID): [User!]
  advertisements(after: String, before: String, first: Int, last: Int): AdvertisementsConnection
  agendaCategories: [AgendaCategory]
  apiUrl: URL!
  blockedUsers: [User]
  createdAt: DateTime!
  creator: User
  customFields: [OrganizationCustomField!]!
  description: String!
  funds: [Fund]
  image: String
  members: [User]
  membershipRequests: [MembershipRequest]
  name: String!
  pinnedPosts: [Post]
  posts(after: String, before: String, first: PositiveInt, last: PositiveInt): PostsConnection
  updatedAt: DateTime!
  userRegistrationRequired: Boolean!
  userTags(after: String, before: String, first: PositiveInt, last: PositiveInt): UserTagsConnection
  visibleInSearch: Boolean!
}

type OrganizationCustomField {
  _id: ID!
  name: String!
  organizationId: String!
  type: String!
}

type OrganizationInfoNode {
  _id: ID!
  apiUrl: URL!
  creator: User
  description: String!
  image: String
  name: String!
  userRegistrationRequired: Boolean!
  visibleInSearch: Boolean!
}

input OrganizationInput {
  address: AddressInput!
  apiUrl: URL
  attendees: String
  description: String!
  image: String
  name: String!
  userRegistrationRequired: Boolean
  visibleInSearch: Boolean
}

type OrganizationMemberNotFoundError implements Error {
  message: String!
}

type OrganizationNotFoundError implements Error {
  message: String!
}

enum OrganizationOrderByInput {
  apiUrl_ASC
  apiUrl_DESC
  createdAt_ASC
  createdAt_DESC
  description_ASC
  description_DESC
  id_ASC
  id_DESC
  name_ASC
  name_DESC
}

input OrganizationWhereInput {
  apiUrl: URL
  apiUrl_contains: URL
  apiUrl_in: [URL!]
  apiUrl_not: URL
  apiUrl_not_in: [URL!]
  apiUrl_starts_with: URL
  description: String
  description_contains: String
  description_in: [String!]
  description_not: String
  description_not_in: [String!]
  description_starts_with: String
  id: ID
  id_contains: ID
  id_in: [ID!]
  id_not: ID
  id_not_in: [ID!]
  id_starts_with: ID
  name: String
  name_contains: String
  name_in: [String!]
  name_not: String
  name_not_in: [String!]
  name_starts_with: String
  userRegistrationRequired: Boolean
  visibleInSearch: Boolean
}

type OtpData {
  otpToken: String!
}

"""Information about pagination in a connection."""
type PageInfo {
  currPageNo: Int

  """When paginating forwards, are there more items?"""
  hasNextPage: Boolean!

  """When paginating backwards, are there more items?"""
  hasPreviousPage: Boolean!
  nextPageNo: Int
  prevPageNo: Int
  totalPages: Int
}

enum PaginationDirection {
  BACKWARD
  FORWARD
}

scalar PhoneNumber

type Plugin {
  _id: ID!
  pluginCreatedBy: String!
  pluginDesc: String!
  pluginName: String!
  uninstalledOrgs: [ID!]
}

type PluginField {
  createdAt: DateTime!
  key: String!
  status: Status!
  value: String!
}

input PluginFieldInput {
  key: String!
  value: String!
}

input PluginInput {
  fields: [PluginFieldInput]
  orgId: ID!
  pluginKey: String
  pluginName: String!
  pluginType: Type
}

scalar PositiveInt

type Post {
  _id: ID
  commentCount: Int
  comments: [Comment]
  createdAt: DateTime!
  creator: User
  imageUrl: URL
  likeCount: Int
  likedBy: [User]
  organization: Organization!
  pinned: Boolean
  text: String!
  title: String
  updatedAt: DateTime!
  videoUrl: URL
}

type PostEdge {
  cursor: String!
  node: Post!
}

input PostInput {
  _id: ID
  imageUrl: URL
  organizationId: ID!
  pinned: Boolean
  text: String!
  title: String
  videoUrl: URL
}

type PostNotFoundError implements Error {
  message: String!
}

enum PostOrderByInput {
  commentCount_ASC
  commentCount_DESC
  createdAt_ASC
  createdAt_DESC
  id_ASC
  id_DESC
  imageUrl_ASC
  imageUrl_DESC
  likeCount_ASC
  likeCount_DESC
  text_ASC
  text_DESC
  title_ASC
  title_DESC
  videoUrl_ASC
  videoUrl_DESC
}

input PostUpdateInput {
  imageUrl: String
  text: String
  title: String
  videoUrl: String
}

input PostWhereInput {
  id: ID
  id_contains: ID
  id_in: [ID!]
  id_not: ID
  id_not_in: [ID!]
  id_starts_with: ID
  text: String
  text_contains: String
  text_in: [String!]
  text_not: String
  text_not_in: [String!]
  text_starts_with: String
  title: String
  title_contains: String
  title_in: [String!]
  title_not: String
  title_not_in: [String!]
  title_starts_with: String
}

type PostsConnection {
  edges: [PostEdge!]!
  pageInfo: DefaultConnectionPageInfo!
  totalCount: PositiveInt
}

type Query {
  actionItem(id: ID!): ActionItem
  actionItemCategoriesByOrganization(organizationId: ID!): [ActionItemCategory]
  actionItemCategory(id: ID!): ActionItemCategory
  actionItemsByEvent(eventId: ID!): [ActionItem]
  actionItemsByOrganization(orderBy: ActionItemsOrderByInput, organizationId: ID!, where: ActionItemWhereInput): [ActionItem]
  adminPlugin(orgId: ID!): [Plugin]
  advertisementsConnection: [Advertisement]
  agendaCategory(id: ID!): AgendaCategory!
  checkAuth: User!
  customDataByOrganization(organizationId: ID!): [UserCustomData!]!
  customFieldsByOrganization(id: ID!): [OrganizationCustomField]
  directChatsByUserID(id: ID!): [DirectChat]
  directChatsMessagesByChatID(id: ID!): [DirectChatMessage]
  event(id: ID!): Event
  eventVolunteersByEvent(id: ID!): [EventVolunteer]
  eventsByOrganization(id: ID, orderBy: EventOrderByInput): [Event]
  eventsByOrganizationConnection(first: Int, orderBy: EventOrderByInput, skip: Int, where: EventWhereInput): [Event!]!
  getDonationById(id: ID!): Donation!
  getDonationByOrgId(orgId: ID!): [Donation]
  getDonationByOrgIdConnection(first: Int, orgId: ID!, skip: Int, where: DonationWhereInput): [Donation!]!
  getEventAttendee(eventId: ID!, userId: ID!): EventAttendee
  getEventAttendeesByEventId(eventId: ID!): [EventAttendee]
  getFundById(id: ID!): Fund!
  getFundraisingCampaignById(id: ID!): FundraisingCampaign!
  getFundraisingCampaignPledgeById(id: ID!): FundraisingCampaignPledge!
  getPlugins: [Plugin]
  getlanguage(lang_code: String!): [Translation]
  hasSubmittedFeedback(eventId: ID!, userId: ID!): Boolean
  isSampleOrganization(id: ID!): Boolean!
  joinedOrganizations(id: ID): [Organization]
  me: User!
  myLanguage: String
  organizations(id: ID, orderBy: OrganizationOrderByInput): [Organization]
  organizationsConnection(first: Int, orderBy: OrganizationOrderByInput, skip: Int, where: OrganizationWhereInput): [Organization]!
  organizationsMemberConnection(first: Int, orderBy: UserOrderByInput, orgId: ID!, skip: Int, where: UserWhereInput): UserConnection!
  plugin(orgId: ID!): [Plugin]
  post(id: ID!): Post
  registeredEventsByUser(id: ID, orderBy: EventOrderByInput): [Event]
  registrantsByEvent(id: ID!): [User]
  user(id: ID!): User!
  userLanguage(userId: ID!): String
  users(adminApproved: Boolean, first: Int, orderBy: UserOrderByInput, skip: Int, userType: String, where: UserWhereInput): [User]
  usersConnection(first: Int, orderBy: UserOrderByInput, skip: Int, where: UserWhereInput): [User]!
}

input RecaptchaVerification {
  recaptchaToken: String!
}

enum Recurrance {
  DAILY
  MONTHLY
  ONCE
  WEEKLY
  YEARLY
}

input RecurrenceRuleInput {
  count: Int
  frequency: Frequency
  weekDays: [WeekDays]
}

enum RecurringEventUpdateType {
  AllInstances
  ThisAndFollowingInstances
  ThisInstance
}

"""
Possible variants of ordering in which sorting on a field should be
applied for a connection or other list type data structures.
"""
enum SortedByOrder {
  """
  When the sorting order should be from the smallest value to largest
  value.
  """
  ASCENDING

  """
  When the sorting order should be from the largest value to the smallest
  value.
  """
  DESCENDING
}

enum Status {
  ACTIVE
  BLOCKED
  DELETED
}

type Subscription {
  directMessageChat: MessageChat
  messageSentToDirectChat: DirectChatMessage
  messageSentToGroupChat: GroupChatMessage
  onPluginUpdate: Plugin
}

scalar Time

input ToggleUserTagAssignInput {
  tagId: ID!
  userId: ID!
}

type Translation {
  en_value: String
  lang_code: String
  translation: String
  verified: Boolean
}

enum Type {
  PRIVATE
  UNIVERSAL
}

scalar URL

type UnauthenticatedError implements Error {
  message: String!
}

type UnauthorizedError implements Error {
  message: String!
}

input UpdateActionItemCategoryInput {
  isDisabled: Boolean
  name: String
}

input UpdateActionItemInput {
  assigneeId: ID
  completionDate: Date
  dueDate: Date
  isCompleted: Boolean
  postCompletionNotes: String
  preCompletionNotes: String
}

input UpdateAdvertisementInput {
  _id: ID!
  endDate: Date
  mediaFile: String
  name: String
  startDate: Date
  type: AdvertisementType
}

type UpdateAdvertisementPayload {
  advertisement: Advertisement
}

input UpdateAgendaCategoryInput {
  description: String
  name: String
}

input UpdateEventInput {
  allDay: Boolean
  description: String
  endDate: Date
  endTime: Time
  isPublic: Boolean
  isRecurringEventException: Boolean
  isRegisterable: Boolean
  latitude: Latitude
  location: String
  longitude: Longitude
  recurrance: Recurrance
  recurring: Boolean
  startDate: Date
  startTime: Time
  title: String
}

input UpdateEventVolunteerInput {
  eventId: ID
  isAssigned: Boolean
  isInvited: Boolean
  response: EventVolunteerResponse
}

input UpdateFundCampaignInput {
  currency: Currency
  endDate: Date
  fundingGoal: Float
  name: String
  startDate: Date
}

input UpdateFundCampaignPledgeInput {
  amount: Float
  currency: Currency
  endDate: Date
  startDate: Date
}

input UpdateFundInput {
  isArchived: Boolean
  isDefault: Boolean
  name: String
  taxDeductible: Boolean
}

input UpdateOrganizationInput {
  address: AddressInput
  description: String
  name: String
  userRegistrationRequired: Boolean
  visibleInSearch: Boolean
}

input UpdateUserInput {
  address: AddressInput
  birthDate: Date
  educationGrade: EducationGrade
  email: EmailAddress
  employmentStatus: EmploymentStatus
  firstName: String
  gender: Gender
  lastName: String
  maritalStatus: MaritalStatus
  phone: UserPhoneInput
}

input UpdateUserPasswordInput {
  confirmNewPassword: String!
  newPassword: String!
  previousPassword: String!
}

input UpdateUserTagInput {
  _id: ID!
  name: String!
}

input UpdateUserTypeInput {
  id: ID
  userType: String
}

scalar Upload

type User {
  _id: ID!
  address: Address
  adminApproved: Boolean
  adminFor: [Organization]
  appLanguageCode: String!
  birthDate: Date
  createdAt: DateTime!
  createdEvents: [Event]
  createdOrganizations: [Organization]
  educationGrade: EducationGrade
  email: EmailAddress!
  employmentStatus: EmploymentStatus
  eventAdmin: [Event]
  firstName: String!
  gender: Gender
  image: String
  joinedOrganizations: [Organization]
  lastName: String!
  maritalStatus: MaritalStatus
  membershipRequests: [MembershipRequest]
  organizationsBlockedBy: [Organization]
  phone: UserPhone
  pluginCreationAllowed: Boolean!
  posts(after: String, before: String, first: PositiveInt, last: PositiveInt): PostsConnection
  registeredEvents: [Event]
  tagsAssignedWith(after: String, before: String, first: PositiveInt, last: PositiveInt, organizationId: ID): UserTagsConnection
  tokenVersion: Int!
  updatedAt: DateTime!
  userType: UserType!
}

input UserAndOrganizationInput {
  organizationId: ID!
  userId: ID!
}

type UserConnection {
  aggregate: AggregateUser!
  edges: [User]!
  pageInfo: PageInfo!
}

type UserCustomData {
  _id: ID!
  organizationId: ID!
  userId: ID!
  values: JSON!
}

type UserFamily {
  _id: ID!
  admins: [User!]!
  creator: User!
  title: String
  users: [User!]!
}

input UserInput {
  appLanguageCode: String
  email: EmailAddress!
  firstName: String!
  lastName: String!
  organizationUserBelongsToId: ID
  password: String!
}

type UserNotAuthorizedError implements Error {
  message: String!
}

type UserNotFoundError implements Error {
  message: String!
}

enum UserOrderByInput {
  appLanguageCode_ASC
  appLanguageCode_DESC
  email_ASC
  email_DESC
  firstName_ASC
  firstName_DESC
  id_ASC
  id_DESC
  lastName_ASC
  lastName_DESC
}

type UserPhone {
  home: PhoneNumber
  mobile: PhoneNumber
  work: PhoneNumber
}

input UserPhoneInput {
  home: PhoneNumber
  mobile: PhoneNumber
  work: PhoneNumber
}

type UserTag {
  """A field to get the mongodb object id identifier for this UserTag."""
  _id: ID!

  """
  A connection field to traverse a list of UserTag this UserTag is a
  parent to.
  """
  childTags(after: String, before: String, first: PositiveInt, last: PositiveInt): UserTagsConnection

  """A field to get the name of this UserTag."""
  name: String!

  """A field to traverse the Organization that created this UserTag."""
  organization: Organization

  """A field to traverse the parent UserTag of this UserTag."""
  parentTag: UserTag

  """
  A connection field to traverse a list of User this UserTag is assigned
  to.
  """
  usersAssignedTo(after: String, before: String, first: PositiveInt, last: PositiveInt): UsersConnection
}

"""A default connection on the UserTag type."""
type UserTagsConnection {
  edges: [UserTagsConnectionEdge!]!
  pageInfo: DefaultConnectionPageInfo!
}

"""A default connection edge on the UserTag type for UserTagsConnection."""
type UserTagsConnectionEdge {
  cursor: String!
  node: UserTag!
}

enum UserType {
  ADMIN
  NON_USER
  SUPERADMIN
  USER
}

input UserWhereInput {
  admin_for: ID
  appLanguageCode: String
  appLanguageCode_contains: String
  appLanguageCode_in: [String!]
  appLanguageCode_not: String
  appLanguageCode_not_in: [String!]
  appLanguageCode_starts_with: String
  email: EmailAddress
  email_contains: EmailAddress
  email_in: [EmailAddress!]
  email_not: EmailAddress
  email_not_in: [EmailAddress!]
  email_starts_with: EmailAddress
  event_title_contains: String
  firstName: String
  firstName_contains: String
  firstName_in: [String!]
  firstName_not: String
  firstName_not_in: [String!]
  firstName_starts_with: String
  id: ID
  id_contains: ID
  id_in: [ID!]
  id_not: ID
  id_not_in: [ID!]
  id_starts_with: ID
  lastName: String
  lastName_contains: String
  lastName_in: [String!]
  lastName_not: String
  lastName_not_in: [String!]
  lastName_starts_with: String
}

"""A default connection on the User type."""
type UsersConnection {
  edges: [UsersConnectionEdge!]!
  pageInfo: DefaultConnectionPageInfo!
}

"""A default connection edge on the User type for UsersConnection."""
type UsersConnectionEdge {
  cursor: String!
  node: User!
}

enum WeekDays {
  FR
  MO
  SA
  SU
  TH
  TU
  WE
}

input createChatInput {
  organizationId: ID!
  userIds: [ID!]!
}

type createDirectChatPayload {
  directChat: DirectChat
  userErrors: [CreateDirectChatError!]!
}

input createGroupChatInput {
  organizationId: ID!
  title: String!
  userIds: [ID!]!
}

input createUserFamilyInput {
  title: String!
  userIds: [ID!]!
}<|MERGE_RESOLUTION|>--- conflicted
+++ resolved
@@ -198,13 +198,13 @@
   preCompletionNotes: String
 }
 
-<<<<<<< HEAD
 union CreateAdminError = OrganizationMemberNotFoundError | OrganizationNotFoundError | UserNotAuthorizedError | UserNotFoundError
 
 type CreateAdminPayload {
   user: User
   userErrors: [CreateAdminError!]!
-=======
+}
+
 input CreateAdvertisementInput {
   endDate: Date!
   mediaFile: String!
@@ -216,7 +216,6 @@
 
 type CreateAdvertisementPayload {
   advertisement: Advertisement
->>>>>>> 59167850
 }
 
 input CreateAgendaCategoryInput {
@@ -921,13 +920,8 @@
   checkOutEventAttendee(data: EventAttendeeInput!): EventAttendee!
   createActionItem(actionItemCategoryId: ID!, data: CreateActionItemInput!): ActionItem!
   createActionItemCategory(name: String!, organizationId: ID!): ActionItemCategory!
-<<<<<<< HEAD
   createAdmin(data: UserAndOrganizationInput!): CreateAdminPayload!
-  createAdvertisement(endDate: Date!, link: String!, name: String!, orgId: ID!, startDate: Date!, type: String!): Advertisement!
-=======
-  createAdmin(data: UserAndOrganizationInput!): User!
   createAdvertisement(input: CreateAdvertisementInput!): CreateAdvertisementPayload
->>>>>>> 59167850
   createAgendaCategory(input: CreateAgendaCategoryInput!): AgendaCategory!
   createComment(data: CommentInput!, postId: ID!): Comment
   createDirectChat(data: createChatInput!): DirectChat!
