directive @auth on FIELD_DEFINITION

directive @role(requires: UserType) on FIELD_DEFINITION

type ActionItem {
  _id: ID!
  actionItemCategory: ActionItemCategory
  allotedHours: Float
  assignee: User
  assigner: User
  assignmentDate: Date!
  completionDate: Date!
  createdAt: Date!
  creator: User
  dueDate: Date!
  event: Event
  isCompleted: Boolean!
  postCompletionNotes: String
  preCompletionNotes: String
  updatedAt: Date!
}

type ActionItemCategory {
  _id: ID!
  createdAt: Date!
  creator: User
  isDisabled: Boolean!
  name: String!
  organization: Organization
  updatedAt: Date!
}

input ActionItemCategoryWhereInput {
  is_disabled: Boolean
  name_contains: String
}

input ActionItemWhereInput {
  actionItemCategory_id: ID
  assigneeName: String
  categoryName: String
  event_id: ID
  is_completed: Boolean
}

enum ActionItemsOrderByInput {
  createdAt_ASC
  createdAt_DESC
  dueDate_ASC
  dueDate_DESC
}

type Address {
  city: String
  countryCode: String
  dependentLocality: String
  line1: String
  line2: String
  postalCode: String
  sortingCode: String
  state: String
}

input AddressInput {
  city: String
  countryCode: String
  dependentLocality: String
  line1: String
  line2: String
  postalCode: String
  sortingCode: String
  state: String
}

type Advertisement {
  _id: ID!
  createdAt: DateTime!
  creator: User
  endDate: Date!
  mediaUrl: URL!
  name: String!
  organization: Organization
  startDate: Date!
  type: AdvertisementType!
  updatedAt: DateTime!
}

type AdvertisementEdge {
  cursor: String
  node: Advertisement
}

enum AdvertisementType {
  BANNER
  MENU
  POPUP
}

type AdvertisementsConnection {
  edges: [AdvertisementEdge]
  pageInfo: DefaultConnectionPageInfo!
  totalCount: Int
}

type AgendaCategory {
  _id: ID!
  createdAt: Date!
  createdBy: User!
  description: String
  name: String!
  organization: Organization!
  updatedAt: Date
  updatedBy: User
}

type AgendaItem {
  _id: ID!
  attachments: [String]
  categories: [AgendaCategory]
  createdAt: Date!
  createdBy: User!
  description: String
  duration: String!
  organization: Organization!
  relatedEvent: Event
  sequence: Int!
  title: String!
  updatedAt: Date!
  updatedBy: User!
  urls: [String]
  users: [User]
}

type AgendaSection {
  _id: ID!
  createdAt: Date!
  createdBy: User
  description: String!
  items: [AgendaItem]
  relatedEvent: Event
  sequence: Int!
  updatedAt: Date
  updatedBy: User
}

type AggregatePost {
  count: Int!
}

type AggregateUser {
  count: Int!
}

scalar Any

type AppUserProfile {
  _id: ID!
  adminFor: [Organization]
  appLanguageCode: String!
  campaigns: [FundraisingCampaign]
  createdEvents: [Event]
  createdOrganizations: [Organization]
  eventAdmin: [Event]
  isSuperAdmin: Boolean!
  pledges: [FundraisingCampaignPledge]
  pluginCreationAllowed: Boolean!
  userId: User!
}

type AuthData {
  accessToken: String!
  appUserProfile: AppUserProfile!
  refreshToken: String!
  user: User!
}

enum CampaignOrderByInput {
  endDate_ASC
  endDate_DESC
  fundingGoal_ASC
  fundingGoal_DESC
  startDate_ASC
  startDate_DESC
}

input CampaignWhereInput {
  fundId: ID
  id: ID
  name_contains: String
  organizationId: ID
}

type Chat {
  _id: ID!
  admins: [User]
  createdAt: DateTime!
  creator: User
  image: String
  isGroup: Boolean!
  lastMessageId: String
  messages: [ChatMessage]
  name: String
  organization: Organization
  updatedAt: DateTime!
  users: [User!]!
}

type ChatMessage {
  _id: ID!
  chatMessageBelongsTo: Chat!
  createdAt: DateTime!
  deletedBy: [User]
  messageContent: String!
  replyTo: ChatMessage
  sender: User!
  updatedAt: DateTime!
}

type CheckIn {
  _id: ID!
  createdAt: DateTime!
  event: Event!
  feedbackSubmitted: Boolean!
  time: DateTime!
  updatedAt: DateTime!
  user: User!
}

input CheckInCheckOutInput {
  eventId: ID!
  userId: ID!
}

type CheckInStatus {
  _id: ID!
  checkIn: CheckIn
  user: User!
}

type CheckOut {
  _id: ID!
  createdAt: DateTime!
  eventAttendeeId: ID!
  time: DateTime!
  updatedAt: DateTime!
}

type Comment {
  _id: ID!
  createdAt: DateTime!
  creator: User
  likeCount: Int
  likedBy: [User]
  post: Post!
  text: String!
  updatedAt: DateTime!
}

input CommentInput {
  text: String!
}

type Community {
  _id: ID!
  logoUrl: String
  name: String!
  socialMediaUrls: SocialMediaUrls
  timeout: Int
  websiteLink: String
}

union ConnectionError = InvalidCursor | MaximumValueError

"""
The standard graphQL connection page info that contains metadata about a
particular instance of a connection. ALl other custom connection page info
types must implement this interface.
"""
interface ConnectionPageInfo {
  """
  A field to tell the value of cursor for the last edge of a particular instance of a
  connection.
  """
  endCursor: String

  """
  A field to tell whether the connection has additional edges after the
  edge with endCursor as its cursor.
  """
  hasNextPage: Boolean!

  """
  A field to tell whether the connection has additional edges
  before the edge with startCursor as its cursor.
  """
  hasPreviousPage: Boolean!

  """
  A field to tell the value of cursor for the first edge of a particular instance of a
  connection.
  """
  startCursor: String
}

scalar CountryCode

input CreateActionItemInput {
  allotedHours: Float
  assigneeId: ID!
  dueDate: Date
  eventId: ID
  preCompletionNotes: String
}

union CreateAdminError = OrganizationMemberNotFoundError | OrganizationNotFoundError | UserNotAuthorizedError | UserNotFoundError

type CreateAdminPayload {
  user: AppUserProfile
  userErrors: [CreateAdminError!]!
}

input CreateAdvertisementInput {
  endDate: Date!
  mediaFile: String!
  name: String!
  organizationId: ID!
  startDate: Date!
  type: AdvertisementType!
}

type CreateAdvertisementPayload {
  advertisement: Advertisement
}

input CreateAgendaCategoryInput {
  description: String
  name: String!
  organizationId: ID!
}

input CreateAgendaItemInput {
  attachments: [String]
  categories: [ID]
  description: String
  duration: String!
  organizationId: ID!
  relatedEventId: ID
  sequence: Int!
  title: String
  urls: [String]
  users: [ID]
}

input CreateAgendaSectionInput {
  description: String!
  items: [CreateAgendaItemInput]
  relatedEvent: ID
  sequence: Int!
}

union CreateCommentError = PostNotFoundError

type CreateCommentPayload {
  comment: Comment
  userErrors: [CreateCommentError!]!
}

union CreateDirectChatError = OrganizationNotFoundError | UserNotFoundError

union CreateMemberError = MemberNotFoundError | OrganizationNotFoundError | UserNotAuthorizedAdminError | UserNotAuthorizedError | UserNotFoundError

type CreateMemberPayload {
  organization: Organization
  userErrors: [CreateMemberError!]!
}

input CreateUserTagInput {
  name: String!
  organizationId: ID!
  parentTagId: ID
  tagColor: String
}

enum Currency {
  AED
  AFN
  ALL
  AMD
  ANG
  AOA
  ARS
  AUD
  AWG
  AZN
  BAM
  BBD
  BDT
  BGN
  BHD
  BIF
  BMD
  BND
  BOB
  BRL
  BSD
  BTN
  BWP
  BYN
  BZD
  CAD
  CDF
  CHF
  CLP
  CNY
  COP
  CRC
  CUP
  CVE
  CZK
  DJF
  DKK
  DOP
  DZD
  EGP
  ERN
  ETB
  EUR
  FJD
  FKP
  FOK
  FRO
  GBP
  GEL
  GGP
  GHS
  GIP
  GMD
  GNF
  GTQ
  GYD
  HKD
  HNL
  HRK
  HTG
  HUF
  IDR
  ILS
  IMP
  INR
  IQD
  IRR
  ISK
  JEP
  JMD
  JOD
  JPY
  KES
  KGS
  KHR
  KID
  KMF
  KRW
  KWD
  KYD
  KZT
  LAK
  LBP
  LKR
  LRD
  LSL
  LYD
  MAD
  MDL
  MGA
  MKD
  MMK
  MNT
  MOP
  MRU
  MUR
  MVR
  MWK
  MXN
  MYR
  MZN
  NAD
  NGN
  NIO
  NOK
  NPR
  NZD
  OMR
  PAB
  PEN
  PGK
  PHP
  PKR
  PLN
  PYG
  QAR
  RON
  RSD
  RUB
  RWF
  SAR
  SBD
  SCR
  SDG
  SEK
  SGD
  SHP
  SLL
  SOS
  SPL
  SRD
  STN
  SVC
  SYP
  SZL
  THB
  TJS
  TMT
  TND
  TOP
  TRY
  TTD
  TVD
  TWD
  TZS
  UAH
  UGX
  USD
  UYU
  UZS
  VEF
  VND
  VUV
  WST
  XAF
  XCD
  XDR
  XOF
  XPF
  YER
  ZAR
  ZMW
  ZWD
}

input CursorPaginationInput {
  cursor: String
  direction: PaginationDirection!
  limit: PositiveInt!
}

scalar Date

scalar DateTime

"""
Default connection page info for containing the metadata for a connection
instance.
"""
type DefaultConnectionPageInfo implements ConnectionPageInfo {
  endCursor: String
  hasNextPage: Boolean!
  hasPreviousPage: Boolean!
  startCursor: String
}

type DeleteAdvertisementPayload {
  advertisement: Advertisement
}

type DeletePayload {
  success: Boolean!
}

type Donation {
  _id: ID!
  amount: Float!
  createdAt: DateTime!
  nameOfOrg: String!
  nameOfUser: String!
  orgId: ID!
  payPalId: String!
  updatedAt: DateTime!
  userId: ID!
}

input DonationWhereInput {
  id: ID
  id_contains: ID
  id_in: [ID!]
  id_not: ID
  id_not_in: [ID!]
  id_starts_with: ID
  name_of_user: String
  name_of_user_contains: String
  name_of_user_in: [String!]
  name_of_user_not: String
  name_of_user_not_in: [String!]
  name_of_user_starts_with: String
}

input EditVenueInput {
  capacity: Int
  description: String
  file: String
  id: ID!
  name: String
}

enum EducationGrade {
  GRADE_1
  GRADE_2
  GRADE_3
  GRADE_4
  GRADE_5
  GRADE_6
  GRADE_7
  GRADE_8
  GRADE_9
  GRADE_10
  GRADE_11
  GRADE_12
  GRADUATE
  KG
  NO_GRADE
  PRE_KG
}

scalar EmailAddress

enum EmploymentStatus {
  FULL_TIME
  PART_TIME
  UNEMPLOYED
}

interface Error {
  message: String!
}

type Event {
  _id: ID!
  actionItems: [ActionItem]
  admins(adminId: ID): [User!]
  agendaItems: [AgendaItem]
  allDay: Boolean!
  attendees: [User]
  attendeesCheckInStatus: [CheckInStatus!]!
  averageFeedbackScore: Float
  baseRecurringEvent: Event
  createdAt: DateTime!
  creator: User
  description: String!
  endDate: Date
  endTime: Time
  feedback: [Feedback!]!
  images: [String]
  isPublic: Boolean!
  isRecurringEventException: Boolean!
  isRegisterable: Boolean!
  latitude: Latitude
  location: String
  longitude: Longitude
  organization: Organization
  recurrenceRule: RecurrenceRule
  recurring: Boolean!
  startDate: Date!
  startTime: Time
  title: String!
  updatedAt: DateTime!
}

type EventAttendee {
  _id: ID!
  checkInId: ID
  checkOutId: ID
  createdAt: DateTime!
  eventId: ID!
  isCheckedIn: Boolean!
  isCheckedOut: Boolean!
  isInvited: Boolean!
  isRegistered: Boolean!
  updatedAt: DateTime!
  userId: ID!
}

input EventAttendeeInput {
  eventId: ID!
  userId: ID!
}

input EventInput {
  allDay: Boolean!
  description: String!
  endDate: Date!
  endTime: Time
  images: [String]
  isPublic: Boolean!
  isRegisterable: Boolean!
  latitude: Latitude
  location: String
  longitude: Longitude
  organizationId: ID!
  recurring: Boolean!
  startDate: Date!
  startTime: Time
  title: String!
}

enum EventOrderByInput {
  allDay_ASC
  allDay_DESC
  description_ASC
  description_DESC
  endDate_ASC
  endDate_DESC
  endTime_ASC
  endTime_DESC
  id_ASC
  id_DESC
  location_ASC
  location_DESC
  recurrance_ASC
  recurrance_DESC
  startDate_ASC
  startDate_DESC
  startTime_ASC
  startTime_DESC
  title_ASC
  title_DESC
}

type EventVolunteer {
  _id: ID!
  createdAt: DateTime!
  creator: User
  event: Event
  group: EventVolunteerGroup
  isAssigned: Boolean
  isInvited: Boolean
  response: String
  updatedAt: DateTime!
  user: User!
}

type EventVolunteerGroup {
  _id: ID!
  createdAt: DateTime!
  creator: User
  event: Event
  leader: User!
  name: String
  updatedAt: DateTime!
  volunteers: [EventVolunteer]
  volunteersRequired: Int
}

input EventVolunteerGroupInput {
  eventId: ID!
  name: String
  volunteersRequired: Int
}

input EventVolunteerGroupWhereInput {
  eventId: ID
  name_contains: String
  volunteerId: ID
}

input EventVolunteerInput {
  eventId: ID!
  groupId: ID!
  userId: ID!
}

enum EventVolunteerResponse {
  NO
  YES
}

input EventWhereInput {
  description: String
  description_contains: String
  description_in: [String!]
  description_not: String
  description_not_in: [String!]
  description_starts_with: String
  id: ID
  id_contains: ID
  id_in: [ID!]
  id_not: ID
  id_not_in: [ID!]
  id_starts_with: ID
  location: String
  location_contains: String
  location_in: [String!]
  location_not: String
  location_not_in: [String!]
  location_starts_with: String
  organization_id: ID
  title: String
  title_contains: String
  title_in: [String!]
  title_not: String
  title_not_in: [String!]
  title_starts_with: String
}

type ExtendSession {
  accessToken: String!
  refreshToken: String!
}

type Feedback {
  _id: ID!
  createdAt: DateTime!
  event: Event!
  rating: Int!
  review: String
  updatedAt: DateTime!
}

input FeedbackInput {
  eventId: ID!
  rating: Int!
  review: String
}

interface FieldError {
  message: String!
  path: [String!]!
}

type File {
  _id: ID!
  archived: Boolean!
  archivedAt: DateTime
  backupStatus: String!
  createdAt: DateTime!
  encryption: Boolean!
  fileName: String!
  hash: Hash!
  metadata: FileMetadata!
  mimeType: String!
  referenceCount: Int!
  size: Int!
  status: Status!
  updatedAt: DateTime!
  uri: String!
  visibility: FileVisibility!
}

type FileMetadata {
  bucketName: String!
  objectKey: String!
}

enum FileVisibility {
  PRIVATE
  PUBLIC
}

input ForgotPasswordData {
  newPassword: String!
  otpToken: String!
  userOtp: String!
}

enum Frequency {
  DAILY
  MONTHLY
  WEEKLY
  YEARLY
}

type Fund {
  _id: ID!
  campaigns: [FundraisingCampaign]
  createdAt: DateTime!
  creator: User
  isArchived: Boolean!
  isDefault: Boolean!
  name: String!
  organizationId: ID!
  refrenceNumber: String
  taxDeductible: Boolean!
  updatedAt: DateTime!
}

input FundCampaignInput {
  currency: Currency!
  endDate: Date!
  fundId: ID!
  fundingGoal: Float!
  name: String!
  organizationId: ID!
  startDate: Date!
}

input FundCampaignPledgeInput {
  amount: Float!
  campaignId: ID!
  currency: Currency!
  endDate: Date
  startDate: Date
  userIds: [ID!]!
}

input FundInput {
  isArchived: Boolean!
  isDefault: Boolean!
  name: String!
  organizationId: ID!
  refrenceNumber: String
  taxDeductible: Boolean!
}

enum FundOrderByInput {
  createdAt_ASC
  createdAt_DESC
}

input FundWhereInput {
  name_contains: String
}

type FundraisingCampaign {
  _id: ID!
  createdAt: DateTime!
  currency: Currency!
  endDate: Date!
  fundId: Fund!
  fundingGoal: Float!
  name: String!
  organizationId: Organization!
  pledges: [FundraisingCampaignPledge]
  startDate: Date!
  updatedAt: DateTime!
}

type FundraisingCampaignPledge {
  _id: ID!
  amount: Float!
  campaign: FundraisingCampaign!
  currency: Currency!
  endDate: Date
  startDate: Date
  users: [User]!
}

enum Gender {
  FEMALE
  MALE
  OTHER
}

type Group {
  _id: ID!
  admins: [User!]!
  createdAt: DateTime!
  description: String
  organization: Organization!
  title: String!
  updatedAt: DateTime!
}

<<<<<<< HEAD
type GroupChat {
  _id: ID!
  createdAt: DateTime!
  creator: User
  messages: [GroupChatMessage]
  organization: Organization!
  title: String!
  updatedAt: DateTime!
  users: [User!]!
}

type GroupChatMessage {
  _id: ID!
  createdAt: DateTime!
  groupChatMessageBelongsTo: GroupChat!
  messageContent: String!
  sender: User!
  updatedAt: DateTime!
}

type Hash {
  algorithm: String!
  value: String!
}

=======
>>>>>>> 4a88fe62
type InvalidCursor implements FieldError {
  message: String!
  path: [String!]!
}

enum ItemType {
  Note
  Regular
}

scalar JSON

type Language {
  _id: ID!
  createdAt: String!
  en: String!
  translation: [LanguageModel]
}

input LanguageInput {
  en_value: String!
  translation_lang_code: String!
  translation_value: String!
}

type LanguageModel {
  _id: ID!
  createdAt: DateTime!
  lang_code: String!
  value: String!
  verified: Boolean!
}

scalar Latitude

input LoginInput {
  email: EmailAddress!
  password: String!
}

scalar Longitude

enum MaritalStatus {
  DIVORCED
  ENGAGED
  MARRIED
  SEPERATED
  SINGLE
  WIDOWED
}

type MaximumLengthError implements FieldError {
  message: String!
  path: [String!]!
}

type MaximumValueError implements FieldError {
  limit: Int!
  message: String!
  path: [String!]!
}

type MemberNotFoundError implements Error {
  message: String!
}

type MembershipRequest {
  _id: ID!
  organization: Organization!
  user: User!
}

input MembershipRequestsWhereInput {
  creatorId: ID
  creatorId_in: [ID!]
  creatorId_not: ID
  creatorId_not_in: [ID!]
  id: ID
  id_contains: ID
  id_in: [ID!]
  id_not: ID
  id_not_in: [ID!]
  id_starts_with: ID
  user: UserWhereInput
}

type Message {
  _id: ID!
  createdAt: DateTime!
  creator: User
  imageUrl: URL
  text: String!
  updatedAt: DateTime!
  videoUrl: URL
}

input MessageChatInput {
  message: String!
  receiver: ID!
}

type MinimumLengthError implements FieldError {
  limit: Int!
  message: String!
  path: [String!]!
}

type MinimumValueError implements FieldError {
  message: String!
  path: [String!]!
}

type Mutation {
  acceptMembershipRequest(membershipRequestId: ID!): MembershipRequest!
  addEventAttendee(data: EventAttendeeInput!): User!
  addFeedback(data: FeedbackInput!): Feedback!
  addLanguageTranslation(data: LanguageInput!): Language!
  addOrganizationCustomField(name: String!, organizationId: ID!, type: String!): OrganizationCustomField!
  addOrganizationImage(file: String!, organizationId: String!): Organization!
  addPledgeToFundraisingCampaign(campaignId: ID!, pledgeId: ID!): FundraisingCampaignPledge!
  addUserCustomData(dataName: String!, dataValue: Any!, organizationId: ID!): UserCustomData!
  addUserImage(file: String!): User!
  addUserToUserFamily(familyId: ID!, userId: ID!): UserFamily!
  assignUserTag(input: ToggleUserTagAssignInput!): User
  blockPluginCreationBySuperadmin(blockUser: Boolean!, userId: ID!): AppUserProfile!
  blockUser(organizationId: ID!, userId: ID!): User!
  cancelMembershipRequest(membershipRequestId: ID!): MembershipRequest!
  checkIn(data: CheckInCheckOutInput!): CheckIn!
  checkOut(data: CheckInCheckOutInput!): CheckOut!
  createActionItem(actionItemCategoryId: ID!, data: CreateActionItemInput!): ActionItem!
  createActionItemCategory(isDisabled: Boolean!, name: String!, organizationId: ID!): ActionItemCategory!
  createAdmin(data: UserAndOrganizationInput!): CreateAdminPayload!
  createAdvertisement(input: CreateAdvertisementInput!): CreateAdvertisementPayload
  createAgendaCategory(input: CreateAgendaCategoryInput!): AgendaCategory!
  createAgendaItem(input: CreateAgendaItemInput!): AgendaItem!
  createAgendaSection(input: CreateAgendaSectionInput!): AgendaSection!
  createChat(data: chatInput!): Chat
  createComment(data: CommentInput!, postId: ID!): Comment
  createDonation(amount: Float!, nameOfOrg: String!, nameOfUser: String!, orgId: ID!, payPalId: ID!, userId: ID!): Donation!
  createEvent(data: EventInput!, recurrenceRuleData: RecurrenceRuleInput): Event!
  createEventVolunteer(data: EventVolunteerInput!): EventVolunteer!
  createEventVolunteerGroup(data: EventVolunteerGroupInput!): EventVolunteerGroup!
  createFund(data: FundInput!): Fund!
  createFundraisingCampaign(data: FundCampaignInput!): FundraisingCampaign!
  createFundraisingCampaignPledge(data: FundCampaignPledgeInput!): FundraisingCampaignPledge!
  createMember(input: UserAndOrganizationInput!): CreateMemberPayload!
  createNote(data: NoteInput!): Note!
  createOrganization(data: OrganizationInput, file: String): Organization!
  createPlugin(pluginCreatedBy: String!, pluginDesc: String!, pluginName: String!, uninstalledOrgs: [ID!]): Plugin!
  createPost(data: PostInput!, file: String): Post
  createSampleOrganization: Boolean!
  createUserFamily(data: createUserFamilyInput!): UserFamily!
  createUserTag(input: CreateUserTagInput!): UserTag
  createVenue(data: VenueInput!): Venue
  deleteAdvertisement(id: ID!): DeleteAdvertisementPayload
  deleteAgendaCategory(id: ID!): ID!
  deleteDonationById(id: ID!): DeletePayload!
  deleteNote(id: ID!): ID!
  deleteVenue(id: ID!): Venue
  editVenue(data: EditVenueInput!): Venue
  forgotPassword(data: ForgotPasswordData!): Boolean!
  inviteEventAttendee(data: EventAttendeeInput!): EventAttendee!
  joinPublicOrganization(organizationId: ID!): User!
  leaveOrganization(organizationId: ID!): User!
  likeComment(id: ID!): Comment
  likePost(id: ID!): Post
  login(data: LoginInput!): AuthData!
  logout: Boolean!
  otp(data: OTPInput!): OtpData!
  recaptcha(data: RecaptchaVerification!): Boolean!
  refreshToken(refreshToken: String!): ExtendSession!
  registerEventAttendee(data: EventAttendeeInput!): EventAttendee!
  registerForEvent(id: ID!): EventAttendee!
  rejectMembershipRequest(membershipRequestId: ID!): MembershipRequest!
  removeActionItem(id: ID!): ActionItem!
  removeAdmin(data: UserAndOrganizationInput!): AppUserProfile!
  removeAdvertisement(id: ID!): Advertisement
  removeAgendaItem(id: ID!): AgendaItem!
  removeAgendaSection(id: ID!): ID!
  removeComment(id: ID!): Comment
  removeEvent(id: ID!, recurringEventDeleteType: RecurringEventMutationType): Event!
  removeEventAttendee(data: EventAttendeeInput!): User!
  removeEventVolunteer(id: ID!): EventVolunteer!
  removeEventVolunteerGroup(id: ID!): EventVolunteerGroup!
  removeFundraisingCampaignPledge(id: ID!): FundraisingCampaignPledge!
  removeMember(data: UserAndOrganizationInput!): Organization!
  removeOrganization(id: ID!): UserData!
  removeOrganizationCustomField(customFieldId: ID!, organizationId: ID!): OrganizationCustomField!
  removeOrganizationImage(organizationId: String!): Organization!
  removePost(id: ID!): Post
  removeSampleOrganization: Boolean!
  removeUserCustomData(organizationId: ID!): UserCustomData!
  removeUserFamily(familyId: ID!): UserFamily!
  removeUserFromUserFamily(familyId: ID!, userId: ID!): UserFamily!
  removeUserImage: User!
  removeUserTag(id: ID!): UserTag
  resetCommunity: Boolean!
  revokeRefreshTokenForUser: Boolean!
  saveFcmToken(token: String): Boolean!
  sendMembershipRequest(organizationId: ID!): MembershipRequest!
  sendMessageToChat(chatId: ID!, messageContent: String!, replyTo: ID): ChatMessage!
  signUp(data: UserInput!, file: String): AuthData!
  togglePostPin(id: ID!, title: String): Post!
  unassignUserTag(input: ToggleUserTagAssignInput!): User
  unblockUser(organizationId: ID!, userId: ID!): User!
  unlikeComment(id: ID!): Comment
  unlikePost(id: ID!): Post
  unregisterForEventByUser(id: ID!): Event!
  updateActionItem(data: UpdateActionItemInput!, id: ID!): ActionItem
  updateActionItemCategory(data: UpdateActionItemCategoryInput!, id: ID!): ActionItemCategory
  updateAdvertisement(input: UpdateAdvertisementInput!): UpdateAdvertisementPayload
  updateAgendaCategory(id: ID!, input: UpdateAgendaCategoryInput!): AgendaCategory
  updateAgendaItem(id: ID!, input: UpdateAgendaItemInput!): AgendaItem
  updateAgendaSection(id: ID!, input: UpdateAgendaSectionInput!): AgendaSection
  updateCommunity(data: UpdateCommunityInput!): Boolean!
  updateEvent(data: UpdateEventInput!, id: ID!, recurrenceRuleData: RecurrenceRuleInput, recurringEventUpdateType: RecurringEventMutationType): Event!
  updateEventVolunteer(data: UpdateEventVolunteerInput, id: ID!): EventVolunteer!
  updateEventVolunteerGroup(data: UpdateEventVolunteerGroupInput, id: ID!): EventVolunteerGroup!
  updateFund(data: UpdateFundInput!, id: ID!): Fund!
  updateFundraisingCampaign(data: UpdateFundCampaignInput!, id: ID!): FundraisingCampaign!
  updateFundraisingCampaignPledge(data: UpdateFundCampaignPledgeInput!, id: ID!): FundraisingCampaignPledge!
  updateLanguage(languageCode: String!): User!
  updateNote(data: UpdateNoteInput!, id: ID!): Note!
  updateOrganization(data: UpdateOrganizationInput, file: String, id: ID!): Organization!
  updatePluginStatus(id: ID!, orgId: ID!): Plugin!
  updatePost(data: PostUpdateInput, id: ID!): Post!
  updateSessionTimeout(timeout: Int!): Boolean!
  updateUserPassword(data: UpdateUserPasswordInput!): UserData!
  updateUserProfile(data: UpdateUserInput, file: String): User!
  updateUserRoleInOrganization(organizationId: ID!, role: String!, userId: ID!): Organization!
  updateUserTag(input: UpdateUserTagInput!): UserTag
}

type Note {
  _id: ID!
  agendaItemId: ID!
  content: String!
  createdAt: DateTime!
  createdBy: User!
  updatedAt: DateTime!
  updatedBy: User!
}

input NoteInput {
  agendaItemId: ID!
  content: String!
}

input OTPInput {
  email: EmailAddress!
}

type Organization {
  _id: ID!
  actionItemCategories: [ActionItemCategory]
  address: Address
  admins(adminId: ID): [User!]
  advertisements(after: String, before: String, first: Int, last: Int): AdvertisementsConnection
  agendaCategories: [AgendaCategory]
  apiUrl: URL!
  blockedUsers: [User]
  createdAt: DateTime!
  creator: User
  customFields: [OrganizationCustomField!]!
  description: String!
  funds: [Fund]
  image: String
  members: [User]
  membershipRequests(first: Int, skip: Int, where: MembershipRequestsWhereInput): [MembershipRequest]
  name: String!
  pinnedPosts: [Post]
  posts(after: String, before: String, first: PositiveInt, last: PositiveInt): PostsConnection
  updatedAt: DateTime!
  userRegistrationRequired: Boolean!
  userTags(after: String, before: String, first: PositiveInt, last: PositiveInt): UserTagsConnection
  venues: [Venue]
  visibleInSearch: Boolean!
}

type OrganizationCustomField {
  _id: ID!
  name: String!
  organizationId: String!
  type: String!
}

type OrganizationInfoNode {
  _id: ID!
  apiUrl: URL!
  creator: User
  description: String!
  image: String
  name: String!
  userRegistrationRequired: Boolean!
  visibleInSearch: Boolean!
}

input OrganizationInput {
  address: AddressInput!
  apiUrl: URL
  attendees: String
  description: String!
  image: String
  name: String!
  userRegistrationRequired: Boolean
  visibleInSearch: Boolean
}

type OrganizationMemberNotFoundError implements Error {
  message: String!
}

type OrganizationNotFoundError implements Error {
  message: String!
}

enum OrganizationOrderByInput {
  apiUrl_ASC
  apiUrl_DESC
  createdAt_ASC
  createdAt_DESC
  description_ASC
  description_DESC
  id_ASC
  id_DESC
  name_ASC
  name_DESC
}

input OrganizationWhereInput {
  apiUrl: URL
  apiUrl_contains: URL
  apiUrl_in: [URL!]
  apiUrl_not: URL
  apiUrl_not_in: [URL!]
  apiUrl_starts_with: URL
  description: String
  description_contains: String
  description_in: [String!]
  description_not: String
  description_not_in: [String!]
  description_starts_with: String
  id: ID
  id_contains: ID
  id_in: [ID!]
  id_not: ID
  id_not_in: [ID!]
  id_starts_with: ID
  name: String
  name_contains: String
  name_in: [String!]
  name_not: String
  name_not_in: [String!]
  name_starts_with: String
  userRegistrationRequired: Boolean
  visibleInSearch: Boolean
}

type OtpData {
  otpToken: String!
}

"""Information about pagination in a connection."""
type PageInfo {
  currPageNo: Int

  """When paginating forwards, are there more items?"""
  hasNextPage: Boolean!

  """When paginating backwards, are there more items?"""
  hasPreviousPage: Boolean!
  nextPageNo: Int
  prevPageNo: Int
  totalPages: Int
}

enum PaginationDirection {
  BACKWARD
  FORWARD
}

scalar PhoneNumber

enum PledgeOrderByInput {
  amount_ASC
  amount_DESC
  endDate_ASC
  endDate_DESC
  startDate_ASC
  startDate_DESC
}

input PledgeWhereInput {
  campaignId: ID
  firstName_contains: String
  id: ID
  name_contains: String
}

type Plugin {
  _id: ID!
  pluginCreatedBy: String!
  pluginDesc: String!
  pluginName: String!
  uninstalledOrgs: [ID!]
}

type PluginField {
  createdAt: DateTime!
  key: String!
  status: Status!
  value: String!
}

input PluginFieldInput {
  key: String!
  value: String!
}

input PluginInput {
  fields: [PluginFieldInput]
  orgId: ID!
  pluginKey: String
  pluginName: String!
  pluginType: Type
}

scalar PositiveInt

type Post {
  _id: ID
  commentCount: Int
  comments: [Comment]
  createdAt: DateTime!
  creator: User
  file: File
  likeCount: Int
  likedBy: [User]
  organization: Organization!
  pinned: Boolean
  text: String!
  title: String
  updatedAt: DateTime!
}

type PostEdge {
  cursor: String!
  node: Post!
}

input PostInput {
  _id: ID
  imageUrl: URL
  organizationId: ID!
  pinned: Boolean
  text: String!
  title: String
  videoUrl: URL
}

type PostNotFoundError implements Error {
  message: String!
}

enum PostOrderByInput {
  commentCount_ASC
  commentCount_DESC
  createdAt_ASC
  createdAt_DESC
  id_ASC
  id_DESC
  imageUrl_ASC
  imageUrl_DESC
  likeCount_ASC
  likeCount_DESC
  text_ASC
  text_DESC
  title_ASC
  title_DESC
  videoUrl_ASC
  videoUrl_DESC
}

input PostUpdateInput {
  imageUrl: String
  text: String
  title: String
  videoUrl: String
}

input PostWhereInput {
  id: ID
  id_contains: ID
  id_in: [ID!]
  id_not: ID
  id_not_in: [ID!]
  id_starts_with: ID
  text: String
  text_contains: String
  text_in: [String!]
  text_not: String
  text_not_in: [String!]
  text_starts_with: String
  title: String
  title_contains: String
  title_in: [String!]
  title_not: String
  title_not_in: [String!]
  title_starts_with: String
}

type PostsConnection {
  edges: [PostEdge!]!
  pageInfo: DefaultConnectionPageInfo!
  totalCount: Int
}

type Query {
  actionItemCategoriesByOrganization(orderBy: ActionItemsOrderByInput, organizationId: ID!, where: ActionItemCategoryWhereInput): [ActionItemCategory]
  actionItemsByEvent(eventId: ID!): [ActionItem]
  actionItemsByOrganization(eventId: ID, orderBy: ActionItemsOrderByInput, organizationId: ID!, where: ActionItemWhereInput): [ActionItem]
  adminPlugin(orgId: ID!): [Plugin]
  advertisementsConnection(after: String, before: String, first: PositiveInt, last: PositiveInt): AdvertisementsConnection
  agendaCategory(id: ID!): AgendaCategory!
  agendaItemByEvent(relatedEventId: ID!): [AgendaItem]
  agendaItemByOrganization(organizationId: ID!): [AgendaItem]
  agendaItemCategoriesByOrganization(organizationId: ID!): [AgendaCategory]
  chatById(id: ID!): Chat!
  chatsByUserId(id: ID!): [Chat]
  checkAuth: User!
  customDataByOrganization(organizationId: ID!): [UserCustomData!]!
  customFieldsByOrganization(id: ID!): [OrganizationCustomField]
  event(id: ID!): Event
  eventVolunteersByEvent(id: ID!): [EventVolunteer]
  eventsByOrganization(id: ID, orderBy: EventOrderByInput): [Event]
  eventsByOrganizationConnection(first: Int, orderBy: EventOrderByInput, skip: Int, where: EventWhereInput): [Event!]!
  fundsByOrganization(orderBy: FundOrderByInput, organizationId: ID!, where: FundWhereInput): [Fund]
  getAgendaItem(id: ID!): AgendaItem
  getAgendaSection(id: ID!): AgendaSection
  getAllAgendaItems: [AgendaItem]
  getAllNotesForAgendaItem(agendaItemId: ID!): [Note]
  getCommunityData: Community
  getDonationById(id: ID!): Donation!
  getDonationByOrgId(orgId: ID!): [Donation]
  getDonationByOrgIdConnection(first: Int, orgId: ID!, skip: Int, where: DonationWhereInput): [Donation!]!
  getEventAttendee(eventId: ID!, userId: ID!): EventAttendee
  getEventAttendeesByEventId(eventId: ID!): [EventAttendee]
  getEventInvitesByUserId(userId: ID!): [EventAttendee!]!
  getEventVolunteerGroups(where: EventVolunteerGroupWhereInput): [EventVolunteerGroup]!
  getFundById(id: ID!, orderBy: CampaignOrderByInput, where: CampaignWhereInput): Fund!
  getFundraisingCampaignPledgeById(id: ID!): FundraisingCampaignPledge!
  getFundraisingCampaigns(campaignOrderby: CampaignOrderByInput, pledgeOrderBy: PledgeOrderByInput, where: CampaignWhereInput): [FundraisingCampaign]!
  getNoteById(id: ID!): Note!
  getPledgesByUserId(orderBy: PledgeOrderByInput, userId: ID!, where: PledgeWhereInput): [FundraisingCampaignPledge]
  getPlugins: [Plugin]
  getUserTag(id: ID!): UserTag
  getUserTagAncestors(id: ID!): [UserTag]
  getVenueByOrgId(first: Int, orderBy: VenueOrderByInput, orgId: ID!, skip: Int, where: VenueWhereInput): [Venue]
  getlanguage(lang_code: String!): [Translation]
  hasSubmittedFeedback(eventId: ID!, userId: ID!): Boolean
  isSampleOrganization(id: ID!): Boolean!
  joinedOrganizations(id: ID): [Organization]
  me: UserData!
  myLanguage: String
  organizations(first: Int, id: ID, orderBy: OrganizationOrderByInput, skip: Int, where: MembershipRequestsWhereInput): [Organization]
  organizationsConnection(first: Int, orderBy: OrganizationOrderByInput, skip: Int, where: OrganizationWhereInput): [Organization]!
  organizationsMemberConnection(first: Int, orderBy: UserOrderByInput, orgId: ID!, skip: Int, where: UserWhereInput): UserConnection!
  plugin(orgId: ID!): [Plugin]
  post(id: ID!): Post
  registeredEventsByUser(id: ID, orderBy: EventOrderByInput): [Event]
  registrantsByEvent(id: ID!): [User]
  user(id: ID!): UserData!
  userLanguage(userId: ID!): String
  users(first: Int, orderBy: UserOrderByInput, skip: Int, where: UserWhereInput): [UserData]
  usersConnection(first: Int, orderBy: UserOrderByInput, skip: Int, where: UserWhereInput): [UserData]!
  venue(id: ID!): Venue
}

input RecaptchaVerification {
  recaptchaToken: String!
}

type RecurrenceRule {
  baseRecurringEvent: Event
  count: PositiveInt
  frequency: Frequency!
  interval: PositiveInt!
  latestInstanceDate: Date
  organization: Organization
  recurrenceEndDate: Date
  recurrenceRuleString: String!
  recurrenceStartDate: Date!
  weekDayOccurenceInMonth: Int
  weekDays: [WeekDays]
}

input RecurrenceRuleInput {
  count: PositiveInt
  frequency: Frequency
  interval: PositiveInt
  recurrenceEndDate: Date
  recurrenceStartDate: Date
  weekDayOccurenceInMonth: Int
  weekDays: [WeekDays]
}

enum RecurringEventMutationType {
  allInstances
  thisAndFollowingInstances
  thisInstance
}

type SocialMediaUrls {
  X: String
  facebook: String
  gitHub: String
  instagram: String
  linkedIn: String
  reddit: String
  slack: String
  youTube: String
}

input SocialMediaUrlsInput {
  X: String
  facebook: String
  gitHub: String
  instagram: String
  linkedIn: String
  reddit: String
  slack: String
  youTube: String
}

"""
Possible variants of ordering in which sorting on a field should be
applied for a connection or other list type data structures.
"""
enum SortedByOrder {
  """
  When the sorting order should be from the smallest value to largest
  value.
  """
  ASCENDING

  """
  When the sorting order should be from the largest value to the smallest
  value.
  """
  DESCENDING
}

enum Status {
  ACTIVE
  BLOCKED
  DELETED
}

type Subscription {
  messageSentToChat(userId: ID!): ChatMessage
  onPluginUpdate: Plugin
}

scalar Time

input ToggleUserTagAssignInput {
  tagId: ID!
  userId: ID!
}

type Translation {
  en_value: String
  lang_code: String
  translation: String
  verified: Boolean
}

enum Type {
  PRIVATE
  UNIVERSAL
}

scalar URL

type UnauthenticatedError implements Error {
  message: String!
}

type UnauthorizedError implements Error {
  message: String!
}

input UpdateActionItemCategoryInput {
  isDisabled: Boolean
  name: String
}

input UpdateActionItemInput {
  allotedHours: Float
  assigneeId: ID
  completionDate: Date
  dueDate: Date
  isCompleted: Boolean
  postCompletionNotes: String
  preCompletionNotes: String
}

input UpdateAdvertisementInput {
  _id: ID!
  endDate: Date
  mediaFile: String
  name: String
  startDate: Date
  type: AdvertisementType
}

type UpdateAdvertisementPayload {
  advertisement: Advertisement
}

input UpdateAgendaCategoryInput {
  description: String
  name: String
}

input UpdateAgendaItemInput {
  attachments: [String]
  categories: [ID]
  description: String
  duration: String
  relatedEvent: ID
  sequence: Int
  title: String
  urls: [String]
  users: [ID]
}

input UpdateAgendaSectionInput {
  description: String
  relatedEvent: ID
  sequence: Int
}

input UpdateCommunityInput {
  logo: String!
  name: String!
  socialMediaUrls: SocialMediaUrlsInput!
  websiteLink: String!
}

input UpdateEventInput {
  allDay: Boolean
  description: String
  endDate: Date
  endTime: Time
  images: [String]
  isPublic: Boolean
  isRecurringEventException: Boolean
  isRegisterable: Boolean
  latitude: Latitude
  location: String
  longitude: Longitude
  recurring: Boolean
  startDate: Date
  startTime: Time
  title: String
}

input UpdateEventVolunteerGroupInput {
  eventId: ID
  name: String
  volunteersRequired: Int
}

input UpdateEventVolunteerInput {
  eventId: ID
  isAssigned: Boolean
  isInvited: Boolean
  response: EventVolunteerResponse
}

input UpdateFundCampaignInput {
  currency: Currency
  endDate: Date
  fundingGoal: Float
  name: String
  startDate: Date
}

input UpdateFundCampaignPledgeInput {
  amount: Float
  currency: Currency
  endDate: Date
  startDate: Date
  users: [ID]
}

input UpdateFundInput {
  isArchived: Boolean
  isDefault: Boolean
  name: String
  refrenceNumber: String
  taxDeductible: Boolean
}

input UpdateNoteInput {
  content: String
  updatedBy: ID!
}

input UpdateOrganizationInput {
  address: AddressInput
  description: String
  name: String
  userRegistrationRequired: Boolean
  visibleInSearch: Boolean
}

input UpdateUserInput {
  address: AddressInput
  appLanguageCode: String
  birthDate: Date
  educationGrade: EducationGrade
  email: EmailAddress
  employmentStatus: EmploymentStatus
  firstName: String
  gender: Gender
  lastName: String
  maritalStatus: MaritalStatus
  phone: UserPhoneInput
}

input UpdateUserPasswordInput {
  confirmNewPassword: String!
  newPassword: String!
  previousPassword: String!
}

input UpdateUserTagInput {
  name: String!
  tagColor: String
  tagId: ID!
}

scalar Upload

type User {
  _id: ID!
  address: Address
  appUserProfileId: AppUserProfile
  birthDate: Date
  createdAt: DateTime!
  educationGrade: EducationGrade
  email: EmailAddress!
  employmentStatus: EmploymentStatus
  eventAdmin: [Event]
  file: File
  firstName: String!
  gender: Gender
  identifier: Int!
  image: String
  joinedOrganizations: [Organization]
  lastName: String!
  maritalStatus: MaritalStatus
  membershipRequests: [MembershipRequest]
  organizationsBlockedBy: [Organization]
  phone: UserPhone
  pluginCreationAllowed: Boolean!
  posts(after: String, before: String, first: PositiveInt, last: PositiveInt): PostsConnection
  registeredEvents: [Event]
  tagsAssignedWith(after: String, before: String, first: PositiveInt, last: PositiveInt, organizationId: ID): UserTagsConnection
  updatedAt: DateTime!
}

input UserAndOrganizationInput {
  organizationId: ID!
  userId: ID!
}

type UserConnection {
  aggregate: AggregateUser!
  edges: [User]!
  pageInfo: PageInfo!
}

type UserCustomData {
  _id: ID!
  organizationId: ID!
  userId: ID!
  values: JSON!
}

type UserData {
  appUserProfile: AppUserProfile
  user: User!
}

type UserFamily {
  _id: ID!
  admins: [User!]!
  creator: User!
  title: String
  users: [User!]!
}

input UserInput {
  appLanguageCode: String
  email: EmailAddress!
  firstName: String!
  lastName: String!
  password: String!
  selectedOrganization: ID!
}

type UserNotAuthorizedAdminError implements Error {
  message: String!
}

type UserNotAuthorizedError implements Error {
  message: String!
}

type UserNotFoundError implements Error {
  message: String!
}

enum UserOrderByInput {
  createdAt_ASC
  createdAt_DESC
  email_ASC
  email_DESC
  firstName_ASC
  firstName_DESC
  id_ASC
  id_DESC
  lastName_ASC
  lastName_DESC
}

type UserPhone {
  home: PhoneNumber
  mobile: PhoneNumber
  work: PhoneNumber
}

input UserPhoneInput {
  home: PhoneNumber
  mobile: PhoneNumber
  work: PhoneNumber
}

type UserTag {
  """A field to get the mongodb object id identifier for this UserTag."""
  _id: ID!

  """
  A connection field to traverse a list of UserTag this UserTag is a
  parent to.
  """
  childTags(after: String, before: String, first: PositiveInt, last: PositiveInt): UserTagsConnection

  """A field to get the name of this UserTag."""
  name: String!

  """A field to traverse the Organization that created this UserTag."""
  organization: Organization

  """A field to traverse the parent UserTag of this UserTag."""
  parentTag: UserTag

  """
  A connection field to traverse a list of User this UserTag is assigned
  to.
  """
  usersAssignedTo(after: String, before: String, first: PositiveInt, last: PositiveInt): UsersConnection
}

"""A default connection on the UserTag type."""
type UserTagsConnection {
  edges: [UserTagsConnectionEdge!]!
  pageInfo: DefaultConnectionPageInfo!
  totalCount: Int
}

"""A default connection edge on the UserTag type for UserTagsConnection."""
type UserTagsConnectionEdge {
  cursor: String!
  node: UserTag!
}

enum UserType {
  ADMIN
  NON_USER
  SUPERADMIN
  USER
}

input UserWhereInput {
  email: EmailAddress
  email_contains: EmailAddress
  email_in: [EmailAddress!]
  email_not: EmailAddress
  email_not_in: [EmailAddress!]
  email_starts_with: EmailAddress
  event_title_contains: String
  firstName: String
  firstName_contains: String
  firstName_in: [String!]
  firstName_not: String
  firstName_not_in: [String!]
  firstName_starts_with: String
  id: ID
  id_contains: ID
  id_in: [ID!]
  id_not: ID
  id_not_in: [ID!]
  id_starts_with: ID
  lastName: String
  lastName_contains: String
  lastName_in: [String!]
  lastName_not: String
  lastName_not_in: [String!]
  lastName_starts_with: String
}

"""A default connection on the User type."""
type UsersConnection {
  edges: [UsersConnectionEdge!]!
  pageInfo: DefaultConnectionPageInfo!
  totalCount: Int
}

"""A default connection edge on the User type for UsersConnection."""
type UsersConnectionEdge {
  cursor: String!
  node: User!
}

type Venue {
  _id: ID!
  capacity: Int!
  description: String
  imageUrl: URL
  name: String!
  organization: Organization!
}

input VenueInput {
  capacity: Int!
  description: String
  file: String
  name: String!
  organizationId: ID!
}

enum VenueOrderByInput {
  capacity_ASC
  capacity_DESC
}

input VenueWhereInput {
  description_contains: String
  description_starts_with: String
  name_contains: String
  name_starts_with: String
}

enum WeekDays {
  FRIDAY
  MONDAY
  SATURDAY
  SUNDAY
  THURSDAY
  TUESDAY
  WEDNESDAY
}

input chatInput {
  image: String
  isGroup: Boolean!
  name: String
  organizationId: ID
  userIds: [ID!]!
}

input createGroupChatInput {
  organizationId: ID!
  title: String!
  userIds: [ID!]!
}

input createUserFamilyInput {
  title: String!
  userIds: [ID!]!
}<|MERGE_RESOLUTION|>--- conflicted
+++ resolved
@@ -968,34 +968,11 @@
   updatedAt: DateTime!
 }
 
-<<<<<<< HEAD
-type GroupChat {
-  _id: ID!
-  createdAt: DateTime!
-  creator: User
-  messages: [GroupChatMessage]
-  organization: Organization!
-  title: String!
-  updatedAt: DateTime!
-  users: [User!]!
-}
-
-type GroupChatMessage {
-  _id: ID!
-  createdAt: DateTime!
-  groupChatMessageBelongsTo: GroupChat!
-  messageContent: String!
-  sender: User!
-  updatedAt: DateTime!
-}
-
 type Hash {
   algorithm: String!
   value: String!
 }
 
-=======
->>>>>>> 4a88fe62
 type InvalidCursor implements FieldError {
   message: String!
   path: [String!]!
