--- conflicted
+++ resolved
@@ -628,15 +628,11 @@
   unlikeComment(id: ID!): Comment
   unlikePost(id: ID!): Post
   unregisterForEventByUser(id: ID!): Event!
-<<<<<<< HEAD
+  updateActionItem(data: UpdateActionItemInput!, id: ID!): ActionItem
+  updateActionItemCategory(data: UpdateActionItemCategoryInput!, id: ID!): ActionItemCategory
   updateAdvertisement(
     input: UpdateAdvertisementInput!
   ): UpdateAdvertisementPayload
-=======
-  updateActionItem(data: UpdateActionItemInput!, id: ID!): ActionItem
-  updateActionItemCategory(data: UpdateActionItemCategoryInput!, id: ID!): ActionItemCategory
-  updateAdvertisement(input: UpdateAdvertisementInput!): UpdateAdvertisementPayload
->>>>>>> 9c5b803c
   updateEvent(data: UpdateEventInput, id: ID!): Event!
   updateLanguage(languageCode: String!): User!
   updateOrganization(
