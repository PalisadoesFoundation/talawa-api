type Advertisement {
  """
  Array of attachments.
  """
  attachments: [AdvertisementAttachment!]

  """
  Date time at the time the advertisement was created.
  """
  createdAt: DateTime

  """
  User who created the advertisement.
  """
  creator: User

  """
  Custom information about the advertisement.
  """
  description: String

  """
  Date time at the time the advertised event ends at.
  """
  endAt: DateTime

  """
  Global identifier of the advertisement.
  """
  id: ID!

  """
  Name of the advertisement.
  """
  name: String

  """
  Organization which the advertisement belongs to.
  """
  organization: Organization

  """
  Date time at the time the advertised event starts at.
  """
  startAt: DateTime

  """
  Type of the advertisement.
  """
  type: AdvertisementType

  """
  Date time at the time the advertisement was last updated.
  """
  updatedAt: DateTime

  """
  User who last updated the advertisement.
  """
  updater: User
}

type AdvertisementAttachment {
  """
  Mime type of the attachment.
  """
  mimeType: String

  """
  URL to the attachment.
  """
  url: String
}

"""
Possible variants of the type of an advertisement.
"""
enum AdvertisementType {
  banner
  menu
  pop_up
}

type AgendaFolder {
  """
  GraphQL connection to traverse through the agenda folders that have the agenda folder as a parent folder.
  """
  childFolders(
    after: String
    before: String
    first: Int
    last: Int
  ): AgendaFolderChildFoldersConnection

  """
  Date time at the time the agenda folder was created.
  """
  createdAt: DateTime

  """
  User who created the agenda folder.
  """
  creator: User

  """
  Event for which the agenda folder contains agenda items constituting a part of the agenda.
  """
  event: Event

  """
  Global identifier of the agenda folder.
  """
  id: ID!

  """
  Boolean to tell if the agenda folder is meant to be a folder for agenda items or a parent for agenda folders.
  """
  isAgendaItemFolder: Boolean

  """
  GraphQL connection to traverse through the agenda items contained within the agenda folder.
  """
  items(
    after: String
    before: String
    first: Int
    last: Int
  ): AgendaFolderItemsConnection

  """
  Name of the agenda folder.
  """
  name: String

  """
  Agenda folder that is a parent folder to the agenda folder.
  """
  parentFolder: AgendaFolder

  """
  Date time at the time the agenda folder was last updated.
  """
  updatedAt: DateTime

  """
  User who last updated the agenda folder.
  """
  updater: User
}


type AgendaFolderChildFoldersConnection {
  edges: [AgendaFolderChildFoldersConnectionEdge]
  pageInfo: PageInfo!
}


type AgendaFolderChildFoldersConnectionEdge {
  cursor: String!
  node: AgendaFolder
}

type AgendaFolderItemsConnection {
  edges: [AgendaFolderItemsConnectionEdge]
  pageInfo: PageInfo!
}


type AgendaFolderItemsConnectionEdge {
  cursor: String!
  node: AgendaItem
}

type AgendaItem {
  """
  Date time at the time the agenda item was last created.
  """
  createdAt: DateTime

  """
  User who created the agenda item.
  """
  creator: User

  """
  Custom information about the agenda item.
  """
  description: String

  """
  Duration of the agenda item.
  """
  duration: String

  """
  Agenda folder within which the agenda item in contained.
  """
  event: AgendaFolder

  """
  Global identifier of the agenda item.
  """
  id: ID!

  """
  Key of the agenda item if it's of a "song" type. More information at [this](https://en.wikipedia.org/wiki/Key_(music)) link.
  """
  key: String

  """
  Name of the agenda item.
  """
  name: String

  """
  Type of the agenda item.
  """
  type: AgendaItemType

  """
  Date time at the time the agenda item was last updated.
  """
  updatedAt: DateTime

  """
  User who last updated the agenda item.
  """
  updater: User
}

"""
Possible variants of the type of an agenda item.
"""
enum AgendaItemType {
  general
  note
  scripture
  song
}


input AttachmentInput {
  """Mime type of the attachment."""
  mimeType: String!

  """URL of the attachment."""
  url: String!
}


type AuthenticationPayload {
  """
  This is the authentication token using which a user can sign in to talawa.
  """
  authenticationToken: String
  user: User
}

"""
The `BigInt` scalar type represents non-fractional signed whole numeric values.
"""
scalar BigInt

type Chat {
  """
  Mime type of the avatar of the chat.
  """
  avatarMimeType: String

  """
  URL to the avatar of the chat.
  """
  avatarURL: String

  """
  Date time at the time the chat was first created.
  """
  createdAt: DateTime

  """
  User who created the chat.
  """
  creator: User

  """
  Custom information about the chat.
  """
  description: String

  """
  Global identifier of the chat.
  """
  id: ID!

  """
  GraphQL connection to traverse through the users that are members of the chat.
  """
  members(
    after: String
    before: String
    first: Int
    last: Int
  ): ChatMembersConnection

  """
  GraphQL connection to traverse through the messages created within the chat.
  """
  messages(
    after: String
    before: String
    first: Int
    last: Int
  ): ChatMessagesConnection

  """
  Name of the chat.
  """
  name: String

  """
  Organization which the chat belongs to.
  """
  organization: Organization

  """
  Date time at the time the chat was last updated.
  """
  updatedAt: DateTime

  """
  User who last updated the chat.
  """
  updater: User
}


type ChatMembersConnection {
  edges: [ChatMembersConnectionEdge]
  pageInfo: PageInfo!
}


type ChatMembersConnectionEdge {
  cursor: String!
  node: User
}

"""
Possible variants of the role assigned to a user within a chat.
"""
enum ChatMembershipRole {
  administrator
  regular
}

type ChatMessage {
  """
  Body of the chat message.
  """
  body: String

  """
  Chat which the chat message belongs to.
  """
  chat: Chat

  """
  Date time at the time the chat message was created.
  """
  createdAt: DateTime

  """
  User who created the chat message.
  """
  creator: User

  """
  Global identifier of the chat message.
  """
  id: ID!

  """
  Parent message of the chat message.
  """
  parentMessage: ChatMessage

  """
  Date time at the time the chat message was last updated.
  """
  updatedAt: DateTime
}

type ChatMessagesConnection {
  edges: [ChatMessagesConnectionEdge]
  pageInfo: PageInfo!
}


type ChatMessagesConnectionEdge {
  cursor: String!
  node: ChatMessage
}

type Comment {
  """
  Body of the comment.
  """
  body: String

  """
  Date time at the time the comment was created.
  """
  createdAt: DateTime

  """
  User who created the comment.
  """
  creator: User

  """
  GraphQL connection to traverse through the users that down voted the comment.
  """
  downVoters(
    after: String
    before: String
    first: Int
    last: Int
  ): CommentDownVotersConnection

  """
  Total number of down votes on the comment.
  """
  downVotesCount: Int

  """
  Global identifier of the comment.
  """
  id: ID!

  """
  Post which the comment belongs to.
  """
  post: Post

  """
  GraphQL connection to traverse through the users that up voted the comment.
  """
  upVoters(
    after: String
    before: String
    first: Int
    last: Int
  ): CommentUpVotersConnection

  """
  Total number of up votes on the comment.
  """
  upVotesCount: Int

  """
  Date time at the time the comment was last updated.
  """
  updatedAt: DateTime
}


type CommentDownVotersConnection {
  edges: [CommentDownVotersConnectionEdge]
  pageInfo: PageInfo!
}


type CommentDownVotersConnectionEdge {
  cursor: String!
  node: User
}

type CommentUpVotersConnection {
  edges: [CommentUpVotersConnectionEdge]
  pageInfo: PageInfo!
}


type CommentUpVotersConnectionEdge {
  cursor: String!
  node: User
}

"""
Possible variants of the type of of a vote on a comment.
"""
enum CommentVoteType {
  down_vote
  up_vote
}

type Community {
  """
  Date time at the time the community was created.
  """
  createdAt: DateTime

  """
  URL to the facebook account of the community.
  """
  facebookURL: String

  """
  URL to the gitGub account of the community.
  """
  githubURL: String

  """
  Global identifier of the community.
  """
  id: ID!

  """
  Duration in seconds it should take for inactive clients to get timed out of their authenticated session within client-side talawa applications.
  """
  inactivityTimeoutDuration: Int

  """
  URL to the instagram account of the community.
  """
  instagramURL: String

  """
  URL to the linkedin account of the community.
  """
  linkedinURL: String

  """
  Mime type of the avatar of the community.
  """
  logoMimeType: String

  """
  URL to the logo of the community.
  """
  logoURL: String

  """
  Name of the community.
  """
  name: String

  """
  URL to the reddit account of the community.
  """
  redditURL: String

  """
  URL to the slack account of the community.
  """
  slackURL: String

  """
  Date time at the time the community was last updated.
  """
  updatedAt: DateTime

  """
  User who last updated the community.
  """
  updater: User

  """
  URL to the website of the community.
  """
  websiteURL: String

  """
  URL to the x account of the community.
  """
  xURL: String

  """
  URL to the youtube account of the community.
  """
  youtubeURL: String
}

"""
A date string, such as 2007-12-03, compliant with the `full-date` format outlined in section 5.6 of the RFC 3339 profile of the ISO 8601 standard for representation of dates and times using the Gregorian calendar.
"""
scalar Date

"""
A date-time string at UTC, such as 2007-12-03T10:15:30Z, compliant with the `date-time` format outlined in section 5.6 of the RFC 3339 profile of the ISO 8601 standard for representation of dates and times using the Gregorian calendar.
"""
scalar DateTime

"""
A field whose value conforms to the standard internet email address format as specified in HTML Spec: https://html.spec.whatwg.org/multipage/input.html#valid-e-mail-address.
"""
scalar EmailAddress

type Event {
  """
  GraphQL connection to traverse through the agenda folders that contain agenda items constituting a part of the agenda for the event.
  """
  agendaFolders(
    after: String
    before: String
    first: Int
    last: Int
  ): EventAgendaFoldersConnection

  """
  Array of attachments.
  """
  attachments: [EventAttachment!]

  """
  Date time at the time the event was created.
  """
  createdAt: DateTime

  """
  User who created the event.
  """
  creator: User

  """
  Custom information about the event.
  """
  description: String

  """
  Date time at the time the event ends at.
  """
  endAt: DateTime

  """
  Global identifier of the event.
  """
  id: ID!

  """
  Name of the event.
  """
  name: String

  """
  Organization the event belongs to.
  """
  organization: Organization

  """
  Date time at the time the event starts at.
  """
  startAt: DateTime

  """
  Date time at the time the event was last updated.
  """
  updatedAt: DateTime

  """
  User who last updated the event.
  """
  updater: User

  """
  GraphQL connection to traverse through the venues that are booked for the event.
  """
  venues(
    after: String
    before: String
    first: Int
    last: Int
  ): EventVenuesConnection
}


type EventAgendaFoldersConnection {
  edges: [EventAgendaFoldersConnectionEdge]
  pageInfo: PageInfo!
}


type EventAgendaFoldersConnectionEdge {
  cursor: String!
  node: AgendaFolder
}

type EventAttachment {
  """
  Mime type of the attachment.
  """
  mimeType: String

  """
  URL to the attachment.
  """
  url: String
}


type EventVenuesConnection {
  edges: [EventVenuesConnectionEdge]
  pageInfo: PageInfo!
}


type EventVenuesConnectionEdge {
  cursor: String!
  node: Venue
}

type Fund {
  """
  GraphQL connection to traverse through the campaigns for the fund.
  """
  campaigns(
    after: String
    before: String
    first: Int
    last: Int
  ): FundCampaignsConnection

  """
  Date time at the time the fund was created.
  """
  createdAt: DateTime


  """User who created the Fund."""
  creator: User

  """
  Global identifier of the fund.
  """
  id: ID!

  """
  Boolean to tell if the fund is tax deductible.
  """
  isTaxDeductible: Boolean

  """
  Name of the fund.
  """
  name: String

  """
  Organization which the fund belongs to.
  """
  organization: Organization

  """
  Date time at the time the fund was last updated.
  """
  updatedAt: DateTime

  """
  User who last updated the fund.
  """
  updater: User
}

type FundCampaign {
  """
  Date time at the time the fund campaign was created.
  """
  createdAt: DateTime

  """
  User who created the fund campaign.
  """
  creator: User

  """
  Currency code of the fund campaign.
  """
  currencyCode: Iso4217CurrencyCode

  """
  Date time at the time the fund campaign ends at.
  """
  endAt: DateTime

  """
  Fund which the fund campaign belongs to.
  """
  fund: Fund

  """
  Minimum amount of money that is set as the goal for the fund campaign.
  """
  goalAmount: Int

  """
  Global identifier of the fund campaign.
  """
  id: ID!

  """
  Name of the fund campaign.
  """
  name: String

  """
  Total amount of money pledged under the fund campaign.
  """
  pledgedAmount: BigInt

  """
  GraphQL connection to traverse through the pledges made under the fund campaign.
  """
  pledges(
    after: String
    before: String
    first: Int
    last: Int
  ): FundCampaignPledgesConnection

  """
  Date time at the time the fund campaign starts at.
  """
  startAt: DateTime

  """
  Date time at the time the fund campaign was last updated.
  """
  updatedAt: DateTime

  """
  User who last updated the fund campaign.
  """
  updater: User
}

type FundCampaignPledge {
  """
  The amount of pledged money.
  """
  amount: Int

  """
  Fund campaign which the fund campaign pledge is associated to.
  """
  campaign: FundCampaign

  """
  Date time at the time the fund campaign pledge was created.
  """
  createdAt: DateTime

  """
  User who created the fund campaign pledge.
  """
  creator: User

  """
  Global identifier of the fund campaign pledge.
  """
  id: ID!

  """
  Custom information about the fund campaign pledge.
  """
  note: String

  """
  User on whose behalf the fund campaign pledge is created.
  """
  pledger: User

  """
  Date time at the time the fund campaign pledge was last updated.
  """
  updatedAt: DateTime

  """
  User who last updated the fund campaign pledge.
  """
  updater: User
}


type FundCampaignPledgesConnection {
  edges: [FundCampaignPledgesConnectionEdge]
  pageInfo: PageInfo!
}


type FundCampaignPledgesConnectionEdge {
  cursor: String!
  node: FundCampaignPledge
}


type FundCampaignsConnection {
  edges: [FundCampaignsConnectionEdge]
  pageInfo: PageInfo!
}


type FundCampaignsConnectionEdge {
  cursor: String!
  node: FundCampaign
}

input GetPostsByOrgInput {
  organizationId: String!
  sortOrder: String
}

"""
Possible variants of the two-letter language code defined in ISO 639-1, part of the ISO 639 standard published by the International Organization for Standardization (ISO), to represent natural languages.
"""
enum Iso639Set1LanguageCode {
  aa
  ab
  ae
  af
  ak
  am
  an
  ar
  as
  av
  ay
  az
  ba
  be
  bg
  bi
  bm
  bn
  bo
  br
  bs
  ca
  ce
  ch
  co
  cr
  cs
  cu
  cv
  cy
  da
  de
  dv
  dz
  ee
  el
  en
  eo
  es
  et
  eu
  fa
  ff
  fi
  fj
  fo
  fr
  fy
  ga
  gd
  gl
  gn
  gu
  gv
  ha
  he
  hi
  ho
  hr
  ht
  hu
  hy
  hz
  ia
  id
  ie
  ig
  ii
  ik
  io
  is
  it
  iu
  ja
  jv
  ka
  kg
  ki
  kj
  kk
  kl
  km
  kn
  ko
  kr
  ks
  ku
  kv
  kw
  ky
  la
  lb
  lg
  li
  ln
  lo
  lt
  lu
  lv
  mg
  mh
  mi
  mk
  ml
  mn
  mr
  ms
  mt
  my
  na
  nb
  nd
  ne
  ng
  nl
  nn
  no
  nr
  nv
  ny
  oc
  oj
  om
  or
  os
  pa
  pi
  pl
  ps
  pt
  qu
  rm
  rn
  ro
  ru
  rw
  sa
  sc
  sd
  se
  sg
  si
  sk
  sl
  sm
  sn
  so
  sq
  sr
  ss
  st
  su
  sv
  sw
  ta
  te
  tg
  th
  ti
  tk
  tl
  tn
  to
  tr
  ts
  tt
  tw
  ty
  ug
  uk
  ur
  uz
  ve
  vi
  vo
  wa
  wo
  xh
  yi
  yo
  za
  zh
  zu
}

"""
Possible variants of the two-letter country code defined in ISO 3166-1, part of the ISO 3166 standard published by the International Organization for Standardization (ISO), to represent countries, dependent territories, and special areas of geographical interest.
"""
enum Iso3166Alpha2CountryCode {
  ad
  ae
  af
  ag
  ai
  al
  am
  ao
  aq
  ar
  as
  at
  au
  aw
  ax
  az
  ba
  bb
  bd
  be
  bf
  bg
  bh
  bi
  bj
  bl
  bm
  bn
  bo
  bq
  br
  bs
  bt
  bv
  bw
  by
  bz
  ca
  cc
  cd
  cf
  cg
  ch
  ci
  ck
  cl
  cm
  cn
  co
  cr
  cu
  cv
  cw
  cx
  cy
  cz
  de
  dj
  dk
  dm
  do
  dz
  ec
  ee
  eg
  eh
  er
  es
  et
  fi
  fj
  fk
  fm
  fo
  fr
  ga
  gb
  gd
  ge
  gf
  gg
  gh
  gi
  gl
  gm
  gn
  gp
  gq
  gr
  gs
  gt
  gu
  gw
  gy
  hk
  hm
  hn
  hr
  ht
  hu
  id
  ie
  il
  im
  in
  io
  iq
  ir
  is
  it
  je
  jm
  jo
  jp
  ke
  kg
  kh
  ki
  km
  kn
  kp
  kr
  kw
  ky
  kz
  la
  lb
  lc
  li
  lk
  lr
  ls
  lt
  lu
  lv
  ly
  ma
  mc
  md
  me
  mf
  mg
  mh
  mk
  ml
  mm
  mn
  mo
  mp
  mq
  mr
  ms
  mt
  mu
  mv
  mw
  mx
  my
  mz
  na
  nc
  ne
  nf
  ng
  ni
  nl
  no
  np
  nr
  nu
  nz
  om
  pa
  pe
  pf
  pg
  ph
  pk
  pl
  pm
  pn
  pr
  ps
  pt
  pw
  py
  qa
  re
  ro
  rs
  ru
  rw
  sa
  sb
  sc
  sd
  se
  sg
  sh
  si
  sj
  sk
  sl
  sm
  sn
  so
  sr
  ss
  st
  sv
  sx
  sy
  sz
  tc
  td
  tf
  tg
  th
  tj
  tk
  tl
  tm
  tn
  to
  tr
  tt
  tv
  tw
  tz
  ua
  ug
  um
  us
  uy
  uz
  va
  vc
  ve
  vg
  vi
  vn
  vu
  wf
  ws
  ye
  yt
  za
  zm
  zw
}

"""
Possible variants of the currency code defined in ISO 4217 standard published by the International Organization for Standardization (ISO) which defines alpha codes and numeric codes for the representation of currencies and provides information about the relationships between individual currencies and their minor units.
"""
enum Iso4217CurrencyCode {
  AED
  AFN
  ALL
  AMD
  ANG
  AOA
  ARS
  AUD
  AWG
  AZN
  BAM
  BBD
  BDT
  BGN
  BHD
  BIF
  BMD
  BND
  BOB
  BOV
  BRL
  BSD
  BTN
  BWP
  BYN
  BZD
  CAD
  CDF
  CHE
  CHF
  CHW
  CLF
  CLP
  CNY
  COP
  COU
  CRC
  CUP
  CVE
  CZK
  DJF
  DKK
  DOP
  DZD
  EGP
  ERN
  ETB
  EUR
  FJD
  FKP
  GBP
  GEL
  GHS
  GIP
  GMD
  GNF
  GTQ
  GYD
  HKD
  HNL
  HTG
  HUF
  IDR
  ILS
  INR
  IQD
  IRR
  ISK
  JMD
  JOD
  JPY
  KES
  KGS
  KHR
  KMF
  KPW
  KRW
  KWD
  KYD
  KZT
  LAK
  LBP
  LKR
  LRD
  LSL
  LYD
  MAD
  MDL
  MGA
  MKD
  MMK
  MNT
  MOP
  MRU
  MUR
  MVR
  MWK
  MXN
  MXV
  MYR
  MZN
  NAD
  NGN
  NIO
  NOK
  NPR
  NZD
  OMR
  PAB
  PEN
  PGK
  PHP
  PKR
  PLN
  PYG
  QAR
  RON
  RSD
  RUB
  RWF
  SAR
  SBD
  SCR
  SDG
  SEK
  SGD
  SHP
  SLE
  SOS
  SRD
  SSP
  STN
  SVC
  SYP
  SZL
  THB
  TJS
  TMT
  TND
  TOP
  TRY
  TTD
  TWD
  TZS
  UAH
  UGX
  USD
  USN
  UYI
  UYU
  UYW
  UZS
  VED
  VES
  VND
  VUV
  WST
  XAF
  XAG
  XAU
  XBA
  XBB
  XBC
  XBD
  XCD
  XDR
  XOF
  XPD
  XPF
  XPT
  XSU
  XTS
  XUA
  XXX
  YER
  ZAR
  ZMW
  ZWG
}

<<<<<<< HEAD
"""
Possible statuses of a membership request.
"""
enum MembershipRequestStatus {
  approved
  pending
  rejected
=======
"""Filter criteria for member roles"""
input MembersRoleWhereInput {
  """Role equals this value"""
  equal: OrganizationMembershipRole

  """Role does not equal this value"""
  notEqual: OrganizationMembershipRole
}

"""Filter criteria for organization members"""
input MembersWhereInput {
  """Filter members by role"""
  role: MembersRoleWhereInput
>>>>>>> 8be1a123
}

type Mutation {
  """
  Mutation field to create an advertisement.
  """
  createAdvertisement(input: MutationCreateAdvertisementInput!): Advertisement

  """
  Mutation field to create an agenda folder.
  """
  createAgendaFolder(input: MutationCreateAgendaFolderInput!): AgendaFolder

  """
  Mutation field to create an agenda item.
  """
  createAgendaItem(input: MutationCreateAgendaItemInput!): AgendaItem

  """
  Mutation field to create a chat.
  """
  createChat(input: MutationCreateChatInput!): Chat

  """
  Mutation field to create a chat membership.
  """
  createChatMembership(input: MutationCreateChatMembershipInput!): Chat

  """
  Mutation field to create a chat message.
  """
  createChatMessage(input: MutationCreateChatMessageInput!): ChatMessage

  """
  Mutation field to create a comment.
  """
  createComment(input: MutationCreateCommentInput!): Comment

  """
  Mutation field to create a comment vote.
  """
  createCommentVote(input: MutationCreateCommentVoteInput!): Comment

  """
  Mutation field to create an event.
  """
  createEvent(input: MutationCreateEventInput!): Event

  """
  Mutation field to create a fund.
  """
  createFund(input: MutationCreateFundInput!): Fund

  """
  Mutation field to create a fund campaign.
  """
  createFundCampaign(input: MutationCreateFundCampaignInput!): FundCampaign

  """
  Mutation field to create a fund campaign pledge.
  """
  createFundCampaignPledge(
    input: MutationCreateFundCampaignPledgeInput!
  ): FundCampaignPledge

  """
  Mutation field to create an organization.
  """
  createOrganization(input: MutationCreateOrganizationInput!): Organization

  """
  Mutation field to create an organization membership.
  """
  createOrganizationMembership(
    input: MutationCreateOrganizationMembershipInput!
  ): Organization

  """
  Mutation field to create a post.
  """
  createPost(input: MutationCreatePostInput!): Post

  """
  Mutation field to create a post vote.
  """
  createPostVote(input: MutationCreatePostVoteInput!): Post


  """Mutation field to create a presigned URL for uploading a file."""
  createPresignedUrl(input: MutationCreatePresignedUrlInput!): UploadUrlResponse

  """Mutation field to create a tag."""

  createTag(input: MutationCreateTagInput!): Tag

  """
  Mutation field to create a tag folder.
  """
  createTagFolder(input: MutationCreateTagFolderInput!): TagFolder

  """
  Mutation field to create a user.
  """
  createUser(input: MutationCreateUserInput!): AuthenticationPayload

  """
  Mutation field to create a venue.
  """
  createVenue(input: MutationCreateVenueInput!): Venue

  """
  Mutation field to create a venue booking.
  """
  createVenueBooking(input: MutationCreateVenueBookingInput!): Venue

  """
  Mutation field to delete an advertisement.
  """
  deleteAdvertisement(input: MutationDeleteAdvertisementInput!): Advertisement

  """
  Mutation field to delete an agenda folder.
  """
  deleteAgendaFolder(input: MutationDeleteAgendaFolderInput!): AgendaFolder

  """
  Mutation field to delete an agenda item.
  """
  deleteAgendaItem(input: MutationDeleteAgendaItemInput!): AgendaItem

  """
  Mutation field to delete a chat.
  """
  deleteChat(input: MutationDeleteChatInput!): Chat

  """
  Mutation field to delete a chat membership.
  """
  deleteChatMembership(input: MutationDeleteChatMembershipInput!): Chat

  """
  Mutation field to delete a chat message.
  """
  deleteChatMessage(input: MutationDeleteChatMessageInput!): ChatMessage

  """
  Mutation field to delete a comment.
  """
  deleteComment(input: MutationDeleteCommentInput!): Comment

  """
  Mutation field to delete a comment vote.
  """
  deleteCommentVote(input: MutationDeleteCommentVoteInput!): Comment

  """
  Mutation field to delete the current user.
  """
  deleteCurrentUser: User

  """
  Mutation field to delete an event.
  """
  deleteEvent(input: MutationDeleteEventInput!): Event

  """
  Mutation field to delete a fund.
  """
  deleteFund(input: MutationDeleteFundInput!): Fund

  """
  Mutation field to delete a fund campaign.
  """
  deleteFundCampaign(input: MutationDeleteFundCampaignInput!): FundCampaign

  """
  Mutation field to delete a fund campaign pledge.
  """
  deleteFundCampaignPledge(
    input: MutationDeleteFundCampaignPledgeInput!
  ): FundCampaignPledge

  """
  Mutation field to delete an organization.
  """
  deleteOrganization(input: MutationDeleteOrganizationInput!): Organization

  """
  Mutation field to delete an organization membership.
  """
  deleteOrganizationMembership(
    input: MutationDeleteOrganizationMembershipInput!
  ): Organization

  """
  Mutation field to delete a post.
  """
  deletePost(input: MutationDeletePostInput!): Post

  """
  Mutation field to delete a post vote.
  """
  deletePostVote(input: MutationDeletePostVoteInput!): Post

  """
  Mutation field to delete a tag.
  """
  deleteTag(input: MutationDeleteTagInput!): Tag

  """
  Mutation field to delete a tagFolder.
  """
  deleteTagFolder(input: MutationDeleteTagFolderInput!): TagFolder

  """
  Mutation field to delete a user.
  """
  deleteUser(input: MutationDeleteUserInput!): User

  """
  Mutation field to delete a venue.
  """
  deleteVenue(input: MutationDeleteVenueInput!): Venue

  """
  Mutation field to delete a venue booking.
  """
  deleteVenueBooking(input: MutationDeleteVenueBookingInput!): Venue

  """
  Mutation field to join a public organization.
  """
  joinPublicOrganization(
    """
    Input to join a public organization
    """
    input: MutationJoinPublicOrganizationInput!
  ): OrganizationMembershipObject

  """
  Mutation field to send a membership request to an organization.
  """
  sendMembershipRequest(
    """
    Input to send a membership request
    """
    input: MutationSendMembershipRequestInput!
  ): MembershipRequestObject

  """
  Mutation field to cancel a membership request.
  """
  cancelMembershipRequest(
    """
    Input to cancel a membership request.
    """
    input: MutationCancelMembershipRequestInput!
  ): CancelMembershipResponse

  """
  Mutation field to sign up to talawa.
  """
  signUp(input: MutationSignUpInput!): AuthenticationPayload

  """
  Mutation field to update an advertisement.
  """
  updateAdvertisement(input: MutationUpdateAdvertisementInput!): Advertisement

  """
  Mutation field to update an agenda folder.
  """
  updateAgendaFolder(input: MutationUpdateAgendaFolderInput!): AgendaFolder

  """
  Mutation field to update an agenda item.
  """
  updateAgendaItem(input: MutationUpdateAgendaItemInput!): AgendaItem

  """
  Mutation field to update a chat.
  """
  updateChat(input: MutationUpdateChatInput!): Chat

  """
  Mutation field to update a chat membership.
  """
  updateChatMembership(input: MutationUpdateChatMembershipInput!): Chat

  """
  Mutation field to update a chat message.
  """
  updateChatMessage(input: MutationUpdateChatMessageInput!): ChatMessage

  """
  Mutation field to update a comment.
  """
  updateComment(input: MutationUpdateCommentInput!): Comment

  """
  Mutation field to update a comment vote.
  """
  updateCommentVote(input: MutationUpdateCommentVoteInput!): Comment

  """
  Mutation field to update the community.
  """
  updateCommunity(input: MutationUpdateCommunityInput!): Community

  """
  Mutation field to update the current user.
  """
  updateCurrentUser(input: MutationUpdateCurrentUserInput!): User

  """
  Mutation field to update an event.
  """
  updateEvent(input: MutationUpdateEventInput!): Event

  """
  Mutation field to update a fund.
  """
  updateFund(input: MutationUpdateFundInput!): Fund

  """
  Mutation field to update a fund campaign.
  """
  updateFundCampaign(input: MutationUpdateFundCampaignInput!): FundCampaign

  """
  Mutation field to update a fund campaign pledge.
  """
  updateFundCampaignPledge(
    input: MutationUpdateFundCampaignPledgeInput!
  ): FundCampaignPledge

  """
  Mutation field to update a organization.
  """
  updateOrganization(input: MutationUpdateOrganizationInput!): Organization

  """
  Mutation field to update an organization membership.
  """
  updateOrganizationMembership(
    input: MutationUpdateOrganizationMembershipInput!
  ): Organization

  """
  Mutation field to update a post.
  """
  updatePost(input: MutationUpdatePostInput!): Post

  """
  Mutation field to update a post vote.
  """
  updatePostVote(input: MutationUpdatePostVoteInput!): Post

  """
  Mutation field to update a tag.
  """
  updateTag(input: MutationUpdateTagInput!): Tag

  """
  Mutation field to update a tag folder.
  """
  updateTagFolder(input: MutationUpdateTagFolderInput!): TagFolder

  """
  Mutation field to update a user.
  """
  updateUser(input: MutationUpdateUserInput!): User

  """
  Mutation field to update a venue.
  """
  updateVenue(input: MutationUpdateVenueInput!): Venue
}

"""
Input type for canceling a membership request.
"""
input MutationCancelMembershipRequestInput {
  """
  Global identifier of the membership request.
  """
  membershipRequestId: ID!
}

input MutationCreateAdvertisementInput {
  """
  Attachments of the advertisement.
  """
  attachments: [Upload!]

  """
  Custom information about the advertisement.
  """
  description: String

  """
  Date time at which the advertised event ends.
  """
  endAt: DateTime!

  """
  Name of the advertisement.
  """
  name: String!

  """
  Global identifier of the associated organization.
  """
  organizationId: ID!

  """
  Date time at which the advertised event starts.
  """
  startAt: DateTime!

  """
  Type of the advertisement.
  """
  type: AdvertisementType!
}


input MutationCreateAgendaFolderInput {
  """
  Global identifier of the event the agenda folder is associated to.
  """
  eventId: ID!

  """
  Boolean to tell if the agenda folder is meant to be a folder for agenda items or a parent folder for other agenda folders.
  """
  isAgendaItemFolder: Boolean!

  """
  Name of the agenda folder.
  """
  name: String!

  """
  Global identifier of the agenda folder the agenda folder is contained within.
  """
  parentFolderId: ID
}

input MutationCreateAgendaItemInput {
  """
  Custom information about the agenda item.
  """
  description: String

  """
  Duration of the agenda item.
  """
  duration: String

  """
  Global identifier of the agenda folder the agenda item is associated to.
  """
  folderId: ID!

  """
  Key of the agenda item if it's of a "song" type. More information at [this](https://en.wikipedia.org/wiki/Key_(music)) link.
  """
  key: String

  """
  Name of the agenda item.
  """
  name: String!

  """
  Type of the agenda item.
  """
  type: AgendaItemType!
}

input MutationCreateChatInput {
  """
  Avatar of the chat.
  """
  avatar: Upload

  """
  Custom information about the chat.
  """
  description: String

  """
  Name of the chat.
  """
  name: String!

  """
  Global identifier of the associated organization.
  """
  organizationId: ID!
}

input MutationCreateChatMembershipInput {
  """
  Global identifier of the associated chat.
  """
  chatId: ID!

  """
  Global identifier of the associated user.
  """
  memberId: ID!

  """
  Role assigned to the user within the chat.
  """
  role: ChatMembershipRole
}


input MutationCreateChatMessageInput {
  """
  Body of the chat message.
  """
  body: String!

  """
  Global identifier of the associated chat.
  """
  chatId: ID!

  """
  Global identifier of the associated parent message.
  """
  parentMessageId: ID!
}

input MutationCreateCommentInput {
  """
  Body of the comment.
  """
  body: String!

  """
  Global identifier of the post on which the comment is made.
  """
  postId: ID!
}

input MutationCreateCommentVoteInput {
  """
  Global identifier of the comment that is voted.
  """
  commentId: ID!

  """
  Type of the vote.
  """
  type: CommentVoteType!
}


input MutationCreateEventInput {
  """
  Attachments of the event.
  """
  attachments: [Upload!]

  """
  Custom information about the event.
  """
  description: String

  """
  Date time at the time the event ends at.
  """
  endAt: DateTime!

  """
  Name of the event.
  """
  name: String!

  """
  Global identifier of the associated organization.
  """
  organizationId: ID!

  """
  Date time at the time the event starts at.
  """
  startAt: DateTime!
}


input MutationCreateFundCampaignInput {
  """
  Currency code of the fund campaign.
  """
  currencyCode: Iso4217CurrencyCode!

  """
  Date time at the time the fund campaign ends at.
  """
  endAt: DateTime!

  """
  Global identifier of the associated fund.
  """
  fundId: ID!

  """
  Minimum amount of money that is set as the goal for the fund campaign.
  """
  goalAmount: Int!

  """
  Name of the fund campaign.
  """
  name: String!

  """
  Date time at the time the fund campaign starts at.
  """
  startAt: DateTime!
}

input MutationCreateFundCampaignPledgeInput {
  """
  The amount of pledged money.
  """
  amount: Int!

  """
  Global identifier of the fund campaign.
  """
  campaignId: ID!

  """
  Custom information about the fund campaign pledge.
  """
  note: String

  """
  Global identifier of the user who pledged.
  """
  pledgerId: ID!
}

input MutationCreateFundInput {
  """
  Boolean to tell if the fund is tax deductible.
  """
  isTaxDeductible: Boolean!

  """
  Name of the fund.
  """
  name: String!

  """
  Global identifier of the associated organization.
  """
  organizationId: ID!
}

input MutationCreateOrganizationInput {
  """
  Address line 1 of the organization's address.
  """
  addressLine1: String

  """
  Address line 2 of the organization's address.
  """
  addressLine2: String

  """
  Avatar of the organization.
  """
  avatar: Upload

  """
  Name of the city where the organization resides in.
  """
  city: String

  """
  Country code of the country the organization is a citizen of.
  """
  countryCode: Iso3166Alpha2CountryCode

  """
  Custom information about the organization.
  """
  description: String

  """
  Name of the organization.
  """
  name: String!

  """
  Postal code of the organization.
  """
  postalCode: String

  """
  Name of the state the organization resides in.
  """
  state: String
}

input MutationCreateOrganizationMembershipInput {
  """
  Global identifier of the associated user.
  """
  memberId: ID!

  """
  Global identifier of the associated organization.
  """
  organizationId: ID!

  """
  Role assigned to the user within the organization.
  """
  role: OrganizationMembershipRole
}

input MutationCreatePostInput {
  """
  Attachments of the post.
  """
  attachments: [Upload!]

  """
  Caption about the post.
  """
  caption: String!

  """
  Boolean to tell if the post is pinned
  """
  isPinned: Boolean

  """
  Global identifier of the associated organization in which the post is posted.
  """
  organizationId: ID!
}

input MutationCreatePostVoteInput {
  """
  Global identifier of the post that is voted.
  """
  postId: ID!

  """
  Type of the vote.
  """
  type: PostVoteType!
}


input MutationCreatePresignedUrlInput {
  fileName: String!
  fileType: String!
  organizationId: ID!
}


input MutationCreateTagFolderInput {
  """
  Name of the tag.
  """
  name: String!

  """
  Global identifier of the associated organization.
  """
  organizationId: ID!

  """
  Global identifier of the associated parent tag folder.
  """
  parentFolderId: ID
}

input MutationCreateTagInput {
  """
  Global identifier of the associated tag folder.
  """
  folderId: ID

  """
  Name of the tag.
  """
  name: String!

  """
  Global identifier of the associated organization.
  """
  organizationId: ID!
}

input MutationCreateUserInput {
  """
  Address line 1 of the user's address.
  """
  addressLine1: String

  """
  Address line 2 of the user's address.
  """
  addressLine2: String

  """
  Avatar of the user.
  """
  avatar: Upload

  """
  Date of birth of the user.
  """
  birthDate: Date

  """
  Name of the city where the user resides in.
  """
  city: String

  """
  Country code of the country the user is a citizen of.
  """
  countryCode: Iso3166Alpha2CountryCode

  """
  Custom information about the user.
  """
  description: String

  """
  Primary education grade of the user.
  """
  educationGrade: UserEducationGrade

  """
  Email address of the user.
  """
  emailAddress: EmailAddress!

  """
  Employment status of the user.
  """
  employmentStatus: UserEmploymentStatus

  """
  The phone number to use to communicate with the user at their home.
  """
  homePhoneNumber: PhoneNumber

  """
  Boolean to tell whether the user has verified their email address.
  """
  isEmailAddressVerified: Boolean!

  """
  Marital status of the user.
  """
  maritalStatus: UserMaritalStatus

  """
  The phone number to use to communicate with the user on their mobile phone.
  """
  mobilePhoneNumber: PhoneNumber

  """
  Name of the user.
  """
  name: String!

  """
  The sex assigned to the user at their birth.
  """
  natalSex: UserNatalSex

  """
  Language code of the user's preferred natural language.
  """
  naturalLanguageCode: Iso639Set1LanguageCode

  """
  Password of the user to sign in to the application.
  """
  password: String!

  """
  Postal code of the user.
  """
  postalCode: String

  """
  Role assigned to the user in the application.
  """
  role: UserRole!

  """
  Name of the state the user resides in.
  """
  state: String

  """
  The phone number to use to communicate with the user while they're at work.
  """
  workPhoneNumber: PhoneNumber
}

input MutationCreateVenueBookingInput {
  """
  Global identifier of the event that the venue is to be booked for.
  """
  eventId: ID!

  """
  Global identifier of the venue to be booked.
  """
  venueId: ID!
}

input MutationCreateVenueInput {
  """
  Attachments of the venue.
  """
  attachments: [Upload!]

  """
  Custom information about the venue.
  """
  description: String

  """
  Name of the venue.
  """
  name: String!

  """
  Global identifier of the associated organization.
  """
  organizationId: ID!
}

input MutationDeleteAdvertisementInput {
  """
  Global identifier of the advertisement.
  """
  id: ID!
}

input MutationDeleteAgendaFolderInput {
  """
  Global identifier of the agenda folder.
  """
  id: ID!
}

input MutationDeleteAgendaItemInput {
  """
  Global identifier of the agenda item.
  """
  id: ID!
}


input MutationDeleteChatInput {
  """
  Global identifier of the chat.
  """
  id: ID!
}

input MutationDeleteChatMembershipInput {
  """
  Global identifier of the associated chat.
  """
  chatId: ID!

  """
  Global identifier of the associated user.
  """
  memberId: ID!
}

input MutationDeleteChatMessageInput {
  """
  Global identifier of the chat message.
  """
  id: ID!
}

input MutationDeleteCommentInput {
  """
  Global identifier of the comment.
  """
  id: ID!
}

input MutationDeleteCommentVoteInput {
  """
  Global identifier of the comment that is voted.
  """
  commentId: ID!

  """
  Global identifier of the user who voted.
  """
  creatorId: ID!
}

input MutationDeleteEventInput {
  """
  Global identifier of the event.
  """
  id: ID!
}

input MutationDeleteFundCampaignInput {
  """
  Global identifier of the fund campaign.
  """
  id: ID!
}

input MutationDeleteFundCampaignPledgeInput {
  """
  Global identifier of the fund campaign pledge.
  """
  id: ID!
}

input MutationDeleteFundInput {
  """
  Global identifier of the fund.
  """
  id: ID!
}

input MutationDeleteOrganizationInput {
  """
  Global identifier of the organization.
  """
  id: ID!
}

input MutationDeleteOrganizationMembershipInput {
  """
  Global identifier of the associated user.
  """
  memberId: ID!

  """
  Global identifier of the associated organization.
  """
  organizationId: ID!
}

input MutationDeletePostInput {
  """
  Global identifier of the post.
  """
  id: ID!
}

input MutationDeletePostVoteInput {
  """
  Global identifier of the user who voted.
  """
  creatorId: ID!

  """
  Global identifier of the post that is voted.
  """
  postId: ID!
}

input MutationDeleteTagFolderInput {
  """
  Global identifier of the tag folder.
  """
  id: ID!
}

input MutationDeleteTagInput {
  """
  Global identifier of the tag.
  """
  id: ID!
}

input MutationDeleteUserInput {
  """
  Global identifier of the user.
  """
  id: ID!
}

input MutationDeleteVenueBookingInput {
  """
  Global identifier of the event that the venue is booked for.
  """
  eventId: ID!

  """
  Global identifier of the venue that is booked.
  """
  venueId: ID!
}

input MutationDeleteVenueInput {
  """
  Global identifier of the venue.
  """
  id: ID!
}

"""
Input type for joining a public organization.
"""
input MutationJoinPublicOrganizationInput {
  """
  Global identifier of the organization.
  """
  organizationId: ID!
}

"""
Input type for sending a membership request.
"""
input MutationSendMembershipRequestInput {
  """
  Global identifier of the organization.
  """
  organizationId: ID!
}

input MutationSignUpInput {
  """
  Address line 1 of the user's address.
  """
  addressLine1: String

  """
  Address line 2 of the user's address.
  """
  addressLine2: String

  """
  Date of birth of the user.
  """
  birthDate: Date

  """
  Name of the city where the user resides in.
  """
  city: String

  """
  Country code of the country the user is a citizen of.
  """
  countryCode: Iso3166Alpha2CountryCode

  """
  Custom information about the user.
  """
  description: String

  """
  Primary education grade of the user.
  """
  educationGrade: UserEducationGrade

  """
  Email address of the user.
  """
  emailAddress: EmailAddress!

  """
  Employment status of the user.
  """
  employmentStatus: UserEmploymentStatus

  """
  The phone number to use to communicate with the user at their home.
  """
  homePhoneNumber: PhoneNumber

  """
  Marital status of the user.
  """
  maritalStatus: UserMaritalStatus

  """
  The phone number to use to communicate with the user on their mobile phone.
  """
  mobilePhoneNumber: PhoneNumber

  """
  Name of the user.
  """
  name: String!

  """
  The sex assigned to the user at their birth.
  """
  natalSex: UserNatalSex

  """
  Language code of the user's preferred natural language.
  """
  naturalLanguageCode: Iso639Set1LanguageCode

  """
  Password of the user to sign in to the application.
  """
  password: String!

  """
  Postal code of the user.
  """
  postalCode: String

  """
  Name of the state the user resides in.
  """
  state: String

  """
  The phone number to use to communicate with the user while they're at work.
  """
  workPhoneNumber: PhoneNumber
}

input MutationUpdateAdvertisementInput {
  """
  Custom information about the advertisement.
  """
  description: String

  """
  Date time at which the advertised event ends.
  """
  endAt: DateTime

  """
  Global identifier of the associated organization.
  """
  id: ID!

  """
  Name of the advertisement.
  """
  name: String

  """
  Date time at which the advertised event starts.
  """
  startAt: DateTime

  """
  Type of the advertisement.
  """
  type: AdvertisementType
}

input MutationUpdateAgendaFolderInput {
  """
  Global identifier of the agenda folder.
  """
  id: ID!

  """
  Name of the agenda folder.
  """
  name: String

  """
  Global identifier of the agenda folder the agenda folder is contained within.
  """
  parentFolderId: ID
}

input MutationUpdateAgendaItemInput {
  """
  Custom information about the agenda item.
  """
  description: String

  """
  Duration of the agenda item.
  """
  duration: String

  """
  Global identifier of the associated agenda folder.
  """
  folderId: ID

  """
  Global identifier of the agenda item.
  """
  id: ID!

  """
  Key of the agenda item if it's of a "song" type. More information at [this](https://en.wikipedia.org/wiki/Key_(music)) link.
  """
  key: String

  """
  Name of the agenda item.
  """
  name: String
}

input MutationUpdateChatInput {
  """
  Avatar of the chat.
  """
  avatar: Upload

  """
  Custom information about the chat.
  """
  description: String

  """
  Global identifier of the chat.
  """
  id: ID!

  """
  Name of the chat.
  """
  name: String
}

input MutationUpdateChatMembershipInput {
  """
  Global identifier of the associated chat.
  """
  chatId: ID!

  """
  Global identifier of the associated user.
  """
  memberId: ID!

  """
  Role assigned to the user within the chat.
  """
  role: ChatMembershipRole!
}

input MutationUpdateChatMessageInput {
  """
  Body of the chat message.
  """
  body: String!

  """
  Global identifier of the chat message.
  """
  id: ID!
}

input MutationUpdateCommentInput {
  """
  Body of the comment.
  """
  body: String

  """
  Global identifier of the comment.
  """
  id: ID!
}

input MutationUpdateCommentVoteInput {
  """
  Global identifier of the comment that is voted.
  """
  commentId: ID!

  """
  Type of the vote.
  """
  type: CommentVoteType!
}

input MutationUpdateCommunityInput {
  """
  URL to the facebook account of the community.
  """
  facebookURL: String

  """
  URL to the gitGub account of the community.
  """
  githubURL: String

  """
  Duration in seconds it should take for inactive clients to get timed out of their authenticated session within client-side talawa applications.
  """
  inactivityTimeoutDuration: Int

  """
  URL to the instagram account of the community.
  """
  instagramURL: String

  """
  URL to the linkedin account of the community.
  """
  linkedinURL: String

  """
  Mime type of the logo of the community.
  """
  logo: Upload

  """
  Name of the community.
  """
  name: String

  """
  URL to the reddit account of the community.
  """
  redditURL: String

  """
  URL to the slack account of the community.
  """
  slackURL: String

  """
  URL to the website of the community.
  """
  websiteURL: String

  """
  URL to the x account of the community.
  """
  xURL: String

  """
  URL to the youtube account of the community.
  """
  youtubeURL: String
}

input MutationUpdateCurrentUserInput {
  """
  Address line 1 of the user's address.
  """
  addressLine1: String

  """
  Address line 2 of the user's address.
  """
  addressLine2: String

  """
  Avatar of the user.
  """
  avatar: Upload

  """
  Date of birth of the user.
  """
  birthDate: Date

  """
  Name of the city where the user resides in.
  """
  city: String

  """
  Country code of the country the user is a citizen of.
  """
  countryCode: Iso3166Alpha2CountryCode

  """
  Custom information about the user.
  """
  description: String

  """
  Primary education grade of the user.
  """
  educationGrade: UserEducationGrade

  """
  Email address of the user.
  """
  emailAddress: EmailAddress

  """
  Employment status of the user.
  """
  employmentStatus: UserEmploymentStatus

  """
  The phone number to use to communicate with the user at their home.
  """
  homePhoneNumber: PhoneNumber

  """
  Marital status of the user.
  """
  maritalStatus: UserMaritalStatus

  """
  The phone number to use to communicate with the user on their mobile phone.
  """
  mobilePhoneNumber: PhoneNumber

  """
  Name of the user.
  """
  name: String

  """
  The sex assigned to the user at their birth.
  """
  natalSex: UserNatalSex

  """
  Language code of the user's preferred natural language.
  """
  naturalLanguageCode: Iso639Set1LanguageCode

  """
  Password of the user to sign in to the application.
  """
  password: String

  """
  Postal code of the user.
  """
  postalCode: String

  """
  Name of the state the user resides in.
  """
  state: String

  """
  The phone number to use to communicate with the user while they're at work.
  """
  workPhoneNumber: PhoneNumber
}

input MutationUpdateEventInput {
  """
  Custom information about the event.
  """
  description: String

  """
  Date time at the time the event ends at.
  """
  endAt: DateTime

  """
  Global identifier of the event.
  """
  id: ID!

  """
  Name of the event.
  """
  name: String

  """
  Date time at the time the event starts at.
  """
  startAt: DateTime
}

input MutationUpdateFundCampaignInput {
  """
  Date time at the time the fund campaign ends at.
  """
  endAt: DateTime

  """
  Minimum amount of money that is set as the goal for the fund campaign.
  """
  goalAmount: Int

  """
  Global identifier of the associated fund campaign.
  """
  id: ID!

  """
  Name of the fundCampaign.
  """
  name: String

  """
  Date time at the time the fund campaign starts at.
  """
  startAt: DateTime
}

input MutationUpdateFundCampaignPledgeInput {
  """
  The amount of pledged money.
  """
  amount: Int

  """
  Global identifier of the associated fund campaign pledge.
  """
  id: ID!

  """
  Custom information about the fund campaign pledge.
  """
  note: String
}

input MutationUpdateFundInput {
  """
  Global identifier of the associated organization.
  """
  id: ID!

  """
  Boolean to tell if the fund is tax deductible.
  """
  isTaxDeductible: Boolean

  """
  Name of the fund.
  """
  name: String
}

input MutationUpdateOrganizationInput {
  """
  Address line 1 of the organization's address.
  """
  addressLine1: String

  """
  Address line 2 of the organization's address.
  """
  addressLine2: String

  """
  Avatar of the organization.
  """
  avatar: Upload

  """
  Name of the city where the organization resides in.
  """
  city: String

  """
  Country code of the country the organization is a citizen of.
  """
  countryCode: Iso3166Alpha2CountryCode

  """
  Custom information about the organization.
  """
  description: String

  """
  Global identifier of the organization.
  """
  id: ID!

  """
  Name of the organization.
  """
  name: String

  """
  Postal code of the organization.
  """
  postalCode: String

  """
  Name of the state the organization resides in.
  """
  state: String
}

input MutationUpdateOrganizationMembershipInput {
  """
  Global identifier of the associated user.
  """
  memberId: ID!

  """
  Global identifier of the associated organization.
  """
  organizationId: ID!

  """
  Role assigned to the user within the organization.
  """
  role: OrganizationMembershipRole
}


"""Input for updating a post."""
input MutationUpdatePostInput {
  """Array of attachments (mimeType and URL)."""
  attachments: [AttachmentInput!]

  """Caption about the post."""

  caption: String

  """
  Global identifier of the post.
  """
  id: ID!

  """
  Boolean to tell if the post is pinned
  """
  isPinned: Boolean
}

input MutationUpdatePostVoteInput {
  """
  Global identifier of the voted post.
  """
  postId: ID!

  """
  Type of the vote.
  """
  type: PostVoteType!
}

input MutationUpdateTagFolderInput {
  """
  Global identifier of the tag folder.
  """
  id: ID!

  """
  Name of the tag folder.
  """
  name: String

  """
  Global identifier of associated parent tag folder.
  """
  parentFolderId: ID
}

input MutationUpdateTagInput {
  """
  Global identifier of associated tag folder.
  """
  folderId: ID

  """
  Global identifier of the tag.
  """
  id: ID!

  """
  Name of the tag.
  """
  name: String
}

input MutationUpdateUserInput {
  """
  Address line 1 of the user's address.
  """
  addressLine1: String

  """
  Address line 2 of the user's address.
  """
  addressLine2: String

  """
  Avatar of the user.
  """
  avatar: Upload

  """
  Date of birth of the user.
  """
  birthDate: Date

  """
  Name of the city where the user resides in.
  """
  city: String

  """
  Country code of the country the user is a citizen of.
  """
  countryCode: Iso3166Alpha2CountryCode

  """
  Custom information about the user.
  """
  description: String

  """
  Primary education grade of the user.
  """
  educationGrade: UserEducationGrade

  """
  Email address of the user.
  """
  emailAddress: EmailAddress

  """
  Employment status of the user.
  """
  employmentStatus: UserEmploymentStatus

  """
  The phone number to use to communicate with the user at their home.
  """
  homePhoneNumber: PhoneNumber

  """
  Global identifier of the user.
  """
  id: ID!

  """
  Boolean to tell whether the user has verified their email address.
  """
  isEmailAddressVerified: Boolean

  """
  Marital status of the user.
  """
  maritalStatus: UserMaritalStatus

  """
  The phone number to use to communicate with the user on their mobile phone.
  """
  mobilePhoneNumber: PhoneNumber

  """
  Name of the user.
  """
  name: String

  """
  The sex assigned to the user at their birth.
  """
  natalSex: UserNatalSex

  """
  Language code of the user's preferred natural language.
  """
  naturalLanguageCode: Iso639Set1LanguageCode

  """
  Password of the user to sign in to the application.
  """
  password: String

  """
  Postal code of the user.
  """
  postalCode: String

  """
  Role assigned to the user in the application.
  """
  role: UserRole

  """
  Name of the state the user resides in.
  """
  state: String

  """
  The phone number to use to communicate with the user while they're at work.
  """
  workPhoneNumber: PhoneNumber
}

input MutationUpdateVenueInput {
  """
  Custom information about the venue.
  """
  description: String

  """
  Global identifier of the venue.
  """
  id: ID!

  """
  Name of the venue.
  """
  name: String
}

type Organization {
  """
  Address line 1 of the organization's address.
  """
  addressLine1: String

  """
  Address line 2 of the organization's address.
  """
  addressLine2: String

  """
  GraphQL connection to traverse through the advertisements belonging to the organization.
  """
  advertisements(
    after: String
    before: String
    first: Int
    last: Int
  ): OrganizationAdvertisementsConnection

  """
  Mime type of the avatar of the organization.
  """
  avatarMimeType: String

  """
  URL to the avatar of the organization.
  """
  avatarURL: String

  """
  GraphQL connection to traverse through the chats belonging to the organization.
  """
  chats(
    after: String
    before: String
    first: Int
    last: Int
  ): OrganizationChatsConnection

  """
  Name of the city where the organization exists in.
  """
  city: String

  """
  Country code of the country the organization exists in.
  """
  countryCode: Iso3166Alpha2CountryCode

  """
  Date time at the time the organization was created.
  """
  createdAt: DateTime

  """
  User who created the organization.
  """
  creator: User

  """
  Custom information about the organization.
  """
  description: String

  """
  GraphQL connection to traverse through the events belonging to the organization.
  """
  events(
    after: String
    before: String
    first: Int
    last: Int
  ): OrganizationEventsConnection

  """
  GraphQL connection to traverse through the funds belonging to the organization.
  """
  funds(
    after: String
    before: String
    first: Int
    last: Int
  ): OrganizationFundsConnection

  """
  Global identifier of the organization.
  """
  id: ID!

  """
  GraphQL connection to traverse through the users that are members of the organization.
  """
  members(
    after: String
    before: String
    first: Int
    last: Int
<<<<<<< HEAD
=======

    """Filter criteria for organization members"""
    where: MembersWhereInput
>>>>>>> 8be1a123
  ): OrganizationMembersConnection

  """
  Name of the organization.
  """
  name: String

  """
  GraphQL connection to traverse through the pinned posts belonging to the organization.
  """
  pinnedPosts(
    after: String
    before: String
    first: Int
    last: Int
  ): OrganizationPinnedPostsConnection

  """
  Total number of pinned posts belonging to the organization.
  """
  pinnedPostsCount: Int

  """
  Postal code of the organization.
  """
  postalCode: String

  """
  GraphQL connection to traverse through the posts belonging to the organization.
  """
  posts(
    after: String
    before: String
    first: Int
    last: Int
  ): OrganizationPostsConnection

  """
  Total number of posts belonging to the organization.
  """
  postsCount: Int

  """
  Name of the state the organization exists in.
  """
  state: String

  """
  GraphQL connection to traverse through the tag folders belonging to the organization.
  """
  tagFolders(
    after: String
    before: String
    first: Int
    last: Int
  ): OrganizationTagFoldersConnection

  """
  GraphQL connection to traverse through the tags belonging to the organization.
  """
  tags(
    after: String
    before: String
    first: Int
    last: Int
  ): OrganizationTagsConnection

  """
  Date time at the time the organization was last updated.
  """
  updatedAt: DateTime

  """
  User who last updated the organization.
  """
  updater: User

  """
  GraphQL connection to traverse through the venues belonging to the organization.
  """
  venues(
    after: String
    before: String
    first: Int
    last: Int
  ): OrganizationVenuesConnection
}

type OrganizationAdvertisementsConnection {
  edges: [OrganizationAdvertisementsConnectionEdge]
  pageInfo: PageInfo!
}

type OrganizationAdvertisementsConnectionEdge {
  cursor: String!
  node: Advertisement
}

type OrganizationChatsConnection {
  edges: [OrganizationChatsConnectionEdge]
  pageInfo: PageInfo!
}

type OrganizationChatsConnectionEdge {
  cursor: String!
  node: Chat
}

type OrganizationEventsConnection {
  edges: [OrganizationEventsConnectionEdge]
  pageInfo: PageInfo!
}

type OrganizationEventsConnectionEdge {
  cursor: String!
  node: Event
}

type OrganizationFundsConnection {
  edges: [OrganizationFundsConnectionEdge]
  pageInfo: PageInfo!
}

type OrganizationFundsConnectionEdge {
  cursor: String!
  node: Fund
}

type OrganizationMembersConnection {
  edges: [OrganizationMembersConnectionEdge]
  pageInfo: PageInfo!
}

type OrganizationMembersConnectionEdge {
  cursor: String!
  node: User
}

"""
Represents a user's membership in an organization.
"""
type OrganizationMembershipObject {
  """
  User ID who created the membership.
  """
  creatorId: String

  """
  ID of the member.
  """
  memberId: String

  """
  ID of the organization.
  """
  organizationId: String

  """
  Role of the member in the organization.
  """
  role: String
}

"""
Represents a membership request to an organization.
"""
type MembershipRequestObject {
  """
  Unique ID for the membership request.
  """
  membershipRequestId: ID!

  """
  ID of the user who requested membership.
  """
  userId: String!

  """
  ID of the organization.
  """
  organizationId: String!

  """
  Status of the membership request (e.g., pending, approved, rejected).
  """
  status: String!

  """
  Timestamp when the request was created.
  """
  createdAt: DateTime!
}

"""
Response type for canceling a membership request.
"""
type CancelMembershipResponse {
  success: Boolean!
  message: String!
}

"""
Possible variants of the role assigned to a user within an organization.
"""
enum OrganizationMembershipRole {
  administrator
  regular
}

type OrganizationPinnedPostsConnection {
  edges: [OrganizationPinnedPostsConnectionEdge]
  pageInfo: PageInfo!
}

type OrganizationPinnedPostsConnectionEdge {
  cursor: String!
  node: Post
}

type OrganizationPostsConnection {
  edges: [OrganizationPostsConnectionEdge]
  pageInfo: PageInfo!
}

type OrganizationPostsConnectionEdge {
  cursor: String!
  node: Post
}

type OrganizationTagFoldersConnection {
  edges: [OrganizationTagFoldersConnectionEdge]
  pageInfo: PageInfo!
}

type OrganizationTagFoldersConnectionEdge {
  cursor: String!
  node: TagFolder
}

type OrganizationTagsConnection {
  edges: [OrganizationTagsConnectionEdge]
  pageInfo: PageInfo!
}

type OrganizationTagsConnectionEdge {
  cursor: String!
  node: Tag
}

type OrganizationVenuesConnection {
  edges: [OrganizationVenuesConnectionEdge]
  pageInfo: PageInfo!
}

type OrganizationVenuesConnectionEdge {
  cursor: String!
  node: Venue
}

type PageInfo {
  endCursor: String
  hasNextPage: Boolean!
  hasPreviousPage: Boolean!
  startCursor: String
}

"""
A field whose value conforms to the standard E.164 format as specified in: https://en.wikipedia.org/wiki/E.164. Basically this is +17895551234.
"""
scalar PhoneNumber

type Post {
  """
  Array of attachments.
  """
  attachments: [PostAttachment!]

  """
  Caption for the post.
  """
  caption: String

  """
  GraphQL connection to traverse through the comments created under the post.
  """
  comments(
    after: String
    before: String
    first: Int
    last: Int
  ): PostCommentsConnection

  """
  Total number of comments created under the post.
  """
  commentsCount: Int

  """
  Date time at the time the post was created.
  """
  createdAt: DateTime

  """
  User who created the post.
  """
  creator: User

  """
  GraphQL connection to traverse through the users that down voted the post.
  """
  downVoters(
    after: String
    before: String
    first: Int
    last: Int
  ): PostDownVotersConnection

  """
  Total number of down votes on the post.
  """
  downVotesCount: Int

  """
  Global identifier of the post.
  """
  id: ID!

  """
  Organization which the post belongs to.
  """
  organization: Organization

  """
  Date time at the time the post was pinned.
  """
  pinnedAt: DateTime

  """
  GraphQL connection to traverse through the user that up voted the post.
  """
  upVoters(
    after: String
    before: String
    first: Int
    last: Int
  ): PostUpVotersConnection

  """
  Total number of up votes on the post.
  """
  upVotesCount: Int

  """
  Date time at the time the post was last updated.
  """
  updatedAt: DateTime

  """
  User who last updated the post.
  """
  updater: User
}

type PostAttachment {
  """
  Mime type of the attachment.
  """
  mimeType: String

  """
  URL to the attachment.
  """
  url: String
}

type PostCommentsConnection {
  edges: [PostCommentsConnectionEdge]
  pageInfo: PageInfo!
}

type PostCommentsConnectionEdge {
  cursor: String!
  node: Comment
}

type PostDownVotersConnection {
  edges: [PostDownVotersConnectionEdge]
  pageInfo: PageInfo!
}

type PostDownVotersConnectionEdge {
  cursor: String!
  node: User
}

type PostUpVotersConnection {
  edges: [PostUpVotersConnectionEdge]
  pageInfo: PageInfo!
}

type PostUpVotersConnectionEdge {
  cursor: String!
  node: User
}

"""
Possible variants of the type of a vote on a post.
"""
enum PostVoteType {
  down_vote
  up_vote
}

type Query {
  """
  Query field to read an advertisement.
  """
  advertisement(input: QueryAdvertisementInput!): Advertisement

  """
  Query field to read an agenda folder.
  """
  agendaFolder(input: QueryAgendaFolderInput!): AgendaFolder

  """
  Query field to read an agenda item.
  """
  agendaItem(input: QueryAgendaItemInput!): AgendaItem


  """Query field to read all Users."""
  allUsers(after: String, before: String, first: Int, last: Int, where: QueryAllUsersWhereInput): QueryAllUsersConnection


  """
  Query field to read a chat.
  """
  chat(input: QueryChatInput!): Chat

  """
  Query field to read a chat message.
  """
  chatMessage(input: QueryChatMessageInput!): ChatMessage

  """
  Query field to read a comment.
  """
  comment(input: QueryCommentInput!): Comment

  """
  Query field to read the community.
  """
  community: Community

  """
  Query field to read a user.
  """
  currentUser: User

  """
  Query field to read an event.
  """
  event(input: QueryEventInput!): Event

  """
  Query field to read a fund.
  """
  fund(input: QueryFundInput!): Fund

  """
  Query field to read a fund campaign.
  """
  fundCampaign(input: QueryFundCampaignInput!): FundCampaign

  """
  Query field to read a fund campaign pledge.
  """
  fundCampaignPledge(input: QueryFundCampaignPledgeInput!): FundCampaignPledge

  """
  Query field to read an organization.
  """
  organization(input: QueryOrganizationInput!): Organization


  """Query to fetch all organizations. Returns up to 20 organizations."""
  organizations: [Organization!]

  """Query field to read a post."""

  post(input: QueryPostInput!): Post
  postsByOrganization(input: GetPostsByOrgInput!): [Post!]

  """
  Query field to renew the authentication token of an authenticated client for signing in to talawa.
  """
  renewAuthenticationToken: String

  """
  Query field for a client to sign in to talawa.
  """
  signIn(input: QuerySignInInput!): AuthenticationPayload

  """
  Query field to read a tag.
  """
  tag(input: QueryTagInput!): Tag

  """
  Query field to read a tag folder.
  """
  tagFolder(input: QueryTagFolderInput!): TagFolder

  """
  Query field to read a user.
  """
  user(input: QueryUserInput!): User

  """
  Query field to read a venue.
  """
  venue(input: QueryVenueInput!): Venue
}


input QueryAdvertisementInput {
  """
  Global id of the advertisement.
  """
  id: String!
}

input QueryAgendaFolderInput {
  """
  Global id of the agenda folder.
  """
  id: String!
}

input QueryAgendaItemInput {
  """
  Global id of the agenda item.
  """
  id: String!
}

type QueryAllUsersConnection {
  edges: [QueryAllUsersConnectionEdge]
  pageInfo: PageInfo!
}

type QueryAllUsersConnectionEdge {
  cursor: String!
  node: User
}


input QueryAllUsersWhereInput {
  name: String
}



input QueryChatInput {
  """
  Global id of the chat.
  """
  id: String!
}

input QueryChatMessageInput {
  """
  Global id of the chat message.
  """
  id: String!
}

input QueryCommentInput {
  """
  Global id of the comment.
  """
  id: String!
}

input QueryEventInput {
  """
  Global id of the event.
  """
  id: String!
}

input QueryFundCampaignInput {
  """
  Global id of the fund campaign.
  """
  id: String!
}

input QueryFundCampaignPledgeInput {
  """
  Global id of the fund campaign pledge.
  """
  id: String!
}

input QueryFundInput {
  """
  Global id of the fund.
  """
  id: String!
}

input QueryOrganizationInput {
  """
  Global id of the organization.
  """
  id: String!
}

input QueryPostInput {
  """
  Global id of the post.
  """
  id: String!
}

input QuerySignInInput {
  """
  Email address of the user.
  """
  emailAddress: EmailAddress!

  """
  Password of the user to sign in to talawa.
  """
  password: String!
}

input QueryTagFolderInput {
  """
  Global id of the tag folder.
  """
  id: String!
}

input QueryTagInput {
  """
  Global id of the tag.
  """
  id: String!
}

input QueryUserInput {
  """
  Global id of the user.
  """
  id: String!
}

input QueryVenueInput {
  """
  Global id of the venue.
  """
  id: String!
}

type Subscription {
  """
  Subscription field to subscribe to the event of creation of a message in a chat.
  """
  chatMessageCreate(input: SubscriptionChatMessageCreateInput!): ChatMessage
}

input SubscriptionChatMessageCreateInput {
  """
  Global identifier of the chat.
  """
  id: String!
}

type Tag {
  """
  GraphQL connection to traverse through the users that are assignees of the tag.
  """
  assignees(
    after: String
    before: String
    first: Int
    last: Int
  ): TagAssigneesConnection

  """
  Date time at the time the tag was created.
  """
  createdAt: DateTime

  """
  User who created the tag.
  """
  creator: User

  """
  Tag folder the tag is contained within.
  """
  folder: TagFolder

  """
  Global identifier of the tag.
  """
  id: ID!

  """
  Name of the tag.
  """
  name: String

  """
  Organization the tag belong to.
  """
  organization: Organization

  """
  Date time at the time the tag was last updated.
  """
  updatedAt: DateTime

  """
  User who last updated the tag.
  """
  updater: User
}

type TagAssigneesConnection {
  edges: [TagAssigneesConnectionEdge]
  pageInfo: PageInfo!
}

type TagAssigneesConnectionEdge {
  cursor: String!
  node: User
}

type TagFolder {
  """
  GraphQL connection to traverse through the tag folders contained within the tag folder.
  """
  childFolders(
    after: String
    before: String
    first: Int
    last: Int
  ): TagFolderChildFoldersConnection

  """
  Date time at the time the tag folder was created.
  """
  createdAt: DateTime

  """
  User who created the tag folder.
  """
  creator: User

  """
  Global identifier of the tag folder.
  """
  id: ID!

  """
  Name of the tag folder.
  """
  name: String

  """
  Organization which the tag folder belongs to.
  """
  organization: Organization

  """
  Tag folder the tag folder is contained within.
  """
  parentFolder: TagFolder

  """
  GraphQL connection to traverse through the tags contained within the tag folder.
  """
  tags(
    after: String
    before: String
    first: Int
    last: Int
  ): TagFolderTagsConnection

  """
  Date time at the time the tag folder was last updated.
  """
  updatedAt: DateTime

  """
  User who last updated the tag folder.
  """
  updater: User
}

type TagFolderChildFoldersConnection {
  edges: [TagFolderChildFoldersConnectionEdge]
  pageInfo: PageInfo!
}

type TagFolderChildFoldersConnectionEdge {
  cursor: String!
  node: TagFolder
}

type TagFolderTagsConnection {
  edges: [TagFolderTagsConnectionEdge]
  pageInfo: PageInfo!
}

type TagFolderTagsConnectionEdge {
  cursor: String!
  node: Tag
}

"""
The `Upload` scalar type represents a file upload.
"""
scalar Upload

"""UploadUrlResponse"""
type UploadUrlResponse {
  fileUrl: String
  objectName: String
  presignedUrl: String
}

type User {
  """
  Address line 1 of the user's address.
  """
  addressLine1: String

  """
  Address line 2 of the user's address.
  """
  addressLine2: String

  """
  Mime type of the avatar of the user.
  """
  avatarMimeType: String

  """
  URL to the avatar of the user.
  """
  avatarURL: String

  """
  Date of birth of the user.
  """
  birthDate: Date

  """
  Name of the city where the user resides in.
  """
  city: String

  """
  Country code of the country the user is a citizen of.
  """
  countryCode: Iso3166Alpha2CountryCode

  """
  Date time at the time the user was created.
  """
  createdAt: DateTime

  """
  User who created the user.
  """
  creator: User

  """
  Custom information about the user.
  """
  description: String

  """
  Primary education grade of the user.
  """
  educationGrade: UserEducationGrade

  """
  Email address of the user.
  """
  emailAddress: EmailAddress

  """
  Employment status of the user.
  """
  employmentStatus: UserEmploymentStatus

  """
  The phone number to use to communicate with the user at their home.
  """
  homePhoneNumber: PhoneNumber

  """
  Global identifier of the user.
  """
  id: ID!

  """
  Boolean to tell whether the user has verified their email address.
  """
  isEmailAddressVerified: Boolean

  """
  Marital status of the user.
  """
  maritalStatus: UserMaritalStatus

  """
  The phone number to use to communicate with the user on their mobile phone.
  """
  mobilePhoneNumber: PhoneNumber

  """
  Name of the user.
  """
  name: String

  """
  The sex assigned to the user at their birth.
  """
  natalSex: UserNatalSex

  """
  Language code of the user's preferred natural language.
  """
  naturalLanguageCode: Iso639Set1LanguageCode

  """
  GraphQL connection to traverse through the organizations the user is a member of.
  """
  organizationsWhereMember(
    after: String
    before: String
    first: Int
    last: Int
  ): UserOrganizationsWhereMemberConnection

  """
  Postal code of the user.
  """
  postalCode: String

  """
  Role assigned to the user in the application.
  """
  role: UserRole

  """
  Name of the state the user resides in.
  """
  state: String

  """
  Date time at the time the user was last updated.
  """
  updatedAt: DateTime

  """
  User who last updated the user.
  """
  updater: User

  """
  The phone number to use to communicate with the user while they're at work.
  """
  workPhoneNumber: PhoneNumber
}

"""
Possible variants of the education grade(if applicable) of a user.
"""
enum UserEducationGrade {
  grade_1
  grade_2
  grade_3
  grade_4
  grade_5
  grade_6
  grade_7
  grade_8
  grade_9
  grade_10
  grade_11
  grade_12
  graduate
  kg
  no_grade
  pre_kg
}

"""
Possible variants of the employment status(if applicable) of a user.
"""
enum UserEmploymentStatus {
  full_time
  part_time
  unemployed
}

"""
Possible variants of the martial status(if applicable) of a user.
"""
enum UserMaritalStatus {
  divorced
  engaged
  married
  seperated
  single
  widowed
}

"""
Possible variants of the sex assigned to a user at birth.
"""
enum UserNatalSex {
  female
  intersex
  male
}

type UserOrganizationsWhereMemberConnection {
  edges: [UserOrganizationsWhereMemberConnectionEdge]
  pageInfo: PageInfo!
}

type UserOrganizationsWhereMemberConnectionEdge {
  cursor: String!
  node: Organization
}

"""
Possible variants of the role assigned to a user.
"""
enum UserRole {
  administrator
  regular
}

type Venue {
  """
  Array of attachments.
  """
  attachments: [VenueAttachment!]

  """
  Date time at the time the venue was created.
  """
  createdAt: DateTime

  """
  User who created the venue.
  """
  creator: User

  """
  Custom information about the venue.
  """
  description: String

  """
  GraphQL connection to traverse through the events the venue has been booked for.
  """
  events(
    after: String
    before: String
    first: Int
    last: Int
  ): VenueEventsConnection

  """
  Global identifier of the venue.
  """
  id: ID!

  """
  Name of the venue.
  """
  name: String

  """
  Organization the venue belongs to.
  """
  organization: Organization

  """
  Date time at the time the venue was last updated.
  """
  updatedAt: DateTime

  """
  User who last updated the venue.
  """
  updater: User
}

type VenueAttachment {
  """
  Mime type of the attachment.
  """
  mimeType: String

  """
  URL to the attachment.
  """
  url: String
}

type VenueEventsConnection {
  edges: [VenueEventsConnectionEdge]
  pageInfo: PageInfo!
}

type VenueEventsConnectionEdge {
  cursor: String!
  node: Event
}<|MERGE_RESOLUTION|>--- conflicted
+++ resolved
@@ -1536,7 +1536,7 @@
   ZWG
 }
 
-<<<<<<< HEAD
+
 """
 Possible statuses of a membership request.
 """
@@ -1544,7 +1544,7 @@
   approved
   pending
   rejected
-=======
+}
 """Filter criteria for member roles"""
 input MembersRoleWhereInput {
   """Role equals this value"""
@@ -1558,7 +1558,7 @@
 input MembersWhereInput {
   """Filter members by role"""
   role: MembersRoleWhereInput
->>>>>>> 8be1a123
+
 }
 
 type Mutation {
@@ -3579,12 +3579,11 @@
     before: String
     first: Int
     last: Int
-<<<<<<< HEAD
-=======
+
 
     """Filter criteria for organization members"""
     where: MembersWhereInput
->>>>>>> 8be1a123
+
   ): OrganizationMembersConnection
 
   """
