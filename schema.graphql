type Advertisement {
  """
  Array of attachments.
  """
  attachments: [AdvertisementAttachment!]

  """
  Date time at the time the advertisement was created.
  """
  createdAt: DateTime

  """
  User who created the advertisement.
  """
  creator: User

  """
  Custom information about the advertisement.
  """
  description: String

  """
  Date time at the time the advertised event ends at.
  """
  endAt: DateTime

  """
  Global identifier of the advertisement.
  """
  id: ID!

  """
  Name of the advertisement.
  """
  name: String

  """
  Organization which the advertisement belongs to.
  """
  organization: Organization

  """
  Date time at the time the advertised event starts at.
  """
  startAt: DateTime

  """
  Type of the advertisement.
  """
  type: AdvertisementType

  """
  Date time at the time the advertisement was last updated.
  """
  updatedAt: DateTime

  """
  User who last updated the advertisement.
  """
  updater: User
}

type AdvertisementAttachment {
  """
  Mime type of the attachment.
  """
  mimeType: String

  """
  URL to the attachment.
  """
  url: String
}

"""
Possible variants of the type of an advertisement.
"""
enum AdvertisementType {
  banner
  menu
  pop_up
}

type AgendaFolder {
  """
  GraphQL connection to traverse through the agenda folders that have the agenda folder as a parent folder.
  """
  childFolders(
    after: String
    before: String
    first: Int
    last: Int
  ): AgendaFolderChildFoldersConnection

  """
  Date time at the time the agenda folder was created.
  """
  createdAt: DateTime

  """
  User who created the agenda folder.
  """
  creator: User

  """
  Event for which the agenda folder contains agenda items constituting a part of the agenda.
  """
  event: Event

  """
  Global identifier of the agenda folder.
  """
  id: ID!

  """
  Boolean to tell if the agenda folder is meant to be a folder for agenda items or a parent for agenda folders.
  """
  isAgendaItemFolder: Boolean

  """
  GraphQL connection to traverse through the agenda items contained within the agenda folder.
  """
  items(
    after: String
    before: String
    first: Int
    last: Int
  ): AgendaFolderItemsConnection

  """
  Name of the agenda folder.
  """
  name: String

  """
  Agenda folder that is a parent folder to the agenda folder.
  """
  parentFolder: AgendaFolder

  """
  Date time at the time the agenda folder was last updated.
  """
  updatedAt: DateTime

  """
  User who last updated the agenda folder.
  """
  updater: User
}


type AgendaFolderChildFoldersConnection {
  edges: [AgendaFolderChildFoldersConnectionEdge]
  pageInfo: PageInfo!
}


type AgendaFolderChildFoldersConnectionEdge {
  cursor: String!
  node: AgendaFolder
}

type AgendaFolderItemsConnection {
  edges: [AgendaFolderItemsConnectionEdge]
  pageInfo: PageInfo!
}


type AgendaFolderItemsConnectionEdge {
  cursor: String!
  node: AgendaItem
}

type AgendaItem {
  """
  Date time at the time the agenda item was last created.
  """
  createdAt: DateTime

  """
  User who created the agenda item.
  """
  creator: User

  """
  Custom information about the agenda item.
  """
  description: String

  """
  Duration of the agenda item.
  """
  duration: String

  """
  Agenda folder within which the agenda item in contained.
  """
  event: AgendaFolder

  """
  Global identifier of the agenda item.
  """
  id: ID!

  """
  Key of the agenda item if it's of a "song" type. More information at [this](https://en.wikipedia.org/wiki/Key_(music)) link.
  """
  key: String

  """
  Name of the agenda item.
  """
  name: String

  """
  Type of the agenda item.
  """
  type: AgendaItemType

  """
  Date time at the time the agenda item was last updated.
  """
  updatedAt: DateTime

  """
  User who last updated the agenda item.
  """
  updater: User
}

"""
Possible variants of the type of an agenda item.
"""
enum AgendaItemType {
  general
  note
  scripture
  song
}


input AttachmentInput {
  """Mime type of the attachment."""
  mimeType: String!

  """URL of the attachment."""
  url: String!
}


type AuthenticationPayload {
  """
  This is the authentication token using which a user can sign in to talawa.
  """
  authenticationToken: String
  user: User
}

"""
The `BigInt` scalar type represents non-fractional signed whole numeric values.
"""
scalar BigInt

type Chat {
  """
  Mime type of the avatar of the chat.
  """
  avatarMimeType: String

  """
  URL to the avatar of the chat.
  """
  avatarURL: String

  """
  Date time at the time the chat was first created.
  """
  createdAt: DateTime

  """
  User who created the chat.
  """
  creator: User

  """
  Custom information about the chat.
  """
  description: String

  """
  Global identifier of the chat.
  """
  id: ID!

  """
  GraphQL connection to traverse through the users that are members of the chat.
  """
  members(
    after: String
    before: String
    first: Int
    last: Int
  ): ChatMembersConnection

  """
  GraphQL connection to traverse through the messages created within the chat.
  """
  messages(
    after: String
    before: String
    first: Int
    last: Int
  ): ChatMessagesConnection

  """
  Name of the chat.
  """
  name: String

  """
  Organization which the chat belongs to.
  """
  organization: Organization

  """
  Date time at the time the chat was last updated.
  """
  updatedAt: DateTime

  """
  User who last updated the chat.
  """
  updater: User
}


type ChatMembersConnection {
  edges: [ChatMembersConnectionEdge]
  pageInfo: PageInfo!
}


type ChatMembersConnectionEdge {
  cursor: String!
  node: User
}

"""
Possible variants of the role assigned to a user within a chat.
"""
enum ChatMembershipRole {
  administrator
  regular
}

type ChatMessage {
  """
  Body of the chat message.
  """
  body: String

  """
  Chat which the chat message belongs to.
  """
  chat: Chat

  """
  Date time at the time the chat message was created.
  """
  createdAt: DateTime

  """
  User who created the chat message.
  """
  creator: User

  """
  Global identifier of the chat message.
  """
  id: ID!

  """
  Parent message of the chat message.
  """
  parentMessage: ChatMessage

  """
  Date time at the time the chat message was last updated.
  """
  updatedAt: DateTime
}

type ChatMessagesConnection {
  edges: [ChatMessagesConnectionEdge]
  pageInfo: PageInfo!
}


type ChatMessagesConnectionEdge {
  cursor: String!
  node: ChatMessage
}

type Comment {
  """
  Body of the comment.
  """
  body: String

  """
  Date time at the time the comment was created.
  """
  createdAt: DateTime

  """
  User who created the comment.
  """
  creator: User

  """
  GraphQL connection to traverse through the users that down voted the comment.
  """
  downVoters(
    after: String
    before: String
    first: Int
    last: Int
  ): CommentDownVotersConnection

  """
  Total number of down votes on the comment.
  """
  downVotesCount: Int

  """
  Global identifier of the comment.
  """
  id: ID!

  """
  Post which the comment belongs to.
  """
  post: Post

  """
  GraphQL connection to traverse through the users that up voted the comment.
  """
  upVoters(
    after: String
    before: String
    first: Int
    last: Int
  ): CommentUpVotersConnection

  """
  Total number of up votes on the comment.
  """
  upVotesCount: Int

  """
  Date time at the time the comment was last updated.
  """
  updatedAt: DateTime
}


type CommentDownVotersConnection {
  edges: [CommentDownVotersConnectionEdge]
  pageInfo: PageInfo!
}


type CommentDownVotersConnectionEdge {
  cursor: String!
  node: User
}

type CommentUpVotersConnection {
  edges: [CommentUpVotersConnectionEdge]
  pageInfo: PageInfo!
}


type CommentUpVotersConnectionEdge {
  cursor: String!
  node: User
}

"""
Possible variants of the type of of a vote on a comment.
"""
enum CommentVoteType {
  down_vote
  up_vote
}

type Community {
  """
  Date time at the time the community was created.
  """
  createdAt: DateTime

  """
  URL to the facebook account of the community.
  """
  facebookURL: String

  """
  URL to the gitGub account of the community.
  """
  githubURL: String

  """
  Global identifier of the community.
  """
  id: ID!

  """
  Duration in seconds it should take for inactive clients to get timed out of their authenticated session within client-side talawa applications.
  """
  inactivityTimeoutDuration: Int

  """
  URL to the instagram account of the community.
  """
  instagramURL: String

  """
  URL to the linkedin account of the community.
  """
  linkedinURL: String

  """
  Mime type of the avatar of the community.
  """
  logoMimeType: String

  """
  URL to the logo of the community.
  """
  logoURL: String

  """
  Name of the community.
  """
  name: String

  """
  URL to the reddit account of the community.
  """
  redditURL: String

  """
  URL to the slack account of the community.
  """
  slackURL: String

  """
  Date time at the time the community was last updated.
  """
  updatedAt: DateTime

  """
  User who last updated the community.
  """
  updater: User

  """
  URL to the website of the community.
  """
  websiteURL: String

  """
  URL to the x account of the community.
  """
  xURL: String

  """
  URL to the youtube account of the community.
  """
  youtubeURL: String
}

"""
A date string, such as 2007-12-03, compliant with the `full-date` format outlined in section 5.6 of the RFC 3339 profile of the ISO 8601 standard for representation of dates and times using the Gregorian calendar.
"""
scalar Date

"""
A date-time string at UTC, such as 2007-12-03T10:15:30Z, compliant with the `date-time` format outlined in section 5.6 of the RFC 3339 profile of the ISO 8601 standard for representation of dates and times using the Gregorian calendar.
"""
scalar DateTime

"""
A field whose value conforms to the standard internet email address format as specified in HTML Spec: https://html.spec.whatwg.org/multipage/input.html#valid-e-mail-address.
"""
scalar EmailAddress

type Event {
  """
  GraphQL connection to traverse through the agenda folders that contain agenda items constituting a part of the agenda for the event.
  """
  agendaFolders(
    after: String
    before: String
    first: Int
    last: Int
  ): EventAgendaFoldersConnection

  """
  Array of attachments.
  """
  attachments: [EventAttachment!]

  """
  Date time at the time the event was created.
  """
  createdAt: DateTime

  """
  User who created the event.
  """
  creator: User

  """
  Custom information about the event.
  """
  description: String

  """
  Date time at the time the event ends at.
  """
  endAt: DateTime

  """
  Global identifier of the event.
  """
  id: ID!

  """
  Name of the event.
  """
  name: String

  """
  Organization the event belongs to.
  """
  organization: Organization

  """
  Date time at the time the event starts at.
  """
  startAt: DateTime

  """
  Date time at the time the event was last updated.
  """
  updatedAt: DateTime

  """
  User who last updated the event.
  """
  updater: User

  """
  GraphQL connection to traverse through the venues that are booked for the event.
  """
  venues(
    after: String
    before: String
    first: Int
    last: Int
  ): EventVenuesConnection
}


type EventAgendaFoldersConnection {
  edges: [EventAgendaFoldersConnectionEdge]
  pageInfo: PageInfo!
}


type EventAgendaFoldersConnectionEdge {
  cursor: String!
  node: AgendaFolder
}

type EventAttachment {
  """
  Mime type of the attachment.
  """
  mimeType: String

  """
  URL to the attachment.
  """
  url: String
}


type EventVenuesConnection {
  edges: [EventVenuesConnectionEdge]
  pageInfo: PageInfo!
}


type EventVenuesConnectionEdge {
  cursor: String!
  node: Venue
}

"""Metadata for files uploaded via presigned URL"""
input FileMetadataInput {
  """Hash of the file for deduplication"""
  fileHash: String!

  """MIME type of the file"""
  mimetype: PostAttachmentMimeType!

  """Object name used in storage"""
  objectName: String!
}

type Fund {
  """
  GraphQL connection to traverse through the campaigns for the fund.
  """
  campaigns(
    after: String
    before: String
    first: Int
    last: Int
  ): FundCampaignsConnection

  """
  Date time at the time the fund was created.
  """
  createdAt: DateTime


  """User who created the Fund."""
  creator: User

  """
  Global identifier of the fund.
  """
  id: ID!

  """
  Boolean to tell if the fund is tax deductible.
  """
  isTaxDeductible: Boolean

  """
  Name of the fund.
  """
  name: String

  """
  Organization which the fund belongs to.
  """
  organization: Organization

  """
  Date time at the time the fund was last updated.
  """
  updatedAt: DateTime

  """
  User who last updated the fund.
  """
  updater: User
}

type FundCampaign {
  """
  Date time at the time the fund campaign was created.
  """
  createdAt: DateTime

  """
  User who created the fund campaign.
  """
  creator: User

  """
  Currency code of the fund campaign.
  """
  currencyCode: Iso4217CurrencyCode

  """
  Date time at the time the fund campaign ends at.
  """
  endAt: DateTime

  """
  Fund which the fund campaign belongs to.
  """
  fund: Fund

  """
  Minimum amount of money that is set as the goal for the fund campaign.
  """
  goalAmount: Int

  """
  Global identifier of the fund campaign.
  """
  id: ID!

  """
  Name of the fund campaign.
  """
  name: String

  """
  Total amount of money pledged under the fund campaign.
  """
  pledgedAmount: BigInt

  """
  GraphQL connection to traverse through the pledges made under the fund campaign.
  """
  pledges(
    after: String
    before: String
    first: Int
    last: Int
  ): FundCampaignPledgesConnection

  """
  Date time at the time the fund campaign starts at.
  """
  startAt: DateTime

  """
  Date time at the time the fund campaign was last updated.
  """
  updatedAt: DateTime

  """
  User who last updated the fund campaign.
  """
  updater: User
}

type FundCampaignPledge {
  """
  The amount of pledged money.
  """
  amount: Int

  """
  Fund campaign which the fund campaign pledge is associated to.
  """
  campaign: FundCampaign

  """
  Date time at the time the fund campaign pledge was created.
  """
  createdAt: DateTime

  """
  User who created the fund campaign pledge.
  """
  creator: User

  """
  Global identifier of the fund campaign pledge.
  """
  id: ID!

  """
  Custom information about the fund campaign pledge.
  """
  note: String

  """
  User on whose behalf the fund campaign pledge is created.
  """
  pledger: User

  """
  Date time at the time the fund campaign pledge was last updated.
  """
  updatedAt: DateTime

  """
  User who last updated the fund campaign pledge.
  """
  updater: User
}


type FundCampaignPledgesConnection {
  edges: [FundCampaignPledgesConnectionEdge]
  pageInfo: PageInfo!
}


type FundCampaignPledgesConnectionEdge {
  cursor: String!
  node: FundCampaignPledge
}


type FundCampaignsConnection {
  edges: [FundCampaignsConnectionEdge]
  pageInfo: PageInfo!
}


type FundCampaignsConnectionEdge {
  cursor: String!
  node: FundCampaign
}

input GetPostsByOrgInput {
  organizationId: String!
  sortOrder: String
}

"""GetUrlResponse"""
type GetUrlResponse {
  presignedUrl: String
}

"""
Possible variants of the two-letter language code defined in ISO 639-1, part of the ISO 639 standard published by the International Organization for Standardization (ISO), to represent natural languages.
"""
enum Iso639Set1LanguageCode {
  aa
  ab
  ae
  af
  ak
  am
  an
  ar
  as
  av
  ay
  az
  ba
  be
  bg
  bi
  bm
  bn
  bo
  br
  bs
  ca
  ce
  ch
  co
  cr
  cs
  cu
  cv
  cy
  da
  de
  dv
  dz
  ee
  el
  en
  eo
  es
  et
  eu
  fa
  ff
  fi
  fj
  fo
  fr
  fy
  ga
  gd
  gl
  gn
  gu
  gv
  ha
  he
  hi
  ho
  hr
  ht
  hu
  hy
  hz
  ia
  id
  ie
  ig
  ii
  ik
  io
  is
  it
  iu
  ja
  jv
  ka
  kg
  ki
  kj
  kk
  kl
  km
  kn
  ko
  kr
  ks
  ku
  kv
  kw
  ky
  la
  lb
  lg
  li
  ln
  lo
  lt
  lu
  lv
  mg
  mh
  mi
  mk
  ml
  mn
  mr
  ms
  mt
  my
  na
  nb
  nd
  ne
  ng
  nl
  nn
  no
  nr
  nv
  ny
  oc
  oj
  om
  or
  os
  pa
  pi
  pl
  ps
  pt
  qu
  rm
  rn
  ro
  ru
  rw
  sa
  sc
  sd
  se
  sg
  si
  sk
  sl
  sm
  sn
  so
  sq
  sr
  ss
  st
  su
  sv
  sw
  ta
  te
  tg
  th
  ti
  tk
  tl
  tn
  to
  tr
  ts
  tt
  tw
  ty
  ug
  uk
  ur
  uz
  ve
  vi
  vo
  wa
  wo
  xh
  yi
  yo
  za
  zh
  zu
}

"""
Possible variants of the two-letter country code defined in ISO 3166-1, part of the ISO 3166 standard published by the International Organization for Standardization (ISO), to represent countries, dependent territories, and special areas of geographical interest.
"""
enum Iso3166Alpha2CountryCode {
  ad
  ae
  af
  ag
  ai
  al
  am
  ao
  aq
  ar
  as
  at
  au
  aw
  ax
  az
  ba
  bb
  bd
  be
  bf
  bg
  bh
  bi
  bj
  bl
  bm
  bn
  bo
  bq
  br
  bs
  bt
  bv
  bw
  by
  bz
  ca
  cc
  cd
  cf
  cg
  ch
  ci
  ck
  cl
  cm
  cn
  co
  cr
  cu
  cv
  cw
  cx
  cy
  cz
  de
  dj
  dk
  dm
  do
  dz
  ec
  ee
  eg
  eh
  er
  es
  et
  fi
  fj
  fk
  fm
  fo
  fr
  ga
  gb
  gd
  ge
  gf
  gg
  gh
  gi
  gl
  gm
  gn
  gp
  gq
  gr
  gs
  gt
  gu
  gw
  gy
  hk
  hm
  hn
  hr
  ht
  hu
  id
  ie
  il
  im
  in
  io
  iq
  ir
  is
  it
  je
  jm
  jo
  jp
  ke
  kg
  kh
  ki
  km
  kn
  kp
  kr
  kw
  ky
  kz
  la
  lb
  lc
  li
  lk
  lr
  ls
  lt
  lu
  lv
  ly
  ma
  mc
  md
  me
  mf
  mg
  mh
  mk
  ml
  mm
  mn
  mo
  mp
  mq
  mr
  ms
  mt
  mu
  mv
  mw
  mx
  my
  mz
  na
  nc
  ne
  nf
  ng
  ni
  nl
  no
  np
  nr
  nu
  nz
  om
  pa
  pe
  pf
  pg
  ph
  pk
  pl
  pm
  pn
  pr
  ps
  pt
  pw
  py
  qa
  re
  ro
  rs
  ru
  rw
  sa
  sb
  sc
  sd
  se
  sg
  sh
  si
  sj
  sk
  sl
  sm
  sn
  so
  sr
  ss
  st
  sv
  sx
  sy
  sz
  tc
  td
  tf
  tg
  th
  tj
  tk
  tl
  tm
  tn
  to
  tr
  tt
  tv
  tw
  tz
  ua
  ug
  um
  us
  uy
  uz
  va
  vc
  ve
  vg
  vi
  vn
  vu
  wf
  ws
  ye
  yt
  za
  zm
  zw
}

"""
Possible variants of the currency code defined in ISO 4217 standard published by the International Organization for Standardization (ISO) which defines alpha codes and numeric codes for the representation of currencies and provides information about the relationships between individual currencies and their minor units.
"""
enum Iso4217CurrencyCode {
  AED
  AFN
  ALL
  AMD
  ANG
  AOA
  ARS
  AUD
  AWG
  AZN
  BAM
  BBD
  BDT
  BGN
  BHD
  BIF
  BMD
  BND
  BOB
  BOV
  BRL
  BSD
  BTN
  BWP
  BYN
  BZD
  CAD
  CDF
  CHE
  CHF
  CHW
  CLF
  CLP
  CNY
  COP
  COU
  CRC
  CUP
  CVE
  CZK
  DJF
  DKK
  DOP
  DZD
  EGP
  ERN
  ETB
  EUR
  FJD
  FKP
  GBP
  GEL
  GHS
  GIP
  GMD
  GNF
  GTQ
  GYD
  HKD
  HNL
  HTG
  HUF
  IDR
  ILS
  INR
  IQD
  IRR
  ISK
  JMD
  JOD
  JPY
  KES
  KGS
  KHR
  KMF
  KPW
  KRW
  KWD
  KYD
  KZT
  LAK
  LBP
  LKR
  LRD
  LSL
  LYD
  MAD
  MDL
  MGA
  MKD
  MMK
  MNT
  MOP
  MRU
  MUR
  MVR
  MWK
  MXN
  MXV
  MYR
  MZN
  NAD
  NGN
  NIO
  NOK
  NPR
  NZD
  OMR
  PAB
  PEN
  PGK
  PHP
  PKR
  PLN
  PYG
  QAR
  RON
  RSD
  RUB
  RWF
  SAR
  SBD
  SCR
  SDG
  SEK
  SGD
  SHP
  SLE
  SOS
  SRD
  SSP
  STN
  SVC
  SYP
  SZL
  THB
  TJS
  TMT
  TND
  TOP
  TRY
  TTD
  TWD
  TZS
  UAH
  UGX
  USD
  USN
  UYI
  UYU
  UYW
  UZS
  VED
  VES
  VND
  VUV
  WST
  XAF
  XAG
  XAU
  XBA
  XBB
  XBC
  XBD
  XCD
  XDR
  XOF
  XPD
  XPF
  XPT
  XSU
  XTS
  XUA
  XXX
  YER
  ZAR
  ZMW
  ZWG
}


"""
Possible statuses of a membership request.
"""
enum MembershipRequestStatus {
  approved
  pending
  rejected
}
"""Filter criteria for member roles"""
input MembersRoleWhereInput {
  """Role equals this value"""
  equal: OrganizationMembershipRole

  """Role does not equal this value"""
  notEqual: OrganizationMembershipRole
}

"""Filter criteria for organization members"""
input MembersWhereInput {
  """Filter members by role"""
  role: MembersRoleWhereInput

}

type Mutation {
  """
  Mutation field to create an advertisement.
  """
  createAdvertisement(input: MutationCreateAdvertisementInput!): Advertisement

  """
  Mutation field to create an agenda folder.
  """
  createAgendaFolder(input: MutationCreateAgendaFolderInput!): AgendaFolder

  """
  Mutation field to create an agenda item.
  """
  createAgendaItem(input: MutationCreateAgendaItemInput!): AgendaItem

  """
  Mutation field to create a chat.
  """
  createChat(input: MutationCreateChatInput!): Chat

  """
  Mutation field to create a chat membership.
  """
  createChatMembership(input: MutationCreateChatMembershipInput!): Chat

  """
  Mutation field to create a chat message.
  """
  createChatMessage(input: MutationCreateChatMessageInput!): ChatMessage

  """
  Mutation field to create a comment.
  """
  createComment(input: MutationCreateCommentInput!): Comment

  """
  Mutation field to create a comment vote.
  """
  createCommentVote(input: MutationCreateCommentVoteInput!): Comment

  """
  Mutation field to create an event.
  """
  createEvent(input: MutationCreateEventInput!): Event

  """
  Mutation field to create a fund.
  """
  createFund(input: MutationCreateFundInput!): Fund

  """
  Mutation field to create a fund campaign.
  """
  createFundCampaign(input: MutationCreateFundCampaignInput!): FundCampaign

  """
  Mutation field to create a fund campaign pledge.
  """
  createFundCampaignPledge(
    input: MutationCreateFundCampaignPledgeInput!
  ): FundCampaignPledge

<<<<<<< HEAD
  """
  Mutation field to create an organization.
  """
=======
  """Mutation field to create a presigned URL for uploading a file."""
  createGetfileUrl(input: MutationCreateGetfileUrlInput!): GetUrlResponse

  """Mutation field to create an organization."""
>>>>>>> 5674b92e
  createOrganization(input: MutationCreateOrganizationInput!): Organization

  """
  Mutation field to create an organization membership.
  """
  createOrganizationMembership(
    input: MutationCreateOrganizationMembershipInput!
  ): Organization

  """
  Mutation field to create a post.
  """
  createPost(input: MutationCreatePostInput!): Post

  """
  Mutation field to create a post vote.
  """
  createPostVote(input: MutationCreatePostVoteInput!): Post


  """Mutation field to create a presigned URL for uploading a file."""
  createPresignedUrl(input: MutationCreatePresignedUrlInput!): UploadUrlResponse

  """Mutation field to create a tag."""

  createTag(input: MutationCreateTagInput!): Tag

  """
  Mutation field to create a tag folder.
  """
  createTagFolder(input: MutationCreateTagFolderInput!): TagFolder

  """
  Mutation field to create a user.
  """
  createUser(input: MutationCreateUserInput!): AuthenticationPayload

  """
  Mutation field to create a venue.
  """
  createVenue(input: MutationCreateVenueInput!): Venue

  """
  Mutation field to create a venue booking.
  """
  createVenueBooking(input: MutationCreateVenueBookingInput!): Venue

  """
  Mutation field to delete an advertisement.
  """
  deleteAdvertisement(input: MutationDeleteAdvertisementInput!): Advertisement

  """
  Mutation field to delete an agenda folder.
  """
  deleteAgendaFolder(input: MutationDeleteAgendaFolderInput!): AgendaFolder

  """
  Mutation field to delete an agenda item.
  """
  deleteAgendaItem(input: MutationDeleteAgendaItemInput!): AgendaItem

  """
  Mutation field to delete a chat.
  """
  deleteChat(input: MutationDeleteChatInput!): Chat

  """
  Mutation field to delete a chat membership.
  """
  deleteChatMembership(input: MutationDeleteChatMembershipInput!): Chat

  """
  Mutation field to delete a chat message.
  """
  deleteChatMessage(input: MutationDeleteChatMessageInput!): ChatMessage

  """
  Mutation field to delete a comment.
  """
  deleteComment(input: MutationDeleteCommentInput!): Comment

  """
  Mutation field to delete a comment vote.
  """
  deleteCommentVote(input: MutationDeleteCommentVoteInput!): Comment

  """
  Mutation field to delete the current user.
  """
  deleteCurrentUser: User

  """
  Mutation field to delete an event.
  """
  deleteEvent(input: MutationDeleteEventInput!): Event

  """
  Mutation field to delete a fund.
  """
  deleteFund(input: MutationDeleteFundInput!): Fund

  """
  Mutation field to delete a fund campaign.
  """
  deleteFundCampaign(input: MutationDeleteFundCampaignInput!): FundCampaign

  """
  Mutation field to delete a fund campaign pledge.
  """
  deleteFundCampaignPledge(
    input: MutationDeleteFundCampaignPledgeInput!
  ): FundCampaignPledge

  """
  Mutation field to delete an organization.
  """
  deleteOrganization(input: MutationDeleteOrganizationInput!): Organization

  """
  Mutation field to delete an organization membership.
  """
  deleteOrganizationMembership(
    input: MutationDeleteOrganizationMembershipInput!
  ): Organization

  """
  Mutation field to delete a post.
  """
  deletePost(input: MutationDeletePostInput!): Post

  """
  Mutation field to delete a post vote.
  """
  deletePostVote(input: MutationDeletePostVoteInput!): Post

  """
  Mutation field to delete a tag.
  """
  deleteTag(input: MutationDeleteTagInput!): Tag

  """
  Mutation field to delete a tagFolder.
  """
  deleteTagFolder(input: MutationDeleteTagFolderInput!): TagFolder

  """
  Mutation field to delete a user.
  """
  deleteUser(input: MutationDeleteUserInput!): User

  """
  Mutation field to delete a venue.
  """
  deleteVenue(input: MutationDeleteVenueInput!): Venue

  """
  Mutation field to delete a venue booking.
  """
  deleteVenueBooking(input: MutationDeleteVenueBookingInput!): Venue

  """
  Mutation field to join a public organization.
  """
  joinPublicOrganization(
    """
    Input to join a public organization
    """
    input: MutationJoinPublicOrganizationInput!
  ): OrganizationMembershipObject

  """
  Mutation field to send a membership request to an organization.
  """
  sendMembershipRequest(
    """
    Input to send a membership request
    """
    input: MutationSendMembershipRequestInput!
  ): MembershipRequestObject

  """
  Mutation field to cancel a membership request.
  """
  cancelMembershipRequest(
    """
    Input to cancel a membership request.
    """
    input: MutationCancelMembershipRequestInput!
  ): CancelMembershipResponse

  """
  Mutation field to sign up to talawa.
  """
  signUp(input: MutationSignUpInput!): AuthenticationPayload

  """
  Mutation field to update an advertisement.
  """
  updateAdvertisement(input: MutationUpdateAdvertisementInput!): Advertisement

  """
  Mutation field to update an agenda folder.
  """
  updateAgendaFolder(input: MutationUpdateAgendaFolderInput!): AgendaFolder

  """
  Mutation field to update an agenda item.
  """
  updateAgendaItem(input: MutationUpdateAgendaItemInput!): AgendaItem

  """
  Mutation field to update a chat.
  """
  updateChat(input: MutationUpdateChatInput!): Chat

  """
  Mutation field to update a chat membership.
  """
  updateChatMembership(input: MutationUpdateChatMembershipInput!): Chat

  """
  Mutation field to update a chat message.
  """
  updateChatMessage(input: MutationUpdateChatMessageInput!): ChatMessage

  """
  Mutation field to update a comment.
  """
  updateComment(input: MutationUpdateCommentInput!): Comment

  """
  Mutation field to update a comment vote.
  """
  updateCommentVote(input: MutationUpdateCommentVoteInput!): Comment

  """
  Mutation field to update the community.
  """
  updateCommunity(input: MutationUpdateCommunityInput!): Community

  """
  Mutation field to update the current user.
  """
  updateCurrentUser(input: MutationUpdateCurrentUserInput!): User

  """
  Mutation field to update an event.
  """
  updateEvent(input: MutationUpdateEventInput!): Event

  """
  Mutation field to update a fund.
  """
  updateFund(input: MutationUpdateFundInput!): Fund

  """
  Mutation field to update a fund campaign.
  """
  updateFundCampaign(input: MutationUpdateFundCampaignInput!): FundCampaign

  """
  Mutation field to update a fund campaign pledge.
  """
  updateFundCampaignPledge(
    input: MutationUpdateFundCampaignPledgeInput!
  ): FundCampaignPledge

  """
  Mutation field to update a organization.
  """
  updateOrganization(input: MutationUpdateOrganizationInput!): Organization

  """
  Mutation field to update an organization membership.
  """
  updateOrganizationMembership(
    input: MutationUpdateOrganizationMembershipInput!
  ): Organization

  """
  Mutation field to update a post.
  """
  updatePost(input: MutationUpdatePostInput!): Post

  """
  Mutation field to update a post vote.
  """
  updatePostVote(input: MutationUpdatePostVoteInput!): Post

  """
  Mutation field to update a tag.
  """
  updateTag(input: MutationUpdateTagInput!): Tag

  """
  Mutation field to update a tag folder.
  """
  updateTagFolder(input: MutationUpdateTagFolderInput!): TagFolder

  """
  Mutation field to update a user.
  """
  updateUser(input: MutationUpdateUserInput!): User

  """
  Mutation field to update a venue.
  """
  updateVenue(input: MutationUpdateVenueInput!): Venue
}

"""
Input type for canceling a membership request.
"""
input MutationCancelMembershipRequestInput {
  """
  Global identifier of the membership request.
  """
  membershipRequestId: ID!
}

input MutationCreateAdvertisementInput {
  """
  Attachments of the advertisement.
  """
  attachments: [Upload!]

  """
  Custom information about the advertisement.
  """
  description: String

  """
  Date time at which the advertised event ends.
  """
  endAt: DateTime!

  """
  Name of the advertisement.
  """
  name: String!

  """
  Global identifier of the associated organization.
  """
  organizationId: ID!

  """
  Date time at which the advertised event starts.
  """
  startAt: DateTime!

  """
  Type of the advertisement.
  """
  type: AdvertisementType!
}


input MutationCreateAgendaFolderInput {
  """
  Global identifier of the event the agenda folder is associated to.
  """
  eventId: ID!

  """
  Boolean to tell if the agenda folder is meant to be a folder for agenda items or a parent folder for other agenda folders.
  """
  isAgendaItemFolder: Boolean!

  """
  Name of the agenda folder.
  """
  name: String!

  """
  Global identifier of the agenda folder the agenda folder is contained within.
  """
  parentFolderId: ID
}

input MutationCreateAgendaItemInput {
  """
  Custom information about the agenda item.
  """
  description: String

  """
  Duration of the agenda item.
  """
  duration: String

  """
  Global identifier of the agenda folder the agenda item is associated to.
  """
  folderId: ID!

  """
  Key of the agenda item if it's of a "song" type. More information at [this](https://en.wikipedia.org/wiki/Key_(music)) link.
  """
  key: String

  """
  Name of the agenda item.
  """
  name: String!

  """
  Type of the agenda item.
  """
  type: AgendaItemType!
}

input MutationCreateChatInput {
  """
  Avatar of the chat.
  """
  avatar: Upload

  """
  Custom information about the chat.
  """
  description: String

  """
  Name of the chat.
  """
  name: String!

  """
  Global identifier of the associated organization.
  """
  organizationId: ID!
}

input MutationCreateChatMembershipInput {
  """
  Global identifier of the associated chat.
  """
  chatId: ID!

  """
  Global identifier of the associated user.
  """
  memberId: ID!

  """
  Role assigned to the user within the chat.
  """
  role: ChatMembershipRole
}


input MutationCreateChatMessageInput {
  """
  Body of the chat message.
  """
  body: String!

  """
  Global identifier of the associated chat.
  """
  chatId: ID!

  """
  Global identifier of the associated parent message.
  """
  parentMessageId: ID!
}

input MutationCreateCommentInput {
  """
  Body of the comment.
  """
  body: String!

  """
  Global identifier of the post on which the comment is made.
  """
  postId: ID!
}

input MutationCreateCommentVoteInput {
  """
  Global identifier of the comment that is voted.
  """
  commentId: ID!

  """
  Type of the vote.
  """
  type: CommentVoteType!
}


input MutationCreateEventInput {
  """
  Attachments of the event.
  """
  attachments: [Upload!]

  """
  Custom information about the event.
  """
  description: String

  """
  Date time at the time the event ends at.
  """
  endAt: DateTime!

  """
  Name of the event.
  """
  name: String!

  """
  Global identifier of the associated organization.
  """
  organizationId: ID!

  """
  Date time at the time the event starts at.
  """
  startAt: DateTime!
}


input MutationCreateFundCampaignInput {
  """
  Currency code of the fund campaign.
  """
  currencyCode: Iso4217CurrencyCode!

  """
  Date time at the time the fund campaign ends at.
  """
  endAt: DateTime!

  """
  Global identifier of the associated fund.
  """
  fundId: ID!

  """
  Minimum amount of money that is set as the goal for the fund campaign.
  """
  goalAmount: Int!

  """
  Name of the fund campaign.
  """
  name: String!

  """
  Date time at the time the fund campaign starts at.
  """
  startAt: DateTime!
}

input MutationCreateFundCampaignPledgeInput {
  """
  The amount of pledged money.
  """
  amount: Int!

  """
  Global identifier of the fund campaign.
  """
  campaignId: ID!

  """
  Custom information about the fund campaign pledge.
  """
  note: String

  """
  Global identifier of the user who pledged.
  """
  pledgerId: ID!
}

input MutationCreateFundInput {
  """
  Boolean to tell if the fund is tax deductible.
  """
  isTaxDeductible: Boolean!

  """
  Name of the fund.
  """
  name: String!

  """
  Global identifier of the associated organization.
  """
  organizationId: ID!
}

<<<<<<< HEAD
=======
"""Input for getting a presigned URL for file download"""
input MutationCreateGetfileUrlInput {
  """Name of the object to be downloaded"""
  objectName: String

  """ID of the organization the file belongs to"""
  organizationId: ID!
}

""""""
>>>>>>> 5674b92e
input MutationCreateOrganizationInput {
  """
  Address line 1 of the organization's address.
  """
  addressLine1: String

  """
  Address line 2 of the organization's address.
  """
  addressLine2: String

  """
  Avatar of the organization.
  """
  avatar: Upload

  """
  Name of the city where the organization resides in.
  """
  city: String

  """
  Country code of the country the organization is a citizen of.
  """
  countryCode: Iso3166Alpha2CountryCode

  """
  Custom information about the organization.
  """
  description: String

  """
  Name of the organization.
  """
  name: String!

  """
  Postal code of the organization.
  """
  postalCode: String

  """
  Name of the state the organization resides in.
  """
  state: String
}

input MutationCreateOrganizationMembershipInput {
  """
  Global identifier of the associated user.
  """
  memberId: ID!

  """
  Global identifier of the associated organization.
  """
  organizationId: ID!

  """
  Role assigned to the user within the organization.
  """
  role: OrganizationMembershipRole
}

<<<<<<< HEAD
input MutationCreatePostInput {
  """
  Attachments of the post.
  """
  attachments: [Upload!]
=======
"""Input for creating a new post"""
input MutationCreatePostInput {
  """Metadata for files already uploaded via presigned URL"""
  attachments: [FileMetadataInput!]
>>>>>>> 5674b92e

  """
  Caption about the post.
  """
  caption: String!

  """
  Boolean to tell if the post is pinned
  """
  isPinned: Boolean

  """
  Global identifier of the associated organization in which the post is posted.
  """
  organizationId: ID!
}

input MutationCreatePostVoteInput {
  """
  Global identifier of the post that is voted.
  """
  postId: ID!

  """
  Type of the vote.
  """
  type: PostVoteType!
}

<<<<<<< HEAD

=======
"""Input for creating a presigned URL for file upload"""
>>>>>>> 5674b92e
input MutationCreatePresignedUrlInput {
  """Hash of the file for deduplication check"""
  fileHash: String!

  """Name of the file to be uploaded"""
  fileName: String!

  """Custom object name for the file (optional)"""
  objectName: String

  """ID of the organization the file belongs to"""
  organizationId: ID!
}


input MutationCreateTagFolderInput {
  """
  Name of the tag.
  """
  name: String!

  """
  Global identifier of the associated organization.
  """
  organizationId: ID!

  """
  Global identifier of the associated parent tag folder.
  """
  parentFolderId: ID
}

input MutationCreateTagInput {
  """
  Global identifier of the associated tag folder.
  """
  folderId: ID

  """
  Name of the tag.
  """
  name: String!

  """
  Global identifier of the associated organization.
  """
  organizationId: ID!
}

input MutationCreateUserInput {
  """
  Address line 1 of the user's address.
  """
  addressLine1: String

  """
  Address line 2 of the user's address.
  """
  addressLine2: String

  """
  Avatar of the user.
  """
  avatar: Upload

  """
  Date of birth of the user.
  """
  birthDate: Date

  """
  Name of the city where the user resides in.
  """
  city: String

  """
  Country code of the country the user is a citizen of.
  """
  countryCode: Iso3166Alpha2CountryCode

  """
  Custom information about the user.
  """
  description: String

  """
  Primary education grade of the user.
  """
  educationGrade: UserEducationGrade

  """
  Email address of the user.
  """
  emailAddress: EmailAddress!

  """
  Employment status of the user.
  """
  employmentStatus: UserEmploymentStatus

  """
  The phone number to use to communicate with the user at their home.
  """
  homePhoneNumber: PhoneNumber

  """
  Boolean to tell whether the user has verified their email address.
  """
  isEmailAddressVerified: Boolean!

  """
  Marital status of the user.
  """
  maritalStatus: UserMaritalStatus

  """
  The phone number to use to communicate with the user on their mobile phone.
  """
  mobilePhoneNumber: PhoneNumber

  """
  Name of the user.
  """
  name: String!

  """
  The sex assigned to the user at their birth.
  """
  natalSex: UserNatalSex

  """
  Language code of the user's preferred natural language.
  """
  naturalLanguageCode: Iso639Set1LanguageCode

  """
  Password of the user to sign in to the application.
  """
  password: String!

  """
  Postal code of the user.
  """
  postalCode: String

  """
  Role assigned to the user in the application.
  """
  role: UserRole!

  """
  Name of the state the user resides in.
  """
  state: String

  """
  The phone number to use to communicate with the user while they're at work.
  """
  workPhoneNumber: PhoneNumber
}

input MutationCreateVenueBookingInput {
  """
  Global identifier of the event that the venue is to be booked for.
  """
  eventId: ID!

  """
  Global identifier of the venue to be booked.
  """
  venueId: ID!
}

input MutationCreateVenueInput {
  """
  Attachments of the venue.
  """
  attachments: [Upload!]

  """
  Custom information about the venue.
  """
  description: String

  """
  Name of the venue.
  """
  name: String!

  """
  Global identifier of the associated organization.
  """
  organizationId: ID!
}

input MutationDeleteAdvertisementInput {
  """
  Global identifier of the advertisement.
  """
  id: ID!
}

input MutationDeleteAgendaFolderInput {
  """
  Global identifier of the agenda folder.
  """
  id: ID!
}

input MutationDeleteAgendaItemInput {
  """
  Global identifier of the agenda item.
  """
  id: ID!
}


input MutationDeleteChatInput {
  """
  Global identifier of the chat.
  """
  id: ID!
}

input MutationDeleteChatMembershipInput {
  """
  Global identifier of the associated chat.
  """
  chatId: ID!

  """
  Global identifier of the associated user.
  """
  memberId: ID!
}

input MutationDeleteChatMessageInput {
  """
  Global identifier of the chat message.
  """
  id: ID!
}

input MutationDeleteCommentInput {
  """
  Global identifier of the comment.
  """
  id: ID!
}

input MutationDeleteCommentVoteInput {
  """
  Global identifier of the comment that is voted.
  """
  commentId: ID!

  """
  Global identifier of the user who voted.
  """
  creatorId: ID!
}

input MutationDeleteEventInput {
  """
  Global identifier of the event.
  """
  id: ID!
}

input MutationDeleteFundCampaignInput {
  """
  Global identifier of the fund campaign.
  """
  id: ID!
}

input MutationDeleteFundCampaignPledgeInput {
  """
  Global identifier of the fund campaign pledge.
  """
  id: ID!
}

input MutationDeleteFundInput {
  """
  Global identifier of the fund.
  """
  id: ID!
}

input MutationDeleteOrganizationInput {
  """
  Global identifier of the organization.
  """
  id: ID!
}

input MutationDeleteOrganizationMembershipInput {
  """
  Global identifier of the associated user.
  """
  memberId: ID!

  """
  Global identifier of the associated organization.
  """
  organizationId: ID!
}

input MutationDeletePostInput {
  """
  Global identifier of the post.
  """
  id: ID!
}

input MutationDeletePostVoteInput {
  """
  Global identifier of the user who voted.
  """
  creatorId: ID!

  """
  Global identifier of the post that is voted.
  """
  postId: ID!
}

input MutationDeleteTagFolderInput {
  """
  Global identifier of the tag folder.
  """
  id: ID!
}

input MutationDeleteTagInput {
  """
  Global identifier of the tag.
  """
  id: ID!
}

input MutationDeleteUserInput {
  """
  Global identifier of the user.
  """
  id: ID!
}

input MutationDeleteVenueBookingInput {
  """
  Global identifier of the event that the venue is booked for.
  """
  eventId: ID!

  """
  Global identifier of the venue that is booked.
  """
  venueId: ID!
}

input MutationDeleteVenueInput {
  """
  Global identifier of the venue.
  """
  id: ID!
}

"""
Input type for joining a public organization.
"""
input MutationJoinPublicOrganizationInput {
  """
  Global identifier of the organization.
  """
  organizationId: ID!
}

"""
Input type for sending a membership request.
"""
input MutationSendMembershipRequestInput {
  """
  Global identifier of the organization.
  """
  organizationId: ID!
}

input MutationSignUpInput {
  """
  Address line 1 of the user's address.
  """
  addressLine1: String

  """
  Address line 2 of the user's address.
  """
  addressLine2: String

  """
  Date of birth of the user.
  """
  birthDate: Date

  """
  Name of the city where the user resides in.
  """
  city: String

  """
  Country code of the country the user is a citizen of.
  """
  countryCode: Iso3166Alpha2CountryCode

  """
  Custom information about the user.
  """
  description: String

  """
  Primary education grade of the user.
  """
  educationGrade: UserEducationGrade

  """
  Email address of the user.
  """
  emailAddress: EmailAddress!

  """
  Employment status of the user.
  """
  employmentStatus: UserEmploymentStatus

  """
  The phone number to use to communicate with the user at their home.
  """
  homePhoneNumber: PhoneNumber

  """
  Marital status of the user.
  """
  maritalStatus: UserMaritalStatus

  """
  The phone number to use to communicate with the user on their mobile phone.
  """
  mobilePhoneNumber: PhoneNumber

  """
  Name of the user.
  """
  name: String!

  """
  The sex assigned to the user at their birth.
  """
  natalSex: UserNatalSex

  """
  Language code of the user's preferred natural language.
  """
  naturalLanguageCode: Iso639Set1LanguageCode

  """
  Password of the user to sign in to the application.
  """
  password: String!

  """
  Postal code of the user.
  """
  postalCode: String

  """
  Name of the state the user resides in.
  """
  state: String

  """
  The phone number to use to communicate with the user while they're at work.
  """
  workPhoneNumber: PhoneNumber
}

input MutationUpdateAdvertisementInput {
  """
  Custom information about the advertisement.
  """
  description: String

  """
  Date time at which the advertised event ends.
  """
  endAt: DateTime

  """
  Global identifier of the associated organization.
  """
  id: ID!

  """
  Name of the advertisement.
  """
  name: String

  """
  Date time at which the advertised event starts.
  """
  startAt: DateTime

  """
  Type of the advertisement.
  """
  type: AdvertisementType
}

input MutationUpdateAgendaFolderInput {
  """
  Global identifier of the agenda folder.
  """
  id: ID!

  """
  Name of the agenda folder.
  """
  name: String

  """
  Global identifier of the agenda folder the agenda folder is contained within.
  """
  parentFolderId: ID
}

input MutationUpdateAgendaItemInput {
  """
  Custom information about the agenda item.
  """
  description: String

  """
  Duration of the agenda item.
  """
  duration: String

  """
  Global identifier of the associated agenda folder.
  """
  folderId: ID

  """
  Global identifier of the agenda item.
  """
  id: ID!

  """
  Key of the agenda item if it's of a "song" type. More information at [this](https://en.wikipedia.org/wiki/Key_(music)) link.
  """
  key: String

  """
  Name of the agenda item.
  """
  name: String
}

input MutationUpdateChatInput {
  """
  Avatar of the chat.
  """
  avatar: Upload

  """
  Custom information about the chat.
  """
  description: String

  """
  Global identifier of the chat.
  """
  id: ID!

  """
  Name of the chat.
  """
  name: String
}

input MutationUpdateChatMembershipInput {
  """
  Global identifier of the associated chat.
  """
  chatId: ID!

  """
  Global identifier of the associated user.
  """
  memberId: ID!

  """
  Role assigned to the user within the chat.
  """
  role: ChatMembershipRole!
}

input MutationUpdateChatMessageInput {
  """
  Body of the chat message.
  """
  body: String!

  """
  Global identifier of the chat message.
  """
  id: ID!
}

input MutationUpdateCommentInput {
  """
  Body of the comment.
  """
  body: String

  """
  Global identifier of the comment.
  """
  id: ID!
}

input MutationUpdateCommentVoteInput {
  """
  Global identifier of the comment that is voted.
  """
  commentId: ID!

  """
  Type of the vote.
  """
  type: CommentVoteType!
}

input MutationUpdateCommunityInput {
  """
  URL to the facebook account of the community.
  """
  facebookURL: String

  """
  URL to the gitGub account of the community.
  """
  githubURL: String

  """
  Duration in seconds it should take for inactive clients to get timed out of their authenticated session within client-side talawa applications.
  """
  inactivityTimeoutDuration: Int

  """
  URL to the instagram account of the community.
  """
  instagramURL: String

  """
  URL to the linkedin account of the community.
  """
  linkedinURL: String

  """
  Mime type of the logo of the community.
  """
  logo: Upload

  """
  Name of the community.
  """
  name: String

  """
  URL to the reddit account of the community.
  """
  redditURL: String

  """
  URL to the slack account of the community.
  """
  slackURL: String

  """
  URL to the website of the community.
  """
  websiteURL: String

  """
  URL to the x account of the community.
  """
  xURL: String

  """
  URL to the youtube account of the community.
  """
  youtubeURL: String
}

input MutationUpdateCurrentUserInput {
  """
  Address line 1 of the user's address.
  """
  addressLine1: String

  """
  Address line 2 of the user's address.
  """
  addressLine2: String

  """
  Avatar of the user.
  """
  avatar: Upload

  """
  Date of birth of the user.
  """
  birthDate: Date

  """
  Name of the city where the user resides in.
  """
  city: String

  """
  Country code of the country the user is a citizen of.
  """
  countryCode: Iso3166Alpha2CountryCode

  """
  Custom information about the user.
  """
  description: String

  """
  Primary education grade of the user.
  """
  educationGrade: UserEducationGrade

  """
  Email address of the user.
  """
  emailAddress: EmailAddress

  """
  Employment status of the user.
  """
  employmentStatus: UserEmploymentStatus

  """
  The phone number to use to communicate with the user at their home.
  """
  homePhoneNumber: PhoneNumber

  """
  Marital status of the user.
  """
  maritalStatus: UserMaritalStatus

  """
  The phone number to use to communicate with the user on their mobile phone.
  """
  mobilePhoneNumber: PhoneNumber

  """
  Name of the user.
  """
  name: String

  """
  The sex assigned to the user at their birth.
  """
  natalSex: UserNatalSex

  """
  Language code of the user's preferred natural language.
  """
  naturalLanguageCode: Iso639Set1LanguageCode

  """
  Password of the user to sign in to the application.
  """
  password: String

  """
  Postal code of the user.
  """
  postalCode: String

  """
  Name of the state the user resides in.
  """
  state: String

  """
  The phone number to use to communicate with the user while they're at work.
  """
  workPhoneNumber: PhoneNumber
}

input MutationUpdateEventInput {
  """
  Custom information about the event.
  """
  description: String

  """
  Date time at the time the event ends at.
  """
  endAt: DateTime

  """
  Global identifier of the event.
  """
  id: ID!

  """
  Name of the event.
  """
  name: String

  """
  Date time at the time the event starts at.
  """
  startAt: DateTime
}

input MutationUpdateFundCampaignInput {
  """
  Date time at the time the fund campaign ends at.
  """
  endAt: DateTime

  """
  Minimum amount of money that is set as the goal for the fund campaign.
  """
  goalAmount: Int

  """
  Global identifier of the associated fund campaign.
  """
  id: ID!

  """
  Name of the fundCampaign.
  """
  name: String

  """
  Date time at the time the fund campaign starts at.
  """
  startAt: DateTime
}

input MutationUpdateFundCampaignPledgeInput {
  """
  The amount of pledged money.
  """
  amount: Int

  """
  Global identifier of the associated fund campaign pledge.
  """
  id: ID!

  """
  Custom information about the fund campaign pledge.
  """
  note: String
}

input MutationUpdateFundInput {
  """
  Global identifier of the associated organization.
  """
  id: ID!

  """
  Boolean to tell if the fund is tax deductible.
  """
  isTaxDeductible: Boolean

  """
  Name of the fund.
  """
  name: String
}

input MutationUpdateOrganizationInput {
  """
  Address line 1 of the organization's address.
  """
  addressLine1: String

  """
  Address line 2 of the organization's address.
  """
  addressLine2: String

  """
  Avatar of the organization.
  """
  avatar: Upload

  """
  Name of the city where the organization resides in.
  """
  city: String

  """
  Country code of the country the organization is a citizen of.
  """
  countryCode: Iso3166Alpha2CountryCode

  """
  Custom information about the organization.
  """
  description: String

  """
  Global identifier of the organization.
  """
  id: ID!

  """
  Name of the organization.
  """
  name: String

  """
  Postal code of the organization.
  """
  postalCode: String

  """
  Name of the state the organization resides in.
  """
  state: String
}

input MutationUpdateOrganizationMembershipInput {
  """
  Global identifier of the associated user.
  """
  memberId: ID!

  """
  Global identifier of the associated organization.
  """
  organizationId: ID!

  """
  Role assigned to the user within the organization.
  """
  role: OrganizationMembershipRole
}


"""Input for updating a post."""
input MutationUpdatePostInput {
  """Array of attachments (mimeType and URL)."""
  attachments: [AttachmentInput!]

  """Caption about the post."""

  caption: String

  """
  Global identifier of the post.
  """
  id: ID!

  """
  Boolean to tell if the post is pinned
  """
  isPinned: Boolean
}

input MutationUpdatePostVoteInput {
  """
  Global identifier of the voted post.
  """
  postId: ID!

  """
  Type of the vote.
  """
  type: PostVoteType!
}

input MutationUpdateTagFolderInput {
  """
  Global identifier of the tag folder.
  """
  id: ID!

  """
  Name of the tag folder.
  """
  name: String

  """
  Global identifier of associated parent tag folder.
  """
  parentFolderId: ID
}

input MutationUpdateTagInput {
  """
  Global identifier of associated tag folder.
  """
  folderId: ID

  """
  Global identifier of the tag.
  """
  id: ID!

  """
  Name of the tag.
  """
  name: String
}

input MutationUpdateUserInput {
  """
  Address line 1 of the user's address.
  """
  addressLine1: String

  """
  Address line 2 of the user's address.
  """
  addressLine2: String

  """
  Avatar of the user.
  """
  avatar: Upload

  """
  Date of birth of the user.
  """
  birthDate: Date

  """
  Name of the city where the user resides in.
  """
  city: String

  """
  Country code of the country the user is a citizen of.
  """
  countryCode: Iso3166Alpha2CountryCode

  """
  Custom information about the user.
  """
  description: String

  """
  Primary education grade of the user.
  """
  educationGrade: UserEducationGrade

  """
  Email address of the user.
  """
  emailAddress: EmailAddress

  """
  Employment status of the user.
  """
  employmentStatus: UserEmploymentStatus

  """
  The phone number to use to communicate with the user at their home.
  """
  homePhoneNumber: PhoneNumber

  """
  Global identifier of the user.
  """
  id: ID!

  """
  Boolean to tell whether the user has verified their email address.
  """
  isEmailAddressVerified: Boolean

  """
  Marital status of the user.
  """
  maritalStatus: UserMaritalStatus

  """
  The phone number to use to communicate with the user on their mobile phone.
  """
  mobilePhoneNumber: PhoneNumber

  """
  Name of the user.
  """
  name: String

  """
  The sex assigned to the user at their birth.
  """
  natalSex: UserNatalSex

  """
  Language code of the user's preferred natural language.
  """
  naturalLanguageCode: Iso639Set1LanguageCode

  """
  Password of the user to sign in to the application.
  """
  password: String

  """
  Postal code of the user.
  """
  postalCode: String

  """
  Role assigned to the user in the application.
  """
  role: UserRole

  """
  Name of the state the user resides in.
  """
  state: String

  """
  The phone number to use to communicate with the user while they're at work.
  """
  workPhoneNumber: PhoneNumber
}

input MutationUpdateVenueInput {
  """
  Custom information about the venue.
  """
  description: String

  """
  Global identifier of the venue.
  """
  id: ID!

  """
  Name of the venue.
  """
  name: String
}

type Organization {
  """
  Address line 1 of the organization's address.
  """
  addressLine1: String

  """
  Address line 2 of the organization's address.
  """
  addressLine2: String

  """
  GraphQL connection to traverse through the advertisements belonging to the organization.
  """
  advertisements(
    after: String
    before: String
    first: Int
    last: Int
  ): OrganizationAdvertisementsConnection

  """
  Mime type of the avatar of the organization.
  """
  avatarMimeType: String

  """
  URL to the avatar of the organization.
  """
  avatarURL: String

  """
  GraphQL connection to traverse through the chats belonging to the organization.
  """
  chats(
    after: String
    before: String
    first: Int
    last: Int
  ): OrganizationChatsConnection

  """
  Name of the city where the organization exists in.
  """
  city: String

  """
  Country code of the country the organization exists in.
  """
  countryCode: Iso3166Alpha2CountryCode

  """
  Date time at the time the organization was created.
  """
  createdAt: DateTime

  """
  User who created the organization.
  """
  creator: User

  """
  Custom information about the organization.
  """
  description: String

  """
  GraphQL connection to traverse through the events belonging to the organization.
  """
  events(
    after: String
    before: String
    first: Int
    last: Int
  ): OrganizationEventsConnection

  """
  GraphQL connection to traverse through the funds belonging to the organization.
  """
  funds(
    after: String
    before: String
    first: Int
    last: Int
  ): OrganizationFundsConnection

  """
  Global identifier of the organization.
  """
  id: ID!

  """
  GraphQL connection to traverse through the users that are members of the organization.
  """
  members(
    after: String
    before: String
    first: Int
    last: Int


    """Filter criteria for organization members"""
    where: MembersWhereInput

  ): OrganizationMembersConnection

  """
  Name of the organization.
  """
  name: String

  """
  GraphQL connection to traverse through the pinned posts belonging to the organization.
  """
  pinnedPosts(
    after: String
    before: String
    first: Int
    last: Int
  ): OrganizationPinnedPostsConnection

  """
  Total number of pinned posts belonging to the organization.
  """
  pinnedPostsCount: Int

  """
  Postal code of the organization.
  """
  postalCode: String

  """
  GraphQL connection to traverse through the posts belonging to the organization.
  """
  posts(
    after: String
    before: String
    first: Int
    last: Int
  ): OrganizationPostsConnection

  """
  Total number of posts belonging to the organization.
  """
  postsCount: Int

  """
  Name of the state the organization exists in.
  """
  state: String

  """
  GraphQL connection to traverse through the tag folders belonging to the organization.
  """
  tagFolders(
    after: String
    before: String
    first: Int
    last: Int
  ): OrganizationTagFoldersConnection

  """
  GraphQL connection to traverse through the tags belonging to the organization.
  """
  tags(
    after: String
    before: String
    first: Int
    last: Int
  ): OrganizationTagsConnection

  """
  Date time at the time the organization was last updated.
  """
  updatedAt: DateTime

  """
  User who last updated the organization.
  """
  updater: User

  """
  GraphQL connection to traverse through the venues belonging to the organization.
  """
  venues(
    after: String
    before: String
    first: Int
    last: Int
  ): OrganizationVenuesConnection
}

type OrganizationAdvertisementsConnection {
  edges: [OrganizationAdvertisementsConnectionEdge]
  pageInfo: PageInfo!
}

type OrganizationAdvertisementsConnectionEdge {
  cursor: String!
  node: Advertisement
}

type OrganizationChatsConnection {
  edges: [OrganizationChatsConnectionEdge]
  pageInfo: PageInfo!
}

type OrganizationChatsConnectionEdge {
  cursor: String!
  node: Chat
}

type OrganizationEventsConnection {
  edges: [OrganizationEventsConnectionEdge]
  pageInfo: PageInfo!
}

type OrganizationEventsConnectionEdge {
  cursor: String!
  node: Event
}

type OrganizationFundsConnection {
  edges: [OrganizationFundsConnectionEdge]
  pageInfo: PageInfo!
}

type OrganizationFundsConnectionEdge {
  cursor: String!
  node: Fund
}

type OrganizationMembersConnection {
  edges: [OrganizationMembersConnectionEdge]
  pageInfo: PageInfo!
}

type OrganizationMembersConnectionEdge {
  cursor: String!
  node: User
}

"""
Represents a user's membership in an organization.
"""
type OrganizationMembershipObject {
  """
  User ID who created the membership.
  """
  creatorId: String

  """
  ID of the member.
  """
  memberId: String

  """
  ID of the organization.
  """
  organizationId: String

  """
  Role of the member in the organization.
  """
  role: String
}

"""
Represents a membership request to an organization.
"""
type MembershipRequestObject {
  """
  Unique ID for the membership request.
  """
  membershipRequestId: ID!

  """
  ID of the user who requested membership.
  """
  userId: String!

  """
  ID of the organization.
  """
  organizationId: String!

  """
  Status of the membership request (e.g., pending, approved, rejected).
  """
  status: String!

  """
  Timestamp when the request was created.
  """
  createdAt: DateTime!
}

"""
Response type for canceling a membership request.
"""
type CancelMembershipResponse {
  success: Boolean!
  message: String!
}

"""
Possible variants of the role assigned to a user within an organization.
"""
enum OrganizationMembershipRole {
  administrator
  regular
}

type OrganizationPinnedPostsConnection {
  edges: [OrganizationPinnedPostsConnectionEdge]
  pageInfo: PageInfo!
}

type OrganizationPinnedPostsConnectionEdge {
  cursor: String!
  node: Post
}

type OrganizationPostsConnection {
  edges: [OrganizationPostsConnectionEdge]
  pageInfo: PageInfo!
}

type OrganizationPostsConnectionEdge {
  cursor: String!
  node: Post
}

type OrganizationTagFoldersConnection {
  edges: [OrganizationTagFoldersConnectionEdge]
  pageInfo: PageInfo!
}

type OrganizationTagFoldersConnectionEdge {
  cursor: String!
  node: TagFolder
}

type OrganizationTagsConnection {
  edges: [OrganizationTagsConnectionEdge]
  pageInfo: PageInfo!
}

type OrganizationTagsConnectionEdge {
  cursor: String!
  node: Tag
}

type OrganizationVenuesConnection {
  edges: [OrganizationVenuesConnectionEdge]
  pageInfo: PageInfo!
}

type OrganizationVenuesConnectionEdge {
  cursor: String!
  node: Venue
}

type PageInfo {
  endCursor: String
  hasNextPage: Boolean!
  hasPreviousPage: Boolean!
  startCursor: String
}

"""
A field whose value conforms to the standard E.164 format as specified in: https://en.wikipedia.org/wiki/E.164. Basically this is +17895551234.
"""
scalar PhoneNumber

type Post {
  """
  Array of attachments.
  """
  attachments: [PostAttachment!]

  """
  Caption for the post.
  """
  caption: String

  """
  GraphQL connection to traverse through the comments created under the post.
  """
  comments(
    after: String
    before: String
    first: Int
    last: Int
  ): PostCommentsConnection

  """
  Total number of comments created under the post.
  """
  commentsCount: Int

  """
  Date time at the time the post was created.
  """
  createdAt: DateTime

  """
  User who created the post.
  """
  creator: User

  """
  GraphQL connection to traverse through the users that down voted the post.
  """
  downVoters(
    after: String
    before: String
    first: Int
    last: Int
  ): PostDownVotersConnection

  """
  Total number of down votes on the post.
  """
  downVotesCount: Int

  """
  Global identifier of the post.
  """
  id: ID!

  """
  Organization which the post belongs to.
  """
  organization: Organization

  """
  Date time at the time the post was pinned.
  """
  pinnedAt: DateTime

  """
  GraphQL connection to traverse through the user that up voted the post.
  """
  upVoters(
    after: String
    before: String
    first: Int
    last: Int
  ): PostUpVotersConnection

  """
  Total number of up votes on the post.
  """
  upVotesCount: Int

  """
  Date time at the time the post was last updated.
  """
  updatedAt: DateTime

  """
  User who last updated the post.
  """
  updater: User
}

type PostAttachment {
<<<<<<< HEAD
  """
  Mime type of the attachment.
  """
  mimeType: String

  """
  URL to the attachment.
  """
  url: String
}

=======
  """File hash for deduplication purposes."""
  fileHash: String

  """Mime type of the attachment."""
  mimeType: String

  """Identifier name of the attachment."""
  name: String

  """Object name used when creating presigned URLs."""
  objectName: String

  """URL to the attachment."""
  url: String
}

"""MIME types supported for post attachments"""
enum PostAttachmentMimeType {
  IMAGE_AVIF
  IMAGE_JPEG
  IMAGE_PNG
  IMAGE_WEBP
  VIDEO_MP4
  VIDEO_WEBM
}

""""""
>>>>>>> 5674b92e
type PostCommentsConnection {
  edges: [PostCommentsConnectionEdge]
  pageInfo: PageInfo!
}

type PostCommentsConnectionEdge {
  cursor: String!
  node: Comment
}

type PostDownVotersConnection {
  edges: [PostDownVotersConnectionEdge]
  pageInfo: PageInfo!
}

type PostDownVotersConnectionEdge {
  cursor: String!
  node: User
}

type PostUpVotersConnection {
  edges: [PostUpVotersConnectionEdge]
  pageInfo: PageInfo!
}

type PostUpVotersConnectionEdge {
  cursor: String!
  node: User
}

"""
Possible variants of the type of a vote on a post.
"""
enum PostVoteType {
  down_vote
  up_vote
}

type Query {
  """
  Query field to read an advertisement.
  """
  advertisement(input: QueryAdvertisementInput!): Advertisement

  """
  Query field to read an agenda folder.
  """
  agendaFolder(input: QueryAgendaFolderInput!): AgendaFolder

  """
  Query field to read an agenda item.
  """
  agendaItem(input: QueryAgendaItemInput!): AgendaItem


  """Query field to read all Users."""
  allUsers(after: String, before: String, first: Int, last: Int, where: QueryAllUsersWhereInput): QueryAllUsersConnection


  """
  Query field to read a chat.
  """
  chat(input: QueryChatInput!): Chat

  """
  Query field to read a chat message.
  """
  chatMessage(input: QueryChatMessageInput!): ChatMessage

  """
  Query field to read a comment.
  """
  comment(input: QueryCommentInput!): Comment

  """
  Query field to read the community.
  """
  community: Community

  """
  Query field to read a user.
  """
  currentUser: User

  """
  Query field to read an event.
  """
  event(input: QueryEventInput!): Event

  """
  Query field to read a fund.
  """
  fund(input: QueryFundInput!): Fund

  """
  Query field to read a fund campaign.
  """
  fundCampaign(input: QueryFundCampaignInput!): FundCampaign

  """
  Query field to read a fund campaign pledge.
  """
  fundCampaignPledge(input: QueryFundCampaignPledgeInput!): FundCampaignPledge

  """
  Query field to read an organization.
  """
  organization(input: QueryOrganizationInput!): Organization


  """Query to fetch all organizations. Returns up to 20 organizations."""
  organizations: [Organization!]

  """Query field to read a post."""

  post(input: QueryPostInput!): Post
  postsByOrganization(input: GetPostsByOrgInput!): [Post!]

  """
  Query field to renew the authentication token of an authenticated client for signing in to talawa.
  """
  renewAuthenticationToken: String

  """
  Query field for a client to sign in to talawa.
  """
  signIn(input: QuerySignInInput!): AuthenticationPayload

  """
  Query field to read a tag.
  """
  tag(input: QueryTagInput!): Tag

  """
  Query field to read a tag folder.
  """
  tagFolder(input: QueryTagFolderInput!): TagFolder

  """
  Query field to read a user.
  """
  user(input: QueryUserInput!): User

  """
  Query field to read a venue.
  """
  venue(input: QueryVenueInput!): Venue
}


input QueryAdvertisementInput {
  """
  Global id of the advertisement.
  """
  id: String!
}

input QueryAgendaFolderInput {
  """
  Global id of the agenda folder.
  """
  id: String!
}

input QueryAgendaItemInput {
  """
  Global id of the agenda item.
  """
  id: String!
}

type QueryAllUsersConnection {
  edges: [QueryAllUsersConnectionEdge]
  pageInfo: PageInfo!
}

type QueryAllUsersConnectionEdge {
  cursor: String!
  node: User
}


input QueryAllUsersWhereInput {
  name: String
}



input QueryChatInput {
  """
  Global id of the chat.
  """
  id: String!
}

input QueryChatMessageInput {
  """
  Global id of the chat message.
  """
  id: String!
}

input QueryCommentInput {
  """
  Global id of the comment.
  """
  id: String!
}

input QueryEventInput {
  """
  Global id of the event.
  """
  id: String!
}

input QueryFundCampaignInput {
  """
  Global id of the fund campaign.
  """
  id: String!
}

input QueryFundCampaignPledgeInput {
  """
  Global id of the fund campaign pledge.
  """
  id: String!
}

input QueryFundInput {
  """
  Global id of the fund.
  """
  id: String!
}

input QueryOrganizationInput {
  """
  Global id of the organization.
  """
  id: String!
}

input QueryPostInput {
  """
  Global id of the post.
  """
  id: String!
}

input QuerySignInInput {
  """
  Email address of the user.
  """
  emailAddress: EmailAddress!

  """
  Password of the user to sign in to talawa.
  """
  password: String!
}

input QueryTagFolderInput {
  """
  Global id of the tag folder.
  """
  id: String!
}

input QueryTagInput {
  """
  Global id of the tag.
  """
  id: String!
}

input QueryUserInput {
  """
  Global id of the user.
  """
  id: String!
}

input QueryVenueInput {
  """
  Global id of the venue.
  """
  id: String!
}

type Subscription {
  """
  Subscription field to subscribe to the event of creation of a message in a chat.
  """
  chatMessageCreate(input: SubscriptionChatMessageCreateInput!): ChatMessage
}

input SubscriptionChatMessageCreateInput {
  """
  Global identifier of the chat.
  """
  id: String!
}

type Tag {
  """
  GraphQL connection to traverse through the users that are assignees of the tag.
  """
  assignees(
    after: String
    before: String
    first: Int
    last: Int
  ): TagAssigneesConnection

  """
  Date time at the time the tag was created.
  """
  createdAt: DateTime

  """
  User who created the tag.
  """
  creator: User

  """
  Tag folder the tag is contained within.
  """
  folder: TagFolder

  """
  Global identifier of the tag.
  """
  id: ID!

  """
  Name of the tag.
  """
  name: String

  """
  Organization the tag belong to.
  """
  organization: Organization

  """
  Date time at the time the tag was last updated.
  """
  updatedAt: DateTime

  """
  User who last updated the tag.
  """
  updater: User
}

type TagAssigneesConnection {
  edges: [TagAssigneesConnectionEdge]
  pageInfo: PageInfo!
}

type TagAssigneesConnectionEdge {
  cursor: String!
  node: User
}

type TagFolder {
  """
  GraphQL connection to traverse through the tag folders contained within the tag folder.
  """
  childFolders(
    after: String
    before: String
    first: Int
    last: Int
  ): TagFolderChildFoldersConnection

  """
  Date time at the time the tag folder was created.
  """
  createdAt: DateTime

  """
  User who created the tag folder.
  """
  creator: User

  """
  Global identifier of the tag folder.
  """
  id: ID!

  """
  Name of the tag folder.
  """
  name: String

  """
  Organization which the tag folder belongs to.
  """
  organization: Organization

  """
  Tag folder the tag folder is contained within.
  """
  parentFolder: TagFolder

  """
  GraphQL connection to traverse through the tags contained within the tag folder.
  """
  tags(
    after: String
    before: String
    first: Int
    last: Int
  ): TagFolderTagsConnection

  """
  Date time at the time the tag folder was last updated.
  """
  updatedAt: DateTime

  """
  User who last updated the tag folder.
  """
  updater: User
}

type TagFolderChildFoldersConnection {
  edges: [TagFolderChildFoldersConnectionEdge]
  pageInfo: PageInfo!
}

type TagFolderChildFoldersConnectionEdge {
  cursor: String!
  node: TagFolder
}

type TagFolderTagsConnection {
  edges: [TagFolderTagsConnectionEdge]
  pageInfo: PageInfo!
}

type TagFolderTagsConnectionEdge {
  cursor: String!
  node: Tag
}

"""
The `Upload` scalar type represents a file upload.
"""
scalar Upload

"""UploadUrlResponse"""
type UploadUrlResponse {
  objectName: String
  presignedUrl: String
  requiresUpload: Boolean
}

type User {
  """
  Address line 1 of the user's address.
  """
  addressLine1: String

  """
  Address line 2 of the user's address.
  """
  addressLine2: String

  """
  Mime type of the avatar of the user.
  """
  avatarMimeType: String

  """
  URL to the avatar of the user.
  """
  avatarURL: String

  """
  Date of birth of the user.
  """
  birthDate: Date

  """
  Name of the city where the user resides in.
  """
  city: String

  """
  Country code of the country the user is a citizen of.
  """
  countryCode: Iso3166Alpha2CountryCode

  """
  Date time at the time the user was created.
  """
  createdAt: DateTime

  """
  User who created the user.
  """
  creator: User

  """
  Custom information about the user.
  """
  description: String

  """
  Primary education grade of the user.
  """
  educationGrade: UserEducationGrade

  """
  Email address of the user.
  """
  emailAddress: EmailAddress

  """
  Employment status of the user.
  """
  employmentStatus: UserEmploymentStatus

  """
  The phone number to use to communicate with the user at their home.
  """
  homePhoneNumber: PhoneNumber

  """
  Global identifier of the user.
  """
  id: ID!

  """
  Boolean to tell whether the user has verified their email address.
  """
  isEmailAddressVerified: Boolean

  """
  Marital status of the user.
  """
  maritalStatus: UserMaritalStatus

  """
  The phone number to use to communicate with the user on their mobile phone.
  """
  mobilePhoneNumber: PhoneNumber

  """
  Name of the user.
  """
  name: String

  """
  The sex assigned to the user at their birth.
  """
  natalSex: UserNatalSex

  """
  Language code of the user's preferred natural language.
  """
  naturalLanguageCode: Iso639Set1LanguageCode

  """
  GraphQL connection to traverse through the organizations the user is a member of.
  """
  organizationsWhereMember(
    after: String
    before: String
    first: Int
    last: Int
  ): UserOrganizationsWhereMemberConnection

  """
  Postal code of the user.
  """
  postalCode: String

  """
  Role assigned to the user in the application.
  """
  role: UserRole

  """
  Name of the state the user resides in.
  """
  state: String

  """
  Date time at the time the user was last updated.
  """
  updatedAt: DateTime

  """
  User who last updated the user.
  """
  updater: User

  """
  The phone number to use to communicate with the user while they're at work.
  """
  workPhoneNumber: PhoneNumber
}

"""
Possible variants of the education grade(if applicable) of a user.
"""
enum UserEducationGrade {
  grade_1
  grade_2
  grade_3
  grade_4
  grade_5
  grade_6
  grade_7
  grade_8
  grade_9
  grade_10
  grade_11
  grade_12
  graduate
  kg
  no_grade
  pre_kg
}

"""
Possible variants of the employment status(if applicable) of a user.
"""
enum UserEmploymentStatus {
  full_time
  part_time
  unemployed
}

"""
Possible variants of the martial status(if applicable) of a user.
"""
enum UserMaritalStatus {
  divorced
  engaged
  married
  seperated
  single
  widowed
}

"""
Possible variants of the sex assigned to a user at birth.
"""
enum UserNatalSex {
  female
  intersex
  male
}

type UserOrganizationsWhereMemberConnection {
  edges: [UserOrganizationsWhereMemberConnectionEdge]
  pageInfo: PageInfo!
}

type UserOrganizationsWhereMemberConnectionEdge {
  cursor: String!
  node: Organization
}

"""
Possible variants of the role assigned to a user.
"""
enum UserRole {
  administrator
  regular
}

type Venue {
  """
  Array of attachments.
  """
  attachments: [VenueAttachment!]

  """
  Date time at the time the venue was created.
  """
  createdAt: DateTime

  """
  User who created the venue.
  """
  creator: User

  """
  Custom information about the venue.
  """
  description: String

  """
  GraphQL connection to traverse through the events the venue has been booked for.
  """
  events(
    after: String
    before: String
    first: Int
    last: Int
  ): VenueEventsConnection

  """
  Global identifier of the venue.
  """
  id: ID!

  """
  Name of the venue.
  """
  name: String

  """
  Organization the venue belongs to.
  """
  organization: Organization

  """
  Date time at the time the venue was last updated.
  """
  updatedAt: DateTime

  """
  User who last updated the venue.
  """
  updater: User
}

type VenueAttachment {
  """
  Mime type of the attachment.
  """
  mimeType: String

  """
  URL to the attachment.
  """
  url: String
}

type VenueEventsConnection {
  edges: [VenueEventsConnectionEdge]
  pageInfo: PageInfo!
}

type VenueEventsConnectionEdge {
  cursor: String!
  node: Event
}<|MERGE_RESOLUTION|>--- conflicted
+++ resolved
@@ -1634,23 +1634,15 @@
   """
   createFundCampaign(input: MutationCreateFundCampaignInput!): FundCampaign
 
-  """
-  Mutation field to create a fund campaign pledge.
-  """
-  createFundCampaignPledge(
-    input: MutationCreateFundCampaignPledgeInput!
-  ): FundCampaignPledge
-
-<<<<<<< HEAD
-  """
-  Mutation field to create an organization.
-  """
-=======
+  """Mutation field to create a fund campaign pledge."""
+  createFundCampaignPledge(input: MutationCreateFundCampaignPledgeInput!): FundCampaignPledge
+
   """Mutation field to create a presigned URL for uploading a file."""
   createGetfileUrl(input: MutationCreateGetfileUrlInput!): GetUrlResponse
 
-  """Mutation field to create an organization."""
->>>>>>> 5674b92e
+  """
+  Mutation field to create an organization.
+  """
   createOrganization(input: MutationCreateOrganizationInput!): Organization
 
   """
@@ -2250,8 +2242,6 @@
   organizationId: ID!
 }
 
-<<<<<<< HEAD
-=======
 """Input for getting a presigned URL for file download"""
 input MutationCreateGetfileUrlInput {
   """Name of the object to be downloaded"""
@@ -2262,7 +2252,6 @@
 }
 
 """"""
->>>>>>> 5674b92e
 input MutationCreateOrganizationInput {
   """
   Address line 1 of the organization's address.
@@ -2327,18 +2316,10 @@
   role: OrganizationMembershipRole
 }
 
-<<<<<<< HEAD
-input MutationCreatePostInput {
-  """
-  Attachments of the post.
-  """
-  attachments: [Upload!]
-=======
 """Input for creating a new post"""
 input MutationCreatePostInput {
   """Metadata for files already uploaded via presigned URL"""
   attachments: [FileMetadataInput!]
->>>>>>> 5674b92e
 
   """
   Caption about the post.
@@ -2368,11 +2349,7 @@
   type: PostVoteType!
 }
 
-<<<<<<< HEAD
-
-=======
 """Input for creating a presigned URL for file upload"""
->>>>>>> 5674b92e
 input MutationCreatePresignedUrlInput {
   """Hash of the file for deduplication check"""
   fileHash: String!
@@ -4004,23 +3981,12 @@
 }
 
 type PostAttachment {
-<<<<<<< HEAD
-  """
-  Mime type of the attachment.
-  """
-  mimeType: String
-
-  """
-  URL to the attachment.
-  """
-  url: String
-}
-
-=======
   """File hash for deduplication purposes."""
   fileHash: String
 
-  """Mime type of the attachment."""
+  """
+  Mime type of the attachment.
+  """
   mimeType: String
 
   """Identifier name of the attachment."""
@@ -4044,7 +4010,6 @@
 }
 
 """"""
->>>>>>> 5674b92e
 type PostCommentsConnection {
   edges: [PostCommentsConnectionEdge]
   pageInfo: PageInfo!
