directive @auth on FIELD_DEFINITION

directive @role(requires: UserType) on FIELD_DEFINITION

type Address {
  city: String
  countryCode: CountryCode
  dependentLocality: String
  line1: String
  line2: String
  postalCode: String
  sortingCode: String
  state: String
}

input AddressInput {
  city: String
  countryCode: CountryCode
  dependentLocality: String
  line1: String
  line2: String
  postalCode: String
  sortingCode: String
  state: String
}

type Advertisement {
  _id: ID!
  createdAt: DateTime!
  creator: User
  endDate: Date!
  link: String!
  name: String!
  orgId: ID!
  startDate: Date!
  type: String!
  updatedAt: DateTime!
}

type AggregatePost {
  count: Int!
}

type AggregateUser {
  count: Int!
}

scalar Any

type AuthData {
  accessToken: String!
  refreshToken: String!
  user: User!
}

type CheckIn {
  _id: ID!
  allotedRoom: String
  allotedSeat: String
  createdAt: DateTime!
  event: Event!
  feedbackSubmitted: Boolean!
  time: DateTime!
  updatedAt: DateTime!
  user: User!
}

input CheckInInput {
  allotedRoom: String
  allotedSeat: String
  eventId: ID!
  userId: ID!
}

type CheckInStatus {
  _id: ID!
  checkIn: CheckIn
  user: User!
}

type Comment {
  _id: ID!
  createdAt: DateTime!
  creator: User
  likeCount: Int
  likedBy: [User]
  post: Post!
  text: String!
  updatedAt: DateTime!
}

input CommentInput {
  text: String!
}

union ConnectionError = InvalidCursor | MaximumValueError

type ConnectionPageInfo {
  endCursor: String
  hasNextPage: Boolean!
  hasPreviousPage: Boolean!
  startCursor: String
}

scalar CountryCode

input CreateUserTagInput {
  name: String!
  organizationId: ID!
  parentTagId: ID
}

input CursorPaginationInput {
  cursor: String
  direction: PaginationDirection!
  limit: PositiveInt!
}

scalar Date

scalar DateTime

type DeletePayload {
  success: Boolean!
}

type DirectChat {
  _id: ID!
  createdAt: DateTime!
  creator: User
  messages: [DirectChatMessage]
  organization: Organization!
  updatedAt: DateTime!
  users: [User!]!
}

type DirectChatMessage {
  _id: ID!
  createdAt: DateTime!
  directChatMessageBelongsTo: DirectChat!
  messageContent: String!
  receiver: User!
  sender: User!
  updatedAt: DateTime!
}

type Donation {
  _id: ID!
  amount: Float!
  createdAt: DateTime!
  nameOfOrg: String!
  nameOfUser: String!
  orgId: ID!
  payPalId: String!
  updatedAt: DateTime!
  userId: ID!
}

input DonationWhereInput {
  id: ID
  id_contains: ID
  id_in: [ID!]
  id_not: ID
  id_not_in: [ID!]
  id_starts_with: ID
  name_of_user: String
  name_of_user_contains: String
  name_of_user_in: [String!]
  name_of_user_not: String
  name_of_user_not_in: [String!]
  name_of_user_starts_with: String
}

enum EducationGrade {
  GRADE_1
  GRADE_2
  GRADE_3
  GRADE_4
  GRADE_5
  GRADE_6
  GRADE_7
  GRADE_8
  GRADE_9
  GRADE_10
  GRADE_11
  GRADE_12
  GRADUATE
  KG
  NO_GRADE
  PRE_KG
}

scalar EmailAddress

enum EmploymentStatus {
  FULL_TIME
  PART_TIME
  UNEMPLOYED
}

interface Error {
  message: String!
}

type Event {
  _id: ID!
  admins(adminId: ID): [User!]
  allDay: Boolean!
  attendees: [User]
  attendeesCheckInStatus: [CheckInStatus!]!
  averageFeedbackScore: Float
  createdAt: DateTime!
  creator: User
  description: String!
  endDate: Date!
  endTime: Time
  feedback: [Feedback!]!
  isPublic: Boolean!
  isRegisterable: Boolean!
  latitude: Latitude
  location: String
  longitude: Longitude
  organization: Organization
  recurrance: Recurrance
  recurring: Boolean!
  startDate: Date!
  startTime: Time
  status: Status!
  title: String!
  updatedAt: DateTime!
}

input EventAttendeeInput {
  eventId: ID!
  userId: ID!
}

input EventInput {
  allDay: Boolean!
  description: String!
  endDate: Date
  endTime: Time
  isPublic: Boolean!
  isRegisterable: Boolean!
  latitude: Latitude
  location: String
  longitude: Longitude
  organizationId: ID!
  recurrance: Recurrance
  recurring: Boolean!
  startDate: Date!
  startTime: Time
  title: String!
}

enum EventOrderByInput {
  allDay_ASC
  allDay_DESC
  description_ASC
  description_DESC
  endDate_ASC
  endDate_DESC
  endTime_ASC
  endTime_DESC
  id_ASC
  id_DESC
  location_ASC
  location_DESC
  recurrance_ASC
  recurrance_DESC
  startDate_ASC
  startDate_DESC
  startTime_ASC
  startTime_DESC
  title_ASC
  title_DESC
}

input EventWhereInput {
  description: String
  description_contains: String
  description_in: [String!]
  description_not: String
  description_not_in: [String!]
  description_starts_with: String
  id: ID
  id_contains: ID
  id_in: [ID!]
  id_not: ID
  id_not_in: [ID!]
  id_starts_with: ID
  location: String
  location_contains: String
  location_in: [String!]
  location_not: String
  location_not_in: [String!]
  location_starts_with: String
  organization_id: ID
  title: String
  title_contains: String
  title_in: [String!]
  title_not: String
  title_not_in: [String!]
  title_starts_with: String
}

type ExtendSession {
  accessToken: String!
  refreshToken: String!
}

type Feedback {
  _id: ID!
  createdAt: DateTime!
  event: Event!
  rating: Int!
  review: String
  updatedAt: DateTime!
}

input FeedbackInput {
  eventId: ID!
  rating: Int!
  review: String
}

interface FieldError {
  message: String!
  path: [String!]!
}

input ForgotPasswordData {
  newPassword: String!
  otpToken: String!
  userOtp: String!
}

enum Gender {
  FEMALE
  MALE
  OTHER
}

type Group {
  _id: ID!
  admins: [User!]!
  createdAt: DateTime!
  description: String
  organization: Organization!
  title: String!
  updatedAt: DateTime!
}

type GroupChat {
  _id: ID!
  createdAt: DateTime!
  creator: User
  messages: [GroupChatMessage]
  organization: Organization!
  updatedAt: DateTime!
  users: [User!]!
}

type GroupChatMessage {
  _id: ID!
  createdAt: DateTime!
  groupChatMessageBelongsTo: GroupChat!
  messageContent: String!
  sender: User!
  updatedAt: DateTime!
}

type InvalidCursor implements FieldError {
  message: String!
  path: [String!]!
}

scalar JSON

type Language {
  _id: ID!
  createdAt: String!
  en: String!
  translation: [LanguageModel]
}

input LanguageInput {
  en_value: String!
  translation_lang_code: String!
  translation_value: String!
}

type LanguageModel {
  _id: ID!
  createdAt: DateTime!
  lang_code: String!
  value: String!
  verified: Boolean!
}

scalar Latitude

input LoginInput {
  email: EmailAddress!
  password: String!
}

scalar Longitude

enum MaritalStatus {
  DIVORCED
  ENGAGED
  MARRIED
  SEPERATED
  SINGLE
  WIDOWED
}

type MaximumLengthError implements FieldError {
  message: String!
  path: [String!]!
}

type MaximumValueError implements FieldError {
  limit: Int!
  message: String!
  path: [String!]!
}

type MembershipRequest {
  _id: ID!
  organization: Organization!
  user: User!
}

type Message {
  _id: ID!
  createdAt: DateTime!
  creator: User
  imageUrl: URL
  text: String!
  updatedAt: DateTime!
  videoUrl: URL
}

type MessageChat {
  _id: ID!
  createdAt: DateTime!
  languageBarrier: Boolean
  message: String!
  receiver: User!
  sender: User!
  updatedAt: DateTime!
}

input MessageChatInput {
  message: String!
  receiver: ID!
}

type MinimumLengthError implements FieldError {
  limit: Int!
  message: String!
  path: [String!]!
}

type MinimumValueError implements FieldError {
  message: String!
  path: [String!]!
}

type Mutation {
  acceptAdmin(id: ID!): Boolean!
  acceptMembershipRequest(membershipRequestId: ID!): MembershipRequest!
  addEventAttendee(data: EventAttendeeInput!): User!
  addFeedback(data: FeedbackInput!): Feedback!
  addLanguageTranslation(data: LanguageInput!): Language!
  addOrganizationCustomField(name: String!, organizationId: ID!, type: String!): OrganizationCustomField!
  addOrganizationImage(file: String!, organizationId: String!): Organization!
  addUserCustomData(dataName: String!, dataValue: Any!, organizationId: ID!): UserCustomData!
  addUserImage(file: String!): User!
  addUserToGroupChat(chatId: ID!, userId: ID!): GroupChat!
  adminRemoveEvent(eventId: ID!): Event!
  adminRemoveGroup(groupId: ID!): GroupChat!
  assignUserTag(input: ToggleUserTagAssignInput!): User
  blockPluginCreationBySuperadmin(blockUser: Boolean!, userId: ID!): User!
  blockUser(organizationId: ID!, userId: ID!): User!
  cancelMembershipRequest(membershipRequestId: ID!): MembershipRequest!
  checkIn(data: CheckInInput!): CheckIn!
  createAdmin(data: UserAndOrganizationInput!): User!
  createAdvertisement(endDate: Date!, link: String!, name: String!, orgId: ID!, startDate: Date!, type: String!): Advertisement!
  createComment(data: CommentInput!, postId: ID!): Comment
  createDirectChat(data: createChatInput!): DirectChat!
  createDonation(amount: Float!, nameOfOrg: String!, nameOfUser: String!, orgId: ID!, payPalId: ID!, userId: ID!): Donation!
  createEvent(data: EventInput): Event!
  createGroupChat(data: createGroupChatInput!): GroupChat!
  createMember(input: UserAndOrganizationInput!): Organization!
  createMessageChat(data: MessageChatInput!): MessageChat!
  createOrganization(data: OrganizationInput, file: String): Organization!
  createPlugin(pluginCreatedBy: String!, pluginDesc: String!, pluginName: String!, uninstalledOrgs: [ID!]): Plugin!
  createPost(data: PostInput!, file: String): Post
  createSampleOrganization: Boolean!
  createUserTag(input: CreateUserTagInput!): UserTag
  deleteAdvertisementById(id: ID!): DeletePayload!
  deleteDonationById(id: ID!): DeletePayload!
  forgotPassword(data: ForgotPasswordData!): Boolean!
  joinPublicOrganization(organizationId: ID!): User!
  leaveOrganization(organizationId: ID!): User!
  likeComment(id: ID!): Comment
  likePost(id: ID!): Post
  login(data: LoginInput!): AuthData!
  logout: Boolean!
  otp(data: OTPInput!): OtpData!
  recaptcha(data: RecaptchaVerification!): Boolean!
  refreshToken(refreshToken: String!): ExtendSession!
  registerForEvent(id: ID!): Event!
  rejectAdmin(id: ID!): Boolean!
  rejectMembershipRequest(membershipRequestId: ID!): MembershipRequest!
  removeAdmin(data: UserAndOrganizationInput!): User!
  removeAdvertisement(id: ID!): Advertisement
  removeComment(id: ID!): Comment
  removeDirectChat(chatId: ID!, organizationId: ID!): DirectChat!
  removeEvent(id: ID!): Event!
  removeEventAttendee(data: EventAttendeeInput!): User!
  removeGroupChat(chatId: ID!): GroupChat!
  removeMember(data: UserAndOrganizationInput!): Organization!
  removeOrganization(id: ID!): User!
  removeOrganizationCustomField(customFieldId: ID!, organizationId: ID!): OrganizationCustomField!
  removeOrganizationImage(organizationId: String!): Organization!
  removePost(id: ID!): Post
  removeSampleOrganization: Boolean!
  removeUserCustomData(organizationId: ID!): UserCustomData!
  removeUserFromGroupChat(chatId: ID!, userId: ID!): GroupChat!
  removeUserImage: User!
  removeUserTag(id: ID!): UserTag
  revokeRefreshTokenForUser: Boolean!
  saveFcmToken(token: String): Boolean!
  sendMembershipRequest(organizationId: ID!): MembershipRequest!
  sendMessageToDirectChat(chatId: ID!, messageContent: String!): DirectChatMessage!
  sendMessageToGroupChat(chatId: ID!, messageContent: String!): GroupChatMessage!
  signUp(data: UserInput!, file: String): AuthData!
  togglePostPin(id: ID!): Post!
  unassignUserTag(input: ToggleUserTagAssignInput!): User
  unblockUser(organizationId: ID!, userId: ID!): User!
  unlikeComment(id: ID!): Comment
  unlikePost(id: ID!): Post
  unregisterForEventByUser(id: ID!): Event!
  updateEvent(data: UpdateEventInput, id: ID!): Event!
  updateLanguage(languageCode: String!): User!
  updateOrganization(data: UpdateOrganizationInput, file: String, id: ID!): Organization!
  updatePluginStatus(id: ID!, orgId: ID!): Plugin!
  updatePost(data: PostUpdateInput, id: ID!): Post!
  updateUserPassword(data: UpdateUserPasswordInput!): User!
  updateUserProfile(data: UpdateUserInput, file: String): User!
  updateUserRoleInOrganization(organizationId: ID!, role: String!, userId: ID!): Organization!
  updateUserTag(input: UpdateUserTagInput!): UserTag
  updateUserType(data: UpdateUserTypeInput!): Boolean!
}

input OTPInput {
  email: EmailAddress!
}

type Organization {
  _id: ID!
<<<<<<< HEAD
  address: Address
  admins(adminId: ID): [User]
=======
  admins(adminId: ID): [User!]
>>>>>>> 16eefe47
  apiUrl: URL!
  blockedUsers: [User]
  createdAt: DateTime!
  creator: User
  customFields: [OrganizationCustomField!]!
  description: String!
  image: String
  members: [User]
  membershipRequests: [MembershipRequest]
  name: String!
  pinnedPosts: [Post]
  updatedAt: DateTime!
  userRegistrationRequired: Boolean!
  userTags(after: String, before: String, first: PositiveInt, last: PositiveInt): UserTagsConnection
  visibleInSearch: Boolean!
}

type OrganizationCustomField {
  _id: ID!
  name: String!
  organizationId: String!
  type: String!
}

type OrganizationInfoNode {
  _id: ID!
  apiUrl: URL!
  creator: User
  description: String!
  image: String
  name: String!
  userRegistrationRequired: Boolean!
  visibleInSearch: Boolean!
}

input OrganizationInput {
  address: AddressInput
  apiUrl: URL
  attendees: String
  description: String!
  image: String
  name: String!
  userRegistrationRequired: Boolean
  visibleInSearch: Boolean
}

enum OrganizationOrderByInput {
  apiUrl_ASC
  apiUrl_DESC
  createdAt_ASC
  createdAt_DESC
  description_ASC
  description_DESC
  id_ASC
  id_DESC
  name_ASC
  name_DESC
}

input OrganizationWhereInput {
  apiUrl: URL
  apiUrl_contains: URL
  apiUrl_in: [URL!]
  apiUrl_not: URL
  apiUrl_not_in: [URL!]
  apiUrl_starts_with: URL
  description: String
  description_contains: String
  description_in: [String!]
  description_not: String
  description_not_in: [String!]
  description_starts_with: String
  id: ID
  id_contains: ID
  id_in: [ID!]
  id_not: ID
  id_not_in: [ID!]
  id_starts_with: ID
  name: String
  name_contains: String
  name_in: [String!]
  name_not: String
  name_not_in: [String!]
  name_starts_with: String
  userRegistrationRequired: Boolean
  visibleInSearch: Boolean
}

type OtpData {
  otpToken: String!
}

"""Information about pagination in a connection."""
type PageInfo {
  currPageNo: Int

  """When paginating forwards, are there more items?"""
  hasNextPage: Boolean!

  """When paginating backwards, are there more items?"""
  hasPreviousPage: Boolean!
  nextPageNo: Int
  prevPageNo: Int
  totalPages: Int
}

enum PaginationDirection {
  BACKWARD
  FORWARD
}

scalar PhoneNumber

type Plugin {
  _id: ID!
  pluginCreatedBy: String!
  pluginDesc: String!
  pluginName: String!
  uninstalledOrgs: [ID!]
}

type PluginField {
  createdAt: DateTime!
  key: String!
  status: Status!
  value: String!
}

input PluginFieldInput {
  key: String!
  value: String!
}

input PluginInput {
  fields: [PluginFieldInput]
  orgId: ID!
  pluginKey: String
  pluginName: String!
  pluginType: Type
}

scalar PositiveInt

type Post {
  _id: ID
  commentCount: Int
  comments: [Comment]
  createdAt: DateTime!
  creator: User
  imageUrl: URL
  likeCount: Int
  likedBy: [User]
  organization: Organization!
  pinned: Boolean
  text: String!
  title: String
  updatedAt: DateTime!
  videoUrl: URL
}

"""A connection to a list of items."""
type PostConnection {
  aggregate: AggregatePost!

  """A list of edges."""
  edges: [Post]!

  """Information to aid in pagination."""
  pageInfo: PageInfo!
}

input PostInput {
  _id: ID
  imageUrl: URL
  organizationId: ID!
  pinned: Boolean
  text: String!
  title: String
  videoUrl: URL
}

enum PostOrderByInput {
  commentCount_ASC
  commentCount_DESC
  createdAt_ASC
  createdAt_DESC
  id_ASC
  id_DESC
  imageUrl_ASC
  imageUrl_DESC
  likeCount_ASC
  likeCount_DESC
  text_ASC
  text_DESC
  title_ASC
  title_DESC
  videoUrl_ASC
  videoUrl_DESC
}

input PostUpdateInput {
  imageUrl: String
  text: String
  title: String
  videoUrl: String
}

input PostWhereInput {
  id: ID
  id_contains: ID
  id_in: [ID!]
  id_not: ID
  id_not_in: [ID!]
  id_starts_with: ID
  text: String
  text_contains: String
  text_in: [String!]
  text_not: String
  text_not_in: [String!]
  text_starts_with: String
  title: String
  title_contains: String
  title_in: [String!]
  title_not: String
  title_not_in: [String!]
  title_starts_with: String
}

type Query {
  adminPlugin(orgId: ID!): [Plugin]
  checkAuth: User!
  customDataByOrganization(organizationId: ID!): [UserCustomData!]!
  customFieldsByOrganization(id: ID!): [OrganizationCustomField]
  directChatsByUserID(id: ID!): [DirectChat]
  directChatsMessagesByChatID(id: ID!): [DirectChatMessage]
  event(id: ID!): Event
  eventsByOrganization(id: ID, orderBy: EventOrderByInput): [Event]
  eventsByOrganizationConnection(first: Int, orderBy: EventOrderByInput, skip: Int, where: EventWhereInput): [Event!]!
  getAdvertisements: [Advertisement]
  getDonationById(id: ID!): Donation!
  getDonationByOrgId(orgId: ID!): [Donation]
  getDonationByOrgIdConnection(first: Int, orgId: ID!, skip: Int, where: DonationWhereInput): [Donation!]!
  getPlugins: [Plugin]
  getlanguage(lang_code: String!): [Translation]
  hasSubmittedFeedback(eventId: ID!, userId: ID!): Boolean
  isSampleOrganization(id: ID!): Boolean!
  joinedOrganizations(id: ID): [Organization]
  me: User!
  myLanguage: String
  organizations(id: ID, orderBy: OrganizationOrderByInput): [Organization]
  organizationsConnection(first: Int, orderBy: OrganizationOrderByInput, skip: Int, where: OrganizationWhereInput): [Organization]!
  organizationsMemberConnection(first: Int, orderBy: UserOrderByInput, orgId: ID!, skip: Int, where: UserWhereInput): UserConnection!
  plugin(orgId: ID!): [Plugin]
  post(id: ID!): Post
  postsByOrganization(id: ID!, orderBy: PostOrderByInput): [Post]
  postsByOrganizationConnection(first: Int, id: ID!, orderBy: PostOrderByInput, skip: Int, where: PostWhereInput): PostConnection
  registeredEventsByUser(id: ID, orderBy: EventOrderByInput): [Event]
  registrantsByEvent(id: ID!): [User]
  user(id: ID!): User!
  userLanguage(userId: ID!): String
  users(adminApproved: Boolean, first: Int, orderBy: UserOrderByInput, skip: Int, userType: String, where: UserWhereInput): [User]
  usersConnection(first: Int, orderBy: UserOrderByInput, skip: Int, where: UserWhereInput): [User]!
}

input RecaptchaVerification {
  recaptchaToken: String!
}

enum Recurrance {
  DAILY
  MONTHLY
  ONCE
  WEEKLY
  YEARLY
}

enum Status {
  ACTIVE
  BLOCKED
  DELETED
}

type Subscription {
  directMessageChat: MessageChat
  messageSentToDirectChat: DirectChatMessage
  messageSentToGroupChat: GroupChatMessage
  onPluginUpdate: Plugin
}

scalar Time

input ToggleUserTagAssignInput {
  tagId: ID!
  userId: ID!
}

type Translation {
  en_value: String
  lang_code: String
  translation: String
  verified: Boolean
}

enum Type {
  PRIVATE
  UNIVERSAL
}

scalar URL

type UnauthenticatedError implements Error {
  message: String!
}

type UnauthorizedError implements Error {
  message: String!
}

input UpdateEventInput {
  allDay: Boolean
  description: String
  endDate: Date
  endTime: Time
  isPublic: Boolean
  isRegisterable: Boolean
  latitude: Latitude
  location: String
  longitude: Longitude
  recurrance: Recurrance
  recurring: Boolean
  startDate: Date
  startTime: Time
  title: String
}

input UpdateOrganizationInput {
  description: String
  location: String
  name: String
  userRegistrationRequired: Boolean
  visibleInSearch: Boolean
}

input UpdateUserInput {
  address: AddressInput
  birthDate: Date
  educationGrade: EducationGrade
  email: EmailAddress
  employmentStatus: EmploymentStatus
  firstName: String
  gender: Gender
  lastName: String
  maritalStatus: MaritalStatus
  phone: UserPhoneInput
}

input UpdateUserPasswordInput {
  confirmNewPassword: String!
  newPassword: String!
  previousPassword: String!
}

input UpdateUserTagInput {
  _id: ID!
  name: String!
}

input UpdateUserTypeInput {
  id: ID
  userType: String
}

scalar Upload

type User {
  _id: ID!
  address: Address
  adminApproved: Boolean
  adminFor: [Organization]
  appLanguageCode: String!
  birthDate: Date
  createdAt: DateTime!
  createdEvents: [Event]
  createdOrganizations: [Organization]
  educationGrade: EducationGrade
  email: EmailAddress!
  employmentStatus: EmploymentStatus
  eventAdmin: [Event]
  firstName: String!
  gender: Gender
  image: String
  joinedOrganizations: [Organization]
  lastName: String!
  maritalStatus: MaritalStatus
  membershipRequests: [MembershipRequest]
  organizationUserBelongsTo: Organization
  organizationsBlockedBy: [Organization]
  phone: UserPhone
  pluginCreationAllowed: Boolean!
  registeredEvents: [Event]
  tagsAssignedWith(after: String, before: String, first: PositiveInt, last: PositiveInt, organizationId: ID): UserTagsConnection
  tokenVersion: Int!
  updatedAt: DateTime!
  userType: UserType!
}

input UserAndOrganizationInput {
  organizationId: ID!
  userId: ID!
}

type UserConnection {
  aggregate: AggregateUser!
  edges: [User]!
  pageInfo: PageInfo!
}

type UserCustomData {
  _id: ID!
  organizationId: ID!
  userId: ID!
  values: JSON!
}

type UserEdge {
  cursor: String!
  node: User!
}

input UserInput {
  appLanguageCode: String
  email: EmailAddress!
  firstName: String!
  lastName: String!
  organizationUserBelongsToId: ID
  password: String!
}

enum UserOrderByInput {
  appLanguageCode_ASC
  appLanguageCode_DESC
  email_ASC
  email_DESC
  firstName_ASC
  firstName_DESC
  id_ASC
  id_DESC
  lastName_ASC
  lastName_DESC
}

type UserPhone {
  home: PhoneNumber
  mobile: PhoneNumber
  work: PhoneNumber
}

input UserPhoneInput {
  home: PhoneNumber
  mobile: PhoneNumber
  work: PhoneNumber
}

type UserTag {
  _id: ID!
  childTags(input: UserTagsConnectionInput!): UserTagsConnectionResult!
  name: String!
  organization: Organization
  parentTag: UserTag
  usersAssignedTo(input: UsersConnectionInput!): UsersConnectionResult!
}

type UserTagEdge {
  cursor: String!
  node: UserTag!
}

type UserTagsConnection {
  edges: [UserTagEdge!]!
  pageInfo: ConnectionPageInfo!
}

input UserTagsConnectionInput {
  cursor: String
  direction: PaginationDirection!
  limit: PositiveInt!
}

type UserTagsConnectionResult {
  data: UserTagsConnection
  errors: [ConnectionError!]!
}

enum UserType {
  ADMIN
  NON_USER
  SUPERADMIN
  USER
}

input UserWhereInput {
  admin_for: ID
  appLanguageCode: String
  appLanguageCode_contains: String
  appLanguageCode_in: [String!]
  appLanguageCode_not: String
  appLanguageCode_not_in: [String!]
  appLanguageCode_starts_with: String
  email: EmailAddress
  email_contains: EmailAddress
  email_in: [EmailAddress!]
  email_not: EmailAddress
  email_not_in: [EmailAddress!]
  email_starts_with: EmailAddress
  event_title_contains: String
  firstName: String
  firstName_contains: String
  firstName_in: [String!]
  firstName_not: String
  firstName_not_in: [String!]
  firstName_starts_with: String
  id: ID
  id_contains: ID
  id_in: [ID!]
  id_not: ID
  id_not_in: [ID!]
  id_starts_with: ID
  lastName: String
  lastName_contains: String
  lastName_in: [String!]
  lastName_not: String
  lastName_not_in: [String!]
  lastName_starts_with: String
}

type UsersConnection {
  edges: [UserEdge!]!
  pageInfo: ConnectionPageInfo!
}

input UsersConnectionInput {
  cursor: String
  direction: PaginationDirection!
  limit: PositiveInt!
}

type UsersConnectionResult {
  data: UsersConnection
  errors: [ConnectionError!]!
}

input createChatInput {
  organizationId: ID!
  userIds: [ID!]!
}

input createGroupChatInput {
  organizationId: ID!
  title: String!
  userIds: [ID!]!
}<|MERGE_RESOLUTION|>--- conflicted
+++ resolved
@@ -563,12 +563,8 @@
 
 type Organization {
   _id: ID!
-<<<<<<< HEAD
   address: Address
-  admins(adminId: ID): [User]
-=======
   admins(adminId: ID): [User!]
->>>>>>> 16eefe47
   apiUrl: URL!
   blockedUsers: [User]
   createdAt: DateTime!
