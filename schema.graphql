--- conflicted
+++ resolved
@@ -1007,15 +1007,14 @@
   updatedAt: DateTime!
 }
 
-<<<<<<< HEAD
 type Hash {
   algorithm: String!
   value: String!
-=======
+}
+
 type HoursHistory {
   date: Date!
   hours: Float!
->>>>>>> f4877b98
 }
 
 type InvalidCursor implements FieldError {
