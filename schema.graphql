--- conflicted
+++ resolved
@@ -520,8 +520,6 @@
   preCompletionNotes: String
 }
 
-<<<<<<< HEAD
-=======
 input CreatePluginInput {
   backup: Boolean
   isActivated: Boolean
@@ -529,7 +527,6 @@
   pluginId: String!
 }
 
->>>>>>> 683c9729
 """
 A date string, such as 2007-12-03, compliant with the `full-date` format outlined in section 5.6 of the RFC 3339 profile of the ISO 8601 standard for representation of dates and times using the Gregorian calendar.
 """
@@ -540,13 +537,10 @@
 """
 scalar DateTime
 
-<<<<<<< HEAD
-=======
 input DeletePluginInput {
   id: String!
 }
 
->>>>>>> 683c9729
 """Possible statuses for a membership request."""
 enum DrizzleMembershipRequestStatus {
   approved
@@ -569,7 +563,6 @@
   GraphQL connection to traverse through the agenda folders that contain agenda items constituting a part of the agenda for the event.
   """
   agendaFolders(after: String, before: String, first: Int, last: Int): EventAgendaFoldersConnection
-<<<<<<< HEAD
 
   """Indicates if the event spans the entire day."""
   allDay: Boolean
@@ -577,7 +570,6 @@
   """Array of attachments."""
   attachments: [EventAttachment!]
 
-=======
 
   """A boolean flag indicating if the event lasts for the entire day."""
   allDay: Boolean
@@ -593,14 +585,12 @@
   """The base recurring event template if this is a materialized instance."""
   baseRecurringEvent: Event
 
->>>>>>> 683c9729
   """Date time at the time the event was created."""
   createdAt: DateTime
 
   """User who created the event."""
   creator: User
 
-<<<<<<< HEAD
   """Custom information about the event."""
   description: String
 
@@ -620,7 +610,6 @@
   location: String
 
   """Name of the event."""
-=======
   """
   A detailed description of the event, providing custom information and context.
   """
@@ -666,45 +655,37 @@
   location: String
 
   """The name or title of the event."""
->>>>>>> 683c9729
   name: String
 
   """Organization the event belongs to."""
   organization: Organization
-<<<<<<< HEAD
 
   """Date time at the time the event starts at."""
   startAt: DateTime!
 
+  """
+  A human-readable label indicating the progress of this instance in the series, such as '5 of 12' or 'Episode #7'.
+  """
+  progressLabel: String
+
+  """
+  The sequence number of this instance within its recurring series (e.g., 1, 2, 3, ...).
+  """
+  sequenceNumber: Int
+
+  """
+  The date and time when the event is scheduled to start. For materialized instances, this reflects the actual start time if modified.
+  """
+  startAt: DateTime!
+
+  """
+  The total number of instances in the complete recurring series. This will be null for infinite series.
+  """
+  totalCount: Int
+
   """Date time at the time the event was last updated."""
   updatedAt: DateTime
 
-=======
-
-  """
-  A human-readable label indicating the progress of this instance in the series, such as '5 of 12' or 'Episode #7'.
-  """
-  progressLabel: String
-
-  """
-  The sequence number of this instance within its recurring series (e.g., 1, 2, 3, ...).
-  """
-  sequenceNumber: Int
-
-  """
-  The date and time when the event is scheduled to start. For materialized instances, this reflects the actual start time if modified.
-  """
-  startAt: DateTime!
-
-  """
-  The total number of instances in the complete recurring series. This will be null for infinite series.
-  """
-  totalCount: Int
-
-  """Date time at the time the event was last updated."""
-  updatedAt: DateTime
-
->>>>>>> 683c9729
   """User who last updated the event."""
   updater: User
 
@@ -776,6 +757,10 @@
   """Object name used in storage"""
   objectName: String!
 }
+
+type Fund {
+  """GraphQL connection to traverse through the campaigns for the fund."""
+  campaigns(after: String, before: String, first: Int, last: Int): FundCampaignsConnection
 
 """Possible variants of the frequency of a recurring event."""
 enum Frequency {
@@ -1689,10 +1674,7 @@
 
   """Mutation field to create an organization membership."""
   createOrganizationMembership(input: MutationCreateOrganizationMembershipInput!): Organization
-<<<<<<< HEAD
-=======
   createPlugin(input: CreatePluginInput!): Plugin
->>>>>>> 683c9729
 
   """Mutation field to create a post."""
   createPost(input: MutationCreatePostInput!): Post
@@ -1774,10 +1756,7 @@
 
   """Mutation field to delete an organization membership."""
   deleteOrganizationMembership(input: MutationDeleteOrganizationMembershipInput!): Organization
-<<<<<<< HEAD
-=======
   deletePlugin(input: DeletePluginInput!): Plugin
->>>>>>> 683c9729
 
   """Mutation field to delete a post."""
   deletePost(input: MutationDeletePostInput!): Post
@@ -1893,10 +1872,7 @@
 
   """Mutation field to update an organization membership."""
   updateOrganizationMembership(input: MutationUpdateOrganizationMembershipInput!): Organization
-<<<<<<< HEAD
-=======
   updatePlugin(input: UpdatePluginInput!): Plugin
->>>>>>> 683c9729
 
   """Mutation field to update a post."""
   updatePost(input: MutationUpdatePostInput!): Post
@@ -2109,14 +2085,11 @@
   """Global identifier of the associated organization."""
   organizationId: ID!
 
-<<<<<<< HEAD
-=======
   """
   Recurrence pattern for the event. If provided, creates a recurring event.
   """
   recurrence: RecurrenceInput
 
->>>>>>> 683c9729
   """Date time at the time the event starts at."""
   startAt: DateTime!
 }
@@ -3207,7 +3180,6 @@
   inviteStatus: UpdateInviteStatus!
 }
 
-<<<<<<< HEAD
 """Minimal notification data for user interfaces."""
 type Notification {
   """Notification message body."""
@@ -3235,8 +3207,6 @@
   title: String
 }
 
-=======
->>>>>>> 683c9729
 type Organization {
   """Posts for this organization"""
   Orgposts(
@@ -3250,6 +3220,7 @@
     where: PostWhereInput
   ): [Post!]
 
+type Organization {
   """
   GraphQL connection to traverse through the action item categories belonging to the organization.
   """
@@ -3309,9 +3280,7 @@
   """
   GraphQL connection to traverse through the events belonging to the organization. Includes both standalone events and materialized instances from recurring events. Uses pure materialized approach - no virtual instances.
   """
-<<<<<<< HEAD
   events(after: String, before: String, first: Int, last: Int): OrganizationEventsConnection
-=======
   events(
     after: String
     before: String
@@ -3329,7 +3298,6 @@
     """Start date for filtering events (defaults to today)"""
     startDate: DateTime
   ): OrganizationEventsConnection
->>>>>>> 683c9729
 
   """
   GraphQL connection to traverse through the funds belonging to the organization.
@@ -3818,12 +3786,10 @@
   """Query field to read a user."""
   currentUser: User
 
-<<<<<<< HEAD
   """Query field to read an event."""
   event(input: QueryEventInput!): Event
 
   """Fetch multiple events by their IDs."""
-=======
   """
   Retrieves a single event by its ID, supporting both standalone events and materialized recurring instances.
   """
@@ -3835,7 +3801,6 @@
   """
   Fetches multiple events by their IDs, supporting both standalone events and materialized recurring instances.
   """
->>>>>>> 683c9729
   eventsByIds(input: QueryEventsByIdsInput!): [Event!]
 
   """Fetch all events that belong to a given organization."""
@@ -3876,8 +3841,6 @@
     where: QueryPledgeWhereInput
   ): [FundCampaignPledge!]
 
-<<<<<<< HEAD
-=======
   """Query field to fetch a single plugin by ID."""
   getPluginById(
     """Input parameters to fetch a plugin by ID."""
@@ -3890,7 +3853,6 @@
     input: QueryPluginsInput
   ): [Plugin!]
 
->>>>>>> 683c9729
   """Query field to read a post vote."""
   hasUserVoted(input: QueryHasUserVotedInput!): HasUserVoted
 
@@ -4048,7 +4010,6 @@
   postId: String!
 }
 
-<<<<<<< HEAD
 """Input type for querying notifications for a specific user."""
 input QueryNotificationInput {
   """Number of notifications to return (default: 20, max: 100)."""
@@ -4061,8 +4022,6 @@
   skip: Int
 }
 
-=======
->>>>>>> 683c9729
 """"""
 input QueryOrganizationInput {
   """Global id of the organization."""
@@ -4088,8 +4047,12 @@
   name_contains: String
 }
 
-<<<<<<< HEAD
-=======
+""""""
+input QueryPostInput {
+  """Global id of the post."""
+  id: String!
+}
+
 input QueryPluginInput {
   id: String!
 }
@@ -4100,7 +4063,6 @@
   pluginId: String
 }
 
->>>>>>> 683c9729
 """"""
 input QueryPostInput {
   """Global id of the post."""
@@ -4144,9 +4106,16 @@
 input QueryVolunteerGroupAssignmentsInput {
   """Global id of the group."""
   groupId: String!
-<<<<<<< HEAD
-=======
-}
+}
+
+type ReadNotificationResponse {
+  message: String
+  success: Boolean!
+}
+
+type RejectMembershipResponse {
+  """Success or error message"""
+  message: String
 
 """
 Input type for defining recurrence rules for events. Must specify exactly one end condition: endDate, count, or never.
@@ -4177,12 +4146,6 @@
 
   """Indicates if the event recurs indefinitely (never ends)."""
   never: Boolean
->>>>>>> 683c9729
-}
-
-type ReadNotificationResponse {
-  message: String
-  success: Boolean!
 }
 
 type RejectMembershipResponse {
@@ -4315,11 +4278,9 @@
   no_response
 }
 
-<<<<<<< HEAD
 """The `Upload` scalar type represents a file upload."""
 scalar Upload
 
-=======
 input UpdatePluginInput {
   backup: Boolean
   id: String!
@@ -4340,7 +4301,6 @@
   pluginZip: Upload!
 }
 
->>>>>>> 683c9729
 """UploadUrlResponse"""
 type UploadUrlResponse {
   objectName: String
