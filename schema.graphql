--- conflicted
+++ resolved
@@ -1,4 +1,11 @@
-<<<<<<< HEAD
+type AcceptMembershipResponse {
+  """Success or error message"""
+  message: String
+
+  """Whether the operation was successful"""
+  success: Boolean
+}
+
 type ActionItem {
   """Timestamp when the action item was assigned."""
   assignedAt: DateTime
@@ -78,14 +85,6 @@
 
   """Timestamp when the category was last updated."""
   updatedAt: DateTime
-=======
-type AcceptMembershipResponse {
-  """Success or error message"""
-  message: String
-
-  """Whether the operation was successful"""
-  success: Boolean
->>>>>>> 6561b059
 }
 
 type Advertisement {
@@ -1628,16 +1627,14 @@
     input: MutationJoinPublicOrganizationInput!
   ): OrganizationMembershipObject
 
-<<<<<<< HEAD
   """Mutation to mark a completed action item as pending"""
   markActionItemAsPending(input: MarkActionItemAsPendingInput!): ActionItem
-=======
+
   """Mutation field to reject a membership request by an admin."""
   rejectMembershipRequest(
     """Input to reject a membership request"""
     input: MutationRejectMembershipRequestInput!
   ): RejectMembershipResponse
->>>>>>> 6561b059
 
   """Mutation field to send a membership request to an organization."""
   sendMembershipRequest(
@@ -3823,14 +3820,13 @@
   regular
 }
 
-<<<<<<< HEAD
-input UsersByIdsInput {
-  ids: [ID!]!
-=======
 input UserWhereInput {
   """Filter by first name containing this string"""
   name_contains: String
->>>>>>> 6561b059
+}
+
+input UsersByIdsInput {
+  ids: [ID!]!
 }
 
 type Venue {
