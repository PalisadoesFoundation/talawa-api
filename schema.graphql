directive @auth on FIELD_DEFINITION

directive @role(requires: UserType) on FIELD_DEFINITION

type ActionItem {
  _id: ID!
  actionItemCategory: ActionItemCategory
  assignee: User
  assigner: User
  assignmentDate: Date!
  completionDate: Date!
  createdAt: Date!
  creator: User
  dueDate: Date!
  event: Event
  isCompleted: Boolean!
  postCompletionNotes: String
  preCompletionNotes: String
  updatedAt: Date!
}

type ActionItemCategory {
  _id: ID!
  createdAt: Date!
  creator: User
  isDisabled: Boolean!
  name: String!
  organization: Organization
  updatedAt: Date!
}

input ActionItemWhereInput {
  actionItemCategory_id: ID
  event_id: ID
  is_active: Boolean
  is_completed: Boolean
}

enum ActionItemsOrderByInput {
  createdAt_ASC
  createdAt_DESC
}

type Address {
  city: String
  countryCode: String
  dependentLocality: String
  line1: String
  line2: String
  postalCode: String
  sortingCode: String
  state: String
}

input AddressInput {
  city: String
  countryCode: String
  dependentLocality: String
  line1: String
  line2: String
  postalCode: String
  sortingCode: String
  state: String
}

type Advertisement {
  _id: ID!
  createdAt: DateTime!
  creator: User
  endDate: Date!
  mediaUrl: URL!
  name: String!
  organization: Organization
  startDate: Date!
  type: AdvertisementType!
  updatedAt: DateTime!
}

type AdvertisementEdge {
  cursor: String
  node: Advertisement
}

enum AdvertisementType {
  BANNER
  MENU
  POPUP
}

type AdvertisementsConnection {
  edges: [AdvertisementEdge]
  pageInfo: ConnectionPageInfo
  totalCount: Int
}

type AgendaCategory {
  _id: ID!
  createdAt: Date!
  createdBy: User!
  description: String
  name: String!
  organization: Organization!
  updatedAt: Date
  updatedBy: User
}

type AgendaItem {
  _id: ID!
  attachments: [String]
  categories: [AgendaCategory]
  createdAt: Date!
  createdBy: User!
  description: String
  duration: String!
  isNote: Boolean!
  itemType: ItemType!
  organization: Organization!
  relatedEvent: Event
  sequence: Int!
  title: String!
  updatedAt: Date!
  updatedBy: User!
  urls: [String]
  user: String!
}

type AgendaSection {
  _id: ID!
  createdAt: Date!
  createdBy: User
  description: String!
  items: [AgendaItem]
  relatedEvent: Event
  sequence: Int!
  updatedAt: Date
  updatedBy: User
}

type AggregatePost {
  count: Int!
}

type AggregateUser {
  count: Int!
}

scalar Any

type AuthData {
  accessToken: String!
  refreshToken: String!
  user: User!
}

type CheckIn {
  _id: ID!
  createdAt: DateTime!
  event: Event!
  feedbackSubmitted: Boolean!
  time: DateTime!
  updatedAt: DateTime!
  user: User!
}

input CheckInInput {
  eventId: ID!
  userId: ID!
}

type CheckInStatus {
  _id: ID!
  checkIn: CheckIn
  user: User!
}

type Comment {
  _id: ID!
  createdAt: DateTime!
  creator: User
  likeCount: Int
  likedBy: [User]
  post: Post!
  text: String!
  updatedAt: DateTime!
}

input CommentInput {
  text: String!
}

type Community {
  _id: ID!
  createdAt: DateTime
  description: String!
  logoUrl: String
  name: String!
  socialMediaUrls: SocialMediaUrls
  timeout: Int
  updatedAt: DateTime
  websiteLink: String
}

union ConnectionError = InvalidCursor | MaximumValueError

"""
The standard graphQL connection page info that contains metadata about a
particular instance of a connection. ALl other custom connection page info
types must implement this interface.
"""
interface ConnectionPageInfo {
  """
  A field to tell the value of cursor for the last edge of a particular instance of a
  connection.
  """
  endCursor: String

  """
  A field to tell whether the connection has additional edges after the
  edge with endCursor as its cursor.
  """
  hasNextPage: Boolean!

  """
  A field to tell whether the connection has additional edges
  before the edge with startCursor as its cursor.
  """
  hasPreviousPage: Boolean!

  """
  A field to tell the value of cursor for the first edge of a particular instance of a
  connection.
  """
  startCursor: String
}

scalar CountryCode

input CreateActionItemInput {
  assigneeId: ID!
  dueDate: Date
  eventId: ID
  preCompletionNotes: String
}

union CreateAdminError = OrganizationMemberNotFoundError | OrganizationNotFoundError | UserNotAuthorizedError | UserNotFoundError

type CreateAdminPayload {
  user: User
  userErrors: [CreateAdminError!]!
}

input CreateAdvertisementInput {
  endDate: Date!
  mediaFile: String!
  name: String!
  organizationId: ID!
  startDate: Date!
  type: AdvertisementType!
}

type CreateAdvertisementPayload {
  advertisement: Advertisement
}

input CreateAgendaCategoryInput {
  description: String
  name: String!
  organizationId: ID!
}

<<<<<<< HEAD
union CreateCommentError = PostNotFoundError

type CreateCommentPayload {
  comment: Comment
  userErrors: [CreateCommentError!]!
}

union CreateDirectChatError = OrganizationNotFoundError | UserNotFoundError

union CreateMemberError = MemberAlreadyInOrganizationError | OrganizationNotFoundError | UserNotFoundError

type CreateMemberPayload {
  organization: Organization
  userErrors: [CreateMemberError!]!
=======
input CreateAgendaItemInput {
  attachments: [String]
  categories: [ID]
  description: String
  duration: String!
  isNote: Boolean!
  itemType: ItemType!
  organizationId: ID!
  relatedEventId: ID
  sequence: Int!
  title: String!
  urls: [String]
  user: String
}

input CreateAgendaSectionInput {
  description: String!
  items: [CreateAgendaItemInput]
  relatedEvent: ID
  sequence: Int!
>>>>>>> e23fe725
}

input CreateUserTagInput {
  name: String!
  organizationId: ID!
  parentTagId: ID
}

enum Currency {
  AED
  AFN
  ALL
  AMD
  ANG
  AOA
  ARS
  AUD
  AWG
  AZN
  BAM
  BBD
  BDT
  BGN
  BHD
  BIF
  BMD
  BND
  BOB
  BRL
  BSD
  BTN
  BWP
  BYN
  BZD
  CAD
  CDF
  CHF
  CLP
  CNY
  COP
  CRC
  CUP
  CVE
  CZK
  DJF
  DKK
  DOP
  DZD
  EGP
  ERN
  ETB
  EUR
  FJD
  FKP
  FOK
  FRO
  GBP
  GEL
  GGP
  GHS
  GIP
  GMD
  GNF
  GTQ
  GYD
  HKD
  HNL
  HRK
  HTG
  HUF
  IDR
  ILS
  IMP
  INR
  IQD
  IRR
  ISK
  JEP
  JMD
  JOD
  JPY
  KES
  KGS
  KHR
  KID
  KMF
  KRW
  KWD
  KYD
  KZT
  LAK
  LBP
  LKR
  LRD
  LSL
  LYD
  MAD
  MDL
  MGA
  MKD
  MMK
  MNT
  MOP
  MRU
  MUR
  MVR
  MWK
  MXN
  MYR
  MZN
  NAD
  NGN
  NIO
  NOK
  NPR
  NZD
  OMR
  PAB
  PEN
  PGK
  PHP
  PKR
  PLN
  PYG
  QAR
  RON
  RSD
  RUB
  RWF
  SAR
  SBD
  SCR
  SDG
  SEK
  SGD
  SHP
  SLL
  SOS
  SPL
  SRD
  STN
  SVC
  SYP
  SZL
  THB
  TJS
  TMT
  TND
  TOP
  TRY
  TTD
  TVD
  TWD
  TZS
  UAH
  UGX
  USD
  UYU
  UZS
  VEF
  VND
  VUV
  WST
  XAF
  XCD
  XDR
  XOF
  XPF
  YER
  ZAR
  ZMW
  ZWD
}

input CursorPaginationInput {
  cursor: String
  direction: PaginationDirection!
  limit: PositiveInt!
}

scalar Date

scalar DateTime

"""
Default connection page info for containing the metadata for a connection
instance.
"""
type DefaultConnectionPageInfo implements ConnectionPageInfo {
  endCursor: String
  hasNextPage: Boolean!
  hasPreviousPage: Boolean!
  startCursor: String
}

type DeleteAdvertisementPayload {
  advertisement: Advertisement
}

type DeletePayload {
  success: Boolean!
}

type DirectChat {
  _id: ID!
  createdAt: DateTime!
  creator: User
  messages: [DirectChatMessage]
  organization: Organization!
  updatedAt: DateTime!
  users: [User!]!
}

type DirectChatMessage {
  _id: ID!
  createdAt: DateTime!
  directChatMessageBelongsTo: DirectChat!
  messageContent: String!
  receiver: User!
  sender: User!
  updatedAt: DateTime!
}

type Donation {
  _id: ID!
  amount: Float!
  createdAt: DateTime!
  nameOfOrg: String!
  nameOfUser: String!
  orgId: ID!
  payPalId: String!
  updatedAt: DateTime!
  userId: ID!
}

input DonationWhereInput {
  id: ID
  id_contains: ID
  id_in: [ID!]
  id_not: ID
  id_not_in: [ID!]
  id_starts_with: ID
  name_of_user: String
  name_of_user_contains: String
  name_of_user_in: [String!]
  name_of_user_not: String
  name_of_user_not_in: [String!]
  name_of_user_starts_with: String
}

input EditVenueInput {
  capacity: Int
  description: String
  file: String
  id: ID!
  name: String
}

enum EducationGrade {
  GRADE_1
  GRADE_2
  GRADE_3
  GRADE_4
  GRADE_5
  GRADE_6
  GRADE_7
  GRADE_8
  GRADE_9
  GRADE_10
  GRADE_11
  GRADE_12
  GRADUATE
  KG
  NO_GRADE
  PRE_KG
}

scalar EmailAddress

enum EmploymentStatus {
  FULL_TIME
  PART_TIME
  UNEMPLOYED
}

interface Error {
  message: String!
}

type Event {
  _id: ID!
  actionItems: [ActionItem]
  admins(adminId: ID): [User!]
  agendaItems: [AgendaItem]
  allDay: Boolean!
  attendees: [User]
  attendeesCheckInStatus: [CheckInStatus!]!
  averageFeedbackScore: Float
  createdAt: DateTime!
  creator: User
  description: String!
  endDate: Date
  endTime: Time
  feedback: [Feedback!]!
  images: [String]
  isPublic: Boolean!
  isRegisterable: Boolean!
  latitude: Latitude
  location: String
  longitude: Longitude
  organization: Organization
  recurrance: Recurrance
  recurring: Boolean!
  startDate: Date!
  startTime: Time
  status: Status!
  title: String!
  updatedAt: DateTime!
}

type EventAttendee {
  _id: ID!
  checkInId: ID
  createdAt: DateTime!
  eventId: ID!
  isCheckedIn: Boolean!
  isCheckedOut: Boolean!
  isInvited: Boolean!
  isRegistered: Boolean!
  updatedAt: DateTime!
  userId: ID!
}

input EventAttendeeInput {
  eventId: ID!
  userId: ID!
}

input EventInput {
  allDay: Boolean!
  description: String!
  endDate: Date
  endTime: Time
  images: [String]
  isPublic: Boolean!
  isRegisterable: Boolean!
  latitude: Latitude
  location: String
  longitude: Longitude
  organizationId: ID!
  recurrance: Recurrance
  recurring: Boolean!
  startDate: Date!
  startTime: Time
  title: String!
}

enum EventOrderByInput {
  allDay_ASC
  allDay_DESC
  description_ASC
  description_DESC
  endDate_ASC
  endDate_DESC
  endTime_ASC
  endTime_DESC
  id_ASC
  id_DESC
  location_ASC
  location_DESC
  recurrance_ASC
  recurrance_DESC
  startDate_ASC
  startDate_DESC
  startTime_ASC
  startTime_DESC
  title_ASC
  title_DESC
}

type EventVolunteer {
  _id: ID!
  createdAt: DateTime!
  creator: User
  event: Event
  isAssigned: Boolean
  isInvited: Boolean
  response: String
  updatedAt: DateTime!
  user: User!
}

input EventVolunteerInput {
  eventId: ID!
  userId: ID!
}

enum EventVolunteerResponse {
  NO
  YES
}

input EventWhereInput {
  description: String
  description_contains: String
  description_in: [String!]
  description_not: String
  description_not_in: [String!]
  description_starts_with: String
  id: ID
  id_contains: ID
  id_in: [ID!]
  id_not: ID
  id_not_in: [ID!]
  id_starts_with: ID
  location: String
  location_contains: String
  location_in: [String!]
  location_not: String
  location_not_in: [String!]
  location_starts_with: String
  organization_id: ID
  title: String
  title_contains: String
  title_in: [String!]
  title_not: String
  title_not_in: [String!]
  title_starts_with: String
}

type ExtendSession {
  accessToken: String!
  refreshToken: String!
}

type Feedback {
  _id: ID!
  createdAt: DateTime!
  event: Event!
  rating: Int!
  review: String
  updatedAt: DateTime!
}

input FeedbackInput {
  eventId: ID!
  rating: Int!
  review: String
}

interface FieldError {
  message: String!
  path: [String!]!
}

input ForgotPasswordData {
  newPassword: String!
  otpToken: String!
  userOtp: String!
}

enum Frequency {
  DAILY
  MONTHLY
  WEEKLY
  YEARLY
}

type Fund {
  _id: ID!
  campaigns: [FundraisingCampaign!]
  createdAt: DateTime!
  isArchived: Boolean!
  isDefault: Boolean!
  name: String!
  organizationId: ID!
  refrenceNumber: String
  taxDeductible: Boolean!
  updatedAt: DateTime!
}

input FundCampaignInput {
  currency: Currency!
  endDate: Date!
  fundId: ID!
  fundingGoal: Float!
  name: String!
  startDate: Date!
}

input FundCampaignPledgeInput {
  amount: Float!
  campaignId: ID!
  currency: Currency!
  endDate: Date
  startDate: Date
  userIds: [ID!]!
}

input FundInput {
  isArchived: Boolean!
  isDefault: Boolean!
  name: String!
  organizationId: ID!
  refrenceNumber: String
  taxDeductible: Boolean!
}

type FundraisingCampaign {
  _id: ID!
  createdAt: DateTime!
  currency: Currency!
  endDate: Date!
  fundId: Fund!
  fundingGoal: Float!
  name: String!
  pledges: [FundraisingCampaignPledge]
  startDate: Date!
  updatedAt: DateTime!
}

type FundraisingCampaignPledge {
  _id: ID!
  amount: Float!
  campaigns: [FundraisingCampaign]!
  currency: Currency!
  endDate: Date
  startDate: Date
  users: [User]!
}

enum Gender {
  FEMALE
  MALE
  OTHER
}

type Group {
  _id: ID!
  admins: [User!]!
  createdAt: DateTime!
  description: String
  organization: Organization!
  title: String!
  updatedAt: DateTime!
}

type GroupChat {
  _id: ID!
  createdAt: DateTime!
  creator: User
  messages: [GroupChatMessage]
  organization: Organization!
  updatedAt: DateTime!
  users: [User!]!
}

type GroupChatMessage {
  _id: ID!
  createdAt: DateTime!
  groupChatMessageBelongsTo: GroupChat!
  messageContent: String!
  sender: User!
  updatedAt: DateTime!
}

type InvalidCursor implements FieldError {
  message: String!
  path: [String!]!
}

enum ItemType {
  Note
  Regular
}

scalar JSON

type Language {
  _id: ID!
  createdAt: String!
  en: String!
  translation: [LanguageModel]
}

input LanguageInput {
  en_value: String!
  translation_lang_code: String!
  translation_value: String!
}

type LanguageModel {
  _id: ID!
  createdAt: DateTime!
  lang_code: String!
  value: String!
  verified: Boolean!
}

scalar Latitude

input LoginInput {
  email: EmailAddress!
  password: String!
}

scalar Longitude

enum MaritalStatus {
  DIVORCED
  ENGAGED
  MARRIED
  SEPERATED
  SINGLE
  WIDOWED
}

type MaximumLengthError implements FieldError {
  message: String!
  path: [String!]!
}

type MaximumValueError implements FieldError {
  limit: Int!
  message: String!
  path: [String!]!
}

type MemberAlreadyInOrganizationError implements Error {
  message: String!
}

type MembershipRequest {
  _id: ID!
  organization: Organization!
  user: User!
}

type Message {
  _id: ID!
  createdAt: DateTime!
  creator: User
  imageUrl: URL
  text: String!
  updatedAt: DateTime!
  videoUrl: URL
}

type MessageChat {
  _id: ID!
  createdAt: DateTime!
  languageBarrier: Boolean
  message: String!
  receiver: User!
  sender: User!
  updatedAt: DateTime!
}

input MessageChatInput {
  message: String!
  receiver: ID!
}

type MinimumLengthError implements FieldError {
  limit: Int!
  message: String!
  path: [String!]!
}

type MinimumValueError implements FieldError {
  message: String!
  path: [String!]!
}

type Mutation {
  acceptAdmin(id: ID!): Boolean!
  acceptMembershipRequest(membershipRequestId: ID!): MembershipRequest!
  addEventAttendee(data: EventAttendeeInput!): User!
  addFeedback(data: FeedbackInput!): Feedback!
  addLanguageTranslation(data: LanguageInput!): Language!
  addOrganizationCustomField(name: String!, organizationId: ID!, type: String!): OrganizationCustomField!
  addOrganizationImage(file: String!, organizationId: String!): Organization!
  addPledgeToFundraisingCampaign(campaignId: ID!, pledgeId: ID!): FundraisingCampaignPledge!
  addUserCustomData(dataName: String!, dataValue: Any!, organizationId: ID!): UserCustomData!
  addUserImage(file: String!): User!
  addUserToGroupChat(chatId: ID!, userId: ID!): GroupChat!
  addUserToUserFamily(familyId: ID!, userId: ID!): UserFamily!
  adminRemoveEvent(eventId: ID!): Event!
  adminRemoveGroup(groupId: ID!): GroupChat!
  assignUserTag(input: ToggleUserTagAssignInput!): User
  blockPluginCreationBySuperadmin(blockUser: Boolean!, userId: ID!): User!
  blockUser(organizationId: ID!, userId: ID!): User!
  cancelMembershipRequest(membershipRequestId: ID!): MembershipRequest!
  checkIn(data: CheckInInput!): CheckIn!
  checkInEventAttendee(data: EventAttendeeInput!): EventAttendee!
  checkOutEventAttendee(data: EventAttendeeInput!): EventAttendee!
  createActionItem(actionItemCategoryId: ID!, data: CreateActionItemInput!): ActionItem!
  createActionItemCategory(name: String!, organizationId: ID!): ActionItemCategory!
  createAdmin(data: UserAndOrganizationInput!): CreateAdminPayload!
  createAdvertisement(input: CreateAdvertisementInput!): CreateAdvertisementPayload
  createAgendaCategory(input: CreateAgendaCategoryInput!): AgendaCategory!
  createAgendaItem(input: CreateAgendaItemInput!): AgendaItem!
  createAgendaSection(input: CreateAgendaSectionInput!): AgendaSection!
  createComment(data: CommentInput!, postId: ID!): Comment
  createDirectChat(data: createChatInput!): DirectChat!
  createDonation(amount: Float!, nameOfOrg: String!, nameOfUser: String!, orgId: ID!, payPalId: ID!, userId: ID!): Donation!
  createEvent(data: EventInput!, recurrenceRuleData: RecurrenceRuleInput): Event!
  createEventVolunteer(data: EventVolunteerInput!): EventVolunteer!
  createFund(data: FundInput!): Fund!
  createFundraisingCampaign(data: FundCampaignInput!): FundraisingCampaign!
  createFundraisingCampaignPledge(data: FundCampaignPledgeInput!): FundraisingCampaignPledge!
  createGroupChat(data: createGroupChatInput!): GroupChat!
  createMember(input: UserAndOrganizationInput!): CreateMemberPayload!
  createMessageChat(data: MessageChatInput!): MessageChat!
  createOrganization(data: OrganizationInput, file: String): Organization!
  createPlugin(pluginCreatedBy: String!, pluginDesc: String!, pluginName: String!, uninstalledOrgs: [ID!]): Plugin!
  createPost(data: PostInput!, file: String): Post
  createSampleOrganization: Boolean!
  createUserFamily(data: createUserFamilyInput!): UserFamily!
  createUserTag(input: CreateUserTagInput!): UserTag
  createVenue(data: VenueInput!): Venue
  deleteAdvertisement(id: ID!): DeleteAdvertisementPayload
  deleteAgendaCategory(id: ID!): ID!
  deleteDonationById(id: ID!): DeletePayload!
  deleteVenue(id: ID!): Venue
  editVenue(data: EditVenueInput!): Venue
  forgotPassword(data: ForgotPasswordData!): Boolean!
  inviteEventAttendee(data: EventAttendeeInput!): EventAttendee!
  joinPublicOrganization(organizationId: ID!): User!
  leaveOrganization(organizationId: ID!): User!
  likeComment(id: ID!): Comment
  likePost(id: ID!): Post
  login(data: LoginInput!): AuthData!
  logout: Boolean!
  otp(data: OTPInput!): OtpData!
  recaptcha(data: RecaptchaVerification!): Boolean!
  refreshToken(refreshToken: String!): ExtendSession!
  registerEventAttendee(data: EventAttendeeInput!): EventAttendee!
  registerForEvent(id: ID!): EventAttendee!
  rejectAdmin(id: ID!): Boolean!
  rejectMembershipRequest(membershipRequestId: ID!): MembershipRequest!
  removeActionItem(id: ID!): ActionItem!
  removeAdmin(data: UserAndOrganizationInput!): User!
  removeAdvertisement(id: ID!): Advertisement
  removeAgendaItem(id: ID!): AgendaItem!
  removeAgendaSection(id: ID!): ID!
  removeComment(id: ID!): Comment
  removeDirectChat(chatId: ID!, organizationId: ID!): DirectChat!
  removeEvent(id: ID!, recurringEventDeleteType: RecurringEventMutationType): Event!
  removeEventAttendee(data: EventAttendeeInput!): User!
  removeEventVolunteer(id: ID!): EventVolunteer!
  removeFund(id: ID!): Fund!
  removeFundraisingCampaign(id: ID!): FundraisingCampaign!
  removeFundraisingCampaignPledge(id: ID!): FundraisingCampaignPledge!
  removeGroupChat(chatId: ID!): GroupChat!
  removeMember(data: UserAndOrganizationInput!): Organization!
  removeOrganization(id: ID!): User!
  removeOrganizationCustomField(customFieldId: ID!, organizationId: ID!): OrganizationCustomField!
  removeOrganizationImage(organizationId: String!): Organization!
  removePost(id: ID!): Post
  removeSampleOrganization: Boolean!
  removeUserCustomData(organizationId: ID!): UserCustomData!
  removeUserFamily(familyId: ID!): UserFamily!
  removeUserFromGroupChat(chatId: ID!, userId: ID!): GroupChat!
  removeUserFromUserFamily(familyId: ID!, userId: ID!): UserFamily!
  removeUserImage: User!
  removeUserTag(id: ID!): UserTag
  resetCommunity(id: ID!): Boolean!
  revokeRefreshTokenForUser: Boolean!
  saveFcmToken(token: String): Boolean!
  sendMembershipRequest(organizationId: ID!): MembershipRequest!
  sendMessageToDirectChat(chatId: ID!, messageContent: String!): DirectChatMessage!
  sendMessageToGroupChat(chatId: ID!, messageContent: String!): GroupChatMessage!
  signUp(data: UserInput!, file: String): AuthData!
  togglePostPin(id: ID!, title: String): Post!
  unassignUserTag(input: ToggleUserTagAssignInput!): User
  unblockUser(organizationId: ID!, userId: ID!): User!
  unlikeComment(id: ID!): Comment
  unlikePost(id: ID!): Post
  unregisterForEventByUser(id: ID!): Event!
  updateActionItem(data: UpdateActionItemInput!, id: ID!): ActionItem
  updateActionItemCategory(data: UpdateActionItemCategoryInput!, id: ID!): ActionItemCategory
  updateAdvertisement(input: UpdateAdvertisementInput!): UpdateAdvertisementPayload
  updateAgendaCategory(id: ID!, input: UpdateAgendaCategoryInput!): AgendaCategory
  updateAgendaItem(id: ID!, input: UpdateAgendaItemInput!): AgendaItem
  updateAgendaSection(id: ID!, input: UpdateAgendaSectionInput!): AgendaSection
  updateCommunity(data: UpdateCommunityInput, file: String, id: ID!): Community!
  updateEvent(data: UpdateEventInput, id: ID!, recurrenceRuleData: RecurrenceRuleInput, recurringEventUpdateType: RecurringEventMutationType): Event!
  updateEventVolunteer(data: UpdateEventVolunteerInput, id: ID!): EventVolunteer!
  updateFund(data: UpdateFundInput!, id: ID!): Fund!
  updateFundraisingCampaign(data: UpdateFundCampaignInput!, id: ID!): FundraisingCampaign!
  updateFundraisingCampaignPledge(data: UpdateFundCampaignPledgeInput!, id: ID!): FundraisingCampaignPledge!
  updateLanguage(languageCode: String!): User!
  updateOrganization(data: UpdateOrganizationInput, file: String, id: ID!): Organization!
  updatePluginStatus(id: ID!, orgId: ID!): Plugin!
  updatePost(data: PostUpdateInput, id: ID!): Post!
  updateUserPassword(data: UpdateUserPasswordInput!): User!
  updateUserProfile(data: UpdateUserInput, file: String): User!
  updateUserRoleInOrganization(organizationId: ID!, role: String!, userId: ID!): Organization!
  updateUserTag(input: UpdateUserTagInput!): UserTag
  updateUserType(data: UpdateUserTypeInput!): Boolean!
}

input OTPInput {
  email: EmailAddress!
}

type Organization {
  _id: ID!
  actionItemCategories: [ActionItemCategory]
  address: Address
  admins(adminId: ID): [User!]
  advertisements(after: String, before: String, first: Int, last: Int): AdvertisementsConnection
  agendaCategories: [AgendaCategory]
  apiUrl: URL!
  blockedUsers: [User]
  createdAt: DateTime!
  creator: User
  customFields: [OrganizationCustomField!]!
  description: String!
  funds: [Fund]
  image: String
  members: [User]
  membershipRequests: [MembershipRequest]
  name: String!
  pinnedPosts: [Post]
  posts(after: String, before: String, first: PositiveInt, last: PositiveInt): PostsConnection
  updatedAt: DateTime!
  userRegistrationRequired: Boolean!
  userTags(after: String, before: String, first: PositiveInt, last: PositiveInt): UserTagsConnection
  venues: [Venue]
  visibleInSearch: Boolean!
}

type OrganizationCustomField {
  _id: ID!
  name: String!
  organizationId: String!
  type: String!
}

type OrganizationInfoNode {
  _id: ID!
  apiUrl: URL!
  creator: User
  description: String!
  image: String
  name: String!
  userRegistrationRequired: Boolean!
  visibleInSearch: Boolean!
}

input OrganizationInput {
  address: AddressInput!
  apiUrl: URL
  attendees: String
  description: String!
  image: String
  name: String!
  userRegistrationRequired: Boolean
  visibleInSearch: Boolean
}

type OrganizationMemberNotFoundError implements Error {
  message: String!
}

type OrganizationNotFoundError implements Error {
  message: String!
}

enum OrganizationOrderByInput {
  apiUrl_ASC
  apiUrl_DESC
  createdAt_ASC
  createdAt_DESC
  description_ASC
  description_DESC
  id_ASC
  id_DESC
  name_ASC
  name_DESC
}

input OrganizationWhereInput {
  apiUrl: URL
  apiUrl_contains: URL
  apiUrl_in: [URL!]
  apiUrl_not: URL
  apiUrl_not_in: [URL!]
  apiUrl_starts_with: URL
  description: String
  description_contains: String
  description_in: [String!]
  description_not: String
  description_not_in: [String!]
  description_starts_with: String
  id: ID
  id_contains: ID
  id_in: [ID!]
  id_not: ID
  id_not_in: [ID!]
  id_starts_with: ID
  name: String
  name_contains: String
  name_in: [String!]
  name_not: String
  name_not_in: [String!]
  name_starts_with: String
  userRegistrationRequired: Boolean
  visibleInSearch: Boolean
}

type OtpData {
  otpToken: String!
}

"""Information about pagination in a connection."""
type PageInfo {
  currPageNo: Int

  """When paginating forwards, are there more items?"""
  hasNextPage: Boolean!

  """When paginating backwards, are there more items?"""
  hasPreviousPage: Boolean!
  nextPageNo: Int
  prevPageNo: Int
  totalPages: Int
}

enum PaginationDirection {
  BACKWARD
  FORWARD
}

scalar PhoneNumber

type Plugin {
  _id: ID!
  pluginCreatedBy: String!
  pluginDesc: String!
  pluginName: String!
  uninstalledOrgs: [ID!]
}

type PluginField {
  createdAt: DateTime!
  key: String!
  status: Status!
  value: String!
}

input PluginFieldInput {
  key: String!
  value: String!
}

input PluginInput {
  fields: [PluginFieldInput]
  orgId: ID!
  pluginKey: String
  pluginName: String!
  pluginType: Type
}

scalar PositiveInt

type Post {
  _id: ID
  commentCount: Int
  comments: [Comment]
  createdAt: DateTime!
  creator: User
  imageUrl: URL
  likeCount: Int
  likedBy: [User]
  organization: Organization!
  pinned: Boolean
  text: String!
  title: String
  updatedAt: DateTime!
  videoUrl: URL
}

type PostEdge {
  cursor: String!
  node: Post!
}

input PostInput {
  _id: ID
  imageUrl: URL
  organizationId: ID!
  pinned: Boolean
  text: String!
  title: String
  videoUrl: URL
}

type PostNotFoundError implements Error {
  message: String!
}

enum PostOrderByInput {
  commentCount_ASC
  commentCount_DESC
  createdAt_ASC
  createdAt_DESC
  id_ASC
  id_DESC
  imageUrl_ASC
  imageUrl_DESC
  likeCount_ASC
  likeCount_DESC
  text_ASC
  text_DESC
  title_ASC
  title_DESC
  videoUrl_ASC
  videoUrl_DESC
}

input PostUpdateInput {
  imageUrl: String
  text: String
  title: String
  videoUrl: String
}

input PostWhereInput {
  id: ID
  id_contains: ID
  id_in: [ID!]
  id_not: ID
  id_not_in: [ID!]
  id_starts_with: ID
  text: String
  text_contains: String
  text_in: [String!]
  text_not: String
  text_not_in: [String!]
  text_starts_with: String
  title: String
  title_contains: String
  title_in: [String!]
  title_not: String
  title_not_in: [String!]
  title_starts_with: String
}

type PostsConnection {
  edges: [PostEdge!]!
  pageInfo: DefaultConnectionPageInfo!
  totalCount: Int
}

type Query {
  actionItemCategoriesByOrganization(organizationId: ID!): [ActionItemCategory]
  actionItemsByEvent(eventId: ID!): [ActionItem]
  actionItemsByOrganization(orderBy: ActionItemsOrderByInput, organizationId: ID!, where: ActionItemWhereInput): [ActionItem]
  adminPlugin(orgId: ID!): [Plugin]
  advertisementsConnection(after: String, before: String, first: PositiveInt, last: PositiveInt): AdvertisementsConnection
  agendaCategory(id: ID!): AgendaCategory!
  checkAuth: User!
  community(id: ID!): Community!
  customDataByOrganization(organizationId: ID!): [UserCustomData!]!
  customFieldsByOrganization(id: ID!): [OrganizationCustomField]
  directChatsByUserID(id: ID!): [DirectChat]
  directChatsMessagesByChatID(id: ID!): [DirectChatMessage]
  event(id: ID!): Event
  eventVolunteersByEvent(id: ID!): [EventVolunteer]
  eventsByOrganization(id: ID, orderBy: EventOrderByInput): [Event]
  eventsByOrganizationConnection(first: Int, orderBy: EventOrderByInput, skip: Int, where: EventWhereInput): [Event!]!
  getAgendaItem(id: ID!): AgendaItem
  getAgendaSection(id: ID!): AgendaSection
  getAllAgendaItems: [AgendaItem]
  getDonationById(id: ID!): Donation!
  getDonationByOrgId(orgId: ID!): [Donation]
  getDonationByOrgIdConnection(first: Int, orgId: ID!, skip: Int, where: DonationWhereInput): [Donation!]!
  getEventAttendee(eventId: ID!, userId: ID!): EventAttendee
  getEventAttendeesByEventId(eventId: ID!): [EventAttendee]
  getFundById(id: ID!): Fund!
  getFundraisingCampaignById(id: ID!): FundraisingCampaign!
  getFundraisingCampaignPledgeById(id: ID!): FundraisingCampaignPledge!
  getPlugins: [Plugin]
  getlanguage(lang_code: String!): [Translation]
  hasSubmittedFeedback(eventId: ID!, userId: ID!): Boolean
  isSampleOrganization(id: ID!): Boolean!
  joinedOrganizations(id: ID): [Organization]
  me: User!
  myLanguage: String
  organizations(id: ID, orderBy: OrganizationOrderByInput): [Organization]
  organizationsConnection(first: Int, orderBy: OrganizationOrderByInput, skip: Int, where: OrganizationWhereInput): [Organization]!
  organizationsMemberConnection(first: Int, orderBy: UserOrderByInput, orgId: ID!, skip: Int, where: UserWhereInput): UserConnection!
  plugin(orgId: ID!): [Plugin]
  post(id: ID!): Post
  registeredEventsByUser(id: ID, orderBy: EventOrderByInput): [Event]
  registrantsByEvent(id: ID!): [User]
  user(id: ID!): User!
  userLanguage(userId: ID!): String
  users(adminApproved: Boolean, first: Int, orderBy: UserOrderByInput, skip: Int, userType: String, where: UserWhereInput): [User]
  usersConnection(first: Int, orderBy: UserOrderByInput, skip: Int, where: UserWhereInput): [User]!
  venue(id: ID!): Venue
}

input RecaptchaVerification {
  recaptchaToken: String!
}

enum Recurrance {
  DAILY
  MONTHLY
  ONCE
  WEEKLY
  YEARLY
}

input RecurrenceRuleInput {
  count: Int
  frequency: Frequency
  weekDays: [WeekDays]
}

enum RecurringEventMutationType {
  AllInstances
  ThisAndFollowingInstances
  ThisInstance
}

type SocialMediaUrls {
  facebook: String
  gitHub: String
  instagram: String
  linkedIn: String
  reddit: String
  slack: String
  twitter: String
  youTube: String
}

input SocialMediaUrlsInput {
  facebook: String
  gitHub: String
  instagram: String
  linkedIn: String
  reddit: String
  slack: String
  twitter: String
  youTube: String
}

"""
Possible variants of ordering in which sorting on a field should be
applied for a connection or other list type data structures.
"""
enum SortedByOrder {
  """
  When the sorting order should be from the smallest value to largest
  value.
  """
  ASCENDING

  """
  When the sorting order should be from the largest value to the smallest
  value.
  """
  DESCENDING
}

enum Status {
  ACTIVE
  BLOCKED
  DELETED
}

type Subscription {
  directMessageChat: MessageChat
  messageSentToDirectChat: DirectChatMessage
  messageSentToGroupChat: GroupChatMessage
  onPluginUpdate: Plugin
}

scalar Time

input ToggleUserTagAssignInput {
  tagId: ID!
  userId: ID!
}

type Translation {
  en_value: String
  lang_code: String
  translation: String
  verified: Boolean
}

enum Type {
  PRIVATE
  UNIVERSAL
}

scalar URL

type UnauthenticatedError implements Error {
  message: String!
}

type UnauthorizedError implements Error {
  message: String!
}

input UpdateActionItemCategoryInput {
  isDisabled: Boolean
  name: String
}

input UpdateActionItemInput {
  assigneeId: ID
  completionDate: Date
  dueDate: Date
  isCompleted: Boolean
  postCompletionNotes: String
  preCompletionNotes: String
}

input UpdateAdvertisementInput {
  _id: ID!
  endDate: Date
  mediaFile: String
  name: String
  startDate: Date
  type: AdvertisementType
}

type UpdateAdvertisementPayload {
  advertisement: Advertisement
}

input UpdateAgendaCategoryInput {
  description: String
  name: String
}

input UpdateAgendaItemInput {
  attachments: [String]
  categories: [ID]
  description: String
  duration: String
  isNote: Boolean
  itemType: ItemType
  relatedEvent: ID
  sequence: Int
  title: String
  updatedBy: ID!
  urls: [String]
  user: String
}

input UpdateAgendaSectionInput {
  description: String
  relatedEvent: ID
  sequence: Int
}

input UpdateCommunityInput {
  description: String
  name: String
  socialMediaUrls: SocialMediaUrlsInput
  websiteLink: String
}

input UpdateEventInput {
  allDay: Boolean
  description: String
  endDate: Date
  endTime: Time
  images: [String]
  isPublic: Boolean
  isRecurringEventException: Boolean
  isRegisterable: Boolean
  latitude: Latitude
  location: String
  longitude: Longitude
  recurrance: Recurrance
  recurring: Boolean
  startDate: Date
  startTime: Time
  title: String
}

input UpdateEventVolunteerInput {
  eventId: ID
  isAssigned: Boolean
  isInvited: Boolean
  response: EventVolunteerResponse
}

input UpdateFundCampaignInput {
  currency: Currency
  endDate: Date
  fundingGoal: Float
  name: String
  startDate: Date
}

input UpdateFundCampaignPledgeInput {
  amount: Float
  currency: Currency
  endDate: Date
  startDate: Date
}

input UpdateFundInput {
  isArchived: Boolean
  isDefault: Boolean
  name: String
  taxDeductible: Boolean
}

input UpdateOrganizationInput {
  address: AddressInput
  description: String
  name: String
  userRegistrationRequired: Boolean
  visibleInSearch: Boolean
}

input UpdateUserInput {
  address: AddressInput
  birthDate: Date
  educationGrade: EducationGrade
  email: EmailAddress
  employmentStatus: EmploymentStatus
  firstName: String
  gender: Gender
  lastName: String
  maritalStatus: MaritalStatus
  phone: UserPhoneInput
}

input UpdateUserPasswordInput {
  confirmNewPassword: String!
  newPassword: String!
  previousPassword: String!
}

input UpdateUserTagInput {
  _id: ID!
  name: String!
}

input UpdateUserTypeInput {
  id: ID
  userType: String
}

scalar Upload

type User {
  _id: ID!
  address: Address
  adminApproved: Boolean
  adminFor: [Organization]
  appLanguageCode: String!
  birthDate: Date
  createdAt: DateTime!
  createdEvents: [Event]
  createdOrganizations: [Organization]
  educationGrade: EducationGrade
  email: EmailAddress!
  employmentStatus: EmploymentStatus
  eventAdmin: [Event]
  firstName: String!
  gender: Gender
  image: String
  joinedOrganizations: [Organization]
  lastName: String!
  maritalStatus: MaritalStatus
  membershipRequests: [MembershipRequest]
  organizationsBlockedBy: [Organization]
  phone: UserPhone
  pluginCreationAllowed: Boolean!
  posts(after: String, before: String, first: PositiveInt, last: PositiveInt): PostsConnection
  registeredEvents: [Event]
  tagsAssignedWith(after: String, before: String, first: PositiveInt, last: PositiveInt, organizationId: ID): UserTagsConnection
  tokenVersion: Int!
  updatedAt: DateTime!
  userType: UserType!
}

input UserAndOrganizationInput {
  organizationId: ID!
  userId: ID!
}

type UserConnection {
  aggregate: AggregateUser!
  edges: [User]!
  pageInfo: PageInfo!
}

type UserCustomData {
  _id: ID!
  organizationId: ID!
  userId: ID!
  values: JSON!
}

type UserFamily {
  _id: ID!
  admins: [User!]!
  creator: User!
  title: String
  users: [User!]!
}

input UserInput {
  appLanguageCode: String
  email: EmailAddress!
  firstName: String!
  lastName: String!
  organizationUserBelongsToId: ID
  password: String!
}

type UserNotAuthorizedError implements Error {
  message: String!
}

type UserNotFoundError implements Error {
  message: String!
}

enum UserOrderByInput {
  appLanguageCode_ASC
  appLanguageCode_DESC
  email_ASC
  email_DESC
  firstName_ASC
  firstName_DESC
  id_ASC
  id_DESC
  lastName_ASC
  lastName_DESC
}

type UserPhone {
  home: PhoneNumber
  mobile: PhoneNumber
  work: PhoneNumber
}

input UserPhoneInput {
  home: PhoneNumber
  mobile: PhoneNumber
  work: PhoneNumber
}

type UserTag {
  """A field to get the mongodb object id identifier for this UserTag."""
  _id: ID!

  """
  A connection field to traverse a list of UserTag this UserTag is a
  parent to.
  """
  childTags(after: String, before: String, first: PositiveInt, last: PositiveInt): UserTagsConnection

  """A field to get the name of this UserTag."""
  name: String!

  """A field to traverse the Organization that created this UserTag."""
  organization: Organization

  """A field to traverse the parent UserTag of this UserTag."""
  parentTag: UserTag

  """
  A connection field to traverse a list of User this UserTag is assigned
  to.
  """
  usersAssignedTo(after: String, before: String, first: PositiveInt, last: PositiveInt): UsersConnection
}

"""A default connection on the UserTag type."""
type UserTagsConnection {
  edges: [UserTagsConnectionEdge!]!
  pageInfo: DefaultConnectionPageInfo!
}

"""A default connection edge on the UserTag type for UserTagsConnection."""
type UserTagsConnectionEdge {
  cursor: String!
  node: UserTag!
}

enum UserType {
  ADMIN
  NON_USER
  SUPERADMIN
  USER
}

input UserWhereInput {
  admin_for: ID
  appLanguageCode: String
  appLanguageCode_contains: String
  appLanguageCode_in: [String!]
  appLanguageCode_not: String
  appLanguageCode_not_in: [String!]
  appLanguageCode_starts_with: String
  email: EmailAddress
  email_contains: EmailAddress
  email_in: [EmailAddress!]
  email_not: EmailAddress
  email_not_in: [EmailAddress!]
  email_starts_with: EmailAddress
  event_title_contains: String
  firstName: String
  firstName_contains: String
  firstName_in: [String!]
  firstName_not: String
  firstName_not_in: [String!]
  firstName_starts_with: String
  id: ID
  id_contains: ID
  id_in: [ID!]
  id_not: ID
  id_not_in: [ID!]
  id_starts_with: ID
  lastName: String
  lastName_contains: String
  lastName_in: [String!]
  lastName_not: String
  lastName_not_in: [String!]
  lastName_starts_with: String
}

"""A default connection on the User type."""
type UsersConnection {
  edges: [UsersConnectionEdge!]!
  pageInfo: DefaultConnectionPageInfo!
}

"""A default connection edge on the User type for UsersConnection."""
type UsersConnectionEdge {
  cursor: String!
  node: User!
}

type Venue {
  _id: ID!
  capacity: Int!
  description: String
  imageUrl: URL
  name: String!
  organization: Organization!
}

input VenueInput {
  capacity: Int!
  description: String
  file: String
  name: String!
  organizationId: ID!
}

enum WeekDays {
  FR
  MO
  SA
  SU
  TH
  TU
  WE
}

input createChatInput {
  organizationId: ID!
  userIds: [ID!]!
}

type createDirectChatPayload {
  directChat: DirectChat
  userErrors: [CreateDirectChatError!]!
}

input createGroupChatInput {
  organizationId: ID!
  title: String!
  userIds: [ID!]!
}

input createUserFamilyInput {
  title: String!
  userIds: [ID!]!
}<|MERGE_RESOLUTION|>--- conflicted
+++ resolved
@@ -268,7 +268,7 @@
   organizationId: ID!
 }
 
-<<<<<<< HEAD
+
 union CreateCommentError = PostNotFoundError
 
 type CreateCommentPayload {
@@ -283,7 +283,7 @@
 type CreateMemberPayload {
   organization: Organization
   userErrors: [CreateMemberError!]!
-=======
+
 input CreateAgendaItemInput {
   attachments: [String]
   categories: [ID]
@@ -304,7 +304,7 @@
   items: [CreateAgendaItemInput]
   relatedEvent: ID
   sequence: Int!
->>>>>>> e23fe725
+
 }
 
 input CreateUserTagInput {
