--- conflicted
+++ resolved
@@ -4119,16 +4119,12 @@
   """
   organization(input: QueryOrganizationInput!): Organization
 
-<<<<<<< HEAD
-
-  """Query to fetch all organizations. Returns up to 20 organizations."""
-  organizations: [Organization!]
-=======
+
   """
   Query to fetch all organizations with optional filtering. Returns up to 20 organizations.
   """
   organizations(filter: String): [Organization!]
->>>>>>> f20dd353
+
 
   """Query field to read a post."""
 
@@ -4519,16 +4515,12 @@
   """
   createdAt: DateTime
 
-<<<<<<< HEAD
-  """
-  User who created the user.
-  """
-=======
+
   """Organizations created by the user"""
   createdOrganizations(filter: String): [Organization!]
 
   """User who created the user."""
->>>>>>> f20dd353
+
   creator: User
 
   """
@@ -4594,16 +4586,9 @@
   """
   GraphQL connection to traverse through the organizations the user is a member of.
   """
-<<<<<<< HEAD
-  organizationsWhereMember(
-    after: String
-    before: String
-    first: Int
-    last: Int
-  ): UserOrganizationsWhereMemberConnection
-=======
+
   organizationsWhereMember(after: String, before: String, filter: String, first: Int, last: Int): UserOrganizationsWhereMemberConnection
->>>>>>> f20dd353
+
 
   """
   Postal code of the user.
