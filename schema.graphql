--- conflicted
+++ resolved
@@ -1137,11 +1137,7 @@
   revokeRefreshTokenForUser: Boolean!
   saveFcmToken(token: String): Boolean!
   sendMembershipRequest(organizationId: ID!): MembershipRequest!
-<<<<<<< HEAD
-  sendMessageToChat(chatId: ID!, messageContent: String!, replyTo: ID, type: String!): ChatMessage!
-=======
   sendMessageToChat(chatId: ID!, messageContent: String!, replyTo: ID): ChatMessage!
->>>>>>> c7fc6e37
   signUp(data: UserInput!, file: String): AuthData!
   togglePostPin(id: ID!, title: String): Post!
   unassignUserTag(input: ToggleUserTagAssignInput!): User
