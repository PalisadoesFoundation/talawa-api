--- conflicted
+++ resolved
@@ -2315,7 +2315,6 @@
   """Mutation field to remove an event attendee."""
   removeEventAttendee(data: EventAttendeeInput!): User
 
-<<<<<<< HEAD
   """
   Mutation to revoke a refresh token. Use this for logout functionality to invalidate the refresh token.
   """
@@ -2323,10 +2322,9 @@
     """The refresh token to revoke."""
     refreshToken: String!
   ): Boolean
-=======
+
   """Send email invitations to one or more addresses for an event."""
   sendEventInvitations(input: SendEventInvitationsInput!): [EventInvitation!]
->>>>>>> 5828270e
 
   """Mutation field to send a membership request to an organization."""
   sendMembershipRequest(
