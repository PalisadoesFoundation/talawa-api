type ActionItem {
  """Timestamp when the action item was assigned."""
  assignedAt: DateTime

  """The ID of the user assigned to this action item."""
  assigneeId: ID

  """The ID of the category this action item belongs to."""
  categoryId: ID

  """Timestamp when the action item was completed."""
  completionAt: DateTime

  """Date time at the time the action item was created."""
  createdAt: DateTime

  """User who created the action item."""
  creator: User

  """The ID of the user who created this action item."""
  creatorId: ID

  """The ID of the associated event, if applicable."""
  eventId: ID

  """Unique identifier for the action item."""
  id: ID

  """Indicates whether the action item is completed."""
  isCompleted: Boolean

  """The ID of the organization the action item belongs to."""
  organizationId: ID

  """Notes added after completing the action item."""
  postCompletionNotes: String

  """Notes added before completing the action item."""
  preCompletionNotes: String

  """Timestamp when the action item was last updated."""
  updatedAt: DateTime

  """The ID of the user who last updated this action item."""
  updaterId: ID
}

"""
Represents a category for action items, including metadata such as creation and update timestamps.
"""
type ActionItemCategory {
  """Timestamp when the category was created."""
  createdAt: DateTime

  """Identifier for the user who created this category."""
  creatorId: ID

  """Unique identifier for the action item category."""
  id: ID

  """Indicates whether the action item category is disabled."""
  isDisabled: Boolean

  """The name of the action item category."""
  name: String

  """Identifier for the organization this category belongs to."""
  organizationId: ID

  """Timestamp when the category was last updated."""
  updatedAt: DateTime
}

type Advertisement {
  """Array of attachments."""
  attachments: [AdvertisementAttachment!]

  """Date time at the time the advertisement was created."""
  createdAt: DateTime

  """User who created the advertisement."""
  creator: User

  """Custom information about the advertisement."""
  description: String

  """Date time at the time the advertised event ends at."""
  endAt: DateTime

  """Global identifier of the advertisement."""
  id: ID!

  """Name of the advertisement."""
  name: String

  """Organization which the advertisement belongs to."""
  organization: Organization

  """Date time at the time the advertised event starts at."""
  startAt: DateTime

  """Type of the advertisement."""
  type: AdvertisementType

  """Date time at the time the advertisement was last updated."""
  updatedAt: DateTime

  """User who last updated the advertisement."""
  updater: User
}

type AdvertisementAttachment {
  """Mime type of the attachment."""
  mimeType: String

  """URL to the attachment."""
  url: String
}

"""Possible variants of the type of an advertisement."""
enum AdvertisementType {
  banner
  menu
  pop_up
}

type AgendaFolder {
  """
  GraphQL connection to traverse through the agenda folders that have the agenda folder as a parent folder.
  """
  childFolders(after: String, before: String, first: Int, last: Int): AgendaFolderChildFoldersConnection

  """Date time at the time the agenda folder was created."""
  createdAt: DateTime

  """User who created the agenda folder."""
  creator: User

  """
  Event for which the agenda folder contains agenda items constituting a part of the agenda.
  """
  event: Event

  """Global identifier of the agenda folder."""
  id: ID!

  """
  Boolean to tell if the agenda folder is meant to be a folder for agenda items or a parent for agenda folders.
  """
  isAgendaItemFolder: Boolean

  """
  GraphQL connection to traverse through the agenda items contained within the agenda folder.
  """
  items(after: String, before: String, first: Int, last: Int): AgendaFolderItemsConnection

  """Name of the agenda folder."""
  name: String

  """Agenda folder that is a parent folder to the agenda folder."""
  parentFolder: AgendaFolder

  """Date time at the time the agenda folder was last updated."""
  updatedAt: DateTime

  """User who last updated the agenda folder."""
  updater: User
}

""""""
type AgendaFolderChildFoldersConnection {
  edges: [AgendaFolderChildFoldersConnectionEdge]
  pageInfo: PageInfo!
}

""""""
type AgendaFolderChildFoldersConnectionEdge {
  cursor: String!
  node: AgendaFolder
}

""""""
type AgendaFolderItemsConnection {
  edges: [AgendaFolderItemsConnectionEdge]
  pageInfo: PageInfo!
}

""""""
type AgendaFolderItemsConnectionEdge {
  cursor: String!
  node: AgendaItem
}

type AgendaItem {
  """Date time at the time the agenda item was last created."""
  createdAt: DateTime

  """User who created the agenda item."""
  creator: User

  """Custom information about the agenda item."""
  description: String

  """Duration of the agenda item."""
  duration: String

  """Agenda folder within which the agenda item in contained."""
  event: AgendaFolder

  """Global identifier of the agenda item."""
  id: ID!

  """
  Key of the agenda item if it's of a "song" type. More information at [this](https://en.wikipedia.org/wiki/Key_(music)) link.
  """
  key: String

  """Name of the agenda item."""
  name: String

  """Type of the agenda item."""
  type: AgendaItemType

  """Date time at the time the agenda item was last updated."""
  updatedAt: DateTime

  """User who last updated the agenda item."""
  updater: User
}

"""Possible variants of the type of an agenda item."""
enum AgendaItemType {
  general
  note
  scripture
  song
}

input AttachmentInput {
  """Mime type of the attachment."""
  mimeType: String!

  """URL of the attachment."""
  url: String!
}

""""""
type AuthenticationPayload {
  """
  This is the authentication token using which a user can sign in to talawa.
  """
  authenticationToken: String

  """"""
  user: User
}

"""
The `BigInt` scalar type represents non-fractional signed whole numeric values.
"""
scalar BigInt

input CategoriesByIdsInput {
  ids: [ID!]!
}

type Chat {
  """Mime type of the avatar of the chat."""
  avatarMimeType: String

  """URL to the avatar of the chat."""
  avatarURL: String

  """Date time at the time the chat was first created."""
  createdAt: DateTime

  """User who created the chat."""
  creator: User

  """Custom information about the chat."""
  description: String

  """Global identifier of the chat."""
  id: ID!

  """
  GraphQL connection to traverse through the users that are members of the chat.
  """
  members(after: String, before: String, first: Int, last: Int): ChatMembersConnection

  """
  GraphQL connection to traverse through the messages created within the chat.
  """
  messages(after: String, before: String, first: Int, last: Int): ChatMessagesConnection

  """Name of the chat."""
  name: String

  """Organization which the chat belongs to."""
  organization: Organization

  """Date time at the time the chat was last updated."""
  updatedAt: DateTime

  """User who last updated the chat."""
  updater: User
}

""""""
type ChatMembersConnection {
  edges: [ChatMembersConnectionEdge]
  pageInfo: PageInfo!
}

""""""
type ChatMembersConnectionEdge {
  cursor: String!
  node: User
}

"""Possible variants of the role assigned to a user within a chat."""
enum ChatMembershipRole {
  administrator
  regular
}

type ChatMessage {
  """Body of the chat message."""
  body: String

  """Chat which the chat message belongs to."""
  chat: Chat

  """Date time at the time the chat message was created."""
  createdAt: DateTime

  """User who created the chat message."""
  creator: User

  """Global identifier of the chat message."""
  id: ID!

  """Parent message of the chat message."""
  parentMessage: ChatMessage

  """Date time at the time the chat message was last updated."""
  updatedAt: DateTime
}

""""""
type ChatMessagesConnection {
  edges: [ChatMessagesConnectionEdge]
  pageInfo: PageInfo!
}

""""""
type ChatMessagesConnectionEdge {
  cursor: String!
  node: ChatMessage
}

type Comment {
  """Body of the comment."""
  body: String

  """Date time at the time the comment was created."""
  createdAt: DateTime

  """User who created the comment."""
  creator: User

  """
  GraphQL connection to traverse through the users that down voted the comment.
  """
  downVoters(after: String, before: String, first: Int, last: Int): CommentDownVotersConnection

  """Total number of down votes on the comment."""
  downVotesCount: Int

  """Global identifier of the comment."""
  id: ID!

  """Post which the comment belongs to."""
  post: Post

  """
  GraphQL connection to traverse through the users that up voted the comment.
  """
  upVoters(after: String, before: String, first: Int, last: Int): CommentUpVotersConnection

  """Total number of up votes on the comment."""
  upVotesCount: Int

  """Date time at the time the comment was last updated."""
  updatedAt: DateTime
}

""""""
type CommentDownVotersConnection {
  edges: [CommentDownVotersConnectionEdge]
  pageInfo: PageInfo!
}

""""""
type CommentDownVotersConnectionEdge {
  cursor: String!
  node: User
}

""""""
type CommentUpVotersConnection {
  edges: [CommentUpVotersConnectionEdge]
  pageInfo: PageInfo!
}

""""""
type CommentUpVotersConnectionEdge {
  cursor: String!
  node: User
}

"""Possible variants of the type of of a vote on a comment."""
enum CommentVoteType {
  down_vote
  up_vote
}

type Community {
  """Date time at the time the community was created."""
  createdAt: DateTime

  """URL to the facebook account of the community."""
  facebookURL: String

  """URL to the gitGub account of the community."""
  githubURL: String

  """Global identifier of the community."""
  id: ID!

  """ Duration in seconds it should take for inactive clients to get timed out of their authenticated session within client-side talawa applications.
  """
  inactivityTimeoutDuration: Int

  """URL to the instagram account of the community."""
  instagramURL: String

  """URL to the linkedin account of the community."""
  linkedinURL: String

  """Mime type of the avatar of the community."""
  logoMimeType: String

  """URL to the logo of the community."""
  logoURL: String

  """Name of the community."""
  name: String

  """URL to the reddit account of the community."""
  redditURL: String

  """URL to the slack account of the community."""
  slackURL: String

  """Date time at the time the community was last updated."""
  updatedAt: DateTime

  """User who last updated the community."""
  updater: User

  """URL to the website of the community."""
  websiteURL: String

  """URL to the x account of the community."""
  xURL: String

  """URL to the youtube account of the community."""
  youtubeURL: String
}

input CreateActionItemInput {
  categoryId: ID!
  assigneeId: ID
  preCompletionNotes: String
  organizationId: ID!
  eventId: ID
  assignedAt: String  
}


"""
A date string, such as 2007-12-03, compliant with the `full-date` format outlined in section 5.6 of the RFC 3339 profile of the ISO 8601 standard for representation of dates and times using the Gregorian calendar.
"""
scalar Date

"""
A date-time string at UTC, such as 2007-12-03T10:15:30Z, compliant with the `date-time` format outlined in section 5.6 of the RFC 3339 profile of the ISO 8601 standard for representation of dates and times using the Gregorian calendar.
"""
scalar DateTime

"""
A field whose value conforms to the standard internet email address format as specified in HTML Spec: https://html.spec.whatwg.org/multipage/input.html#valid-e-mail-address.
"""
scalar EmailAddress

type Event {
  """
  GraphQL connection to traverse through the agenda folders that contain agenda items constituting a part of the agenda for the event.
  """
  agendaFolders(after: String, before: String, first: Int, last: Int): EventAgendaFoldersConnection

  """Array of attachments."""
  attachments: [EventAttachment!]

  """Date time at the time the event was created."""
  createdAt: DateTime

  """User who created the event."""
  creator: User

  """Custom information about the event."""
  description: String

  """Date time at the time the event ends at."""
  endAt: DateTime

  """Global identifier of the event."""
  id: ID!

  """Name of the event."""
  name: String

  """Organization the event belongs to."""
  organization: Organization

  """Date time at the time the event starts at."""
  startAt: DateTime

  """Date time at the time the event was last updated."""
  updatedAt: DateTime

  """User who last updated the event."""
  updater: User

  """
  GraphQL connection to traverse through the venues that are booked for the event.
  """
  venues(after: String, before: String, first: Int, last: Int): EventVenuesConnection
}

""""""
type EventAgendaFoldersConnection {
  edges: [EventAgendaFoldersConnectionEdge]
  pageInfo: PageInfo!
}

""""""
type EventAgendaFoldersConnectionEdge {
  cursor: String!
  node: AgendaFolder
}

type EventAttachment {
  """Mime type of the attachment."""
  mimeType: String

  """URL to the attachment."""
  url: String
}

""""""
type EventVenuesConnection {
  edges: [EventVenuesConnectionEdge]
  pageInfo: PageInfo!
}

""""""
type EventVenuesConnectionEdge {
  cursor: String!
  node: Venue
}

<<<<<<< HEAD
input EventsByOrganizationIdInput {
  organizationId: ID!
=======
"""Metadata for files uploaded via presigned URL"""
input FileMetadataInput {
  """Hash of the file for deduplication"""
  fileHash: String!

  """MIME type of the file"""
  mimetype: PostAttachmentMimeType!

  """Object name used in storage"""
  objectName: String!
>>>>>>> b86f0445
}

type Fund {
  """GraphQL connection to traverse through the campaigns for the fund."""
  campaigns(after: String, before: String, first: Int, last: Int): FundCampaignsConnection

  """Date time at the time the fund was created."""
  createdAt: DateTime

  """User who created the Fund."""
  creator: User

  """Global identifier of the fund."""
  id: ID!

  """Boolean to tell if the fund is tax deductible."""
  isTaxDeductible: Boolean

  """Name of the fund."""
  name: String

  """Organization which the fund belongs to."""
  organization: Organization

  """Date time at the time the fund was last updated."""
  updatedAt: DateTime

  """User who last updated the fund."""
  updater: User
}

type FundCampaign {
  """Date time at the time the fund campaign was created."""
  createdAt: DateTime

  """User who created the fund campaign."""
  creator: User

  """Currency code of the fund campaign."""
  currencyCode: Iso4217CurrencyCode

  """Date time at the time the fund campaign ends at."""
  endAt: DateTime

  """Fund which the fund campaign belongs to."""
  fund: Fund

  """Minimum amount of money that is set as the goal for the fund campaign."""
  goalAmount: Int

  """Global identifier of the fund campaign."""
  id: ID!

  """Name of the fund campaign."""
  name: String

  """Total amount of money pledged under the fund campaign."""
  pledgedAmount: BigInt

  """
  GraphQL connection to traverse through the pledges made under the fund campaign.
  """
  pledges(after: String, before: String, first: Int, last: Int): FundCampaignPledgesConnection

  """Date time at the time the fund campaign starts at."""
  startAt: DateTime

  """Date time at the time the fund campaign was last updated."""
  updatedAt: DateTime

  """User who last updated the fund campaign."""
  updater: User
}

type FundCampaignPledge {
  """The amount of pledged money."""
  amount: Int

  """Fund campaign which the fund campaign pledge is associated to."""
  campaign: FundCampaign

  """Date time at the time the fund campaign pledge was created."""
  createdAt: DateTime

  """User who created the fund campaign pledge."""
  creator: User

  """Global identifier of the fund campaign pledge."""
  id: ID!

  """Custom information about the fund campaign pledge."""
  note: String

  """User on whose behalf the fund campaign pledge is created."""
  pledger: User

  """Date time at the time the fund campaign pledge was last updated."""
  updatedAt: DateTime

  """User who last updated the fund campaign pledge."""
  updater: User
}

""""""
type FundCampaignPledgesConnection {
  edges: [FundCampaignPledgesConnectionEdge]
  pageInfo: PageInfo!
}

""""""
type FundCampaignPledgesConnectionEdge {
  cursor: String!
  node: FundCampaignPledge
}

""""""
type FundCampaignsConnection {
  edges: [FundCampaignsConnectionEdge]
  pageInfo: PageInfo!
}

""""""
type FundCampaignsConnectionEdge {
  cursor: String!
  node: FundCampaign
}

input GetPostsByOrgInput {
  organizationId: String!
  sortOrder: String
}

"""GetUrlResponse"""
type GetUrlResponse {
  presignedUrl: String
}

"""
Possible variants of the two-letter language code defined in ISO 639-1, part of the ISO 639 standard published by the International Organization for Standardization (ISO), to represent natural languages.
"""
enum Iso639Set1LanguageCode {
  aa
  ab
  ae
  af
  ak
  am
  an
  ar
  as
  av
  ay
  az
  ba
  be
  bg
  bi
  bm
  bn
  bo
  br
  bs
  ca
  ce
  ch
  co
  cr
  cs
  cu
  cv
  cy
  da
  de
  dv
  dz
  ee
  el
  en
  eo
  es
  et
  eu
  fa
  ff
  fi
  fj
  fo
  fr
  fy
  ga
  gd
  gl
  gn
  gu
  gv
  ha
  he
  hi
  ho
  hr
  ht
  hu
  hy
  hz
  ia
  id
  ie
  ig
  ii
  ik
  io
  is
  it
  iu
  ja
  jv
  ka
  kg
  ki
  kj
  kk
  kl
  km
  kn
  ko
  kr
  ks
  ku
  kv
  kw
  ky
  la
  lb
  lg
  li
  ln
  lo
  lt
  lu
  lv
  mg
  mh
  mi
  mk
  ml
  mn
  mr
  ms
  mt
  my
  na
  nb
  nd
  ne
  ng
  nl
  nn
  no
  nr
  nv
  ny
  oc
  oj
  om
  or
  os
  pa
  pi
  pl
  ps
  pt
  qu
  rm
  rn
  ro
  ru
  rw
  sa
  sc
  sd
  se
  sg
  si
  sk
  sl
  sm
  sn
  so
  sq
  sr
  ss
  st
  su
  sv
  sw
  ta
  te
  tg
  th
  ti
  tk
  tl
  tn
  to
  tr
  ts
  tt
  tw
  ty
  ug
  uk
  ur
  uz
  ve
  vi
  vo
  wa
  wo
  xh
  yi
  yo
  za
  zh
  zu
}

"""
Possible variants of the two-letter country code defined in ISO 3166-1, part of the ISO 3166 standard published by the International Organization for Standardization (ISO), to represent countries, dependent territories, and special areas of geographical interest.
"""
enum Iso3166Alpha2CountryCode {
  ad
  ae
  af
  ag
  ai
  al
  am
  ao
  aq
  ar
  as
  at
  au
  aw
  ax
  az
  ba
  bb
  bd
  be
  bf
  bg
  bh
  bi
  bj
  bl
  bm
  bn
  bo
  bq
  br
  bs
  bt
  bv
  bw
  by
  bz
  ca
  cc
  cd
  cf
  cg
  ch
  ci
  ck
  cl
  cm
  cn
  co
  cr
  cu
  cv
  cw
  cx
  cy
  cz
  de
  dj
  dk
  dm
  do
  dz
  ec
  ee
  eg
  eh
  er
  es
  et
  fi
  fj
  fk
  fm
  fo
  fr
  ga
  gb
  gd
  ge
  gf
  gg
  gh
  gi
  gl
  gm
  gn
  gp
  gq
  gr
  gs
  gt
  gu
  gw
  gy
  hk
  hm
  hn
  hr
  ht
  hu
  id
  ie
  il
  im
  in
  io
  iq
  ir
  is
  it
  je
  jm
  jo
  jp
  ke
  kg
  kh
  ki
  km
  kn
  kp
  kr
  kw
  ky
  kz
  la
  lb
  lc
  li
  lk
  lr
  ls
  lt
  lu
  lv
  ly
  ma
  mc
  md
  me
  mf
  mg
  mh
  mk
  ml
  mm
  mn
  mo
  mp
  mq
  mr
  ms
  mt
  mu
  mv
  mw
  mx
  my
  mz
  na
  nc
  ne
  nf
  ng
  ni
  nl
  no
  np
  nr
  nu
  nz
  om
  pa
  pe
  pf
  pg
  ph
  pk
  pl
  pm
  pn
  pr
  ps
  pt
  pw
  py
  qa
  re
  ro
  rs
  ru
  rw
  sa
  sb
  sc
  sd
  se
  sg
  sh
  si
  sj
  sk
  sl
  sm
  sn
  so
  sr
  ss
  st
  sv
  sx
  sy
  sz
  tc
  td
  tf
  tg
  th
  tj
  tk
  tl
  tm
  tn
  to
  tr
  tt
  tv
  tw
  tz
  ua
  ug
  um
  us
  uy
  uz
  va
  vc
  ve
  vg
  vi
  vn
  vu
  wf
  ws
  ye
  yt
  za
  zm
  zw
}

"""
Possible variants of the currency code defined in ISO 4217 standard published by the International Organization for Standardization (ISO) which defines alpha codes and numeric codes for the representation of currencies and provides information about the relationships between individual currencies and their minor units.
"""
enum Iso4217CurrencyCode {
  AED
  AFN
  ALL
  AMD
  ANG
  AOA
  ARS
  AUD
  AWG
  AZN
  BAM
  BBD
  BDT
  BGN
  BHD
  BIF
  BMD
  BND
  BOB
  BOV
  BRL
  BSD
  BTN
  BWP
  BYN
  BZD
  CAD
  CDF
  CHE
  CHF
  CHW
  CLF
  CLP
  CNY
  COP
  COU
  CRC
  CUP
  CVE
  CZK
  DJF
  DKK
  DOP
  DZD
  EGP
  ERN
  ETB
  EUR
  FJD
  FKP
  GBP
  GEL
  GHS
  GIP
  GMD
  GNF
  GTQ
  GYD
  HKD
  HNL
  HTG
  HUF
  IDR
  ILS
  INR
  IQD
  IRR
  ISK
  JMD
  JOD
  JPY
  KES
  KGS
  KHR
  KMF
  KPW
  KRW
  KWD
  KYD
  KZT
  LAK
  LBP
  LKR
  LRD
  LSL
  LYD
  MAD
  MDL
  MGA
  MKD
  MMK
  MNT
  MOP
  MRU
  MUR
  MVR
  MWK
  MXN
  MXV
  MYR
  MZN
  NAD
  NGN
  NIO
  NOK
  NPR
  NZD
  OMR
  PAB
  PEN
  PGK
  PHP
  PKR
  PLN
  PYG
  QAR
  RON
  RSD
  RUB
  RWF
  SAR
  SBD
  SCR
  SDG
  SEK
  SGD
  SHP
  SLE
  SOS
  SRD
  SSP
  STN
  SVC
  SYP
  SZL
  THB
  TJS
  TMT
  TND
  TOP
  TRY
  TTD
  TWD
  TZS
  UAH
  UGX
  USD
  USN
  UYI
  UYU
  UYW
  UZS
  VED
  VES
  VND
  VUV
  WST
  XAF
  XAG
  XAU
  XBA
  XBB
  XBC
  XBD
  XCD
  XDR
  XOF
  XPD
  XPF
  XPT
  XSU
  XTS
  XUA
  XXX
  YER
  ZAR
  ZMW
  ZWG
}

"""Filter criteria for member roles"""
input MembersRoleWhereInput {
  """Role equals this value"""
  equal: OrganizationMembershipRole

  """Role does not equal this value"""
  notEqual: OrganizationMembershipRole
}

"""Filter criteria for organization members"""
input MembersWhereInput {
  """Filter members by role"""
  role: MembersRoleWhereInput
}

type Mutation {
  """Mutation field to create an action item."""
  createActionItem(input: CreateActionItemInput!): ActionItem

  """Mutation field to create an advertisement."""
  createAdvertisement(input: MutationCreateAdvertisementInput!): Advertisement

  """Mutation field to create an agenda folder."""
  createAgendaFolder(input: MutationCreateAgendaFolderInput!): AgendaFolder

  """Mutation field to create an agenda item."""
  createAgendaItem(input: MutationCreateAgendaItemInput!): AgendaItem

  """Mutation field to create a chat."""
  createChat(input: MutationCreateChatInput!): Chat

  """Mutation field to create a chat membership."""
  createChatMembership(input: MutationCreateChatMembershipInput!): Chat

  """Mutation field to create a chat message."""
  createChatMessage(input: MutationCreateChatMessageInput!): ChatMessage

  """Mutation field to create a comment."""
  createComment(input: MutationCreateCommentInput!): Comment

  """Mutation field to create a comment vote."""
  createCommentVote(input: MutationCreateCommentVoteInput!): Comment

  """Mutation field to create an event."""
  createEvent(input: MutationCreateEventInput!): Event

  """Mutation field to create a fund."""
  createFund(input: MutationCreateFundInput!): Fund

  """Mutation field to create a fund campaign."""
  createFundCampaign(input: MutationCreateFundCampaignInput!): FundCampaign

  """Mutation field to create a fund campaign pledge."""
  createFundCampaignPledge(input: MutationCreateFundCampaignPledgeInput!): FundCampaignPledge

  """Mutation field to create a presigned URL for uploading a file."""
  createGetfileUrl(input: MutationCreateGetfileUrlInput!): GetUrlResponse

  """Mutation field to create an organization."""
  createOrganization(input: MutationCreateOrganizationInput!): Organization

  """Mutation field to create an organization membership."""
  createOrganizationMembership(input: MutationCreateOrganizationMembershipInput!): Organization

  """Mutation field to create a post."""
  createPost(input: MutationCreatePostInput!): Post

  """Mutation field to create a post vote."""
  createPostVote(input: MutationCreatePostVoteInput!): Post

  """Mutation field to create a presigned URL for uploading a file."""
  createPresignedUrl(input: MutationCreatePresignedUrlInput!): UploadUrlResponse

  """Mutation field to create a tag."""
  createTag(input: MutationCreateTagInput!): Tag

  """Mutation field to create a tag folder."""
  createTagFolder(input: MutationCreateTagFolderInput!): TagFolder

  """Mutation field to create a user."""
  createUser(input: MutationCreateUserInput!): AuthenticationPayload

  """Mutation field to create a venue."""
  createVenue(input: MutationCreateVenueInput!): Venue

  """Mutation field to create a venue booking."""
  createVenueBooking(input: MutationCreateVenueBookingInput!): Venue

  """Mutation field to delete an action item."""
  deleteActionItem(
    """Delete an action item"""
    input: MutationDeleteActionItemInput!
  ): ActionItem

  """Mutation field to delete an advertisement."""
  deleteAdvertisement(input: MutationDeleteAdvertisementInput!): Advertisement

  """Mutation field to delete an agenda folder."""
  deleteAgendaFolder(input: MutationDeleteAgendaFolderInput!): AgendaFolder

  """Mutation field to delete an agenda item."""
  deleteAgendaItem(input: MutationDeleteAgendaItemInput!): AgendaItem

  """Mutation field to delete a chat."""
  deleteChat(input: MutationDeleteChatInput!): Chat

  """Mutation field to delete a chat membership."""
  deleteChatMembership(input: MutationDeleteChatMembershipInput!): Chat

  """Mutation field to delete a chat message."""
  deleteChatMessage(input: MutationDeleteChatMessageInput!): ChatMessage

  """Mutation field to delete a comment."""
  deleteComment(input: MutationDeleteCommentInput!): Comment

  """Mutation field to delete a comment vote."""
  deleteCommentVote(input: MutationDeleteCommentVoteInput!): Comment

  """Mutation field to delete the current user."""
  deleteCurrentUser: User

  """Mutation field to delete an event."""
  deleteEvent(input: MutationDeleteEventInput!): Event

  """Mutation field to delete a fund."""
  deleteFund(input: MutationDeleteFundInput!): Fund

  """Mutation field to delete a fund campaign."""
  deleteFundCampaign(input: MutationDeleteFundCampaignInput!): FundCampaign

  """Mutation field to delete a fund campaign pledge."""
  deleteFundCampaignPledge(input: MutationDeleteFundCampaignPledgeInput!): FundCampaignPledge

  """Mutation field to delete an organization."""
  deleteOrganization(input: MutationDeleteOrganizationInput!): Organization

  """Mutation field to delete an organization membership."""
  deleteOrganizationMembership(input: MutationDeleteOrganizationMembershipInput!): Organization

  """Mutation field to delete a post."""
  deletePost(input: MutationDeletePostInput!): Post

  """Mutation field to delete a post vote."""
  deletePostVote(input: MutationDeletePostVoteInput!): Post

  """Mutation field to delete a tag."""
  deleteTag(input: MutationDeleteTagInput!): Tag

  """Mutation field to delete a tagFolder."""
  deleteTagFolder(input: MutationDeleteTagFolderInput!): TagFolder

  """Mutation field to delete a user."""
  deleteUser(input: MutationDeleteUserInput!): User

  """Mutation field to delete a venue."""
  deleteVenue(input: MutationDeleteVenueInput!): Venue

  """Mutation field to delete a venue booking."""
  deleteVenueBooking(input: MutationDeleteVenueBookingInput!): Venue

  """Mutation field to sign up to talawa."""
  signUp(input: MutationSignUpInput!): AuthenticationPayload

  """Mutation to update an action item"""
  updateActionItem(
    """Update an action item"""
    input: MutationUpdateActionItemInput!
  ): ActionItem

  """Mutation field to update an advertisement."""
  updateAdvertisement(input: MutationUpdateAdvertisementInput!): Advertisement

  """Mutation field to update an agenda folder."""
  updateAgendaFolder(input: MutationUpdateAgendaFolderInput!): AgendaFolder

  """Mutation field to update an agenda item."""
  updateAgendaItem(input: MutationUpdateAgendaItemInput!): AgendaItem

  """Mutation field to update a chat."""
  updateChat(input: MutationUpdateChatInput!): Chat

  """Mutation field to update a chat membership."""
  updateChatMembership(input: MutationUpdateChatMembershipInput!): Chat

  """Mutation field to update a chat message."""
  updateChatMessage(input: MutationUpdateChatMessageInput!): ChatMessage

  """Mutation field to update a comment."""
  updateComment(input: MutationUpdateCommentInput!): Comment

  """Mutation field to update a comment vote."""
  updateCommentVote(input: MutationUpdateCommentVoteInput!): Comment

  """Mutation field to update the community."""
  updateCommunity(input: MutationUpdateCommunityInput!): Community

  """Mutation field to update the current user."""
  updateCurrentUser(input: MutationUpdateCurrentUserInput!): User

  """Mutation field to update an event."""
  updateEvent(input: MutationUpdateEventInput!): Event

  """Mutation field to update a fund."""
  updateFund(input: MutationUpdateFundInput!): Fund

  """Mutation field to update a fund campaign."""
  updateFundCampaign(input: MutationUpdateFundCampaignInput!): FundCampaign

  """Mutation field to update a fund campaign pledge."""
  updateFundCampaignPledge(input: MutationUpdateFundCampaignPledgeInput!): FundCampaignPledge

  """Mutation field to update a organization."""
  updateOrganization(input: MutationUpdateOrganizationInput!): Organization

  """Mutation field to update an organization membership."""
  updateOrganizationMembership(input: MutationUpdateOrganizationMembershipInput!): Organization

  """Mutation field to update a post."""
  updatePost(input: MutationUpdatePostInput!): Post

  """Mutation field to update a post vote."""
  updatePostVote(input: MutationUpdatePostVoteInput!): Post

  """Mutation field to update a tag."""
  updateTag(input: MutationUpdateTagInput!): Tag

  """Mutation field to update a tag folder."""
  updateTagFolder(input: MutationUpdateTagFolderInput!): TagFolder

  """Mutation field to update a user."""
  updateUser(input: MutationUpdateUserInput!): User

  """Mutation field to update a venue."""
  updateVenue(input: MutationUpdateVenueInput!): Venue
}

""""""
input MutationCreateAdvertisementInput {
  """Attachments of the advertisement."""
  attachments: [Upload!]

  """Custom information about the advertisement."""
  description: String

  """Date time at which the advertised event ends."""
  endAt: DateTime!

  """Name of the advertisement."""
  name: String!

  """Global identifier of the associated organization."""
  organizationId: ID!

  """Date time at which the advertised event starts."""
  startAt: DateTime!

  """Type of the advertisement."""
  type: AdvertisementType!
}

""""""
input MutationCreateAgendaFolderInput {
  """Global identifier of the event the agenda folder is associated to."""
  eventId: ID!

  """
  Boolean to tell if the agenda folder is meant to be a folder for agenda items or a parent folder for other agenda folders.
  """
  isAgendaItemFolder: Boolean!

  """Name of the agenda folder."""
  name: String!

  """
  Global identifier of the agenda folder the agenda folder is contained within.
  """
  parentFolderId: ID
}

""""""
input MutationCreateAgendaItemInput {
  """Custom information about the agenda item."""
  description: String

  """Duration of the agenda item."""
  duration: String

  """
  Global identifier of the agenda folder the agenda item is associated to.
  """
  folderId: ID!

  """
  Key of the agenda item if it's of a "song" type. More information at [this](https://en.wikipedia.org/wiki/Key_(music)) link.
  """
  key: String

  """Name of the agenda item."""
  name: String!

  """Type of the agenda item."""
  type: AgendaItemType!
}

""""""
input MutationCreateChatInput {
  """Avatar of the chat."""
  avatar: Upload

  """Custom information about the chat."""
  description: String

  """Name of the chat."""
  name: String!

  """Global identifier of the associated organization."""
  organizationId: ID!
}

""""""
input MutationCreateChatMembershipInput {
  """Global identifier of the associated chat."""
  chatId: ID!

  """Global identifier of the associated user."""
  memberId: ID!

  """Role assigned to the user within the chat."""
  role: ChatMembershipRole
}

""""""
input MutationCreateChatMessageInput {
  """Body of the chat message."""
  body: String!

  """Global identifier of the associated chat."""
  chatId: ID!

  """Global identifier of the associated parent message."""
  parentMessageId: ID!
}

""""""
input MutationCreateCommentInput {
  """Body of the comment."""
  body: String!

  """Global identifier of the post on which the comment is made."""
  postId: ID!
}

""""""
input MutationCreateCommentVoteInput {
  """Global identifier of the comment that is voted."""
  commentId: ID!

  """Type of the vote."""
  type: CommentVoteType!
}

""""""
input MutationCreateEventInput {
  """Attachments of the event."""
  attachments: [Upload!]

  """Custom information about the event."""
  description: String

  """Date time at the time the event ends at."""
  endAt: DateTime!

  """Name of the event."""
  name: String!

  """Global identifier of the associated organization."""
  organizationId: ID!

  """Date time at the time the event starts at."""
  startAt: DateTime!
}

""""""
input MutationCreateFundCampaignInput {
  """Currency code of the fund campaign."""
  currencyCode: Iso4217CurrencyCode!

  """Date time at the time the fund campaign ends at."""
  endAt: DateTime!

  """Global identifier of the associated fund."""
  fundId: ID!

  """Minimum amount of money that is set as the goal for the fund campaign."""
  goalAmount: Int!

  """Name of the fund campaign."""
  name: String!

  """Date time at the time the fund campaign starts at."""
  startAt: DateTime!
}

""""""
input MutationCreateFundCampaignPledgeInput {
  """The amount of pledged money."""
  amount: Int!

  """Global identifier of the fund campaign."""
  campaignId: ID!

  """Custom information about the fund campaign pledge."""
  note: String

  """Global identifier of the user who pledged."""
  pledgerId: ID!
}

""""""
input MutationCreateFundInput {
  """Boolean to tell if the fund is tax deductible."""
  isTaxDeductible: Boolean!

  """Name of the fund."""
  name: String!

  """Global identifier of the associated organization."""
  organizationId: ID!
}

"""Input for getting a presigned URL for file download"""
input MutationCreateGetfileUrlInput {
  """Name of the object to be downloaded"""
  objectName: String

  """ID of the organization the file belongs to"""
  organizationId: ID!
}

""""""
input MutationCreateOrganizationInput {
  """Address line 1 of the organization's address."""
  addressLine1: String

  """Address line 2 of the organization's address."""
  addressLine2: String

  """Avatar of the organization."""
  avatar: Upload

  """Name of the city where the organization resides in."""
  city: String

  """Country code of the country the organization is a citizen of."""
  countryCode: Iso3166Alpha2CountryCode

  """Custom information about the organization."""
  description: String

  """Name of the organization."""
  name: String!

  """Postal code of the organization."""
  postalCode: String

  """Name of the state the organization resides in."""
  state: String
}

""""""
input MutationCreateOrganizationMembershipInput {
  """Global identifier of the associated user."""
  memberId: ID!

  """Global identifier of the associated organization."""
  organizationId: ID!

  """Role assigned to the user within the organization."""
  role: OrganizationMembershipRole
}

"""Input for creating a new post"""
input MutationCreatePostInput {
  """Metadata for files already uploaded via presigned URL"""
  attachments: [FileMetadataInput!]

  """Caption about the post."""
  caption: String!

  """Boolean to tell if the post is pinned"""
  isPinned: Boolean

  """
  Global identifier of the associated organization in which the post is posted.
  """
  organizationId: ID!
}

""""""
input MutationCreatePostVoteInput {
  """Global identifier of the post that is voted."""
  postId: ID!

  """Type of the vote."""
  type: PostVoteType!
}

"""Input for creating a presigned URL for file upload"""
input MutationCreatePresignedUrlInput {
  """Hash of the file for deduplication check"""
  fileHash: String!

  """Name of the file to be uploaded"""
  fileName: String!

  """Custom object name for the file (optional)"""
  objectName: String

  """ID of the organization the file belongs to"""
  organizationId: ID!
}

""""""
input MutationCreateTagFolderInput {
  """Name of the tag."""
  name: String!

  """Global identifier of the associated organization."""
  organizationId: ID!

  """Global identifier of the associated parent tag folder."""
  parentFolderId: ID
}

""""""
input MutationCreateTagInput {
  """Global identifier of the associated tag folder."""
  folderId: ID

  """Name of the tag."""
  name: String!

  """Global identifier of the associated organization."""
  organizationId: ID!
}

""""""
input MutationCreateUserInput {
  """Address line 1 of the user's address."""
  addressLine1: String

  """Address line 2 of the user's address."""
  addressLine2: String

  """Avatar of the user."""
  avatar: Upload

  """Date of birth of the user."""
  birthDate: Date

  """Name of the city where the user resides in."""
  city: String

  """Country code of the country the user is a citizen of."""
  countryCode: Iso3166Alpha2CountryCode

  """Custom information about the user."""
  description: String

  """Primary education grade of the user."""
  educationGrade: UserEducationGrade

  """Email address of the user."""
  emailAddress: EmailAddress!

  """Employment status of the user."""
  employmentStatus: UserEmploymentStatus

  """The phone number to use to communicate with the user at their home."""
  homePhoneNumber: PhoneNumber

  """Boolean to tell whether the user has verified their email address."""
  isEmailAddressVerified: Boolean!

  """Marital status of the user."""
  maritalStatus: UserMaritalStatus

  """
  The phone number to use to communicate with the user on their mobile phone.
  """
  mobilePhoneNumber: PhoneNumber

  """Name of the user."""
  name: String!

  """The sex assigned to the user at their birth."""
  natalSex: UserNatalSex

  """Language code of the user's preferred natural language."""
  naturalLanguageCode: Iso639Set1LanguageCode

  """Password of the user to sign in to the application."""
  password: String!

  """Postal code of the user."""
  postalCode: String

  """Role assigned to the user in the application."""
  role: UserRole!

  """Name of the state the user resides in."""
  state: String

  """
  The phone number to use to communicate with the user while they're at work.
  """
  workPhoneNumber: PhoneNumber
}

""""""
input MutationCreateVenueBookingInput {
  """Global identifier of the event that the venue is to be booked for."""
  eventId: ID!

  """Global identifier of the venue to be booked."""
  venueId: ID!
}

""""""
input MutationCreateVenueInput {
  """Attachments of the venue."""
  attachments: [Upload!]

  """Custom information about the venue."""
  description: String

  """Name of the venue."""
  name: String!

  """Global identifier of the associated organization."""
  organizationId: ID!
}

"""Input for deleting an action item."""
input MutationDeleteActionItemInput {
  """Global identifier of the action item."""
  id: ID!
}

""""""
input MutationDeleteAdvertisementInput {
  """Global identifier of the advertisement."""
  id: ID!
}

""""""
input MutationDeleteAgendaFolderInput {
  """Global identifier of the agenda folder."""
  id: ID!
}

""""""
input MutationDeleteAgendaItemInput {
  """Global identifier of the agenda item."""
  id: ID!
}

""""""
input MutationDeleteChatInput {
  """Global identifier of the chat."""
  id: ID!
}

""""""
input MutationDeleteChatMembershipInput {
  """Global identifier of the associated chat."""
  chatId: ID!

  """Global identifier of the associated user."""
  memberId: ID!
}

""""""
input MutationDeleteChatMessageInput {
  """Global identifier of the chat message."""
  id: ID!
}

""""""
input MutationDeleteCommentInput {
  """Global identifier of the comment."""
  id: ID!
}

""""""
input MutationDeleteCommentVoteInput {
  """Global identifier of the comment that is voted."""
  commentId: ID!

  """Global identifier of the user who voted."""
  creatorId: ID!
}

""""""
input MutationDeleteEventInput {
  """Global identifier of the event."""
  id: ID!
}

""""""
input MutationDeleteFundCampaignInput {
  """Global identifier of the fund campaign."""
  id: ID!
}

""""""
input MutationDeleteFundCampaignPledgeInput {
  """Global identifier of the fund campaign pledge."""
  id: ID!
}

""""""
input MutationDeleteFundInput {
  """Global identifier of the fund."""
  id: ID!
}

""""""
input MutationDeleteOrganizationInput {
  """Global identifier of the organization."""
  id: ID!
}

""""""
input MutationDeleteOrganizationMembershipInput {
  """Global identifier of the associated user."""
  memberId: ID!

  """Global identifier of the associated organization."""
  organizationId: ID!
}

""""""
input MutationDeletePostInput {
  """Global identifier of the post."""
  id: ID!
}

""""""
input MutationDeletePostVoteInput {
  """Global identifier of the user who voted."""
  creatorId: ID!

  """Global identifier of the post that is voted."""
  postId: ID!
}

""""""
input MutationDeleteTagFolderInput {
  """Global identifier of the tag folder."""
  id: ID!
}

""""""
input MutationDeleteTagInput {
  """Global identifier of the tag."""
  id: ID!
}

""""""
input MutationDeleteUserInput {
  """Global identifier of the user."""
  id: ID!
}

""""""
input MutationDeleteVenueBookingInput {
  """Global identifier of the event that the venue is booked for."""
  eventId: ID!

  """Global identifier of the venue that is booked."""
  venueId: ID!
}

""""""
input MutationDeleteVenueInput {
  """Global identifier of the venue."""
  id: ID!
}

""""""
input MutationSignUpInput {
  """Address line 1 of the user's address."""
  addressLine1: String

  """Address line 2 of the user's address."""
  addressLine2: String

  """Date of birth of the user."""
  birthDate: Date

  """Name of the city where the user resides in."""
  city: String

  """Country code of the country the user is a citizen of."""
  countryCode: Iso3166Alpha2CountryCode

  """Custom information about the user."""
  description: String

  """Primary education grade of the user."""
  educationGrade: UserEducationGrade

  """Email address of the user."""
  emailAddress: EmailAddress!

  """Employment status of the user."""
  employmentStatus: UserEmploymentStatus

  """The phone number to use to communicate with the user at their home."""
  homePhoneNumber: PhoneNumber

  """Marital status of the user."""
  maritalStatus: UserMaritalStatus

  """
  The phone number to use to communicate with the user on their mobile phone.
  """
  mobilePhoneNumber: PhoneNumber

  """Name of the user."""
  name: String!

  """The sex assigned to the user at their birth."""
  natalSex: UserNatalSex

  """Language code of the user's preferred natural language."""
  naturalLanguageCode: Iso639Set1LanguageCode

  """Password of the user to sign in to the application."""
  password: String!

  """Postal code of the user."""
  postalCode: String

  """Name of the state the user resides in."""
  state: String

  """
  The phone number to use to communicate with the user while they're at work.
  """
  workPhoneNumber: PhoneNumber
}

input MutationUpdateActionItemInput {
  """Identifier for the assignee of the action item."""
  assigneeId: ID

  """Category identifier for the action item."""
  categoryId: ID

  """Global identifier of the action item."""
  id: ID!

  """Completion status of the action item."""
  isCompleted: Boolean!

  """Post completion notes for the action item."""
  postCompletionNotes: String

  """Pre completion notes for the action item."""
  preCompletionNotes: String
}

""""""
input MutationUpdateAdvertisementInput {
  """Custom information about the advertisement."""
  description: String

  """Date time at which the advertised event ends."""
  endAt: DateTime

  """Global identifier of the associated organization."""
  id: ID!

  """Name of the advertisement."""
  name: String

  """Date time at which the advertised event starts."""
  startAt: DateTime

  """Type of the advertisement."""
  type: AdvertisementType
}

""""""
input MutationUpdateAgendaFolderInput {
  """Global identifier of the agenda folder."""
  id: ID!

  """Name of the agenda folder."""
  name: String

  """
  Global identifier of the agenda folder the agenda folder is contained within.
  """
  parentFolderId: ID
}

""""""
input MutationUpdateAgendaItemInput {
  """Custom information about the agenda item."""
  description: String

  """Duration of the agenda item."""
  duration: String

  """Global identifier of the associated agenda folder."""
  folderId: ID

  """Global identifier of the agenda item."""
  id: ID!

  """
  Key of the agenda item if it's of a "song" type. More information at [this](https://en.wikipedia.org/wiki/Key_(music)) link.
  """
  key: String

  """Name of the agenda item."""
  name: String
}

""""""
input MutationUpdateChatInput {
  """Avatar of the chat."""
  avatar: Upload

  """Custom information about the chat."""
  description: String

  """Global identifier of the chat."""
  id: ID!

  """Name of the chat."""
  name: String
}

""""""
input MutationUpdateChatMembershipInput {
  """Global identifier of the associated chat."""
  chatId: ID!

  """Global identifier of the associated user."""
  memberId: ID!

  """Role assigned to the user within the chat."""
  role: ChatMembershipRole!
}

""""""
input MutationUpdateChatMessageInput {
  """Body of the chat message."""
  body: String!

  """Global identifier of the chat message."""
  id: ID!
}

""""""
input MutationUpdateCommentInput {
  """Body of the comment."""
  body: String

  """Global identifier of the comment."""
  id: ID!
}

""""""
input MutationUpdateCommentVoteInput {
  """Global identifier of the comment that is voted."""
  commentId: ID!

  """Type of the vote."""
  type: CommentVoteType!
}

""""""
input MutationUpdateCommunityInput {
  """URL to the facebook account of the community."""
  facebookURL: String

  """URL to the gitGub account of the community."""
  githubURL: String

  """
  Duration in seconds it should take for inactive clients to get timed out of their authenticated session within client-side talawa applications.
  """
  inactivityTimeoutDuration: Int

  """URL to the instagram account of the community."""
  instagramURL: String

  """URL to the linkedin account of the community."""
  linkedinURL: String

  """Mime type of the logo of the community."""
  logo: Upload

  """Name of the community."""
  name: String

  """URL to the reddit account of the community."""
  redditURL: String

  """URL to the slack account of the community."""
  slackURL: String

  """URL to the website of the community."""
  websiteURL: String

  """URL to the x account of the community."""
  xURL: String

  """URL to the youtube account of the community."""
  youtubeURL: String
}

""""""
input MutationUpdateCurrentUserInput {
  """Address line 1 of the user's address."""
  addressLine1: String

  """Address line 2 of the user's address."""
  addressLine2: String

  """Avatar of the user."""
  avatar: Upload

  """Date of birth of the user."""
  birthDate: Date

  """Name of the city where the user resides in."""
  city: String

  """Country code of the country the user is a citizen of."""
  countryCode: Iso3166Alpha2CountryCode

  """Custom information about the user."""
  description: String

  """Primary education grade of the user."""
  educationGrade: UserEducationGrade

  """Email address of the user."""
  emailAddress: EmailAddress

  """Employment status of the user."""
  employmentStatus: UserEmploymentStatus

  """The phone number to use to communicate with the user at their home."""
  homePhoneNumber: PhoneNumber

  """Marital status of the user."""
  maritalStatus: UserMaritalStatus

  """
  The phone number to use to communicate with the user on their mobile phone.
  """
  mobilePhoneNumber: PhoneNumber

  """Name of the user."""
  name: String

  """The sex assigned to the user at their birth."""
  natalSex: UserNatalSex

  """Language code of the user's preferred natural language."""
  naturalLanguageCode: Iso639Set1LanguageCode

  """Password of the user to sign in to the application."""
  password: String

  """Postal code of the user."""
  postalCode: String

  """Name of the state the user resides in."""
  state: String

  """
  The phone number to use to communicate with the user while they're at work.
  """
  workPhoneNumber: PhoneNumber
}

""""""
input MutationUpdateEventInput {
  """Custom information about the event."""
  description: String

  """Date time at the time the event ends at."""
  endAt: DateTime

  """Global identifier of the event."""
  id: ID!

  """Name of the event."""
  name: String

  """Date time at the time the event starts at."""
  startAt: DateTime
}

""""""
input MutationUpdateFundCampaignInput {
  """Date time at the time the fund campaign ends at."""
  endAt: DateTime

  """Minimum amount of money that is set as the goal for the fund campaign."""
  goalAmount: Int

  """Global identifier of the associated fund campaign."""
  id: ID!

  """Name of the fundCampaign."""
  name: String

  """Date time at the time the fund campaign starts at."""
  startAt: DateTime
}

""""""
input MutationUpdateFundCampaignPledgeInput {
  """The amount of pledged money."""
  amount: Int

  """Global identifier of the associated fund campaign pledge."""
  id: ID!

  """Custom information about the fund campaign pledge."""
  note: String
}

""""""
input MutationUpdateFundInput {
  """Global identifier of the associated organization."""
  id: ID!

  """Boolean to tell if the fund is tax deductible."""
  isTaxDeductible: Boolean

  """Name of the fund."""
  name: String
}

""""""
input MutationUpdateOrganizationInput {
  """Address line 1 of the organization's address."""
  addressLine1: String

  """Address line 2 of the organization's address."""
  addressLine2: String

  """Avatar of the organization."""
  avatar: Upload

  """Name of the city where the organization resides in."""
  city: String

  """Country code of the country the organization is a citizen of."""
  countryCode: Iso3166Alpha2CountryCode

  """Custom information about the organization."""
  description: String

  """Global identifier of the organization."""
  id: ID!

  """Name of the organization."""
  name: String

  """Postal code of the organization."""
  postalCode: String

  """Name of the state the organization resides in."""
  state: String
}

""""""
input MutationUpdateOrganizationMembershipInput {
  """Global identifier of the associated user."""
  memberId: ID!

  """Global identifier of the associated organization."""
  organizationId: ID!

  """Role assigned to the user within the organization."""
  role: OrganizationMembershipRole
}

"""Input for updating a post."""
input MutationUpdatePostInput {
  """Array of attachments (mimeType and URL)."""
  attachments: [AttachmentInput!]

  """Caption about the post."""
  caption: String

  """Global identifier of the post."""
  id: ID!

  """Boolean to tell if the post is pinned"""
  isPinned: Boolean
}

""""""
input MutationUpdatePostVoteInput {
  """Global identifier of the voted post."""
  postId: ID!

  """Type of the vote."""
  type: PostVoteType!
}

""""""
input MutationUpdateTagFolderInput {
  """Global identifier of the tag folder."""
  id: ID!

  """Name of the tag folder."""
  name: String

  """Global identifier of associated parent tag folder."""
  parentFolderId: ID
}

""""""
input MutationUpdateTagInput {
  """Global identifier of associated tag folder."""
  folderId: ID

  """Global identifier of the tag."""
  id: ID!

  """Name of the tag."""
  name: String
}

""""""
input MutationUpdateUserInput {
  """Address line 1 of the user's address."""
  addressLine1: String

  """Address line 2 of the user's address."""
  addressLine2: String

  """Avatar of the user."""
  avatar: Upload

  """Date of birth of the user."""
  birthDate: Date

  """Name of the city where the user resides in."""
  city: String

  """Country code of the country the user is a citizen of."""
  countryCode: Iso3166Alpha2CountryCode

  """Custom information about the user."""
  description: String

  """Primary education grade of the user."""
  educationGrade: UserEducationGrade

  """Email address of the user."""
  emailAddress: EmailAddress

  """Employment status of the user."""
  employmentStatus: UserEmploymentStatus

  """The phone number to use to communicate with the user at their home."""
  homePhoneNumber: PhoneNumber

  """Global identifier of the user."""
  id: ID!

  """Boolean to tell whether the user has verified their email address."""
  isEmailAddressVerified: Boolean

  """Marital status of the user."""
  maritalStatus: UserMaritalStatus

  """
  The phone number to use to communicate with the user on their mobile phone.
  """
  mobilePhoneNumber: PhoneNumber

  """Name of the user."""
  name: String

  """The sex assigned to the user at their birth."""
  natalSex: UserNatalSex

  """Language code of the user's preferred natural language."""
  naturalLanguageCode: Iso639Set1LanguageCode

  """Password of the user to sign in to the application."""
  password: String

  """Postal code of the user."""
  postalCode: String

  """Role assigned to the user in the application."""
  role: UserRole

  """Name of the state the user resides in."""
  state: String

  """
  The phone number to use to communicate with the user while they're at work.
  """
  workPhoneNumber: PhoneNumber
}

""""""
input MutationUpdateVenueInput {
  """Custom information about the venue."""
  description: String

  """Global identifier of the venue."""
  id: ID!

  """Name of the venue."""
  name: String
}

type Organization {
  """Address line 1 of the organization's address."""
  addressLine1: String

  """Address line 2 of the organization's address."""
  addressLine2: String

  """
  GraphQL connection to traverse through the advertisements belonging to the organization.
  """
  advertisements(after: String, before: String, first: Int, last: Int): OrganizationAdvertisementsConnection

  """Mime type of the avatar of the organization."""
  avatarMimeType: String

  """URL to the avatar of the organization."""
  avatarURL: String

  """
  GraphQL connection to traverse through the chats belonging to the organization.
  """
  chats(after: String, before: String, first: Int, last: Int): OrganizationChatsConnection

  """Name of the city where the organization exists in."""
  city: String

  """Country code of the country the organization exists in."""
  countryCode: Iso3166Alpha2CountryCode

  """Date time at the time the organization was created."""
  createdAt: DateTime

  """User who created the organization."""
  creator: User

  """Custom information about the organization."""
  description: String

  """
  GraphQL connection to traverse through the events belonging to the organization.
  """
  events(after: String, before: String, first: Int, last: Int): OrganizationEventsConnection

  """
  GraphQL connection to traverse through the funds belonging to the organization.
  """
  funds(after: String, before: String, first: Int, last: Int): OrganizationFundsConnection

  """Global identifier of the organization."""
  id: ID!

  """
  GraphQL connection to traverse through the users that are members of the organization.
  """
  members(
    after: String
    before: String
    first: Int
    last: Int

    """Filter criteria for organization members"""
    where: MembersWhereInput
  ): OrganizationMembersConnection

  """Name of the organization."""
  name: String

  """
  GraphQL connection to traverse through the pinned posts belonging to the organization.
  """
  pinnedPosts(after: String, before: String, first: Int, last: Int): OrganizationPinnedPostsConnection

  """Total number of pinned posts belonging to the organization."""
  pinnedPostsCount: Int

  """Postal code of the organization."""
  postalCode: String

  """
  GraphQL connection to traverse through the posts belonging to the organization.
  """
  posts(after: String, before: String, first: Int, last: Int): OrganizationPostsConnection

  """Total number of posts belonging to the organization."""
  postsCount: Int

  """Name of the state the organization exists in."""
  state: String

  """
  GraphQL connection to traverse through the tag folders belonging to the organization.
  """
  tagFolders(after: String, before: String, first: Int, last: Int): OrganizationTagFoldersConnection

  """
  GraphQL connection to traverse through the tags belonging to the organization.
  """
  tags(after: String, before: String, first: Int, last: Int): OrganizationTagsConnection

  """Date time at the time the organization was last updated."""
  updatedAt: DateTime

  """User who last updated the organization."""
  updater: User

  """
  GraphQL connection to traverse through the venues belonging to the organization.
  """
  venues(after: String, before: String, first: Int, last: Int): OrganizationVenuesConnection
}

""""""
type OrganizationAdvertisementsConnection {
  edges: [OrganizationAdvertisementsConnectionEdge]
  pageInfo: PageInfo!
}

""""""
type OrganizationAdvertisementsConnectionEdge {
  cursor: String!
  node: Advertisement
}

""""""
type OrganizationChatsConnection {
  edges: [OrganizationChatsConnectionEdge]
  pageInfo: PageInfo!
}

""""""
type OrganizationChatsConnectionEdge {
  cursor: String!
  node: Chat
}

""""""
type OrganizationEventsConnection {
  edges: [OrganizationEventsConnectionEdge]
  pageInfo: PageInfo!
}

""""""
type OrganizationEventsConnectionEdge {
  cursor: String!
  node: Event
}

""""""
type OrganizationFundsConnection {
  edges: [OrganizationFundsConnectionEdge]
  pageInfo: PageInfo!
}

""""""
type OrganizationFundsConnectionEdge {
  cursor: String!
  node: Fund
}

""""""
type OrganizationMembersConnection {
  edges: [OrganizationMembersConnectionEdge]
  pageInfo: PageInfo!
}

""""""
type OrganizationMembersConnectionEdge {
  cursor: String!
  node: User
}

"""
Possible variants of the role assigned to a user within an organization.
"""
enum OrganizationMembershipRole {
  administrator
  regular
}

""""""
type OrganizationPinnedPostsConnection {
  edges: [OrganizationPinnedPostsConnectionEdge]
  pageInfo: PageInfo!
}

""""""
type OrganizationPinnedPostsConnectionEdge {
  cursor: String!
  node: Post
}

""""""
type OrganizationPostsConnection {
  edges: [OrganizationPostsConnectionEdge]
  pageInfo: PageInfo!
}

""""""
type OrganizationPostsConnectionEdge {
  cursor: String!
  node: Post
}

""""""
type OrganizationTagFoldersConnection {
  edges: [OrganizationTagFoldersConnectionEdge]
  pageInfo: PageInfo!
}

""""""
type OrganizationTagFoldersConnectionEdge {
  cursor: String!
  node: TagFolder
}

""""""
type OrganizationTagsConnection {
  edges: [OrganizationTagsConnectionEdge]
  pageInfo: PageInfo!
}

""""""
type OrganizationTagsConnectionEdge {
  cursor: String!
  node: Tag
}

""""""
type OrganizationVenuesConnection {
  edges: [OrganizationVenuesConnectionEdge]
  pageInfo: PageInfo!
}

""""""
type OrganizationVenuesConnectionEdge {
  cursor: String!
  node: Venue
}

type PageInfo {
  endCursor: String
  hasNextPage: Boolean!
  hasPreviousPage: Boolean!
  startCursor: String
}

"""
A field whose value conforms to the standard E.164 format as specified in: https://en.wikipedia.org/wiki/E.164. Basically this is +17895551234.
"""
scalar PhoneNumber

type Post {
  """Array of attachments."""
  attachments: [PostAttachment!]

  """Caption for the post."""
  caption: String

  """
  GraphQL connection to traverse through the comments created under the post.
  """
  comments(after: String, before: String, first: Int, last: Int): PostCommentsConnection

  """Total number of comments created under the post."""
  commentsCount: Int

  """Date time at the time the post was created."""
  createdAt: DateTime

  """User who created the post."""
  creator: User

  """
  GraphQL connection to traverse through the users that down voted the post.
  """
  downVoters(after: String, before: String, first: Int, last: Int): PostDownVotersConnection

  """Total number of down votes on the post."""
  downVotesCount: Int

  """Global identifier of the post."""
  id: ID!

  """Organization which the post belongs to."""
  organization: Organization

  """Date time at the time the post was pinned."""
  pinnedAt: DateTime

  """
  GraphQL connection to traverse through the user that up voted the post.
  """
  upVoters(after: String, before: String, first: Int, last: Int): PostUpVotersConnection

  """Total number of up votes on the post."""
  upVotesCount: Int

  """Date time at the time the post was last updated."""
  updatedAt: DateTime

  """User who last updated the post."""
  updater: User
}

type PostAttachment {
  """File hash for deduplication purposes."""
  fileHash: String

  """Mime type of the attachment."""
  mimeType: String

  """Identifier name of the attachment."""
  name: String

  """Object name used when creating presigned URLs."""
  objectName: String

  """URL to the attachment."""
  url: String
}

"""MIME types supported for post attachments"""
enum PostAttachmentMimeType {
  IMAGE_AVIF
  IMAGE_JPEG
  IMAGE_PNG
  IMAGE_WEBP
  VIDEO_MP4
  VIDEO_WEBM
}

""""""
type PostCommentsConnection {
  edges: [PostCommentsConnectionEdge]
  pageInfo: PageInfo!
}

""""""
type PostCommentsConnectionEdge {
  cursor: String!
  node: Comment
}

""""""
type PostDownVotersConnection {
  edges: [PostDownVotersConnectionEdge]
  pageInfo: PageInfo!
}

""""""
type PostDownVotersConnectionEdge {
  cursor: String!
  node: User
}

""""""
type PostUpVotersConnection {
  edges: [PostUpVotersConnectionEdge]
  pageInfo: PageInfo!
}

""""""
type PostUpVotersConnectionEdge {
  cursor: String!
  node: User
}

"""Possible variants of the type of a vote on a post."""
enum PostVoteType {
  down_vote
  up_vote
}

type Query {
  """
  Query field to fetch all action item categories linked to a specific organization.
  """
  actionCategoriesByOrganization(
    """Input parameters to fetch action item categories by organizationId."""
    input: QueryActionCategoriesByOrganizationInput!
  ): [ActionItemCategory!]

  """
  Query field to fetch all action items linked to a specific organization.
  """
  actionItemsByOrganization(
    """Input parameters to fetch action items by organizationId."""
    input: QueryActionItemsByOrganizationInput!
  ): [ActionItem!]

  """Query field to read an advertisement."""
  advertisement(input: QueryAdvertisementInput!): Advertisement

  """Query field to read an agenda folder."""
  agendaFolder(input: QueryAgendaFolderInput!): AgendaFolder

  """Query field to read an agenda item."""
  agendaItem(input: QueryAgendaItemInput!): AgendaItem

  """Query field to read all Users."""
  allUsers(after: String, before: String, first: Int, last: Int, where: QueryAllUsersWhereInput): QueryAllUsersConnection

  """Fetch multiple action item categories by their IDs."""
  categoriesByIds(input: CategoriesByIdsInput!): [ActionItemCategory!]

  """Query field to read a chat."""
  chat(input: QueryChatInput!): Chat

  """Query field to read a chat message."""
  chatMessage(input: QueryChatMessageInput!): ChatMessage

  """Query field to read a comment."""
  comment(input: QueryCommentInput!): Comment

  """Query field to read the community."""
  community: Community

  """Query field to read a user."""
  currentUser: User

  """Query field to read an event."""
  event(input: QueryEventInput!): Event

  """Fetch multiple events by their IDs."""
  eventsByIds(input: QueryEventsByIdsInput!): [Event!]

  """Fetch all events that belong to a given organization."""
  eventsByOrganizationId(input: EventsByOrganizationIdInput!): [Event!]

  """Query field to read a fund."""
  fund(input: QueryFundInput!): Fund

  """Query field to read a fund campaign."""
  fundCampaign(input: QueryFundCampaignInput!): FundCampaign

  """Query field to read a fund campaign pledge."""
  fundCampaignPledge(input: QueryFundCampaignPledgeInput!): FundCampaignPledge

  """Query field to read an organization."""
  organization(input: QueryOrganizationInput!): Organization

  """Query to fetch all organizations. Returns up to 20 organizations."""
  organizations: [Organization!]

  """Query field to read a post."""
  post(input: QueryPostInput!): Post
  postsByOrganization(input: GetPostsByOrgInput!): [Post!]

  """
  Query field to renew the authentication token of an authenticated client for signing in to talawa.
  """
  renewAuthenticationToken: String

  """Query field for a client to sign in to talawa."""
  signIn(input: QuerySignInInput!): AuthenticationPayload

  """Query field to read a tag."""
  tag(input: QueryTagInput!): Tag

  """Query field to read a tag folder."""
  tagFolder(input: QueryTagFolderInput!): TagFolder

  """Query field to read a user."""
  user(input: QueryUserInput!): User

  """Fetch multiple users by their IDs."""
  usersByIds(input: UsersByIdsInput!): [User!]

  """Fetch all users that belong to a given organization."""
  usersByOrganizationId(organizationId: ID!): [User!]

  """Query field to read a venue."""
  venue(input: QueryVenueInput!): Venue
}

input QueryActionCategoriesByOrganizationInput {
  organizationId: String!
}

"""Input schema for querying ActionItems by organizationId."""
input QueryActionItemsByOrganizationInput {
  """ID of the organization to fetch associated action items."""
  organizationId: String!
}

""""""
input QueryAdvertisementInput {
  """Global id of the advertisement."""
  id: String!
}

""""""
input QueryAgendaFolderInput {
  """Global id of the agenda folder."""
  id: String!
}

""""""
input QueryAgendaItemInput {
  """Global id of the agenda item."""
  id: String!
}

type QueryAllUsersConnection {
  edges: [QueryAllUsersConnectionEdge]
  pageInfo: PageInfo!
}

type QueryAllUsersConnectionEdge {
  cursor: String!
  node: User
}

input QueryAllUsersWhereInput {
  name: String
}

""""""
input QueryChatInput {
  """Global id of the chat."""
  id: String!
}

""""""
input QueryChatMessageInput {
  """Global id of the chat message."""
  id: String!
}

""""""
input QueryCommentInput {
  """Global id of the comment."""
  id: String!
}

""""""
input QueryEventInput {
  """Global id of the event."""
  id: String!
}

input QueryEventsByIdsInput {
  ids: [ID!]!
}

""""""
input QueryFundCampaignInput {
  """Global id of the fund campaign."""
  id: String!
}

""""""
input QueryFundCampaignPledgeInput {
  """Global id of the fund campaign pledge."""
  id: String!
}

""""""
input QueryFundInput {
  """Global id of the fund."""
  id: String!
}

""""""
input QueryOrganizationInput {
  """Global id of the organization."""
  id: String!
}

""""""
input QueryPostInput {
  """Global id of the post."""
  id: String!
}

""""""
input QuerySignInInput {
  """Email address of the user."""
  emailAddress: EmailAddress!

  """Password of the user to sign in to talawa."""
  password: String!
}

""""""
input QueryTagFolderInput {
  """Global id of the tag folder."""
  id: String!
}

""""""
input QueryTagInput {
  """Global id of the tag."""
  id: String!
}

""""""
input QueryUserInput {
  """Global id of the user."""
  id: String!
}

""""""
input QueryVenueInput {
  """Global id of the venue."""
  id: String!
}

type Subscription {
  """
  Subscription field to subscribe to the event of creation of a message in a chat.
  """
  chatMessageCreate(input: SubscriptionChatMessageCreateInput!): ChatMessage
}

""""""
input SubscriptionChatMessageCreateInput {
  """Global identifier of the chat."""
  id: String!
}

type Tag {
  """
  GraphQL connection to traverse through the users that are assignees of the tag.
  """
  assignees(after: String, before: String, first: Int, last: Int): TagAssigneesConnection

  """Date time at the time the tag was created."""
  createdAt: DateTime

  """User who created the tag."""
  creator: User

  """Tag folder the tag is contained within."""
  folder: TagFolder

  """Global identifier of the tag."""
  id: ID!

  """Name of the tag."""
  name: String

  """Organization the tag belong to."""
  organization: Organization

  """Date time at the time the tag was last updated."""
  updatedAt: DateTime

  """User who last updated the tag."""
  updater: User
}

""""""
type TagAssigneesConnection {
  edges: [TagAssigneesConnectionEdge]
  pageInfo: PageInfo!
}

""""""
type TagAssigneesConnectionEdge {
  cursor: String!
  node: User
}

type TagFolder {
  """
  GraphQL connection to traverse through the tag folders contained within the tag folder.
  """
  childFolders(after: String, before: String, first: Int, last: Int): TagFolderChildFoldersConnection

  """Date time at the time the tag folder was created."""
  createdAt: DateTime

  """User who created the tag folder."""
  creator: User

  """Global identifier of the tag folder."""
  id: ID!

  """Name of the tag folder."""
  name: String

  """Organization which the tag folder belongs to."""
  organization: Organization

  """Tag folder the tag folder is contained within."""
  parentFolder: TagFolder

  """
  GraphQL connection to traverse through the tags contained within the tag folder.
  """
  tags(after: String, before: String, first: Int, last: Int): TagFolderTagsConnection

  """Date time at the time the tag folder was last updated."""
  updatedAt: DateTime

  """User who last updated the tag folder."""
  updater: User
}

""""""
type TagFolderChildFoldersConnection {
  edges: [TagFolderChildFoldersConnectionEdge]
  pageInfo: PageInfo!
}

""""""
type TagFolderChildFoldersConnectionEdge {
  cursor: String!
  node: TagFolder
}

""""""
type TagFolderTagsConnection {
  edges: [TagFolderTagsConnectionEdge]
  pageInfo: PageInfo!
}

""""""
type TagFolderTagsConnectionEdge {
  cursor: String!
  node: Tag
}

"""The `Upload` scalar type represents a file upload."""
scalar Upload

"""UploadUrlResponse"""
type UploadUrlResponse {
  objectName: String
  presignedUrl: String
  requiresUpload: Boolean
}

type User {
  """Address line 1 of the user's address."""
  addressLine1: String

  """Address line 2 of the user's address."""
  addressLine2: String

  """Mime type of the avatar of the user."""
  avatarMimeType: String

  """URL to the avatar of the user."""
  avatarURL: String

  """Date of birth of the user."""
  birthDate: Date

  """Name of the city where the user resides in."""
  city: String

  """Country code of the country the user is a citizen of."""
  countryCode: Iso3166Alpha2CountryCode

  """Date time at the time the user was created."""
  createdAt: DateTime

  """User who created the user."""
  creator: User

  """Custom information about the user."""
  description: String

  """Primary education grade of the user."""
  educationGrade: UserEducationGrade

  """Email address of the user."""
  emailAddress: EmailAddress

  """Employment status of the user."""
  employmentStatus: UserEmploymentStatus

  """The phone number to use to communicate with the user at their home."""
  homePhoneNumber: PhoneNumber

  """Global identifier of the user."""
  id: ID!

  """Boolean to tell whether the user has verified their email address."""
  isEmailAddressVerified: Boolean

  """Marital status of the user."""
  maritalStatus: UserMaritalStatus

  """
  The phone number to use to communicate with the user on their mobile phone.
  """
  mobilePhoneNumber: PhoneNumber

  """Name of the user."""
  name: String

  """The sex assigned to the user at their birth."""
  natalSex: UserNatalSex

  """Language code of the user's preferred natural language."""
  naturalLanguageCode: Iso639Set1LanguageCode

  """
  GraphQL connection to traverse through the organizations the user is a member of.
  """
  organizationsWhereMember(after: String, before: String, first: Int, last: Int): UserOrganizationsWhereMemberConnection

  """Postal code of the user."""
  postalCode: String

  """Role assigned to the user in the application."""
  role: UserRole

  """Name of the state the user resides in."""
  state: String

  """Date time at the time the user was last updated."""
  updatedAt: DateTime

  """User who last updated the user."""
  updater: User

  """
  The phone number to use to communicate with the user while they're at work.
  """
  workPhoneNumber: PhoneNumber
}

"""Possible variants of the education grade(if applicable) of a user."""
enum UserEducationGrade {
  grade_1
  grade_2
  grade_3
  grade_4
  grade_5
  grade_6
  grade_7
  grade_8
  grade_9
  grade_10
  grade_11
  grade_12
  graduate
  kg
  no_grade
  pre_kg
}

"""Possible variants of the employment status(if applicable) of a user."""
enum UserEmploymentStatus {
  full_time
  part_time
  unemployed
}

"""Possible variants of the martial status(if applicable) of a user."""
enum UserMaritalStatus {
  divorced
  engaged
  married
  seperated
  single
  widowed
}

"""Possible variants of the sex assigned to a user at birth."""
enum UserNatalSex {
  female
  intersex
  male
}

""""""
type UserOrganizationsWhereMemberConnection {
  edges: [UserOrganizationsWhereMemberConnectionEdge]
  pageInfo: PageInfo!
}

""""""
type UserOrganizationsWhereMemberConnectionEdge {
  cursor: String!
  node: Organization
}

"""Possible variants of the role assigned to a user."""
enum UserRole {
  administrator
  regular
}

input UsersByIdsInput {
  ids: [ID!]!
}

type Venue {
  """Array of attachments."""
  attachments: [VenueAttachment!]

  """Date time at the time the venue was created."""
  createdAt: DateTime

  """User who created the venue."""
  creator: User

  """Custom information about the venue."""
  description: String

  """
  GraphQL connection to traverse through the events the venue has been booked for.
  """
  events(after: String, before: String, first: Int, last: Int): VenueEventsConnection

  """Global identifier of the venue."""
  id: ID!

  """Name of the venue."""
  name: String

  """Organization the venue belongs to."""
  organization: Organization

  """Date time at the time the venue was last updated."""
  updatedAt: DateTime

  """User who last updated the venue."""
  updater: User
}

type VenueAttachment {
  """Mime type of the attachment."""
  mimeType: String

  """URL to the attachment."""
  url: String
}

""""""
type VenueEventsConnection {
  edges: [VenueEventsConnectionEdge]
  pageInfo: PageInfo!
}

""""""
type VenueEventsConnectionEdge {
  cursor: String!
  node: Event
}<|MERGE_RESOLUTION|>--- conflicted
+++ resolved
@@ -581,10 +581,10 @@
   node: Venue
 }
 
-<<<<<<< HEAD
 input EventsByOrganizationIdInput {
   organizationId: ID!
-=======
+}
+
 """Metadata for files uploaded via presigned URL"""
 input FileMetadataInput {
   """Hash of the file for deduplication"""
@@ -595,7 +595,6 @@
 
   """Object name used in storage"""
   objectName: String!
->>>>>>> b86f0445
 }
 
 type Fund {
