type AcceptMembershipResponse {
  """Success or error message"""
  message: String

  """Whether the operation was successful"""
  success: Boolean
}

type ActionItem {
  """Timestamp when the action item was assigned."""
  assignedAt: DateTime

  """The user assigned to this action item."""
  assignee: User

  """The category this action item belongs to."""
  category: ActionItemCategory

  """Timestamp when the action item was completed."""
  completionAt: DateTime

  """Date time at the time the action item was created."""
  createdAt: DateTime

  """User who created the action item."""
  creator: User

  """
  Fetch the event associated with this action item, including attachments if available.
  """
  event: Event

  """Unique identifier for the action item."""
  id: ID

  """Indicates whether the action item is completed."""
  isCompleted: Boolean

  """
  Indicates whether this action item is currently showing instance-specific exception data.
  """
  isInstanceException: Boolean

  """Indicates whether the action item is a template for recurring events."""
  isTemplate: Boolean

  """The organization the action item belongs to."""
  organization: Organization

  """Notes added after completing the action item."""
  postCompletionNotes: String

  """Notes added before completing the action item."""
  preCompletionNotes: String

  """The recurring event instance associated with this action item."""
  recurringEventInstance: Event

  """User who last updated the action item."""
  updater: User
}

type ActionItemCategory {
  """Action items that belong to this category."""
  actionItems: [ActionItem!]

  """Timestamp when the action item category was created."""
  createdAt: DateTime

  """User who created the action item category."""
  creator: User

  """The description of the action item category."""
  description: String

  """Unique identifier for the action item category."""
  id: ID

  """Indicates whether the action item category is disabled."""
  isDisabled: Boolean

  """The name of the action item category."""
  name: String

  """Organization which the action item category belongs to."""
  organization: Organization

  """Timestamp when the action item category was last updated."""
  updatedAt: DateTime

  """User who last updated the action item category."""
  updater: User
}

type Advertisement {
  """Array of attachments."""
  attachments: [AdvertisementAttachment!]

  """Date time at the time the advertisement was created."""
  createdAt: DateTime

  """User who created the advertisement."""
  creator: User

  """Custom information about the advertisement."""
  description: String

  """Date time at the time the advertised event ends at."""
  endAt: DateTime

  """Global identifier of the advertisement."""
  id: ID!

  """Name of the advertisement."""
  name: String

  """Organization which the advertisement belongs to."""
  organization: Organization

  """Date time at the time the advertised event starts at."""
  startAt: DateTime

  """Type of the advertisement."""
  type: AdvertisementType

  """Date time at the time the advertisement was last updated."""
  updatedAt: DateTime

  """User who last updated the advertisement."""
  updater: User
}

type AdvertisementAttachment {
  """Mime type of the attachment."""
  mimeType: String

  """URL to the attachment."""
  url: String
}

"""Possible variants of the type of an advertisement."""
enum AdvertisementType {
  banner
  menu
  pop_up
}

"""Filter criteria for organization advertisements"""
input AdvertisementWhereInput {
  """Filter advertisements by completion status"""
  isCompleted: Boolean
}

type AgendaFolder {
  """
  GraphQL connection to traverse through the agenda folders that have the agenda folder as a parent folder.
  """
  childFolders(after: String, before: String, first: Int, last: Int): AgendaFolderChildFoldersConnection

  """Date time at the time the agenda folder was created."""
  createdAt: DateTime

  """User who created the agenda folder."""
  creator: User

  """
  Event for which the agenda folder contains agenda items constituting a part of the agenda.
  """
  event: Event

  """Global identifier of the agenda folder."""
  id: ID!

  """
  Boolean to tell if the agenda folder is meant to be a folder for agenda items or a parent for agenda folders.
  """
  isAgendaItemFolder: Boolean

  """
  GraphQL connection to traverse through the agenda items contained within the agenda folder.
  """
  items(after: String, before: String, first: Int, last: Int): AgendaFolderItemsConnection

  """Name of the agenda folder."""
  name: String

  """Agenda folder that is a parent folder to the agenda folder."""
  parentFolder: AgendaFolder

  """Date time at the time the agenda folder was last updated."""
  updatedAt: DateTime

  """User who last updated the agenda folder."""
  updater: User
}

""""""
type AgendaFolderChildFoldersConnection {
  edges: [AgendaFolderChildFoldersConnectionEdge]
  pageInfo: PageInfo!
}

""""""
type AgendaFolderChildFoldersConnectionEdge {
  cursor: String!
  node: AgendaFolder
}

""""""
type AgendaFolderItemsConnection {
  edges: [AgendaFolderItemsConnectionEdge]
  pageInfo: PageInfo!
}

""""""
type AgendaFolderItemsConnectionEdge {
  cursor: String!
  node: AgendaItem
}

type AgendaItem {
  """Date time at the time the agenda item was last created."""
  createdAt: DateTime

  """User who created the agenda item."""
  creator: User

  """Custom information about the agenda item."""
  description: String

  """Duration of the agenda item."""
  duration: String

  """Agenda folder within which the agenda item in contained."""
  event: AgendaFolder

  """Global identifier of the agenda item."""
  id: ID!

  """
  Key of the agenda item if it's of a "song" type. More information at [this](https://en.wikipedia.org/wiki/Key_(music)) link.
  """
  key: String

  """Name of the agenda item."""
  name: String

  """Type of the agenda item."""
  type: AgendaItemType

  """Date time at the time the agenda item was last updated."""
  updatedAt: DateTime

  """User who last updated the agenda item."""
  updater: User
}

"""Possible variants of the type of an agenda item."""
enum AgendaItemType {
  general
  note
  scripture
  song
}

""""""
type AuthenticationPayload {
  """
  This is the authentication token using which a user can sign in to talawa.
  """
  authenticationToken: String

  """"""
  user: User
}

"""
The `BigInt` scalar type represents non-fractional signed whole numeric values.
"""
scalar BigInt

"""Represents a user blocked by an organization."""
type BlockedUser {
  """Timestamp when the user was blocked."""
  createdAt: Date

  """Unique identifier of the blocked user."""
  id: ID

  """Organization that blocked the user."""
  organization: Organization

  """User who has been blocked."""
  user: User
}

"""Response type for canceling a membership request."""
type CancelMembershipResponse {
  """A message providing more details about the cancellation status."""
  message: String

  """Indicates whether the membership request was successfully canceled."""
  success: Boolean
}

input CategoriesByIdsInput {
  ids: [ID!]!
}

type Chat {
  """Mime type of the avatar of the chat."""
  avatarMimeType: String

  """URL to the avatar of the chat."""
  avatarURL: String

  """Date time at the time the chat was first created."""
  createdAt: DateTime

  """User who created the chat."""
  creator: User

  """Custom information about the chat."""
  description: String

  """Global identifier of the chat."""
  id: ID!

  """
  GraphQL connection to traverse through the users that are members of the chat.
  """
  members(after: String, before: String, first: Int, last: Int): ChatMembersConnection

  """
  GraphQL connection to traverse through the messages created within the chat.
  """
  messages(after: String, before: String, first: Int, last: Int): ChatMessagesConnection

  """Name of the chat."""
  name: String

  """Organization which the chat belongs to."""
  organization: Organization

  """Date time at the time the chat was last updated."""
  updatedAt: DateTime

  """User who last updated the chat."""
  updater: User
}

""""""
type ChatMembersConnection {
  edges: [ChatMembersConnectionEdge]
  pageInfo: PageInfo!
}

""""""
type ChatMembersConnectionEdge {
  cursor: String!
  node: User
}

"""Possible variants of the role assigned to a user within a chat."""
enum ChatMembershipRole {
  administrator
  regular
}

type ChatMessage {
  """Body of the chat message."""
  body: String

  """Chat which the chat message belongs to."""
  chat: Chat

  """Date time at the time the chat message was created."""
  createdAt: DateTime

  """User who created the chat message."""
  creator: User

  """Global identifier of the chat message."""
  id: ID!

  """Parent message of the chat message."""
  parentMessage: ChatMessage

  """Date time at the time the chat message was last updated."""
  updatedAt: DateTime
}

""""""
type ChatMessagesConnection {
  edges: [ChatMessagesConnectionEdge]
  pageInfo: PageInfo!
}

""""""
type ChatMessagesConnectionEdge {
  cursor: String!
  node: ChatMessage
}

type Comment {
  """Body of the comment."""
  body: String

  """Date time at the time the comment was created."""
  createdAt: DateTime

  """User who created the comment."""
  creator: User

  """
  GraphQL connection to traverse through the users that down voted the comment.
  """
  downVoters(after: String, before: String, first: Int, last: Int): CommentDownVotersConnection

  """Total number of down votes on the comment."""
  downVotesCount: Int

  """
  Check if a specific user has voted on this comment and return vote details.
  """
  hasUserVoted(
    """The ID of the user to check if they have voted on this comment."""
    userId: ID!
  ): HasUserVotedComment

  """Global identifier of the comment."""
  id: ID!

  """Post which the comment belongs to."""
  post: Post

  """
  GraphQL connection to traverse through the users that up voted the comment.
  """
  upVoters(after: String, before: String, first: Int, last: Int): CommentUpVotersConnection

  """Total number of up votes on the comment."""
  upVotesCount: Int

  """Date time at the time the comment was last updated."""
  updatedAt: DateTime
}

""""""
type CommentDownVotersConnection {
  edges: [CommentDownVotersConnectionEdge]
  pageInfo: PageInfo!
}

""""""
type CommentDownVotersConnectionEdge {
  cursor: String!
  node: User
}

""""""
type CommentUpVotersConnection {
  edges: [CommentUpVotersConnectionEdge]
  pageInfo: PageInfo!
}

""""""
type CommentUpVotersConnectionEdge {
  cursor: String!
  node: User
}

"""Possible variants of the type of of a vote on a comment."""
enum CommentVoteType {
  down_vote
  up_vote
}

type Community {
  """Date time at the time the community was created."""
  createdAt: DateTime

  """URL to the facebook account of the community."""
  facebookURL: String

  """URL to the gitGub account of the community."""
  githubURL: String

  """Global identifier of the community."""
  id: ID!

  """ Duration in seconds it should take for inactive clients to get timed out of their authenticated session within client-side talawa applications.
  """
  inactivityTimeoutDuration: Int

  """URL to the instagram account of the community."""
  instagramURL: String

  """URL to the linkedin account of the community."""
  linkedinURL: String

  """Mime type of the avatar of the community."""
  logoMimeType: String

  """URL to the logo of the community."""
  logoURL: String

  """Name of the community."""
  name: String

  """URL to the reddit account of the community."""
  redditURL: String

  """URL to the slack account of the community."""
  slackURL: String

  """Date time at the time the community was last updated."""
  updatedAt: DateTime

  """User who last updated the community."""
  updater: User

  """URL to the website of the community."""
  websiteURL: String

  """URL to the x account of the community."""
  xURL: String

  """URL to the youtube account of the community."""
  youtubeURL: String
}

input CreateActionItemInput {
  assignedAt: String
  assigneeId: ID!
  categoryId: ID!
  eventId: ID
  isTemplate: Boolean
  organizationId: ID!
  preCompletionNotes: String
  recurringEventInstanceId: ID
}

input CreatePluginInput {
  pluginId: String!
}

"""
A date string, such as 2007-12-03, compliant with the `full-date` format outlined in section 5.6 of the RFC 3339 profile of the ISO 8601 standard for representation of dates and times using the Gregorian calendar.
"""
scalar Date

"""
A date-time string at UTC, such as 2007-12-03T10:15:30Z, compliant with the `date-time` format outlined in section 5.6 of the RFC 3339 profile of the ISO 8601 standard for representation of dates and times using the Gregorian calendar.
"""
scalar DateTime

"""
Input for deleting a volunteer from a specific recurring event instance.
"""
input DeleteEventVolunteerForInstanceInput {
  """The ID of the specific recurring event instance."""
  recurringEventInstanceId: ID!

  """The ID of the volunteer to delete from the instance."""
  volunteerId: ID!
}

"""
Input for deleting a volunteer group from a specific recurring event instance.
"""
input DeleteEventVolunteerGroupForInstanceInput {
  """The ID of the specific recurring event instance."""
  recurringEventInstanceId: ID!

  """The ID of the volunteer group to delete from the instance."""
  volunteerGroupId: ID!
}

input DeletePluginInput {
  id: String!
}

"""Possible statuses for a membership request."""
enum DrizzleMembershipRequestStatus {
  approved
  pending
  rejected
}

"""
A field whose value conforms to the standard internet email address format as specified in HTML Spec: https://html.spec.whatwg.org/multipage/input.html#valid-e-mail-address.
"""
scalar EmailAddress

type Event {
  """
  GraphQL connection to traverse through the action items associated with this event.
  """
  actionItems(after: String, before: String, first: Int, last: Int): EventActionItemsConnection

  """
  GraphQL connection to traverse through the agenda folders that contain agenda items constituting a part of the agenda for the event.
  """
  agendaFolders(after: String, before: String, first: Int, last: Int): EventAgendaFoldersConnection

  """A boolean flag indicating if the event lasts for the entire day."""
  allDay: Boolean

  """
  A list of attachments associated with the event, such as images or documents.
  """
  attachments: [EventAttachment!]

  """The base event from which this materialized instance was generated."""
  baseEvent: Event

  """Date time at the time the event was created."""
  createdAt: DateTime

  """User who created the event."""
  creator: User

  """
  A detailed description of the event, providing custom information and context.
  """
  description: String

  """
  The date and time when the event is scheduled to end. For materialized instances, this reflects the actual end time if modified.
  """
  endAt: DateTime

  """
  A boolean flag indicating if this materialized instance has any exceptions applied to it.
  """
  hasExceptions: Boolean

  """
  The unique global identifier for the event. For recurring instances, this ID refers to the specific materialized instance.
  """
  id: ID!

  """A boolean flag indicating if the event is visible to the public."""
  isPublic: Boolean

  """
  A boolean flag indicating if this event serves as a template for a recurring series.
  """
  isRecurringEventTemplate: Boolean

  """A boolean flag indicating if users can register for this event."""
  isRegisterable: Boolean

  """The physical or virtual location where the event will take place."""
  location: String

  """The name or title of the event."""
  name: String

  """Organization the event belongs to."""
  organization: Organization

  """
  A human-readable label indicating the progress of this instance in the series, such as '5 of 12' or 'Episode #7'.
  """
  progressLabel: String

  """
  A human-readable description of the recurrence pattern, such as 'Daily', 'Weekly on Monday', 'Monthly on the 15th', etc. Available for recurring event templates and instances.
  """
  recurrenceDescription: String

  """The recurrence rule object for recurring events."""
  recurrenceRule: RecurrenceRule

  """
  The sequence number of this instance within its recurring series (e.g., 1, 2, 3, ...).
  """
  sequenceNumber: Int

  """
  The date and time when the event is scheduled to start. For materialized instances, this reflects the actual start time if modified.
  """
  startAt: DateTime!

  """
  The total number of instances in the complete recurring series. This will be null for infinite series.
  """
  totalCount: Int

  """Date time at the time the event was last updated."""
  updatedAt: DateTime

  """User who last updated the event."""
  updater: User

  """
  GraphQL connection to traverse through the venues that are booked for the event.
  """
  venues(after: String, before: String, first: Int, last: Int): EventVenuesConnection

  """List of volunteer groups associated with this event."""
  volunteerGroups: [EventVolunteerGroup!]

  """List of all volunteers associated with this event."""
  volunteers(
    """Order criteria for event volunteers."""
    orderBy: EventVolunteersOrderByInput

    """Filter criteria for event volunteers."""
    where: EventVolunteerWhereInput
  ): [EventVolunteer!]
}

""""""
type EventActionItemsConnection {
  edges: [EventActionItemsConnectionEdge]
  pageInfo: PageInfo!
}

""""""
type EventActionItemsConnectionEdge {
  cursor: String!
  node: ActionItem
}

""""""
type EventAgendaFoldersConnection {
  edges: [EventAgendaFoldersConnectionEdge]
  pageInfo: PageInfo!
}

""""""
type EventAgendaFoldersConnectionEdge {
  cursor: String!
  node: AgendaFolder
}

type EventAttachment {
  """Mime type of the attachment."""
  mimeType: String

  """URL to the attachment."""
  url: String
}

""""""
type EventVenuesConnection {
  edges: [EventVenuesConnectionEdge]
  pageInfo: PageInfo!
}

""""""
type EventVenuesConnectionEdge {
  cursor: String!
  node: Venue
}

type EventVolunteer {
  """Date time at the time the event volunteer was created."""
  createdAt: DateTime

  """The user who created this volunteer record."""
  creator: User

  """The event being volunteered for."""
  event: Event

  """List of volunteer groups this volunteer is a member of."""
  groups: [EventVolunteerGroup!]

  """Boolean indicating if the volunteer has accepted the invitation."""
  hasAccepted: Boolean

  """Total hours volunteered by this volunteer for this event."""
  hoursVolunteered: Float

  """Primary unique identifier of the event volunteer."""
  id: ID

  """
  Indicates whether this volunteer is currently showing instance-specific exception data.
  """
  isInstanceException: Boolean

  """Boolean indicating if the volunteer profile is public."""
  isPublic: Boolean

  """
  Boolean indicating if this is a template volunteer (for recurring events).
  """
  isTemplate: Boolean

  """The recurring event instance associated with this volunteer."""
  recurringEventInstance: Event

  """Date time at the time the event volunteer was last updated."""
  updatedAt: DateTime

  """The user who last updated this volunteer record."""
  updater: User

  """The user who is volunteering for the event."""
  user: User

  """
  Computed status of the volunteer: accepted, rejected, or pending based on membership status.
  """
  volunteerStatus: String
}

type EventVolunteerGroup {
  """Date time at the time the event volunteer group was created."""
  createdAt: DateTime

  """The user who created this volunteer group."""
  creator: User

  """Description of the volunteer group."""
  description: String

  """The event this volunteer group is for."""
  event: Event

  """Primary unique identifier of the event volunteer group."""
  id: ID

  """
  Indicates whether this volunteer group is currently showing instance-specific exception data.
  """
  isInstanceException: Boolean

  """
  Boolean indicating if this is a template volunteer group (for recurring events).
  """
  isTemplate: Boolean

  """The leader of the volunteer group."""
  leader: User

  """Name of the volunteer group."""
  name: String

  """The recurring event instance associated with this volunteer group."""
  recurringEventInstance: Event

  """Date time at the time the event volunteer group was last updated."""
  updatedAt: DateTime

  """The user who last updated this volunteer group."""
  updater: User

  """List of volunteers who have accepted invitations to this group."""
  volunteers: [EventVolunteer!]

  """Number of volunteers required for this group."""
  volunteersRequired: Int
}

"""Input for creating an event volunteer group."""
input EventVolunteerGroupInput {
  """The description of the volunteer group."""
  description: String

  """The ID of the event this group is for."""
  eventId: ID!

  """The ID of the user who will lead this group."""
  leaderId: ID!

  """The name of the volunteer group."""
  name: String!

  """
  ID of specific recurring event instance (for 'THIS_INSTANCE_ONLY' scope).
  """
  recurringEventInstanceId: ID

  """
  Whether this volunteer group applies to 'ENTIRE_SERIES' (template) or 'THIS_INSTANCE_ONLY'
  """
  scope: VolunteerGroupScope

  """List of user IDs to invite to this group (for batch invitation)."""
  volunteerUserIds: [ID!]

  """The number of volunteers required for this group."""
  volunteersRequired: Int
}

"""Enum for ordering event volunteer groups."""
enum EventVolunteerGroupOrderByInput {
  """Order by number of assignments in ascending order."""
  assignments_ASC

  """Order by number of assignments in descending order."""
  assignments_DESC

  """Order by number of volunteers in ascending order."""
  volunteers_ASC

  """Order by number of volunteers in descending order."""
  volunteers_DESC
}

"""Input for filtering event volunteer groups."""
input EventVolunteerGroupWhereInput {
  """Filter by event ID."""
  eventId: ID

  """Filter by leader name containing this string."""
  leaderName: String

  """Filter by group name containing this string."""
  name_contains: String

  """Filter by organization ID."""
  orgId: ID

  """Filter by user ID (for user's groups)."""
  userId: ID
}

"""Input for creating an event volunteer."""
input EventVolunteerInput {
  """The ID of the event being volunteered for."""
  eventId: ID!

  """Optional group ID for compatibility with old API."""
  groupId: ID

  """
  ID of specific recurring event instance (for 'THIS_INSTANCE_ONLY' scope).
  """
  recurringEventInstanceId: ID

  """
  Whether this volunteer applies to 'ENTIRE_SERIES' (template) or 'THIS_INSTANCE_ONLY'
  """
  scope: VolunteerScope

  """The ID of the user volunteering for the event."""
  userId: ID!
}

"""Input for filtering event volunteers."""
input EventVolunteerWhereInput {
  """Filter by event ID."""
  eventId: ID

  """Filter by group ID (for compatibility)."""
  groupId: ID

  """Filter by acceptance status."""
  hasAccepted: Boolean

  """Filter by volunteer ID."""
  id: ID

  """Filter by volunteer name containing this string."""
  name_contains: String
}

"""Enum for ordering event volunteers."""
enum EventVolunteersOrderByInput {
  """Order by hours volunteered in ascending order."""
  hoursVolunteered_ASC

  """Order by hours volunteered in descending order."""
  hoursVolunteered_DESC
}

input EventsByOrganizationIdInput {
  organizationId: ID!
}

"""Metadata for files uploaded via presigned URL"""
input FileMetadataInput {
  """Hash of the file for deduplication"""
  fileHash: String!

  """MIME type of the file"""
  mimetype: PostAttachmentMimeType!

  """Name of the file"""
  name: String!

  """Object name used in storage"""
  objectName: String!
}

"""Possible variants of the frequency of a recurring event."""
enum Frequency {
  DAILY
  MONTHLY
  WEEKLY
  YEARLY
}

type Fund {
  """GraphQL connection to traverse through the campaigns for the fund."""
  campaigns(after: String, before: String, first: Int, last: Int): FundCampaignsConnection

  """Date time at the time the fund was created."""
  createdAt: DateTime

  """User who created the Fund."""
  creator: User

  """Global identifier of the fund."""
  id: ID!

  """Boolean to tell if the fund is tax deductible."""
  isTaxDeductible: Boolean

  """Name of the fund."""
  name: String

  """Organization which the fund belongs to."""
  organization: Organization

  """Date time at the time the fund was last updated."""
  updatedAt: DateTime

  """User who last updated the fund."""
  updater: User
}

type FundCampaign {
  """Date time at the time the fund campaign was created."""
  createdAt: DateTime

  """User who created the fund campaign."""
  creator: User

  """Currency code of the fund campaign."""
  currencyCode: Iso4217CurrencyCode

  """Date time at the time the fund campaign ends at."""
  endAt: DateTime

  """Fund which the fund campaign belongs to."""
  fund: Fund

  """Minimum amount of money that is set as the goal for the fund campaign."""
  goalAmount: Int

  """Global identifier of the fund campaign."""
  id: ID!

  """Name of the fund campaign."""
  name: String

  """Total amount of money pledged under the fund campaign."""
  pledgedAmount: BigInt

  """
  GraphQL connection to traverse through the pledges made under the fund campaign.
  """
  pledges(after: String, before: String, first: Int, last: Int): FundCampaignPledgesConnection

  """Date time at the time the fund campaign starts at."""
  startAt: DateTime

  """Date time at the time the fund campaign was last updated."""
  updatedAt: DateTime

  """User who last updated the fund campaign."""
  updater: User
}

type FundCampaignPledge {
  """The amount of pledged money."""
  amount: Int

  """Fund campaign which the fund campaign pledge is associated to."""
  campaign: FundCampaign

  """Date time at the time the fund campaign pledge was created."""
  createdAt: DateTime

  """User who created the fund campaign pledge."""
  creator: User

  """Global identifier of the fund campaign pledge."""
  id: ID!

  """Custom information about the fund campaign pledge."""
  note: String

  """User on whose behalf the fund campaign pledge is created."""
  pledger: User

  """Date time at the time the fund campaign pledge was last updated."""
  updatedAt: DateTime

  """User who last updated the fund campaign pledge."""
  updater: User
}

""""""
type FundCampaignPledgesConnection {
  edges: [FundCampaignPledgesConnectionEdge]
  pageInfo: PageInfo!
}

""""""
type FundCampaignPledgesConnectionEdge {
  cursor: String!
  node: FundCampaignPledge
}

""""""
type FundCampaignsConnection {
  edges: [FundCampaignsConnectionEdge]
  pageInfo: PageInfo!
}

""""""
type FundCampaignsConnectionEdge {
  cursor: String!
  node: FundCampaign
}

input GetPostsByOrgInput {
  organizationId: String!
  sortOrder: String
}

"""GetUrlResponse"""
type GetUrlResponse {
  presignedUrl: String
}

type HasUserVoted {
  """Indicates if the user has voted"""
  hasVoted: Boolean!

  """Type of the post vote, null if no vote exists"""
  voteType: PostVoteType
}

type HasUserVotedComment {
  """Indicates if the user has voted on this comment"""
  hasVoted: Boolean!

  """Type of the comment vote, null if no vote exists"""
  voteType: CommentVoteType
}

input InstallPluginInput {
  pluginId: String!
}

"""
Possible variants of the two-letter language code defined in ISO 639-1, part of the ISO 639 standard published by the International Organization for Standardization (ISO), to represent natural languages.
"""
enum Iso639Set1LanguageCode {
  aa
  ab
  ae
  af
  ak
  am
  an
  ar
  as
  av
  ay
  az
  ba
  be
  bg
  bi
  bm
  bn
  bo
  br
  bs
  ca
  ce
  ch
  co
  cr
  cs
  cu
  cv
  cy
  da
  de
  dv
  dz
  ee
  el
  en
  eo
  es
  et
  eu
  fa
  ff
  fi
  fj
  fo
  fr
  fy
  ga
  gd
  gl
  gn
  gu
  gv
  ha
  he
  hi
  ho
  hr
  ht
  hu
  hy
  hz
  ia
  id
  ie
  ig
  ii
  ik
  io
  is
  it
  iu
  ja
  jv
  ka
  kg
  ki
  kj
  kk
  kl
  km
  kn
  ko
  kr
  ks
  ku
  kv
  kw
  ky
  la
  lb
  lg
  li
  ln
  lo
  lt
  lu
  lv
  mg
  mh
  mi
  mk
  ml
  mn
  mr
  ms
  mt
  my
  na
  nb
  nd
  ne
  ng
  nl
  nn
  no
  nr
  nv
  ny
  oc
  oj
  om
  or
  os
  pa
  pi
  pl
  ps
  pt
  qu
  rm
  rn
  ro
  ru
  rw
  sa
  sc
  sd
  se
  sg
  si
  sk
  sl
  sm
  sn
  so
  sq
  sr
  ss
  st
  su
  sv
  sw
  ta
  te
  tg
  th
  ti
  tk
  tl
  tn
  to
  tr
  ts
  tt
  tw
  ty
  ug
  uk
  ur
  uz
  ve
  vi
  vo
  wa
  wo
  xh
  yi
  yo
  za
  zh
  zu
}

"""
Possible variants of the two-letter country code defined in ISO 3166-1, part of the ISO 3166 standard published by the International Organization for Standardization (ISO), to represent countries, dependent territories, and special areas of geographical interest.
"""
enum Iso3166Alpha2CountryCode {
  ad
  ae
  af
  ag
  ai
  al
  am
  ao
  aq
  ar
  as
  at
  au
  aw
  ax
  az
  ba
  bb
  bd
  be
  bf
  bg
  bh
  bi
  bj
  bl
  bm
  bn
  bo
  bq
  br
  bs
  bt
  bv
  bw
  by
  bz
  ca
  cc
  cd
  cf
  cg
  ch
  ci
  ck
  cl
  cm
  cn
  co
  cr
  cu
  cv
  cw
  cx
  cy
  cz
  de
  dj
  dk
  dm
  do
  dz
  ec
  ee
  eg
  eh
  er
  es
  et
  fi
  fj
  fk
  fm
  fo
  fr
  ga
  gb
  gd
  ge
  gf
  gg
  gh
  gi
  gl
  gm
  gn
  gp
  gq
  gr
  gs
  gt
  gu
  gw
  gy
  hk
  hm
  hn
  hr
  ht
  hu
  id
  ie
  il
  im
  in
  io
  iq
  ir
  is
  it
  je
  jm
  jo
  jp
  ke
  kg
  kh
  ki
  km
  kn
  kp
  kr
  kw
  ky
  kz
  la
  lb
  lc
  li
  lk
  lr
  ls
  lt
  lu
  lv
  ly
  ma
  mc
  md
  me
  mf
  mg
  mh
  mk
  ml
  mm
  mn
  mo
  mp
  mq
  mr
  ms
  mt
  mu
  mv
  mw
  mx
  my
  mz
  na
  nc
  ne
  nf
  ng
  ni
  nl
  no
  np
  nr
  nu
  nz
  om
  pa
  pe
  pf
  pg
  ph
  pk
  pl
  pm
  pn
  pr
  ps
  pt
  pw
  py
  qa
  re
  ro
  rs
  ru
  rw
  sa
  sb
  sc
  sd
  se
  sg
  sh
  si
  sj
  sk
  sl
  sm
  sn
  so
  sr
  ss
  st
  sv
  sx
  sy
  sz
  tc
  td
  tf
  tg
  th
  tj
  tk
  tl
  tm
  tn
  to
  tr
  tt
  tv
  tw
  tz
  ua
  ug
  um
  us
  uy
  uz
  va
  vc
  ve
  vg
  vi
  vn
  vu
  wf
  ws
  ye
  yt
  za
  zm
  zw
}

"""
Possible variants of the currency code defined in ISO 4217 standard published by the International Organization for Standardization (ISO) which defines alpha codes and numeric codes for the representation of currencies and provides information about the relationships between individual currencies and their minor units.
"""
enum Iso4217CurrencyCode {
  AED
  AFN
  ALL
  AMD
  ANG
  AOA
  ARS
  AUD
  AWG
  AZN
  BAM
  BBD
  BDT
  BGN
  BHD
  BIF
  BMD
  BND
  BOB
  BOV
  BRL
  BSD
  BTN
  BWP
  BYN
  BZD
  CAD
  CDF
  CHE
  CHF
  CHW
  CLF
  CLP
  CNY
  COP
  COU
  CRC
  CUP
  CVE
  CZK
  DJF
  DKK
  DOP
  DZD
  EGP
  ERN
  ETB
  EUR
  FJD
  FKP
  GBP
  GEL
  GHS
  GIP
  GMD
  GNF
  GTQ
  GYD
  HKD
  HNL
  HTG
  HUF
  IDR
  ILS
  INR
  IQD
  IRR
  ISK
  JMD
  JOD
  JPY
  KES
  KGS
  KHR
  KMF
  KPW
  KRW
  KWD
  KYD
  KZT
  LAK
  LBP
  LKR
  LRD
  LSL
  LYD
  MAD
  MDL
  MGA
  MKD
  MMK
  MNT
  MOP
  MRU
  MUR
  MVR
  MWK
  MXN
  MXV
  MYR
  MZN
  NAD
  NGN
  NIO
  NOK
  NPR
  NZD
  OMR
  PAB
  PEN
  PGK
  PHP
  PKR
  PLN
  PYG
  QAR
  RON
  RSD
  RUB
  RWF
  SAR
  SBD
  SCR
  SDG
  SEK
  SGD
  SHP
  SLE
  SOS
  SRD
  SSP
  STN
  SVC
  SYP
  SZL
  THB
  TJS
  TMT
  TND
  TOP
  TRY
  TTD
  TWD
  TZS
  UAH
  UGX
  USD
  USN
  UYI
  UYU
  UYW
  UZS
  VED
  VES
  VND
  VUV
  WST
  XAF
  XAG
  XAU
  XBA
  XBB
  XBC
  XBD
  XCD
  XDR
  XOF
  XPD
  XPF
  XPT
  XSU
  XTS
  XUA
  XXX
  YER
  ZAR
  ZMW
  ZWG
}

input MarkActionItemAsPendingInput {
  id: ID!
}

"""Filter criteria for member roles"""
input MembersRoleWhereInput {
  """Role equals this value"""
  equal: OrganizationMembershipRole

  """Role does not equal this value"""
  notEqual: OrganizationMembershipRole
}

"""Filter criteria for organization members"""
input MembersWhereInput {
  """Filter members by role"""
  role: MembersRoleWhereInput
}

"""Represents a membership request to an organization."""
type MembershipRequest {
  """Timestamp when the request was created."""
  createdAt: DateTime

  """Unique ID for the membership request."""
  membershipRequestId: ID

  """ID of the organization."""
  organizationId: String

  """Status of the membership request (e.g., pending, approved, rejected)."""
  status: MembershipRequestStatus

  """The user who requested membership"""
  user: User

  """ID of the user who requested membership."""
  userId: String
}

"""Possible statuses of a membership request."""
enum MembershipRequestStatus {
  approved
  pending
  rejected
}

input MembershipRequestWhereInput {
  """Filter criteria for user"""
  user: UserWhereInput
}

type Mutation {
  """Mutation field to accept a membership request by an admin."""
  acceptMembershipRequest(
    """Input to accept a membership request"""
    input: MutationAcceptMembershipRequestInput!
  ): AcceptMembershipResponse

  """Assign a tag to a user within an organization."""
  assignUserTag(assigneeId: ID!, tagId: ID!): Boolean

  """Mutation field to block a user from an organization."""
  blockUser(organizationId: ID!, userId: ID!): Boolean

  """Mutation field to cancel a membership request."""
  cancelMembershipRequest(
    """Input to cancel a membership request"""
    input: MutationCancelMembershipRequestInput!
  ): CancelMembershipResponse

  """Mutation to complete an action item for a single instance"""
  completeActionItemForInstance(
    """Complete an action item for a single instance"""
    input: MutationCompleteActionItemForInstanceInput!
  ): ActionItem

  """Mutation field to create an action item."""
  createActionItem(input: CreateActionItemInput!): ActionItem

  """Mutation field to create an action item category."""
  createActionItemCategory(input: MutationCreateActionItemCategoryInput!): ActionItemCategory

  """Mutation field to create an advertisement."""
  createAdvertisement(input: MutationCreateAdvertisementInput!): Advertisement

  """Mutation field to create an agenda folder."""
  createAgendaFolder(input: MutationCreateAgendaFolderInput!): AgendaFolder

  """Mutation field to create an agenda item."""
  createAgendaItem(input: MutationCreateAgendaItemInput!): AgendaItem

  """Mutation field to create a chat."""
  createChat(input: MutationCreateChatInput!): Chat

  """Mutation field to create a chat membership."""
  createChatMembership(input: MutationCreateChatMembershipInput!): Chat

  """Mutation field to create a chat message."""
  createChatMessage(input: MutationCreateChatMessageInput!): ChatMessage

  """Mutation field to create a comment."""
  createComment(input: MutationCreateCommentInput!): Comment

  """Mutation field to create a comment vote."""
  createCommentVote(input: MutationCreateCommentVoteInput!): Comment

  """Mutation field to create an event."""
  createEvent(input: MutationCreateEventInput!): Event

  """Mutation field to create an event volunteer."""
  createEventVolunteer(data: EventVolunteerInput!): EventVolunteer

  """Mutation field to create an event volunteer group."""
  createEventVolunteerGroup(data: EventVolunteerGroupInput!): EventVolunteerGroup

  """Mutation field to create a fund."""
  createFund(input: MutationCreateFundInput!): Fund

  """Mutation field to create a fund campaign."""
  createFundCampaign(input: MutationCreateFundCampaignInput!): FundCampaign

  """Mutation field to create a fund campaign pledge."""
  createFundCampaignPledge(input: MutationCreateFundCampaignPledgeInput!): FundCampaignPledge

  """Mutation field to create a presigned URL for uploading a file."""
  createGetfileUrl(input: MutationCreateGetfileUrlInput!): GetUrlResponse

  """Mutation field to create an organization."""
  createOrganization(input: MutationCreateOrganizationInput!): Organization

  """Mutation field to create an organization membership."""
  createOrganizationMembership(input: MutationCreateOrganizationMembershipInput!): Organization
  createPlugin(input: CreatePluginInput!): Plugin

  """Mutation field to create a post."""
  createPost(input: MutationCreatePostInput!): Post

  """Mutation field to create a post vote."""
  createPostVote(input: MutationCreatePostVoteInput!): Post

  """Mutation field to create a presigned URL for uploading a file."""
  createPresignedUrl(input: MutationCreatePresignedUrlInput!): UploadUrlResponse

  """Mutation field to create a tag."""
  createTag(input: MutationCreateTagInput!): Tag

  """Mutation field to create a tag folder."""
  createTagFolder(input: MutationCreateTagFolderInput!): TagFolder

  """Mutation field to create a user."""
  createUser(input: MutationCreateUserInput!): AuthenticationPayload

  """Mutation field to create a venue."""
  createVenue(input: MutationCreateVenueInput!): Venue

  """Mutation field to create a venue booking."""
  createVenueBooking(input: MutationCreateVenueBookingInput!): Venue

  """Mutation field to create a volunteer membership."""
  createVolunteerMembership(data: VolunteerMembershipInput!): VolunteerMembership

  """Mutation field to delete an action item."""
  deleteActionItem(
    """Delete an action item"""
    input: MutationDeleteActionItemInput!
  ): ActionItem

  """Mutation field to delete an action item category."""
  deleteActionItemCategory(input: MutationDeleteActionItemCategoryInput!): ActionItemCategory

  """Mutation to delete an action item for a single instance"""
  deleteActionItemForInstance(
    """Delete an action item for a single instance"""
    input: MutationDeleteActionItemForInstanceInput!
  ): ActionItem

  """Mutation field to delete an advertisement."""
  deleteAdvertisement(input: MutationDeleteAdvertisementInput!): Advertisement

  """Mutation field to delete an agenda folder."""
  deleteAgendaFolder(input: MutationDeleteAgendaFolderInput!): AgendaFolder

  """Mutation field to delete an agenda item."""
  deleteAgendaItem(input: MutationDeleteAgendaItemInput!): AgendaItem

  """Mutation field to delete a chat."""
  deleteChat(input: MutationDeleteChatInput!): Chat

  """Mutation field to delete a chat membership."""
  deleteChatMembership(input: MutationDeleteChatMembershipInput!): Chat

  """Mutation field to delete a chat message."""
  deleteChatMessage(input: MutationDeleteChatMessageInput!): ChatMessage

  """Mutation field to delete a comment."""
  deleteComment(input: MutationDeleteCommentInput!): Comment

  """Mutation field to delete a comment vote."""
  deleteCommentVote(input: MutationDeleteCommentVoteInput!): Comment

  """Mutation field to delete the current user."""
  deleteCurrentUser: User

  """
  Mutation field to delete an entire recurring event series (template and all instances).
  """
  deleteEntireRecurringEventSeries(
    """Input for deleting entire recurring event series."""
    input: MutationDeleteEntireRecurringEventSeriesInput!
  ): Event

  """Mutation field to delete an event volunteer."""
  deleteEventVolunteer(
    """The ID of the event volunteer to delete."""
    id: ID!
  ): EventVolunteer

  """Mutation to delete a volunteer for a single recurring event instance"""
  deleteEventVolunteerForInstance(
    """Delete a volunteer for a single recurring event instance"""
    input: DeleteEventVolunteerForInstanceInput!
  ): EventVolunteer

  """Mutation field to delete an event volunteer group."""
  deleteEventVolunteerGroup(
    """The ID of the event volunteer group to delete."""
    id: ID!
  ): EventVolunteerGroup

  """
  Mutation to delete a volunteer group for a single recurring event instance
  """
  deleteEventVolunteerGroupForInstance(
    """Delete a volunteer group for a single recurring event instance"""
    input: DeleteEventVolunteerGroupForInstanceInput!
  ): EventVolunteerGroup

  """Mutation field to delete a fund."""
  deleteFund(input: MutationDeleteFundInput!): Fund

  """Mutation field to delete a fund campaign."""
  deleteFundCampaign(input: MutationDeleteFundCampaignInput!): FundCampaign

  """Mutation field to delete a fund campaign pledge."""
  deleteFundCampaignPledge(input: MutationDeleteFundCampaignPledgeInput!): FundCampaignPledge

  """Mutation field to delete an organization."""
  deleteOrganization(input: MutationDeleteOrganizationInput!): Organization

  """Mutation field to delete an organization membership."""
  deleteOrganizationMembership(input: MutationDeleteOrganizationMembershipInput!): Organization
  deletePlugin(input: DeletePluginInput!): Plugin

  """Mutation field to delete a post."""
  deletePost(input: MutationDeletePostInput!): Post

  """Mutation field to delete a post vote."""
  deletePostVote(input: MutationDeletePostVoteInput!): Post

  """
  Mutation field to delete (cancel) a single instance of a recurring event.
  """
  deleteSingleEventInstance(
    """Input for deleting a single instance of a recurring event."""
    input: MutationDeleteSingleEventInstanceInput!
  ): Event

  """Mutation field to delete a standalone (non-recurring) event."""
  deleteStandaloneEvent(
    """Input for deleting a standalone event."""
    input: MutationDeleteStandaloneEventInput!
  ): Event

  """Mutation field to delete a tag."""
  deleteTag(input: MutationDeleteTagInput!): Tag

  """Mutation field to delete a tagFolder."""
  deleteTagFolder(input: MutationDeleteTagFolderInput!): TagFolder

  """
  Mutation field to delete the current instance and all following instances of a recurring event.
  """
  deleteThisAndFollowingEvents(
    """Input for deleting this and following event instances."""
    input: MutationDeleteThisAndFollowingEventsInput!
  ): Event

  """Mutation field to delete a user."""
  deleteUser(input: MutationDeleteUserInput!): User

  """Mutation field to delete a venue."""
  deleteVenue(input: MutationDeleteVenueInput!): Venue

  """Mutation field to delete a venue booking."""
  deleteVenueBooking(input: MutationDeleteVenueBookingInput!): Venue
  installPlugin(input: InstallPluginInput!): Plugin

  """Mutation field to join a public organization."""
  joinPublicOrganization(
    """Input to join a public organization"""
    input: MutationJoinPublicOrganizationInput!
  ): OrganizationMembershipObject

  """Mutation to mark a completed action item as pending"""
  markActionItemAsPending(input: MarkActionItemAsPendingInput!): ActionItem
  readNotification(input: MutationReadNotificationInput!): ReadNotificationResponse

  """Mutation to mark an action item as pending for a single instance"""
  markActionItemAsPendingForInstance(
    """Mark an action item as pending for a single instance"""
    input: MutationMarkActionAsPendingForInstanceInput!
  ): ActionItem

  """Mutation field to reject a membership request by an admin."""
  rejectMembershipRequest(
    """Input to reject a membership request"""
    input: MutationRejectMembershipRequestInput!
  ): RejectMembershipResponse

  """Mutation field to send a membership request to an organization."""
  sendMembershipRequest(
    """Input to send a membership request"""
    input: MutationSendMembershipRequestInput!
  ): MembershipRequest

  """Mutation field to sign up to talawa."""
  signUp(input: MutationSignUpInput!): AuthenticationPayload

  """Unassign a tag from a user within an organization."""
  unassignUserTag(assigneeId: ID!, tagId: ID!): Boolean

  """Mutation field to unblock a user from an organization."""
  unblockUser(organizationId: ID!, userId: ID!): Boolean

  """Mutation to update an action item"""
  updateActionItem(
    """Update an action item"""
    input: MutationUpdateActionItemInput!
  ): ActionItem

  """Mutation field to update an action item category."""
  updateActionItemCategory(input: MutationUpdateActionItemCategoryInput!): ActionItemCategory

  """Mutation to update an action item for a single instance"""
  updateActionItemForInstance(
    """Update an action item for a single instance"""
    input: MutationUpdateActionItemForInstanceInput!
  ): ActionItem

  """Mutation field to update an advertisement."""
  updateAdvertisement(input: MutationUpdateAdvertisementInput!): Advertisement

  """Mutation field to update an agenda folder."""
  updateAgendaFolder(input: MutationUpdateAgendaFolderInput!): AgendaFolder

  """Mutation field to update an agenda item."""
  updateAgendaItem(input: MutationUpdateAgendaItemInput!): AgendaItem

  """Mutation field to update a chat."""
  updateChat(input: MutationUpdateChatInput!): Chat

  """Mutation field to update a chat membership."""
  updateChatMembership(input: MutationUpdateChatMembershipInput!): Chat

  """Mutation field to update a chat message."""
  updateChatMessage(input: MutationUpdateChatMessageInput!): ChatMessage

  """Mutation field to update a comment."""
  updateComment(input: MutationUpdateCommentInput!): Comment

  """Mutation field to update a comment vote."""
  updateCommentVote(input: MutationUpdateCommentVoteInput!): Comment

  """Mutation field to update the community."""
  updateCommunity(input: MutationUpdateCommunityInput!): Community

  """Mutation field to update the current user."""
  updateCurrentUser(input: MutationUpdateCurrentUserInput!): User

  """
  Mutation field to update all events (past, present, and future) in a recurring event series with conditional field restrictions.
  """
  updateEntireRecurringEventSeries(
    """Input for updating all events in a recurring event series."""
    input: MutationUpdateEntireRecurringEventSeriesInput!
  ): Event

  """Mutation field to update an event volunteer."""
  updateEventVolunteer(
    """The data to update the event volunteer with."""
    data: UpdateEventVolunteerInput

    """The ID of the event volunteer to update."""
    id: ID!
  ): EventVolunteer

  """Mutation field to update an event volunteer group."""
  updateEventVolunteerGroup(
    """The data to update the event volunteer group with."""
    data: UpdateEventVolunteerGroupInput!

    """The ID of the event volunteer group to update."""
    id: ID!
  ): EventVolunteerGroup

  """Mutation field to update a fund."""
  updateFund(input: MutationUpdateFundInput!): Fund

  """Mutation field to update a fund campaign."""
  updateFundCampaign(input: MutationUpdateFundCampaignInput!): FundCampaign

  """Mutation field to update a fund campaign pledge."""
  updateFundCampaignPledge(input: MutationUpdateFundCampaignPledgeInput!): FundCampaignPledge

  """Mutation field to update a organization."""
  updateOrganization(input: MutationUpdateOrganizationInput!): Organization

  """Mutation field to update an organization membership."""
  updateOrganizationMembership(input: MutationUpdateOrganizationMembershipInput!): Organization
  updatePlugin(input: UpdatePluginInput!): Plugin

  """Mutation field to update a post."""
  updatePost(input: MutationUpdatePostInput!): Post

  """Mutation field to create or update a post vote."""
  updatePostVote(input: MutationUpdatePostVoteInput!): Post

  """
  Mutation field to update a single instance of a recurring event without affecting other instances.
  """
  updateSingleRecurringEventInstance(
    """Input for updating a single instance of a recurring event."""
    input: MutationUpdateSingleRecurringEventInstanceInput!
  ): Event

  """Mutation field to update a standalone (non-recurring) event."""
  updateStandaloneEvent(
    """Input for updating a standalone event."""
    input: MutationUpdateEventInput!
  ): Event

  """Mutation field to update a tag."""
  updateTag(input: MutationUpdateTagInput!): Tag

  """Mutation field to update a tag folder."""
  updateTagFolder(input: MutationUpdateTagFolderInput!): TagFolder

  """
  Mutation field to update the current instance and all following instances of a recurring event using the split strategy.
  """
  updateThisAndFollowingEvents(
    """Input for updating this and following instances of a recurring event."""
    input: MutationUpdateThisAndFollowingEventsInput!
  ): Event

  """Mutation field to update a user."""
  updateUser(input: MutationUpdateUserInput!): User

  """Mutation field to update a venue."""
  updateVenue(input: MutationUpdateVenueInput!): Venue

  """Mutation field to update a volunteer membership status."""
  updateVolunteerMembership(
    """The ID of the volunteer membership to update."""
    id: ID!

    """The new status for the membership."""
    status: String!
  ): VolunteerMembership

  """Upload and install a plugin from a zip file"""
  uploadPluginZip(input: UploadPluginZipInput!): Plugin
}

input MutationAcceptMembershipRequestInput {
  """ID of the membership request to accept"""
  membershipRequestId: ID!
}

"""Input to block a user from an organization"""
input MutationBlockUserInput {
  """Global identifier of the organization."""
  organizationId: ID!

  """Global identifier of the user to block."""
  userId: ID!
}

"""Input type for canceling a membership request."""
input MutationCancelMembershipRequestInput {
  """Global identifier of the membership request."""
  membershipRequestId: ID!
}

input MutationCompleteActionItemForInstanceInput {
  actionId: ID!
  eventId: ID!
  postCompletionNotes: String!
}

"""Input for creating a new action item category."""
input MutationCreateActionItemCategoryInput {
  """Description of the action item category."""
  description: String

  """Whether the category is disabled."""
  isDisabled: Boolean!

  """Name of the action item category."""
  name: String!

  """ID of the organization this category belongs to."""
  organizationId: ID!
}

""""""
input MutationCreateAdvertisementInput {
  """Attachments of the advertisement."""
  attachments: [Upload!]

  """Custom information about the advertisement."""
  description: String

  """Date time at which the advertised event ends."""
  endAt: DateTime!

  """Name of the advertisement."""
  name: String!

  """Global identifier of the associated organization."""
  organizationId: ID!

  """Date time at which the advertised event starts."""
  startAt: DateTime!

  """Type of the advertisement."""
  type: AdvertisementType!
}

""""""
input MutationCreateAgendaFolderInput {
  """Global identifier of the event the agenda folder is associated to."""
  eventId: ID!

  """
  Boolean to tell if the agenda folder is meant to be a folder for agenda items or a parent folder for other agenda folders.
  """
  isAgendaItemFolder: Boolean!

  """Name of the agenda folder."""
  name: String!

  """
  Global identifier of the agenda folder the agenda folder is contained within.
  """
  parentFolderId: ID
}

""""""
input MutationCreateAgendaItemInput {
  """Custom information about the agenda item."""
  description: String

  """Duration of the agenda item."""
  duration: String

  """
  Global identifier of the agenda folder the agenda item is associated to.
  """
  folderId: ID!

  """
  Key of the agenda item if it's of a "song" type. More information at [this](https://en.wikipedia.org/wiki/Key_(music)) link.
  """
  key: String

  """Name of the agenda item."""
  name: String!

  """Type of the agenda item."""
  type: AgendaItemType!
}

""""""
input MutationCreateChatInput {
  """Avatar of the chat."""
  avatar: Upload

  """Custom information about the chat."""
  description: String

  """Name of the chat."""
  name: String!

  """Global identifier of the associated organization."""
  organizationId: ID!
}

""""""
input MutationCreateChatMembershipInput {
  """Global identifier of the associated chat."""
  chatId: ID!

  """Global identifier of the associated user."""
  memberId: ID!

  """Role assigned to the user within the chat."""
  role: ChatMembershipRole
}

""""""
input MutationCreateChatMessageInput {
  """Body of the chat message."""
  body: String!

  """Global identifier of the associated chat."""
  chatId: ID!

  """Global identifier of the associated parent message."""
  parentMessageId: ID
}

""""""
input MutationCreateCommentInput {
  """Body of the comment."""
  body: String!

  """Global identifier of the post on which the comment is made."""
  postId: ID!
}

""""""
input MutationCreateCommentVoteInput {
  """Global identifier of the comment that is voted."""
  commentId: ID!

  """Type of the vote."""
  type: CommentVoteType!
}

""""""
input MutationCreateEventInput {
  """Indicates if the event spans the entire day"""
  allDay: Boolean

  """Attachments of the event."""
  attachments: [Upload!]

  """Custom information about the event."""
  description: String

  """Date time at the time the event ends at."""
  endAt: DateTime!

  """Indicates if the event is publicly visible"""
  isPublic: Boolean

  """Indicates if users can register for this event"""
  isRegisterable: Boolean

  """Physical or virtual location of the event"""
  location: String

  """Name of the event."""
  name: String!

  """Global identifier of the associated organization."""
  organizationId: ID!

  """
  Recurrence pattern for the event. If provided, creates a recurring event.
  """
  recurrence: RecurrenceInput

  """Date time at the time the event starts at."""
  startAt: DateTime!
}

""""""
input MutationCreateFundCampaignInput {
  """Currency code of the fund campaign."""
  currencyCode: Iso4217CurrencyCode!

  """Date time at the time the fund campaign ends at."""
  endAt: DateTime!

  """Global identifier of the associated fund."""
  fundId: ID!

  """Minimum amount of money that is set as the goal for the fund campaign."""
  goalAmount: Int!

  """Name of the fund campaign."""
  name: String!

  """Date time at the time the fund campaign starts at."""
  startAt: DateTime!
}

""""""
input MutationCreateFundCampaignPledgeInput {
  """The amount of pledged money."""
  amount: Int!

  """Global identifier of the fund campaign."""
  campaignId: ID!

  """Custom information about the fund campaign pledge."""
  note: String

  """Global identifier of the user who pledged."""
  pledgerId: ID!
}

""""""
input MutationCreateFundInput {
  """Boolean to tell if the fund is tax deductible."""
  isTaxDeductible: Boolean!

  """Name of the fund."""
  name: String!

  """Global identifier of the associated organization."""
  organizationId: ID!
}

"""Input for getting a presigned URL for file download"""
input MutationCreateGetfileUrlInput {
  """Name of the object to be downloaded"""
  objectName: String

  """ID of the organization the file belongs to"""
  organizationId: ID!
}

""""""
input MutationCreateOrganizationInput {
  """Address line 1 of the organization's address."""
  addressLine1: String

  """Address line 2 of the organization's address."""
  addressLine2: String

  """Avatar of the organization."""
  avatar: Upload

  """Name of the city where the organization resides in."""
  city: String

  """Country code of the country the organization is a citizen of."""
  countryCode: Iso3166Alpha2CountryCode

  """Custom information about the organization."""
  description: String

  """
  Flag to indicate if user registration is required to access the organization.
  """
  isUserRegistrationRequired: Boolean

  """Name of the organization."""
  name: String!

  """Postal code of the organization."""
  postalCode: String

  """Name of the state the organization resides in."""
  state: String
}

""""""
input MutationCreateOrganizationMembershipInput {
  """Global identifier of the associated user."""
  memberId: ID!

  """Global identifier of the associated organization."""
  organizationId: ID!

  """Role assigned to the user within the organization."""
  role: OrganizationMembershipRole
}

"""Input for creating a new post"""
input MutationCreatePostInput {
  """Metadata for files already uploaded via presigned URL"""
  attachments: [FileMetadataInput!]!

  """Caption about the post."""
  caption: String!

  """Boolean to tell if the post is pinned"""
  isPinned: Boolean

  """
  Global identifier of the associated organization in which the post is posted.
  """
  organizationId: ID!
}

""""""
input MutationCreatePostVoteInput {
  """Global identifier of the post that is voted."""
  postId: ID!

  """Type of the vote."""
  type: PostVoteType!
}

"""Input for creating a presigned URL for file upload"""
input MutationCreatePresignedUrlInput {
  """Hash of the file for deduplication check"""
  fileHash: String!

  """Name of the file to be uploaded"""
  fileName: String!

  """Custom object name for the file (optional)"""
  objectName: String

  """ID of the organization the file belongs to"""
  organizationId: ID!
}

""""""
input MutationCreateTagFolderInput {
  """Name of the tag."""
  name: String!

  """Global identifier of the associated organization."""
  organizationId: ID!

  """Global identifier of the associated parent tag folder."""
  parentFolderId: ID
}

""""""
input MutationCreateTagInput {
  """Global identifier of the associated tag folder."""
  folderId: ID

  """Name of the tag."""
  name: String!

  """Global identifier of the associated organization."""
  organizationId: ID!
}

""""""
input MutationCreateUserInput {
  """Address line 1 of the user's address."""
  addressLine1: String

  """Address line 2 of the user's address."""
  addressLine2: String

  """Avatar of the user."""
  avatar: Upload

  """Date of birth of the user."""
  birthDate: Date

  """Name of the city where the user resides in."""
  city: String

  """Country code of the country the user is a citizen of."""
  countryCode: Iso3166Alpha2CountryCode

  """Custom information about the user."""
  description: String

  """Primary education grade of the user."""
  educationGrade: UserEducationGrade

  """Email address of the user."""
  emailAddress: EmailAddress!

  """Employment status of the user."""
  employmentStatus: UserEmploymentStatus

  """The phone number to use to communicate with the user at their home."""
  homePhoneNumber: PhoneNumber

  """Boolean to tell whether the user has verified their email address."""
  isEmailAddressVerified: Boolean!

  """Marital status of the user."""
  maritalStatus: UserMaritalStatus

  """
  The phone number to use to communicate with the user on their mobile phone.
  """
  mobilePhoneNumber: PhoneNumber

  """Name of the user."""
  name: String!

  """The sex assigned to the user at their birth."""
  natalSex: UserNatalSex

  """Language code of the user's preferred natural language."""
  naturalLanguageCode: Iso639Set1LanguageCode

  """Password of the user to sign in to the application."""
  password: String!

  """Postal code of the user."""
  postalCode: String

  """Role assigned to the user in the application."""
  role: UserRole!

  """Name of the state the user resides in."""
  state: String

  """
  The phone number to use to communicate with the user while they're at work.
  """
  workPhoneNumber: PhoneNumber
}

""""""
input MutationCreateVenueBookingInput {
  """Global identifier of the event that the venue is to be booked for."""
  eventId: ID!

  """Global identifier of the venue to be booked."""
  venueId: ID!
}

""""""
input MutationCreateVenueInput {
  """Attachments of the venue."""
  attachments: [Upload!]

  """Capacity of the venue."""
  capacity: Int

  """Custom information about the venue."""
  description: String

  """Name of the venue."""
  name: String!

  """Global identifier of the associated organization."""
  organizationId: ID!
}

"""Input for deleting an action item category."""
input MutationDeleteActionItemCategoryInput {
  """ID of the action item category to delete."""
  id: ID!
}

input MutationDeleteActionItemForInstanceInput {
  actionId: ID!
  eventId: ID!
}

"""Input for deleting an action item."""
input MutationDeleteActionItemInput {
  """Global identifier of the action item."""
  id: ID!
}

""""""
input MutationDeleteAdvertisementInput {
  """Global identifier of the advertisement."""
  id: ID!
}

""""""
input MutationDeleteAgendaFolderInput {
  """Global identifier of the agenda folder."""
  id: ID!
}

""""""
input MutationDeleteAgendaItemInput {
  """Global identifier of the agenda item."""
  id: ID!
}

""""""
input MutationDeleteChatInput {
  """Global identifier of the chat."""
  id: ID!
}

""""""
input MutationDeleteChatMembershipInput {
  """Global identifier of the associated chat."""
  chatId: ID!

  """Global identifier of the associated user."""
  memberId: ID!
}

""""""
input MutationDeleteChatMessageInput {
  """Global identifier of the chat message."""
  id: ID!
}

""""""
input MutationDeleteCommentInput {
  """Global identifier of the comment."""
  id: ID!
}

""""""
input MutationDeleteCommentVoteInput {
  """Global identifier of the comment that is voted."""
  commentId: ID!

  """Global identifier of the user who voted."""
  creatorId: ID!
}

"""
Input for deleting an entire recurring event series (template + all instances).
"""
input MutationDeleteEntireRecurringEventSeriesInput {
  """
  Global identifier of the recurring event template to delete the entire series.
  """
  id: ID!
}

""""""
input MutationDeleteEventInput {
  """Global identifier of the event."""
  id: ID!
}

""""""
input MutationDeleteFundCampaignInput {
  """Global identifier of the fund campaign."""
  id: ID!
}

""""""
input MutationDeleteFundCampaignPledgeInput {
  """Global identifier of the fund campaign pledge."""
  id: ID!
}

""""""
input MutationDeleteFundInput {
  """Global identifier of the fund."""
  id: ID!
}

""""""
input MutationDeleteOrganizationInput {
  """Global identifier of the organization."""
  id: ID!
}

""""""
input MutationDeleteOrganizationMembershipInput {
  """Global identifier of the associated user."""
  memberId: ID!

  """Global identifier of the associated organization."""
  organizationId: ID!
}

""""""
input MutationDeletePostInput {
  """Global identifier of the post."""
  id: ID!
}

""""""
input MutationDeletePostVoteInput {
  """Global identifier of the user who voted."""
  creatorId: ID!

  """Global identifier of the post that is voted."""
  postId: ID!
}

"""Input for deleting a single instance of a recurring event."""
input MutationDeleteSingleEventInstanceInput {
  """Global identifier of the recurring event instance to delete."""
  id: ID!
}

"""Input for deleting a standalone (non-recurring) event."""
input MutationDeleteStandaloneEventInput {
  """Global identifier of the standalone event to delete."""
  id: ID!
}

""""""
input MutationDeleteTagFolderInput {
  """Global identifier of the tag folder."""
  id: ID!
}

""""""
input MutationDeleteTagInput {
  """Global identifier of the tag."""
  id: ID!
}

"""
Input for deleting the current instance and all following instances of a recurring event.
"""
input MutationDeleteThisAndFollowingEventsInput {
  """
  Global identifier of the recurring event instance from which to delete this and following instances.
  """
  id: ID!
}

""""""
input MutationDeleteUserInput {
  """Global identifier of the user."""
  id: ID!
}

""""""
input MutationDeleteVenueBookingInput {
  """Global identifier of the event that the venue is booked for."""
  eventId: ID!

  """Global identifier of the venue that is booked."""
  venueId: ID!
}

""""""
input MutationDeleteVenueInput {
  """Global identifier of the venue."""
  id: ID!
}

"""Input type for joining a public organization."""
input MutationJoinPublicOrganizationInput {
  """Global identifier of the organization."""
  organizationId: ID!
}

"""Input for marking one or more notifications as read."""
input MutationReadNotificationInput {
  """One or more notification IDs to mark as read."""
  notificationIds: [ID!]!
}
input MutationMarkActionAsPendingForInstanceInput {
  actionId: ID!
  eventId: ID!
}

input MutationRejectMembershipRequestInput {
  """ID of the membership request to reject"""
  membershipRequestId: ID!
}

"""Input type for sending a membership request."""
input MutationSendMembershipRequestInput {
  """Global identifier of the organization."""
  organizationId: ID!
}

""""""
input MutationSignUpInput {
  """Address line 1 of the user's address."""
  addressLine1: String

  """Address line 2 of the user's address."""
  addressLine2: String

  """Date of birth of the user."""
  birthDate: Date

  """Name of the city where the user resides in."""
  city: String

  """Country code of the country the user is a citizen of."""
  countryCode: Iso3166Alpha2CountryCode

  """Custom information about the user."""
  description: String

  """Primary education grade of the user."""
  educationGrade: UserEducationGrade

  """Email address of the user."""
  emailAddress: EmailAddress!

  """Employment status of the user."""
  employmentStatus: UserEmploymentStatus

  """The phone number to use to communicate with the user at their home."""
  homePhoneNumber: PhoneNumber

  """Marital status of the user."""
  maritalStatus: UserMaritalStatus

  """
  The phone number to use to communicate with the user on their mobile phone.
  """
  mobilePhoneNumber: PhoneNumber

  """Name of the user."""
  name: String!

  """The sex assigned to the user at their birth."""
  natalSex: UserNatalSex

  """Language code of the user's preferred natural language."""
  naturalLanguageCode: Iso639Set1LanguageCode

  """Password of the user to sign in to the application."""
  password: String!

  """Postal code of the user."""
  postalCode: String

  """The organization the user is signing up for"""
  selectedOrganization: ID!

  """Name of the state the user resides in."""
  state: String

  """
  The phone number to use to communicate with the user while they're at work.
  """
  workPhoneNumber: PhoneNumber
}

"""Input to unblock a user from an organization"""
input MutationUnblockUserInput {
  """Global identifier of the organization."""
  organizationId: ID!

  """Global identifier of the user to unblock."""
  userId: ID!
}

"""Input for updating an action item category."""
input MutationUpdateActionItemCategoryInput {
  """New description of the action item category."""
  description: String

  """ID of the action item category to update."""
  id: ID!

  """Whether the category should be disabled."""
  isDisabled: Boolean

  """New name of the action item category."""
  name: String
}

input MutationUpdateActionItemForInstanceInput {
  actionId: ID!
  assignedAt: String
  assigneeId: ID
  categoryId: ID
  eventId: ID!
  preCompletionNotes: String
}

input MutationUpdateActionItemInput {
  """Identifier for the assignee of the action item."""
  assigneeId: ID

  """Category identifier for the action item."""
  categoryId: ID

  """Global identifier of the action item."""
  id: ID!

  """Completion status of the action item."""
  isCompleted: Boolean!

  """Post completion notes for the action item."""
  postCompletionNotes: String

  """Pre completion notes for the action item."""
  preCompletionNotes: String
}

""""""
input MutationUpdateAdvertisementInput {
  """Custom information about the advertisement."""
  description: String

  """Date time at which the advertised event ends."""
  endAt: DateTime

  """Global identifier of the associated organization."""
  id: ID!

  """Name of the advertisement."""
  name: String

  """Date time at which the advertised event starts."""
  startAt: DateTime

  """Type of the advertisement."""
  type: AdvertisementType
}

""""""
input MutationUpdateAgendaFolderInput {
  """Global identifier of the agenda folder."""
  id: ID!

  """Name of the agenda folder."""
  name: String

  """
  Global identifier of the agenda folder the agenda folder is contained within.
  """
  parentFolderId: ID
}

""""""
input MutationUpdateAgendaItemInput {
  """Custom information about the agenda item."""
  description: String

  """Duration of the agenda item."""
  duration: String

  """Global identifier of the associated agenda folder."""
  folderId: ID

  """Global identifier of the agenda item."""
  id: ID!

  """
  Key of the agenda item if it's of a "song" type. More information at [this](https://en.wikipedia.org/wiki/Key_(music)) link.
  """
  key: String

  """Name of the agenda item."""
  name: String
}

""""""
input MutationUpdateChatInput {
  """Avatar of the chat."""
  avatar: Upload

  """Custom information about the chat."""
  description: String

  """Global identifier of the chat."""
  id: ID!

  """Name of the chat."""
  name: String
}

""""""
input MutationUpdateChatMembershipInput {
  """Global identifier of the associated chat."""
  chatId: ID!

  """Global identifier of the associated user."""
  memberId: ID!

  """Role assigned to the user within the chat."""
  role: ChatMembershipRole!
}

""""""
input MutationUpdateChatMessageInput {
  """Body of the chat message."""
  body: String!

  """Global identifier of the chat message."""
  id: ID!
}

""""""
input MutationUpdateCommentInput {
  """Body of the comment."""
  body: String

  """Global identifier of the comment."""
  id: ID!
}

""""""
input MutationUpdateCommentVoteInput {
  """Global identifier of the comment that is voted."""
  commentId: ID!

  """Type of the vote."""
  type: CommentVoteType!
}

""""""
input MutationUpdateCommunityInput {
  """URL to the facebook account of the community."""
  facebookURL: String

  """URL to the gitGub account of the community."""
  githubURL: String

  """
  Duration in seconds it should take for inactive clients to get timed out of their authenticated session within client-side talawa applications.
  """
  inactivityTimeoutDuration: Int

  """URL to the instagram account of the community."""
  instagramURL: String

  """URL to the linkedin account of the community."""
  linkedinURL: String

  """Mime type of the logo of the community."""
  logo: Upload

  """Name of the community."""
  name: String

  """URL to the reddit account of the community."""
  redditURL: String

  """URL to the slack account of the community."""
  slackURL: String

  """URL to the website of the community."""
  websiteURL: String

  """URL to the x account of the community."""
  xURL: String

  """URL to the youtube account of the community."""
  youtubeURL: String
}

""""""
input MutationUpdateCurrentUserInput {
  """Address line 1 of the user's address."""
  addressLine1: String

  """Address line 2 of the user's address."""
  addressLine2: String

  """Avatar of the user."""
  avatar: Upload

  """Date of birth of the user."""
  birthDate: Date

  """Name of the city where the user resides in."""
  city: String

  """Country code of the country the user is a citizen of."""
  countryCode: Iso3166Alpha2CountryCode

  """Custom information about the user."""
  description: String

  """Primary education grade of the user."""
  educationGrade: UserEducationGrade

  """Email address of the user."""
  emailAddress: EmailAddress

  """Employment status of the user."""
  employmentStatus: UserEmploymentStatus

  """The phone number to use to communicate with the user at their home."""
  homePhoneNumber: PhoneNumber

  """Marital status of the user."""
  maritalStatus: UserMaritalStatus

  """
  The phone number to use to communicate with the user on their mobile phone.
  """
  mobilePhoneNumber: PhoneNumber

  """Name of the user."""
  name: String

  """The sex assigned to the user at their birth."""
  natalSex: UserNatalSex

  """Language code of the user's preferred natural language."""
  naturalLanguageCode: Iso639Set1LanguageCode

  """Password of the user to sign in to the application."""
  password: String

  """Postal code of the user."""
  postalCode: String

  """Name of the state the user resides in."""
  state: String

  """
  The phone number to use to communicate with the user while they're at work.
  """
  workPhoneNumber: PhoneNumber
}

"""Input for updating all events in a recurring event series."""
input MutationUpdateEntireRecurringEventSeriesInput {
  """Updated description for all events in the series."""
  description: String

  """
  Global identifier of any recurring event instance in the series to update.
  """
  id: ID!

  """Updated name for all events in the series."""
  name: String
}

""""""
input MutationUpdateEventInput {
  """Indicates if the event spans the entire day."""
  allDay: Boolean

  """Custom information about the event."""
  description: String

  """Date time at the time the event ends at."""
  endAt: DateTime

  """Global identifier of the event."""
  id: ID!

  """Indicates if the event is publicly visible."""
  isPublic: Boolean

  """Indicates if users can register for this event."""
  isRegisterable: Boolean

  """Physical or virtual location of the event."""
  location: String

  """Name of the event."""
  name: String

  """Date time at the time the event starts at."""
  startAt: DateTime
}

""""""
input MutationUpdateFundCampaignInput {
  """Date time at the time the fund campaign ends at."""
  endAt: DateTime

  """Minimum amount of money that is set as the goal for the fund campaign."""
  goalAmount: Int

  """Global identifier of the associated fund campaign."""
  id: ID!

  """Name of the fundCampaign."""
  name: String

  """Date time at the time the fund campaign starts at."""
  startAt: DateTime
}

""""""
input MutationUpdateFundCampaignPledgeInput {
  """The amount of pledged money."""
  amount: Int

  """Global identifier of the associated fund campaign pledge."""
  id: ID!

  """Custom information about the fund campaign pledge."""
  note: String
}

""""""
input MutationUpdateFundInput {
  """Global identifier of the associated organization."""
  id: ID!

  """Boolean to tell if the fund is tax deductible."""
  isTaxDeductible: Boolean

  """Name of the fund."""
  name: String
}

""""""
input MutationUpdateOrganizationInput {
  """Address line 1 of the organization's address."""
  addressLine1: String

  """Address line 2 of the organization's address."""
  addressLine2: String

  """Avatar of the organization."""
  avatar: Upload

  """Name of the city where the organization resides in."""
  city: String

  """Country code of the country the organization is a citizen of."""
  countryCode: Iso3166Alpha2CountryCode

  """Custom information about the organization."""
  description: String

  """Global identifier of the organization."""
  id: ID!

  """Name of the organization."""
  name: String

  """Postal code of the organization."""
  postalCode: String

  """Name of the state the organization resides in."""
  state: String
}

""""""
input MutationUpdateOrganizationMembershipInput {
  """Global identifier of the associated user."""
  memberId: ID!

  """Global identifier of the associated organization."""
  organizationId: ID!

  """Role assigned to the user within the organization."""
  role: OrganizationMembershipRole
}

"""Input for updating a post."""
input MutationUpdatePostInput {
  """Metadata for files already uploaded via presigned URL"""
  attachments: [FileMetadataInput!]

  """Caption about the post."""
  caption: String

  """Global identifier of the post."""
  id: ID!

  """Boolean to tell if the post is pinned"""
  isPinned: Boolean
}

""""""
input MutationUpdatePostVoteInput {
  """Global identifier of the voted post."""
  postId: ID!

  """Type of the vote."""
  type: PostVoteType!
}

"""Input for updating a single instance of a recurring event."""
input MutationUpdateSingleRecurringEventInstanceInput {
  """Whether this specific event instance spans the entire day."""
  allDay: Boolean

  """Updated description for this specific event instance."""
  description: String

  """Updated end time for this specific event instance."""
  endAt: DateTime

  """Global identifier of the recurring event instance to update."""
  id: ID!

  """Whether this specific event instance is publicly visible."""
  isPublic: Boolean

  """Whether users can register for this specific event instance."""
  isRegisterable: Boolean

  """Updated location for this specific event instance."""
  location: String

  """Updated name for this specific event instance."""
  name: String

  """Updated start time for this specific event instance."""
  startAt: DateTime
}

""""""
input MutationUpdateTagFolderInput {
  """Global identifier of the tag folder."""
  id: ID!

  """Name of the tag folder."""
  name: String

  """Global identifier of associated parent tag folder."""
  parentFolderId: ID
}

""""""
input MutationUpdateTagInput {
  """Global identifier of associated tag folder."""
  folderId: ID

  """Global identifier of the tag."""
  id: ID!

  """Name of the tag."""
  name: String
}

"""Input for updating this and following instances of a recurring event."""
input MutationUpdateThisAndFollowingEventsInput {
  """Whether this and following event instances span the entire day."""
  allDay: Boolean

  """Updated description for this and following event instances."""
  description: String

  """Updated end time for this and following event instances."""
  endAt: DateTime

  """
  Global identifier of the recurring event instance from which to update this and following instances.
  """
  id: ID!

  """Whether this and following event instances are publicly visible."""
  isPublic: Boolean

  """Whether users can register for this and following event instances."""
  isRegisterable: Boolean

  """Updated location for this and following event instances."""
  location: String

  """Updated name for this and following event instances."""
  name: String

  """
  Updated recurrence pattern for the new series starting from this instance.
  """
  recurrence: RecurrenceInput

  """Updated start time for this and following event instances."""
  startAt: DateTime
}

""""""
input MutationUpdateUserInput {
  """Address line 1 of the user's address."""
  addressLine1: String

  """Address line 2 of the user's address."""
  addressLine2: String

  """Avatar of the user."""
  avatar: Upload

  """Date of birth of the user."""
  birthDate: Date

  """Name of the city where the user resides in."""
  city: String

  """Country code of the country the user is a citizen of."""
  countryCode: Iso3166Alpha2CountryCode

  """Custom information about the user."""
  description: String

  """Primary education grade of the user."""
  educationGrade: UserEducationGrade

  """Email address of the user."""
  emailAddress: EmailAddress

  """Employment status of the user."""
  employmentStatus: UserEmploymentStatus

  """The phone number to use to communicate with the user at their home."""
  homePhoneNumber: PhoneNumber

  """Global identifier of the user."""
  id: ID!

  """Boolean to tell whether the user has verified their email address."""
  isEmailAddressVerified: Boolean

  """Marital status of the user."""
  maritalStatus: UserMaritalStatus

  """
  The phone number to use to communicate with the user on their mobile phone.
  """
  mobilePhoneNumber: PhoneNumber

  """Name of the user."""
  name: String

  """The sex assigned to the user at their birth."""
  natalSex: UserNatalSex

  """Language code of the user's preferred natural language."""
  naturalLanguageCode: Iso639Set1LanguageCode

  """Password of the user to sign in to the application."""
  password: String

  """Postal code of the user."""
  postalCode: String

  """Role assigned to the user in the application."""
  role: UserRole

  """Name of the state the user resides in."""
  state: String

  """
  The phone number to use to communicate with the user while they're at work.
  """
  workPhoneNumber: PhoneNumber
}

""""""
input MutationUpdateVenueInput {
  """Attachments of the venue."""
  attachments: [Upload!]

  """Capacity of the venue."""
  capacity: Int

  """Custom information about the venue."""
  description: String

  """Global identifier of the venue."""
  id: ID!

  """Name of the venue."""
  name: String
}

<<<<<<< HEAD
=======
""""""
input MutationUpdateVolunteerGroupAssignmentsInput {
  """Global identifier of the user."""
  assigneeId: ID!

  """Global identifier of the group."""
  groupId: ID!

  """Invitation Status."""
  inviteStatus: UpdateInviteStatus!
}

"""Minimal notification data for user interfaces."""
type Notification {
  """Notification message body."""
  body: String

  """When notification was created."""
  createdAt: DateTime

  """Type of event (for categorization)."""
  eventType: String

  """Unique notification identifier."""
  id: ID

  """Whether user has read this notification."""
  isRead: Boolean

  """Route to navigate when notification is clicked."""
  navigation: String

  """When user read this notification."""
  readAt: DateTime

  """Notification title for display."""
  title: String
}

>>>>>>> c2c3129d
type Organization {
  """
  GraphQL connection to traverse through the action item categories belonging to the organization.
  """
  actionItemCategories(after: String, before: String, first: Int, last: Int): OrganizationActionItemCategoriesConnection

  """Address line 1 of the organization's address."""
  addressLine1: String

  """Address line 2 of the organization's address."""
  addressLine2: String

  """Total number of admins in the organization."""
  adminsCount: Int

  """
  GraphQL connection to traverse through the advertisements belonging to the organization.
  """
  advertisements(
    after: String
    before: String
    first: Int
    last: Int

    """Filter criteria for advertisements"""
    where: AdvertisementWhereInput
  ): OrganizationAdvertisementsConnection

  """Mime type of the avatar of the organization."""
  avatarMimeType: String

  """URL to the avatar of the organization."""
  avatarURL: String

  """GraphQL connection to retrieve blocked users of the organization."""
  blockedUsers(after: String, before: String, first: Int, last: Int): OrganizationBlockedUsersConnection

  """
  GraphQL connection to traverse through the chats belonging to the organization.
  """
  chats(after: String, before: String, first: Int, last: Int): OrganizationChatsConnection

  """Name of the city where the organization exists in."""
  city: String

  """Country code of the country the organization exists in."""
  countryCode: Iso3166Alpha2CountryCode

  """Date time at the time the organization was created."""
  createdAt: DateTime

  """User who created the organization."""
  creator: User

  """Custom information about the organization."""
  description: String

  """
  GraphQL connection to traverse through the events belonging to the organization. Includes both standalone events and materialized instances from recurring events. Uses pure materialized approach - no virtual instances.
  """
  events(
    after: String
    before: String

    """End date for filtering events (defaults to 3 months from now)"""
    endDate: DateTime
    first: Int

    """
    Whether to include materialized instances from recurring events (default: true)
    """
    includeRecurring: Boolean
    last: Int

    """Start date for filtering events (defaults to today)"""
    startDate: DateTime

    """
    Filter to only show upcoming events (events that haven't ended yet). When true, overrides endDate to current date.
    """
    upcomingOnly: Boolean
  ): OrganizationEventsConnection

  """
  GraphQL connection to traverse through the funds belonging to the organization.
  """
  funds(after: String, before: String, first: Int, last: Int): OrganizationFundsConnection

  """Global identifier of the organization."""
  id: ID!

  """Indicates whether the current user is a member of this organization."""
  isMember: Boolean

  """
  Flag to indicate if user registration is required to join the organization.
  """
  isUserRegistrationRequired: Boolean

  """
  GraphQL connection to traverse through the users that are members of the organization.
  """
  members(
    after: String
    before: String
    first: Int
    last: Int

    """Filter criteria for organization members"""
    where: MembersWhereInput
  ): OrganizationMembersConnection

  """Total number of members in the organization."""
  membersCount: Int

  """Membership requests for this organization"""
  membershipRequests(
    """Number of items to return"""
    first: Int

    """Number of items to skip"""
    skip: Int

    """Filter criteria for membership requests"""
    where: MembershipRequestWhereInput
  ): [MembershipRequest!]

  """Name of the organization."""
  name: String

  """
  GraphQL connection to traverse through the pinned posts belonging to the organization.
  """
  pinnedPosts(after: String, before: String, first: Int, last: Int): OrganizationPinnedPostsConnection

  """Total number of pinned posts belonging to the organization."""
  pinnedPostsCount: Int

  """Postal code of the organization."""
  postalCode: String

  """
  GraphQL connection to traverse through the posts belonging to the organization.
  """
  posts(after: String, before: String, first: Int, last: Int): OrganizationPostsConnection

  """Total number of posts belonging to the organization."""
  postsCount: Int

  """Name of the state the organization exists in."""
  state: String

  """
  GraphQL connection to traverse through the tag folders belonging to the organization.
  """
  tagFolders(after: String, before: String, first: Int, last: Int): OrganizationTagFoldersConnection

  """
  GraphQL connection to traverse through the tags belonging to the organization.
  """
  tags(after: String, before: String, first: Int, last: Int): OrganizationTagsConnection

  """Date time at the time the organization was last updated."""
  updatedAt: DateTime

  """User who last updated the organization."""
  updater: User

  """
  GraphQL connection to traverse through the venues belonging to the organization.
  """
  venues(after: String, before: String, first: Int, last: Int): OrganizationVenuesConnection
}

""""""
type OrganizationActionItemCategoriesConnection {
  edges: [OrganizationActionItemCategoriesConnectionEdge]
  pageInfo: PageInfo!
}

""""""
type OrganizationActionItemCategoriesConnectionEdge {
  cursor: String!
  node: ActionItemCategory
}

""""""
type OrganizationAdvertisementsConnection {
  edges: [OrganizationAdvertisementsConnectionEdge]
  pageInfo: PageInfo!
}

""""""
type OrganizationAdvertisementsConnectionEdge {
  cursor: String!
  node: Advertisement
}

type OrganizationBlockedUsersConnection {
  edges: [OrganizationBlockedUsersConnectionEdge]
  pageInfo: PageInfo!
}

type OrganizationBlockedUsersConnectionEdge {
  cursor: String!
  node: User
}

""""""
type OrganizationChatsConnection {
  edges: [OrganizationChatsConnectionEdge]
  pageInfo: PageInfo!
}

""""""
type OrganizationChatsConnectionEdge {
  cursor: String!
  node: Chat
}

""""""
type OrganizationEventsConnection {
  edges: [OrganizationEventsConnectionEdge]
  pageInfo: PageInfo!
}

""""""
type OrganizationEventsConnectionEdge {
  cursor: String!
  node: Event
}

""""""
type OrganizationFundsConnection {
  edges: [OrganizationFundsConnectionEdge]
  pageInfo: PageInfo!
}

""""""
type OrganizationFundsConnectionEdge {
  cursor: String!
  node: Fund
}

""""""
type OrganizationMembersConnection {
  edges: [OrganizationMembersConnectionEdge]
  pageInfo: PageInfo!
}

""""""
type OrganizationMembersConnectionEdge {
  cursor: String!
  node: User
}

"""Represents a user's membership in an organization."""
type OrganizationMembershipObject {
  """User ID who created the membership."""
  creatorId: String

  """ID of the member."""
  memberId: String

  """ID of the organization."""
  organizationId: String

  """Role of the member in the organization."""
  role: String
}

"""
Possible variants of the role assigned to a user within an organization.
"""
enum OrganizationMembershipRole {
  administrator
  regular
}

""""""
type OrganizationPinnedPostsConnection {
  edges: [OrganizationPinnedPostsConnectionEdge]
  pageInfo: PageInfo!
}

""""""
type OrganizationPinnedPostsConnectionEdge {
  cursor: String!
  node: Post
}

""""""
type OrganizationPostsConnection {
  edges: [OrganizationPostsConnectionEdge]
  pageInfo: PageInfo!
}

""""""
type OrganizationPostsConnectionEdge {
  cursor: String!
  node: Post
}

""""""
type OrganizationTagFoldersConnection {
  edges: [OrganizationTagFoldersConnectionEdge]
  pageInfo: PageInfo!
}

""""""
type OrganizationTagFoldersConnectionEdge {
  cursor: String!
  node: TagFolder
}

""""""
type OrganizationTagsConnection {
  edges: [OrganizationTagsConnectionEdge]
  pageInfo: PageInfo!
}

""""""
type OrganizationTagsConnectionEdge {
  cursor: String!
  node: Tag
}

""""""
type OrganizationVenuesConnection {
  edges: [OrganizationVenuesConnectionEdge]
  pageInfo: PageInfo!
}

""""""
type OrganizationVenuesConnectionEdge {
  cursor: String!
  node: Venue
}

type PageInfo {
  endCursor: String
  hasNextPage: Boolean!
  hasPreviousPage: Boolean!
  startCursor: String
}

"""
A field whose value conforms to the standard E.164 format as specified in: https://en.wikipedia.org/wiki/E.164. Basically this is +17895551234.
"""
scalar PhoneNumber

"""
Represents a plugin in the system with its installation and activation status
"""
type Plugin {
  """Whether the plugin has an existing backup"""
  backup: Boolean

  """Timestamp when the plugin record was created"""
  createdAt: DateTime

  """Unique identifier for the plugin record"""
  id: ID

  """Whether the plugin is currently activated"""
  isActivated: Boolean

  """Whether the plugin is installed in the system"""
  isInstalled: Boolean

  """The unique identifier/name of the plugin"""
  pluginId: String

  """Timestamp when the plugin record was last updated"""
  updatedAt: DateTime
}

type Post {
  """Array of attachments."""
  attachments: [PostAttachment!]

  """Caption for the post."""
  caption: String

  """
  GraphQL connection to traverse through the comments created under the post.
  """
  comments(after: String, before: String, first: Int, last: Int): PostCommentsConnection

  """Total number of comments created under the post."""
  commentsCount: Int

  """Date time at the time the post was created."""
  createdAt: DateTime

  """User who created the post."""
  creator: User

  """
  GraphQL connection to traverse through the users that down voted the post.
  """
  downVoters(after: String, before: String, first: Int, last: Int): PostDownVotersConnection

  """Total number of down votes on the post."""
  downVotesCount: Int

  """
  Check if a specific user has voted on this post and return vote details.
  """
  hasUserVoted(
    """The ID of the user to check if they have voted on this post."""
    userId: ID!
  ): HasUserVoted

  """Global identifier of the post."""
  id: ID!

  """Organization which the post belongs to."""
  organization: Organization

  """Date time at the time the post was pinned."""
  pinnedAt: DateTime

  """
  GraphQL connection to traverse through the user that up voted the post.
  """
  upVoters(after: String, before: String, first: Int, last: Int): PostUpVotersConnection

  """Total number of up votes on the post."""
  upVotesCount: Int

  """Date time at the time the post was last updated."""
  updatedAt: DateTime

  """User who last updated the post."""
  updater: User
}

"""Attachment of the post."""
type PostAttachment {
  """File hash for deduplication purposes."""
  fileHash: String

  """Global identifier of the attachment."""
  id: ID!

  """Mime type of the attachment."""
  mimeType: String

  """Identifier name of the attachment."""
  name: String

  """Object name used when creating presigned URLs."""
  objectName: String
}

"""MIME types supported for post attachments"""
enum PostAttachmentMimeType {
  IMAGE_AVIF
  IMAGE_JPEG
  IMAGE_PNG
  IMAGE_WEBP
  VIDEO_MP4
  VIDEO_WEBM
}

""""""
type PostCommentsConnection {
  edges: [PostCommentsConnectionEdge]
  pageInfo: PageInfo!
}

""""""
type PostCommentsConnectionEdge {
  cursor: String!
  node: Comment
}

""""""
type PostDownVotersConnection {
  edges: [PostDownVotersConnectionEdge]
  pageInfo: PageInfo!
}

""""""
type PostDownVotersConnectionEdge {
  cursor: String!
  node: User
}

""""""
type PostUpVotersConnection {
  edges: [PostUpVotersConnectionEdge]
  pageInfo: PageInfo!
}

""""""
type PostUpVotersConnectionEdge {
  cursor: String!
  node: User
}

"""Possible variants of the type of a vote on a post."""
enum PostVoteType {
  down_vote
  up_vote
}

type Query {
  """
  Query field to fetch all action item categories linked to a specific organization.
  """
  actionCategoriesByOrganization(
    """Input parameters to fetch action item categories by organizationId."""
    input: QueryActionCategoriesByOrganizationInput!
  ): [ActionItemCategory!]

  """Query field to fetch a single action item category by ID."""
  actionItemCategory(input: QueryActionItemCategoryInput!): ActionItemCategory

  """
  Query field to fetch all action items linked to a specific organization.
  """
  actionItemsByOrganization(
    """Input parameters to fetch action items by organizationId."""
    input: QueryActionItemsByOrganizationInput!
  ): [ActionItem!]

  """Query field to fetch all action items assigned to a specific user."""
  actionItemsByUser(
    """Input parameters to fetch action items by userId."""
    input: QueryActionItemsByUserInput!
  ): [ActionItem!]

  """Query field to read an advertisement."""
  advertisement(input: QueryAdvertisementInput!): Advertisement

  """Query field to read an agenda folder."""
  agendaFolder(input: QueryAgendaFolderInput!): AgendaFolder

  """Query field to read an agenda item."""
  agendaItem(input: QueryAgendaItemInput!): AgendaItem

  """Query field to read all Users."""
  allUsers(after: String, before: String, first: Int, last: Int, where: QueryAllUsersWhereInput): QueryAllUsersConnection

  """Fetch multiple action item categories by their IDs."""
  categoriesByIds(input: CategoriesByIdsInput!): [ActionItemCategory!]

  """Query field to read a chat."""
  chat(input: QueryChatInput!): Chat

  """Query field to read a chat message."""
  chatMessage(input: QueryChatMessageInput!): ChatMessage

  """Query field to read all chats the current user is a member of."""
  chatsByUser: [Chat!]

  """Query field to read a comment."""
  comment(input: QueryCommentInput!): Comment

  """Query field to read the community."""
  community: Community

  """Query field to read a user."""
  currentUser: User

  """
  Retrieves a single event by its ID, supporting both standalone events and materialized recurring instances.
  """
  event(
    """Input containing the ID of the event to query."""
    input: QueryEventInput!
  ): Event

  """
  Fetches multiple events by their IDs, supporting both standalone events and materialized recurring instances.
  """
  eventsByIds(input: QueryEventsByIdsInput!): [Event!]

  """Fetch all events that belong to a given organization."""
  eventsByOrganizationId(input: EventsByOrganizationIdInput!): [Event!]

  """Query field to read a fund."""
  fund(input: QueryFundInput!): Fund

  """Query field to read a fund campaign."""
  fundCampaign(input: QueryFundCampaignInput!): FundCampaign

  """Query field to read a fund campaign pledge."""
  fundCampaignPledge(input: QueryFundCampaignPledgeInput!): FundCampaignPledge

  """Query field to get event volunteer groups."""
  getEventVolunteerGroups(
    """Order criteria for event volunteer groups."""
    orderBy: EventVolunteerGroupOrderByInput

    """Filter criteria for event volunteer groups."""
    where: EventVolunteerGroupWhereInput!
  ): [EventVolunteerGroup!]

  """Query field to get fund campaign pledges associated with a user."""
  getPledgesByUserId(
    """Input parameters to fetch pledges by userId."""
    input: QueryFundCampaignPledgesByUserInput!

    """Maximum number of results to return."""
    limit: Int

    """Number of results to skip."""
    offset: Int

    """
    Sorting criteria, e.g., 'amount_ASC', 'amount_DESC', 'endDate_ASC', 'endDate_DESC'
    """
    orderBy: QueryPledgeOrderByInput

    """Filter criteria for pledges"""
    where: QueryPledgeWhereInput
  ): [FundCampaignPledge!]

  """Query field to fetch a single plugin by ID."""
  getPluginById(
    """Input parameters to fetch a plugin by ID."""
    input: QueryPluginInput!
  ): Plugin

  """Query field to fetch multiple plugins with optional filtering."""
  getPlugins(
    """Input parameters to fetch plugins with optional filtering."""
    input: QueryPluginsInput
  ): [Plugin!]

  """Query field to get volunteer memberships."""
  getVolunteerMembership(
    """Order criteria for volunteer memberships."""
    orderBy: VolunteerMembershipOrderByInput

    """Filter criteria for volunteer memberships."""
    where: VolunteerMembershipWhereInput!
  ): [VolunteerMembership!]

  """Query field to read a post vote."""
  hasUserVoted(input: QueryHasUserVotedInput!): HasUserVoted

  """Query field to read an organization."""
  organization(input: QueryOrganizationInput!): Organization

  """
  Query to fetch all organizations with optional filtering. If limit and offset are not provided, returns all organizations.
  """
  organizations(filter: String, limit: Int, offset: Int): [Organization!]

  """Query field to read a post."""
  post(input: QueryPostInput!): Post
  postsByOrganization(input: GetPostsByOrgInput!): [Post!]

  """
  Query field to renew the authentication token of an authenticated client for signing in to talawa.
  """
  renewAuthenticationToken: String

  """Query field for a client to sign in to talawa."""
  signIn(input: QuerySignInInput!): AuthenticationPayload

  """Query field to read a tag."""
  tag(input: QueryTagInput!): Tag

  """Query field to read a tag folder."""
  tagFolder(input: QueryTagFolderInput!): TagFolder

  """Query field to read a user."""
  user(input: QueryUserInput!): User

  """Fetch multiple users by their IDs."""
  usersByIds(input: UsersByIdsInput!): [User!]

  """Fetch all users that belong to a given organization."""
  usersByOrganizationId(organizationId: ID!): [User!]

  """Query field to read a venue."""
  venue(input: QueryVenueInput!): Venue
}

input QueryActionCategoriesByOrganizationInput {
  organizationId: String!
}

input QueryActionItemCategoryInput {
  id: String!
}

"""Input schema for querying ActionItems by organizationId."""
input QueryActionItemsByOrganizationInput {
  """ID of the organization to fetch associated action items."""
  organizationId: String!
}

"""Input schema for querying ActionItems assigned to a user."""
input QueryActionItemsByUserInput {
  """Optional ID of organization to filter action items by."""
  organizationId: String

  """ID of the user to fetch assigned action items for."""
  userId: String!
}

""""""
input QueryAdvertisementInput {
  """Global id of the advertisement."""
  id: String!
}

""""""
input QueryAgendaFolderInput {
  """Global id of the agenda folder."""
  id: String!
}

""""""
input QueryAgendaItemInput {
  """Global id of the agenda item."""
  id: String!
}

""""""
type QueryAllUsersConnection {
  edges: [QueryAllUsersConnectionEdge]
  pageInfo: PageInfo!
}

""""""
type QueryAllUsersConnectionEdge {
  cursor: String!
  node: User
}

input QueryAllUsersWhereInput {
  name: String
}

""""""
input QueryChatInput {
  """Global id of the chat."""
  id: String!
}

""""""
input QueryChatMessageInput {
  """Global id of the chat message."""
  id: String!
}

""""""
input QueryCommentInput {
  """Global id of the comment."""
  id: String!
}

""""""
input QueryEventInput {
  """Global id of the event."""
  id: String!
}

input QueryEventsByIdsInput {
  ids: [ID!]!
}

""""""
input QueryFundCampaignInput {
  """Global id of the fund campaign."""
  id: String!
}

""""""
input QueryFundCampaignPledgeInput {
  """Global id of the fund campaign pledge."""
  id: String!
}

"""Input type for querying FundCampaignPledges assigned to a user."""
input QueryFundCampaignPledgesByUserInput {
  """ID of the user to fetch FundCampaignPledges."""
  userId: String!
}

""""""
input QueryFundInput {
  """Global id of the fund."""
  id: String!
}

"""Input type for checking if a user has voted on a specific post"""
input QueryHasUserVotedInput {
  """ID of the post that is voted."""
  postId: String!
}

"""Input type for querying notifications for a specific user."""
input QueryNotificationInput {
  """Number of notifications to return (default: 20, max: 100)."""
  first: Int

  """Filter by read status (true for read, false for unread)."""
  isRead: Boolean

  """Number of notifications to skip for pagination."""
  skip: Int
}

""""""
input QueryOrganizationInput {
  """Global id of the organization."""
  id: String!
}

"""
Sorting criteria, e.g., 'amount_ASC', 'amount_DESC', 'endDate_ASC', 'endDate_DESC'
"""
enum QueryPledgeOrderByInput {
  amount_ASC
  amount_DESC
  endDate_ASC
  endDate_DESC
}

"""Filter criteria for Pledges"""
input QueryPledgeWhereInput {
  """Filter pledges by the name of the creator"""
  firstName_contains: String

  """Filter pledges by the name of the campaign"""
  name_contains: String
}

input QueryPluginInput {
  id: String!
}

input QueryPluginsInput {
  isActivated: Boolean
  isInstalled: Boolean
  pluginId: String
}

""""""
input QueryPostInput {
  """Global id of the post."""
  id: String!
}

""""""
input QuerySignInInput {
  """Email address of the user."""
  emailAddress: EmailAddress!

  """Password of the user to sign in to talawa."""
  password: String!
}

""""""
input QueryTagFolderInput {
  """Global id of the tag folder."""
  id: String!
}

""""""
input QueryTagInput {
  """Global id of the tag."""
  id: String!
}

""""""
input QueryUserInput {
  """Global id of the user."""
  id: String!
}

""""""
input QueryVenueInput {
  """Global id of the venue."""
  id: String!
}

<<<<<<< HEAD
=======
""""""
input QueryVolunteerGroupAssignmentsInput {
  """Global id of the group."""
  groupId: String!
}

type ReadNotificationResponse {
  message: String
  success: Boolean!
}

>>>>>>> c2c3129d
"""
Input type for defining recurrence rules for events. Must specify exactly one end condition: endDate, count, or never.
"""
input RecurrenceInput {
  """Days of the week (e.g., ['MO', 'WE', 'FR'])."""
  byDay: [String!]

  """Months of the year (1-12)."""
  byMonth: [Int!]

  """Days of the month (-31 to 31, excluding 0)."""
  byMonthDay: [Int!]

  """Number of occurrences."""
  count: Int

  """Date when the recurrence ends."""
  endDate: DateTime

  """Frequency of recurrence (DAILY, WEEKLY, MONTHLY, YEARLY)."""
  frequency: Frequency!

  """
  Interval between recurrences (e.g., 2 for every 2 weeks). Defaults to 1.
  """
  interval: Int

  """Indicates if the event recurs indefinitely (never ends)."""
  never: Boolean
}

type RecurrenceRule {
  byDay: [String!]
  byMonth: [Int!]
  byMonthDay: [Int!]
  count: Int
  frequency: RecurrenceRuleFrequency
  id: ID
  interval: Int
  recurrenceEndDate: DateTime
  recurrenceStartDate: DateTime
}

enum RecurrenceRuleFrequency {
  DAILY
  MONTHLY
  WEEKLY
  YEARLY
}

type RejectMembershipResponse {
  """Success or error message"""
  message: String

  """Whether the operation was successful"""
  success: Boolean
}

type Subscription {
  """
  Subscription field to subscribe to the event of creation of a message in a chat.
  """
  chatMessageCreate(input: SubscriptionChatMessageCreateInput!): ChatMessage
}

""""""
input SubscriptionChatMessageCreateInput {
  """Global identifier of the chat."""
  id: String!
}

type Tag {
  """
  GraphQL connection to traverse through the users that are assignees of the tag.
  """
  assignees(after: String, before: String, first: Int, last: Int): TagAssigneesConnection

  """Date time at the time the tag was created."""
  createdAt: DateTime

  """User who created the tag."""
  creator: User

  """Tag folder the tag is contained within."""
  folder: TagFolder

  """Global identifier of the tag."""
  id: ID!

  """Name of the tag."""
  name: String

  """Organization the tag belong to."""
  organization: Organization

  """Date time at the time the tag was last updated."""
  updatedAt: DateTime

  """User who last updated the tag."""
  updater: User
}

""""""
type TagAssigneesConnection {
  edges: [TagAssigneesConnectionEdge]
  pageInfo: PageInfo!
}

""""""
type TagAssigneesConnectionEdge {
  cursor: String!
  node: User
}

type TagFolder {
  """
  GraphQL connection to traverse through the tag folders contained within the tag folder.
  """
  childFolders(after: String, before: String, first: Int, last: Int): TagFolderChildFoldersConnection

  """Date time at the time the tag folder was created."""
  createdAt: DateTime

  """User who created the tag folder."""
  creator: User

  """Global identifier of the tag folder."""
  id: ID!

  """Name of the tag folder."""
  name: String

  """Organization which the tag folder belongs to."""
  organization: Organization

  """Tag folder the tag folder is contained within."""
  parentFolder: TagFolder

  """
  GraphQL connection to traverse through the tags contained within the tag folder.
  """
  tags(after: String, before: String, first: Int, last: Int): TagFolderTagsConnection

  """Date time at the time the tag folder was last updated."""
  updatedAt: DateTime

  """User who last updated the tag folder."""
  updater: User
}

""""""
type TagFolderChildFoldersConnection {
  edges: [TagFolderChildFoldersConnectionEdge]
  pageInfo: PageInfo!
}

""""""
type TagFolderChildFoldersConnectionEdge {
  cursor: String!
  node: TagFolder
}

""""""
type TagFolderTagsConnection {
  edges: [TagFolderTagsConnectionEdge]
  pageInfo: PageInfo!
}

""""""
type TagFolderTagsConnectionEdge {
  cursor: String!
  node: Tag
}

"""Input for updating an event volunteer group."""
input UpdateEventVolunteerGroupInput {
  """The updated description of the volunteer group."""
  description: String

  """The ID of the event (required for validation)."""
  eventId: ID!

  """The updated name of the volunteer group."""
  name: String

  """The updated number of volunteers required for this group."""
  volunteersRequired: Int
}

"""Input for updating an event volunteer."""
input UpdateEventVolunteerInput {
  """List of action item IDs assigned to the volunteer."""
  assignments: [ID!]

  """Whether the volunteer has accepted the invitation."""
  hasAccepted: Boolean

  """Whether the volunteer profile is public."""
  isPublic: Boolean
}

input UpdatePluginInput {
  backup: Boolean
  id: String!
  isActivated: Boolean
  isInstalled: Boolean
  pluginId: String
}

"""The `Upload` scalar type represents a file upload."""
scalar Upload

"""Input for uploading a plugin zip file"""
input UploadPluginZipInput {
  """Whether to activate the plugin after installation"""
  activate: Boolean

  """The plugin zip file to upload"""
  pluginZip: Upload!
}

"""UploadUrlResponse"""
type UploadUrlResponse {
  objectName: String
  presignedUrl: String
  requiresUpload: Boolean
}

type User {
  """Address line 1 of the user's address."""
  addressLine1: String

  """Address line 2 of the user's address."""
  addressLine2: String

  """Mime type of the avatar of the user."""
  avatarMimeType: String

  """URL to the avatar of the user."""
  avatarURL: String

  """Date of birth of the user."""
  birthDate: Date

  """Name of the city where the user resides in."""
  city: String

  """Country code of the country the user is a citizen of."""
  countryCode: Iso3166Alpha2CountryCode

  """Date time at the time the user was created."""
  createdAt: DateTime

  """Organizations created by the user"""
  createdOrganizations(filter: String): [Organization!]

  """User who created the user."""
  creator: User

  """Custom information about the user."""
  description: String

  """Primary education grade of the user."""
  educationGrade: UserEducationGrade

  """Email address of the user."""
  emailAddress: EmailAddress

  """Employment status of the user."""
  employmentStatus: UserEmploymentStatus

  """The phone number to use to communicate with the user at their home."""
  homePhoneNumber: PhoneNumber

  """Global identifier of the user."""
  id: ID!

  """Boolean to tell whether the user has verified their email address."""
  isEmailAddressVerified: Boolean

  """Marital status of the user."""
  maritalStatus: UserMaritalStatus

  """
  The phone number to use to communicate with the user on their mobile phone.
  """
  mobilePhoneNumber: PhoneNumber

  """Name of the user."""
  name: String

  """The sex assigned to the user at their birth."""
  natalSex: UserNatalSex

  """Language code of the user's preferred natural language."""
  naturalLanguageCode: Iso639Set1LanguageCode

  """Notifications for this user"""
  notifications(
    """Input for querying notifications"""
    input: QueryNotificationInput
  ): [Notification!]

  """
  GraphQL connection to traverse through the organizations the user is a member of.
  """
  organizationsWhereMember(after: String, before: String, filter: String, first: Int, last: Int): UserOrganizationsWhereMemberConnection

  """Postal code of the user."""
  postalCode: String

  """Role assigned to the user in the application."""
  role: UserRole

  """Name of the state the user resides in."""
  state: String

  """Date time at the time the user was last updated."""
  updatedAt: DateTime

  """User who last updated the user."""
  updater: User

  """
  The phone number to use to communicate with the user while they're at work.
  """
  workPhoneNumber: PhoneNumber
}

"""Possible variants of the education grade(if applicable) of a user."""
enum UserEducationGrade {
  grade_1
  grade_2
  grade_3
  grade_4
  grade_5
  grade_6
  grade_7
  grade_8
  grade_9
  grade_10
  grade_11
  grade_12
  graduate
  kg
  no_grade
  pre_kg
}

"""Possible variants of the employment status(if applicable) of a user."""
enum UserEmploymentStatus {
  full_time
  part_time
  unemployed
}

"""Possible variants of the martial status(if applicable) of a user."""
enum UserMaritalStatus {
  divorced
  engaged
  married
  seperated
  single
  widowed
}

"""Possible variants of the sex assigned to a user at birth."""
enum UserNatalSex {
  female
  intersex
  male
}

""""""
type UserOrganizationsWhereMemberConnection {
  edges: [UserOrganizationsWhereMemberConnectionEdge]
  pageInfo: PageInfo!
}

""""""
type UserOrganizationsWhereMemberConnectionEdge {
  cursor: String!
  node: Organization
}

"""Possible variants of the role assigned to a user."""
enum UserRole {
  administrator
  regular
}

input UserWhereInput {
  """Filter by first name containing this string"""
  name_contains: String
}

input UsersByIdsInput {
  ids: [ID!]!
}

type Venue {
  """Array of attachments."""
  attachments: [VenueAttachment!]

  """Capacity of the venue."""
  capacity: Int

  """Date time at the time the venue was created."""
  createdAt: DateTime

  """User who created the venue."""
  creator: User

  """Custom information about the venue."""
  description: String

  """
  GraphQL connection to traverse through the events the venue has been booked for.
  """
  events(after: String, before: String, first: Int, last: Int): VenueEventsConnection

  """Global identifier of the venue."""
  id: ID!

  """Name of the venue."""
  name: String

  """Organization the venue belongs to."""
  organization: Organization

  """Date time at the time the venue was last updated."""
  updatedAt: DateTime

  """User who last updated the venue."""
  updater: User
}

type VenueAttachment {
  """Mime type of the attachment."""
  mimeType: String

  """URL to the attachment."""
  url: String
}

""""""
type VenueEventsConnection {
  edges: [VenueEventsConnectionEdge]
  pageInfo: PageInfo!
}

""""""
type VenueEventsConnectionEdge {
  cursor: String!
  node: Event
}

enum VolunteerGroupScope {
  ENTIRE_SERIES
  THIS_INSTANCE_ONLY
}

type VolunteerMembership {
  """Date time at the time the volunteer membership was created."""
  createdAt: DateTime

  """The user who created this membership."""
  createdBy: User

  """The event associated with this membership."""
  event: Event

  """
  The volunteer group associated with this membership (null for individual volunteers).
  """
  group: EventVolunteerGroup

  """Primary unique identifier of the volunteer membership."""
  id: ID

  """
  Status of the volunteer membership (invited, requested, accepted, rejected).
  """
  status: String

  """Date time at the time the volunteer membership was last updated."""
  updatedAt: DateTime

  """The user who last updated this membership."""
  updatedBy: User

  """The event volunteer associated with this membership."""
  volunteer: EventVolunteer
}

"""Filter for volunteer membership type."""
enum VolunteerMembershipFilter {
  """Filter for group memberships."""
  group

  """Filter for individual volunteer memberships."""
  individual
}

"""Input for creating a volunteer membership."""
input VolunteerMembershipInput {
  """The ID of the event."""
  event: ID!

  """
  The ID of the volunteer group (optional for individual volunteers, null for individual volunteering).
  """
  group: ID

  """
  ID of specific recurring event instance (for 'THIS_INSTANCE_ONLY' scope).
  """
  recurringEventInstanceId: ID

  """
  Whether this volunteer membership applies to 'ENTIRE_SERIES' (template) or 'THIS_INSTANCE_ONLY'
  """
  scope: VolunteerMembershipScope

  """The status of the membership."""
  status: VolunteerMembershipStatus!

  """The ID of the user."""
  userId: ID!
}

"""Enum for ordering volunteer memberships."""
enum VolunteerMembershipOrderByInput {
  """Order by creation date in ascending order."""
  createdAt_ASC

  """Order by creation date in descending order."""
  createdAt_DESC
}

enum VolunteerMembershipScope {
  ENTIRE_SERIES
  THIS_INSTANCE_ONLY
}

"""Possible statuses for volunteer membership."""
enum VolunteerMembershipStatus {
  """Membership has been accepted."""
  accepted

  """Admin invited the volunteer to join a group."""
  invited

  """Membership has been rejected."""
  rejected

  """Volunteer requested to join a group."""
  requested
}

"""Input for filtering volunteer memberships."""
input VolunteerMembershipWhereInput {
  """Filter by event ID."""
  eventId: ID

  """Filter by event title containing this string."""
  eventTitle: String

  """Filter by membership type (group or individual)."""
  filter: VolunteerMembershipFilter

  """Filter by group ID."""
  groupId: ID

  """Filter by membership status."""
  status: VolunteerMembershipStatus

  """Filter by user ID."""
  userId: ID

  """Filter by user name containing this string."""
  userName: String
}

enum VolunteerScope {
  ENTIRE_SERIES
  THIS_INSTANCE_ONLY
}<|MERGE_RESOLUTION|>--- conflicted
+++ resolved
@@ -2087,13 +2087,13 @@
 
   """Mutation to mark a completed action item as pending"""
   markActionItemAsPending(input: MarkActionItemAsPendingInput!): ActionItem
-  readNotification(input: MutationReadNotificationInput!): ReadNotificationResponse
 
   """Mutation to mark an action item as pending for a single instance"""
   markActionItemAsPendingForInstance(
     """Mark an action item as pending for a single instance"""
     input: MutationMarkActionAsPendingForInstanceInput!
   ): ActionItem
+  readNotification(input: MutationReadNotificationInput!): ReadNotificationResponse
 
   """Mutation field to reject a membership request by an admin."""
   rejectMembershipRequest(
@@ -2925,14 +2925,15 @@
   organizationId: ID!
 }
 
+input MutationMarkActionAsPendingForInstanceInput {
+  actionId: ID!
+  eventId: ID!
+}
+
 """Input for marking one or more notifications as read."""
 input MutationReadNotificationInput {
   """One or more notification IDs to mark as read."""
   notificationIds: [ID!]!
-}
-input MutationMarkActionAsPendingForInstanceInput {
-  actionId: ID!
-  eventId: ID!
 }
 
 input MutationRejectMembershipRequestInput {
@@ -3626,24 +3627,10 @@
   name: String
 }
 
-<<<<<<< HEAD
-=======
-""""""
-input MutationUpdateVolunteerGroupAssignmentsInput {
-  """Global identifier of the user."""
-  assigneeId: ID!
-
-  """Global identifier of the group."""
-  groupId: ID!
-
-  """Invitation Status."""
-  inviteStatus: UpdateInviteStatus!
-}
-
 """Minimal notification data for user interfaces."""
 type Notification {
   """Notification message body."""
-  body: String
+  body: String!
 
   """When notification was created."""
   createdAt: DateTime
@@ -3664,10 +3651,9 @@
   readAt: DateTime
 
   """Notification title for display."""
-  title: String
-}
-
->>>>>>> c2c3129d
+  title: String!
+}
+
 type Organization {
   """
   GraphQL connection to traverse through the action item categories belonging to the organization.
@@ -4470,13 +4456,13 @@
 """Input type for querying notifications for a specific user."""
 input QueryNotificationInput {
   """Number of notifications to return (default: 20, max: 100)."""
-  first: Int
+  first: Int = 20
 
   """Filter by read status (true for read, false for unread)."""
   isRead: Boolean
 
   """Number of notifications to skip for pagination."""
-  skip: Int
+  skip: Int = 0
 }
 
 """"""
@@ -4553,20 +4539,11 @@
   id: String!
 }
 
-<<<<<<< HEAD
-=======
-""""""
-input QueryVolunteerGroupAssignmentsInput {
-  """Global id of the group."""
-  groupId: String!
-}
-
 type ReadNotificationResponse {
   message: String
   success: Boolean!
 }
 
->>>>>>> c2c3129d
 """
 Input type for defining recurrence rules for events. Must specify exactly one end condition: endDate, count, or never.
 """
