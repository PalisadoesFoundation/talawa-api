type AcceptMembershipResponse {
  """Success or error message"""
  message: String

  """Whether the operation was successful"""
  success: Boolean
}

type ActionItem {
  """Timestamp when the action item was assigned."""
  assignedAt: DateTime

  """The user assigned to this action item."""
  assignee: User

  """The category this action item belongs to."""
  category: ActionItemCategory

  """Timestamp when the action item was completed."""
  completionAt: DateTime

  """Date time at the time the action item was created."""
  createdAt: DateTime

  """User who created the action item."""
  creator: User

  """
  Fetch the event associated with this action item, including attachments if available.
  """
  event: Event

  """Unique identifier for the action item."""
  id: ID

  """Indicates whether the action item is completed."""
  isCompleted: Boolean

  """The organization the action item belongs to."""
  organization: Organization

  """Notes added after completing the action item."""
  postCompletionNotes: String

  """Notes added before completing the action item."""
  preCompletionNotes: String

  """User who last updated the action item."""
  updater: User
}

type ActionItemCategory {
  """Action items that belong to this category."""
  actionItems: [ActionItem!]

  """Timestamp when the action item category was created."""
  createdAt: DateTime

  """User who created the action item category."""
  creator: User

  """The description of the action item category."""
  description: String

  """Unique identifier for the action item category."""
  id: ID

  """Indicates whether the action item category is disabled."""
  isDisabled: Boolean

  """The name of the action item category."""
  name: String

  """Organization which the action item category belongs to."""
  organization: Organization

  """Timestamp when the action item category was last updated."""
  updatedAt: DateTime

  """User who last updated the action item category."""
  updater: User
}

type Advertisement {
  """Array of attachments."""
  attachments: [AdvertisementAttachment!]

  """Date time at the time the advertisement was created."""
  createdAt: DateTime

  """User who created the advertisement."""
  creator: User

  """Custom information about the advertisement."""
  description: String

  """Date time at the time the advertised event ends at."""
  endAt: DateTime

  """Global identifier of the advertisement."""
  id: ID!

  """Name of the advertisement."""
  name: String

  """Organization which the advertisement belongs to."""
  organization: Organization

  """Date time at the time the advertised event starts at."""
  startAt: DateTime

  """Type of the advertisement."""
  type: AdvertisementType

  """Date time at the time the advertisement was last updated."""
  updatedAt: DateTime

  """User who last updated the advertisement."""
  updater: User
}

type AdvertisementAttachment {
  """Mime type of the attachment."""
  mimeType: String

  """URL to the attachment."""
  url: String
}

"""Possible variants of the type of an advertisement."""
enum AdvertisementType {
  banner
  menu
  pop_up
}

"""Filter criteria for organization advertisements"""
input AdvertisementWhereInput {
  """Filter advertisements by completion status"""
  isCompleted: Boolean
}

type AgendaFolder {
  """
  GraphQL connection to traverse through the agenda folders that have the agenda folder as a parent folder.
  """
  childFolders(after: String, before: String, first: Int, last: Int): AgendaFolderChildFoldersConnection

  """Date time at the time the agenda folder was created."""
  createdAt: DateTime

  """User who created the agenda folder."""
  creator: User

  """
  Event for which the agenda folder contains agenda items constituting a part of the agenda.
  """
  event: Event

  """Global identifier of the agenda folder."""
  id: ID!

  """
  Boolean to tell if the agenda folder is meant to be a folder for agenda items or a parent for agenda folders.
  """
  isAgendaItemFolder: Boolean

  """
  GraphQL connection to traverse through the agenda items contained within the agenda folder.
  """
  items(after: String, before: String, first: Int, last: Int): AgendaFolderItemsConnection

  """Name of the agenda folder."""
  name: String

  """Agenda folder that is a parent folder to the agenda folder."""
  parentFolder: AgendaFolder

  """Date time at the time the agenda folder was last updated."""
  updatedAt: DateTime

  """User who last updated the agenda folder."""
  updater: User
}

""""""
type AgendaFolderChildFoldersConnection {
  edges: [AgendaFolderChildFoldersConnectionEdge]
  pageInfo: PageInfo!
}

""""""
type AgendaFolderChildFoldersConnectionEdge {
  cursor: String!
  node: AgendaFolder
}

""""""
type AgendaFolderItemsConnection {
  edges: [AgendaFolderItemsConnectionEdge]
  pageInfo: PageInfo!
}

""""""
type AgendaFolderItemsConnectionEdge {
  cursor: String!
  node: AgendaItem
}

type AgendaItem {
  """Date time at the time the agenda item was last created."""
  createdAt: DateTime

  """User who created the agenda item."""
  creator: User

  """Custom information about the agenda item."""
  description: String

  """Duration of the agenda item."""
  duration: String

  """Agenda folder within which the agenda item in contained."""
  event: AgendaFolder

  """Global identifier of the agenda item."""
  id: ID!

  """
  Key of the agenda item if it's of a "song" type. More information at [this](https://en.wikipedia.org/wiki/Key_(music)) link.
  """
  key: String

  """Name of the agenda item."""
  name: String

  """Type of the agenda item."""
  type: AgendaItemType

  """Date time at the time the agenda item was last updated."""
  updatedAt: DateTime

  """User who last updated the agenda item."""
  updater: User
}

"""Possible variants of the type of an agenda item."""
enum AgendaItemType {
  general
  note
  scripture
  song
}

""""""
type AuthenticationPayload {
  """
  This is the authentication token using which a user can sign in to talawa.
  """
  authenticationToken: String

  """"""
  user: User
}

"""
The `BigInt` scalar type represents non-fractional signed whole numeric values.
"""
scalar BigInt

"""Represents a user blocked by an organization."""
type BlockedUser {
  """Timestamp when the user was blocked."""
  createdAt: Date

  """Unique identifier of the blocked user."""
  id: ID

  """Organization that blocked the user."""
  organization: Organization

  """User who has been blocked."""
  user: User
}

"""Response type for canceling a membership request."""
type CancelMembershipResponse {
  """A message providing more details about the cancellation status."""
  message: String

  """Indicates whether the membership request was successfully canceled."""
  success: Boolean
}

input CategoriesByIdsInput {
  ids: [ID!]!
}

type Chat {
  """Mime type of the avatar of the chat."""
  avatarMimeType: String

  """URL to the avatar of the chat."""
  avatarURL: String

  """Date time at the time the chat was first created."""
  createdAt: DateTime

  """User who created the chat."""
  creator: User

  """Custom information about the chat."""
  description: String

  """Global identifier of the chat."""
  id: ID!

  """
  GraphQL connection to traverse through the users that are members of the chat.
  """
  members(after: String, before: String, first: Int, last: Int): ChatMembersConnection

  """
  GraphQL connection to traverse through the messages created within the chat.
  """
  messages(after: String, before: String, first: Int, last: Int): ChatMessagesConnection

  """Name of the chat."""
  name: String

  """Organization which the chat belongs to."""
  organization: Organization

  """Date time at the time the chat was last updated."""
  updatedAt: DateTime

  """User who last updated the chat."""
  updater: User
}

""""""
type ChatMembersConnection {
  edges: [ChatMembersConnectionEdge]
  pageInfo: PageInfo!
}

""""""
type ChatMembersConnectionEdge {
  cursor: String!
  node: User
}

"""Possible variants of the role assigned to a user within a chat."""
enum ChatMembershipRole {
  administrator
  regular
}

type ChatMessage {
  """Body of the chat message."""
  body: String

  """Chat which the chat message belongs to."""
  chat: Chat

  """Date time at the time the chat message was created."""
  createdAt: DateTime

  """User who created the chat message."""
  creator: User

  """Global identifier of the chat message."""
  id: ID!

  """Parent message of the chat message."""
  parentMessage: ChatMessage

  """Date time at the time the chat message was last updated."""
  updatedAt: DateTime
}

""""""
type ChatMessagesConnection {
  edges: [ChatMessagesConnectionEdge]
  pageInfo: PageInfo!
}

""""""
type ChatMessagesConnectionEdge {
  cursor: String!
  node: ChatMessage
}

type Comment {
  """Body of the comment."""
  body: String

  """Date time at the time the comment was created."""
  createdAt: DateTime

  """User who created the comment."""
  creator: User

  """
  GraphQL connection to traverse through the users that down voted the comment.
  """
  downVoters(after: String, before: String, first: Int, last: Int): CommentDownVotersConnection

  """Total number of down votes on the comment."""
  downVotesCount: Int

  """Global identifier of the comment."""
  id: ID!

  """Post which the comment belongs to."""
  post: Post

  """
  GraphQL connection to traverse through the users that up voted the comment.
  """
  upVoters(after: String, before: String, first: Int, last: Int): CommentUpVotersConnection

  """Total number of up votes on the comment."""
  upVotesCount: Int

  """Date time at the time the comment was last updated."""
  updatedAt: DateTime
}

""""""
type CommentDownVotersConnection {
  edges: [CommentDownVotersConnectionEdge]
  pageInfo: PageInfo!
}

""""""
type CommentDownVotersConnectionEdge {
  cursor: String!
  node: User
}

""""""
type CommentUpVotersConnection {
  edges: [CommentUpVotersConnectionEdge]
  pageInfo: PageInfo!
}

""""""
type CommentUpVotersConnectionEdge {
  cursor: String!
  node: User
}

"""Possible variants of the type of of a vote on a comment."""
enum CommentVoteType {
  down_vote
  up_vote
}

type Community {
  """Date time at the time the community was created."""
  createdAt: DateTime

  """URL to the facebook account of the community."""
  facebookURL: String

  """URL to the gitGub account of the community."""
  githubURL: String

  """Global identifier of the community."""
  id: ID!

  """ Duration in seconds it should take for inactive clients to get timed out of their authenticated session within client-side talawa applications.
  """
  inactivityTimeoutDuration: Int

  """URL to the instagram account of the community."""
  instagramURL: String

  """URL to the linkedin account of the community."""
  linkedinURL: String

  """Mime type of the avatar of the community."""
  logoMimeType: String

  """URL to the logo of the community."""
  logoURL: String

  """Name of the community."""
  name: String

  """URL to the reddit account of the community."""
  redditURL: String

  """URL to the slack account of the community."""
  slackURL: String

  """Date time at the time the community was last updated."""
  updatedAt: DateTime

  """User who last updated the community."""
  updater: User

  """URL to the website of the community."""
  websiteURL: String

  """URL to the x account of the community."""
  xURL: String

  """URL to the youtube account of the community."""
  youtubeURL: String
}

input CreateActionItemInput {
  assignedAt: String
  assigneeId: ID!
  categoryId: ID!
  eventId: ID
  organizationId: ID!
  preCompletionNotes: String
}

"""
A date string, such as 2007-12-03, compliant with the `full-date` format outlined in section 5.6 of the RFC 3339 profile of the ISO 8601 standard for representation of dates and times using the Gregorian calendar.
"""
scalar Date

"""
A date-time string at UTC, such as 2007-12-03T10:15:30Z, compliant with the `date-time` format outlined in section 5.6 of the RFC 3339 profile of the ISO 8601 standard for representation of dates and times using the Gregorian calendar.
"""
scalar DateTime

"""Possible statuses for a membership request."""
enum DrizzleMembershipRequestStatus {
  approved
  pending
  rejected
}

"""
A field whose value conforms to the standard internet email address format as specified in HTML Spec: https://html.spec.whatwg.org/multipage/input.html#valid-e-mail-address.
"""
scalar EmailAddress

type Event {
  """
  GraphQL connection to traverse through the action items associated with this event.
  """
  actionItems(after: String, before: String, first: Int, last: Int): EventActionItemsConnection

  """
  GraphQL connection to traverse through the agenda folders that contain agenda items constituting a part of the agenda for the event.
  """
  agendaFolders(after: String, before: String, first: Int, last: Int): EventAgendaFoldersConnection

  """Indicates if the event spans the entire day."""
  allDay: Boolean

  """Array of attachments."""
  attachments: [EventAttachment!]

  """Date time at the time the event was created."""
  createdAt: DateTime

  """User who created the event."""
  creator: User

  """Custom information about the event."""
  description: String

  """Date time at the time the event ends at."""
  endAt: DateTime

  """Global identifier of the event."""
  id: ID!

  """Indicates if the event is publicly visible."""
  isPublic: Boolean

  """Indicates if users can register for this event."""
  isRegisterable: Boolean

  """Physical or virtual location of the event."""
  location: String

  """Name of the event."""
  name: String

  """Organization the event belongs to."""
  organization: Organization

  """Date time at the time the event starts at."""
  startAt: DateTime!

  """Date time at the time the event was last updated."""
  updatedAt: DateTime

  """User who last updated the event."""
  updater: User

  """
  GraphQL connection to traverse through the venues that are booked for the event.
  """
  venues(after: String, before: String, first: Int, last: Int): EventVenuesConnection
}

""""""
type EventActionItemsConnection {
  edges: [EventActionItemsConnectionEdge]
  pageInfo: PageInfo!
}

""""""
type EventActionItemsConnectionEdge {
  cursor: String!
  node: ActionItem
}

""""""
type EventAgendaFoldersConnection {
  edges: [EventAgendaFoldersConnectionEdge]
  pageInfo: PageInfo!
}

""""""
type EventAgendaFoldersConnectionEdge {
  cursor: String!
  node: AgendaFolder
}

type EventAttachment {
  """Mime type of the attachment."""
  mimeType: String

  """URL to the attachment."""
  url: String
}

""""""
type EventVenuesConnection {
  edges: [EventVenuesConnectionEdge]
  pageInfo: PageInfo!
}

""""""
type EventVenuesConnectionEdge {
  cursor: String!
  node: Venue
}

input EventsByOrganizationIdInput {
  organizationId: ID!
}

"""Metadata for files uploaded via presigned URL"""
input FileMetadataInput {
  """Hash of the file for deduplication"""
  fileHash: String!

  """MIME type of the file"""
  mimetype: PostAttachmentMimeType!

  """Name of the file"""
  name: String!

  """Object name used in storage"""
  objectName: String!
}

type Fund {
  """GraphQL connection to traverse through the campaigns for the fund."""
  campaigns(after: String, before: String, first: Int, last: Int): FundCampaignsConnection

  """Date time at the time the fund was created."""
  createdAt: DateTime

  """User who created the Fund."""
  creator: User

  """Global identifier of the fund."""
  id: ID!

  """Boolean to tell if the fund is tax deductible."""
  isTaxDeductible: Boolean

  """Name of the fund."""
  name: String

  """Organization which the fund belongs to."""
  organization: Organization

  """Date time at the time the fund was last updated."""
  updatedAt: DateTime

  """User who last updated the fund."""
  updater: User
}

type FundCampaign {
  """Date time at the time the fund campaign was created."""
  createdAt: DateTime

  """User who created the fund campaign."""
  creator: User

  """Currency code of the fund campaign."""
  currencyCode: Iso4217CurrencyCode

  """Date time at the time the fund campaign ends at."""
  endAt: DateTime

  """Fund which the fund campaign belongs to."""
  fund: Fund

  """Minimum amount of money that is set as the goal for the fund campaign."""
  goalAmount: Int

  """Global identifier of the fund campaign."""
  id: ID!

  """Name of the fund campaign."""
  name: String

  """Total amount of money pledged under the fund campaign."""
  pledgedAmount: BigInt

  """
  GraphQL connection to traverse through the pledges made under the fund campaign.
  """
  pledges(after: String, before: String, first: Int, last: Int): FundCampaignPledgesConnection

  """Date time at the time the fund campaign starts at."""
  startAt: DateTime

  """Date time at the time the fund campaign was last updated."""
  updatedAt: DateTime

  """User who last updated the fund campaign."""
  updater: User
}

type FundCampaignPledge {
  """The amount of pledged money."""
  amount: Int

  """Fund campaign which the fund campaign pledge is associated to."""
  campaign: FundCampaign

  """Date time at the time the fund campaign pledge was created."""
  createdAt: DateTime

  """User who created the fund campaign pledge."""
  creator: User

  """Global identifier of the fund campaign pledge."""
  id: ID!

  """Custom information about the fund campaign pledge."""
  note: String

  """User on whose behalf the fund campaign pledge is created."""
  pledger: User

  """Date time at the time the fund campaign pledge was last updated."""
  updatedAt: DateTime

  """User who last updated the fund campaign pledge."""
  updater: User
}

""""""
type FundCampaignPledgesConnection {
  edges: [FundCampaignPledgesConnectionEdge]
  pageInfo: PageInfo!
}

""""""
type FundCampaignPledgesConnectionEdge {
  cursor: String!
  node: FundCampaignPledge
}

""""""
type FundCampaignsConnection {
  edges: [FundCampaignsConnectionEdge]
  pageInfo: PageInfo!
}

""""""
type FundCampaignsConnectionEdge {
  cursor: String!
  node: FundCampaign
}

input GetPostsByOrgInput {
  organizationId: String!
  sortOrder: String
}

"""GetUrlResponse"""
type GetUrlResponse {
  presignedUrl: String
}

type HasUserVoted {
  """Indicates if the user has voted"""
  hasVoted: Boolean!

  """Type of the post vote, null if no vote exists"""
  voteType: PostVoteType
}

enum InviteStatus {
  accepted
  declined
  no_response
}

"""
Possible variants of the two-letter language code defined in ISO 639-1, part of the ISO 639 standard published by the International Organization for Standardization (ISO), to represent natural languages.
"""
enum Iso639Set1LanguageCode {
  aa
  ab
  ae
  af
  ak
  am
  an
  ar
  as
  av
  ay
  az
  ba
  be
  bg
  bi
  bm
  bn
  bo
  br
  bs
  ca
  ce
  ch
  co
  cr
  cs
  cu
  cv
  cy
  da
  de
  dv
  dz
  ee
  el
  en
  eo
  es
  et
  eu
  fa
  ff
  fi
  fj
  fo
  fr
  fy
  ga
  gd
  gl
  gn
  gu
  gv
  ha
  he
  hi
  ho
  hr
  ht
  hu
  hy
  hz
  ia
  id
  ie
  ig
  ii
  ik
  io
  is
  it
  iu
  ja
  jv
  ka
  kg
  ki
  kj
  kk
  kl
  km
  kn
  ko
  kr
  ks
  ku
  kv
  kw
  ky
  la
  lb
  lg
  li
  ln
  lo
  lt
  lu
  lv
  mg
  mh
  mi
  mk
  ml
  mn
  mr
  ms
  mt
  my
  na
  nb
  nd
  ne
  ng
  nl
  nn
  no
  nr
  nv
  ny
  oc
  oj
  om
  or
  os
  pa
  pi
  pl
  ps
  pt
  qu
  rm
  rn
  ro
  ru
  rw
  sa
  sc
  sd
  se
  sg
  si
  sk
  sl
  sm
  sn
  so
  sq
  sr
  ss
  st
  su
  sv
  sw
  ta
  te
  tg
  th
  ti
  tk
  tl
  tn
  to
  tr
  ts
  tt
  tw
  ty
  ug
  uk
  ur
  uz
  ve
  vi
  vo
  wa
  wo
  xh
  yi
  yo
  za
  zh
  zu
}

"""
Possible variants of the two-letter country code defined in ISO 3166-1, part of the ISO 3166 standard published by the International Organization for Standardization (ISO), to represent countries, dependent territories, and special areas of geographical interest.
"""
enum Iso3166Alpha2CountryCode {
  ad
  ae
  af
  ag
  ai
  al
  am
  ao
  aq
  ar
  as
  at
  au
  aw
  ax
  az
  ba
  bb
  bd
  be
  bf
  bg
  bh
  bi
  bj
  bl
  bm
  bn
  bo
  bq
  br
  bs
  bt
  bv
  bw
  by
  bz
  ca
  cc
  cd
  cf
  cg
  ch
  ci
  ck
  cl
  cm
  cn
  co
  cr
  cu
  cv
  cw
  cx
  cy
  cz
  de
  dj
  dk
  dm
  do
  dz
  ec
  ee
  eg
  eh
  er
  es
  et
  fi
  fj
  fk
  fm
  fo
  fr
  ga
  gb
  gd
  ge
  gf
  gg
  gh
  gi
  gl
  gm
  gn
  gp
  gq
  gr
  gs
  gt
  gu
  gw
  gy
  hk
  hm
  hn
  hr
  ht
  hu
  id
  ie
  il
  im
  in
  io
  iq
  ir
  is
  it
  je
  jm
  jo
  jp
  ke
  kg
  kh
  ki
  km
  kn
  kp
  kr
  kw
  ky
  kz
  la
  lb
  lc
  li
  lk
  lr
  ls
  lt
  lu
  lv
  ly
  ma
  mc
  md
  me
  mf
  mg
  mh
  mk
  ml
  mm
  mn
  mo
  mp
  mq
  mr
  ms
  mt
  mu
  mv
  mw
  mx
  my
  mz
  na
  nc
  ne
  nf
  ng
  ni
  nl
  no
  np
  nr
  nu
  nz
  om
  pa
  pe
  pf
  pg
  ph
  pk
  pl
  pm
  pn
  pr
  ps
  pt
  pw
  py
  qa
  re
  ro
  rs
  ru
  rw
  sa
  sb
  sc
  sd
  se
  sg
  sh
  si
  sj
  sk
  sl
  sm
  sn
  so
  sr
  ss
  st
  sv
  sx
  sy
  sz
  tc
  td
  tf
  tg
  th
  tj
  tk
  tl
  tm
  tn
  to
  tr
  tt
  tv
  tw
  tz
  ua
  ug
  um
  us
  uy
  uz
  va
  vc
  ve
  vg
  vi
  vn
  vu
  wf
  ws
  ye
  yt
  za
  zm
  zw
}

"""
Possible variants of the currency code defined in ISO 4217 standard published by the International Organization for Standardization (ISO) which defines alpha codes and numeric codes for the representation of currencies and provides information about the relationships between individual currencies and their minor units.
"""
enum Iso4217CurrencyCode {
  AED
  AFN
  ALL
  AMD
  ANG
  AOA
  ARS
  AUD
  AWG
  AZN
  BAM
  BBD
  BDT
  BGN
  BHD
  BIF
  BMD
  BND
  BOB
  BOV
  BRL
  BSD
  BTN
  BWP
  BYN
  BZD
  CAD
  CDF
  CHE
  CHF
  CHW
  CLF
  CLP
  CNY
  COP
  COU
  CRC
  CUP
  CVE
  CZK
  DJF
  DKK
  DOP
  DZD
  EGP
  ERN
  ETB
  EUR
  FJD
  FKP
  GBP
  GEL
  GHS
  GIP
  GMD
  GNF
  GTQ
  GYD
  HKD
  HNL
  HTG
  HUF
  IDR
  ILS
  INR
  IQD
  IRR
  ISK
  JMD
  JOD
  JPY
  KES
  KGS
  KHR
  KMF
  KPW
  KRW
  KWD
  KYD
  KZT
  LAK
  LBP
  LKR
  LRD
  LSL
  LYD
  MAD
  MDL
  MGA
  MKD
  MMK
  MNT
  MOP
  MRU
  MUR
  MVR
  MWK
  MXN
  MXV
  MYR
  MZN
  NAD
  NGN
  NIO
  NOK
  NPR
  NZD
  OMR
  PAB
  PEN
  PGK
  PHP
  PKR
  PLN
  PYG
  QAR
  RON
  RSD
  RUB
  RWF
  SAR
  SBD
  SCR
  SDG
  SEK
  SGD
  SHP
  SLE
  SOS
  SRD
  SSP
  STN
  SVC
  SYP
  SZL
  THB
  TJS
  TMT
  TND
  TOP
  TRY
  TTD
  TWD
  TZS
  UAH
  UGX
  USD
  USN
  UYI
  UYU
  UYW
  UZS
  VED
  VES
  VND
  VUV
  WST
  XAF
  XAG
  XAU
  XBA
  XBB
  XBC
  XBD
  XCD
  XDR
  XOF
  XPD
  XPF
  XPT
  XSU
  XTS
  XUA
  XXX
  YER
  ZAR
  ZMW
  ZWG
}

input MarkActionItemAsPendingInput {
  id: ID!
}

"""Filter criteria for member roles"""
input MembersRoleWhereInput {
  """Role equals this value"""
  equal: OrganizationMembershipRole

  """Role does not equal this value"""
  notEqual: OrganizationMembershipRole
}

"""Filter criteria for organization members"""
input MembersWhereInput {
  """Filter members by role"""
  role: MembersRoleWhereInput
}

"""Represents a membership request to an organization."""
type MembershipRequest {
  """Timestamp when the request was created."""
  createdAt: DateTime

  """Unique ID for the membership request."""
  membershipRequestId: ID

  """ID of the organization."""
  organizationId: String

  """Status of the membership request (e.g., pending, approved, rejected)."""
  status: MembershipRequestStatus

  """The user who requested membership"""
  user: User

  """ID of the user who requested membership."""
  userId: String
}

"""Possible statuses of a membership request."""
enum MembershipRequestStatus {
  approved
  pending
  rejected
}

input MembershipRequestWhereInput {
  """Filter criteria for user"""
  user: UserWhereInput
}

type Mutation {
  """Mutation field to accept a membership request by an admin."""
  acceptMembershipRequest(
    """Input to accept a membership request"""
    input: MutationAcceptMembershipRequestInput!
  ): AcceptMembershipResponse

  """Assign a tag to a user within an organization."""
  assignUserTag(assigneeId: ID!, tagId: ID!): Boolean

  """Mutation field to block a user from an organization."""
  blockUser(organizationId: ID!, userId: ID!): Boolean

  """Mutation field to cancel a membership request."""
  cancelMembershipRequest(
    """Input to cancel a membership request"""
    input: MutationCancelMembershipRequestInput!
  ): CancelMembershipResponse

  """Mutation field to create an action item."""
  createActionItem(input: CreateActionItemInput!): ActionItem

  """Mutation field to create an action item category."""
  createActionItemCategory(input: MutationCreateActionItemCategoryInput!): ActionItemCategory

  """Mutation field to create an advertisement."""
  createAdvertisement(input: MutationCreateAdvertisementInput!): Advertisement

  """Mutation field to create an agenda folder."""
  createAgendaFolder(input: MutationCreateAgendaFolderInput!): AgendaFolder

  """Mutation field to create an agenda item."""
  createAgendaItem(input: MutationCreateAgendaItemInput!): AgendaItem

  """Mutation field to create a chat."""
  createChat(input: MutationCreateChatInput!): Chat

  """Mutation field to create a chat membership."""
  createChatMembership(input: MutationCreateChatMembershipInput!): Chat

  """Mutation field to create a chat message."""
  createChatMessage(input: MutationCreateChatMessageInput!): ChatMessage

  """Mutation field to create a comment."""
  createComment(input: MutationCreateCommentInput!): Comment

  """Mutation field to create a comment vote."""
  createCommentVote(input: MutationCreateCommentVoteInput!): Comment

  """Mutation field to create an event."""
  createEvent(input: MutationCreateEventInput!): Event

  """Mutation field to create a volunteer group."""
  createEventVolunteerGroup(input: MutationCreateEventVolunteerGroupInput!): VolunteerGroups

  """Mutation field to create a volunteer group assignments."""
  createEventVolunteerGroupAssignments(input: MutationCreateVolunteerGroupAssignmentsInput!): VolunteerGroupAssignments

  """Mutation field to create a fund."""
  createFund(input: MutationCreateFundInput!): Fund

  """Mutation field to create a fund campaign."""
  createFundCampaign(input: MutationCreateFundCampaignInput!): FundCampaign

  """Mutation field to create a fund campaign pledge."""
  createFundCampaignPledge(input: MutationCreateFundCampaignPledgeInput!): FundCampaignPledge

  """Mutation field to create a presigned URL for uploading a file."""
  createGetfileUrl(input: MutationCreateGetfileUrlInput!): GetUrlResponse

  """Mutation field to create an organization."""
  createOrganization(input: MutationCreateOrganizationInput!): Organization

  """Mutation field to create an organization membership."""
  createOrganizationMembership(input: MutationCreateOrganizationMembershipInput!): Organization

  """Mutation field to create a post."""
  createPost(input: MutationCreatePostInput!): Post

  """Mutation field to create a post vote."""
  createPostVote(input: MutationCreatePostVoteInput!): Post

  """Mutation field to create a presigned URL for uploading a file."""
  createPresignedUrl(input: MutationCreatePresignedUrlInput!): UploadUrlResponse

  """Mutation field to create a tag."""
  createTag(input: MutationCreateTagInput!): Tag

  """Mutation field to create a tag folder."""
  createTagFolder(input: MutationCreateTagFolderInput!): TagFolder

  """Mutation field to create a user."""
  createUser(input: MutationCreateUserInput!): AuthenticationPayload

  """Mutation field to create a venue."""
  createVenue(input: MutationCreateVenueInput!): Venue

  """Mutation field to create a venue booking."""
  createVenueBooking(input: MutationCreateVenueBookingInput!): Venue

  """Mutation field to delete an action item."""
  deleteActionItem(
    """Delete an action item"""
    input: MutationDeleteActionItemInput!
  ): ActionItem

  """Mutation field to delete an action item category."""
  deleteActionItemCategory(input: MutationDeleteActionItemCategoryInput!): ActionItemCategory

  """Mutation field to delete an advertisement."""
  deleteAdvertisement(input: MutationDeleteAdvertisementInput!): Advertisement

  """Mutation field to delete an agenda folder."""
  deleteAgendaFolder(input: MutationDeleteAgendaFolderInput!): AgendaFolder

  """Mutation field to delete an agenda item."""
  deleteAgendaItem(input: MutationDeleteAgendaItemInput!): AgendaItem

  """Mutation field to delete a chat."""
  deleteChat(input: MutationDeleteChatInput!): Chat

  """Mutation field to delete a chat membership."""
  deleteChatMembership(input: MutationDeleteChatMembershipInput!): Chat

  """Mutation field to delete a chat message."""
  deleteChatMessage(input: MutationDeleteChatMessageInput!): ChatMessage

  """Mutation field to delete a comment."""
  deleteComment(input: MutationDeleteCommentInput!): Comment

  """Mutation field to delete a comment vote."""
  deleteCommentVote(input: MutationDeleteCommentVoteInput!): Comment

  """Mutation field to delete the current user."""
  deleteCurrentUser: User

  """Mutation field to delete an event."""
  deleteEvent(input: MutationDeleteEventInput!): Event

  """Mutation field to delete a volunteer group."""
  deleteEventVolunteerGroup(input: MutationDeleteEventVolunteerGroupInput!): VolunteerGroups

  """Mutation field to delete a fund."""
  deleteFund(input: MutationDeleteFundInput!): Fund

  """Mutation field to delete a fund campaign."""
  deleteFundCampaign(input: MutationDeleteFundCampaignInput!): FundCampaign

  """Mutation field to delete a fund campaign pledge."""
  deleteFundCampaignPledge(input: MutationDeleteFundCampaignPledgeInput!): FundCampaignPledge

  """Mutation field to delete an organization."""
  deleteOrganization(input: MutationDeleteOrganizationInput!): Organization

  """Mutation field to delete an organization membership."""
  deleteOrganizationMembership(input: MutationDeleteOrganizationMembershipInput!): Organization

  """Mutation field to delete a post."""
  deletePost(input: MutationDeletePostInput!): Post

  """Mutation field to delete a post vote."""
  deletePostVote(input: MutationDeletePostVoteInput!): Post

  """Mutation field to delete a tag."""
  deleteTag(input: MutationDeleteTagInput!): Tag

  """Mutation field to delete a tagFolder."""
  deleteTagFolder(input: MutationDeleteTagFolderInput!): TagFolder

  """Mutation field to delete a user."""
  deleteUser(input: MutationDeleteUserInput!): User

  """Mutation field to delete a venue."""
  deleteVenue(input: MutationDeleteVenueInput!): Venue

  """Mutation field to delete a venue booking."""
  deleteVenueBooking(input: MutationDeleteVenueBookingInput!): Venue

  """Mutation field to join a public organization."""
  joinPublicOrganization(
    """Input to join a public organization"""
    input: MutationJoinPublicOrganizationInput!
  ): OrganizationMembershipObject

  """Mutation to mark a completed action item as pending"""
  markActionItemAsPending(input: MarkActionItemAsPendingInput!): ActionItem
  readNotification(input: MutationReadNotificationInput!): ReadNotificationResponse

  """Mutation field to reject a membership request by an admin."""
  rejectMembershipRequest(
    """Input to reject a membership request"""
    input: MutationRejectMembershipRequestInput!
  ): RejectMembershipResponse

  """Mutation field to send a membership request to an organization."""
  sendMembershipRequest(
    """Input to send a membership request"""
    input: MutationSendMembershipRequestInput!
  ): MembershipRequest

  """Mutation field to sign up to talawa."""
  signUp(input: MutationSignUpInput!): AuthenticationPayload

  """Unassign a tag from a user within an organization."""
  unassignUserTag(assigneeId: ID!, tagId: ID!): Boolean

  """Mutation field to unblock a user from an organization."""
  unblockUser(organizationId: ID!, userId: ID!): Boolean

  """Mutation to update an action item"""
  updateActionItem(
    """Update an action item"""
    input: MutationUpdateActionItemInput!
  ): ActionItem

  """Mutation field to update an action item category."""
  updateActionItemCategory(input: MutationUpdateActionItemCategoryInput!): ActionItemCategory

  """Mutation field to update an advertisement."""
  updateAdvertisement(input: MutationUpdateAdvertisementInput!): Advertisement

  """Mutation field to update an agenda folder."""
  updateAgendaFolder(input: MutationUpdateAgendaFolderInput!): AgendaFolder

  """Mutation field to update an agenda item."""
  updateAgendaItem(input: MutationUpdateAgendaItemInput!): AgendaItem

  """Mutation field to update a chat."""
  updateChat(input: MutationUpdateChatInput!): Chat

  """Mutation field to update a chat membership."""
  updateChatMembership(input: MutationUpdateChatMembershipInput!): Chat

  """Mutation field to update a chat message."""
  updateChatMessage(input: MutationUpdateChatMessageInput!): ChatMessage

  """Mutation field to update a comment."""
  updateComment(input: MutationUpdateCommentInput!): Comment

  """Mutation field to update a comment vote."""
  updateCommentVote(input: MutationUpdateCommentVoteInput!): Comment

  """Mutation field to update the community."""
  updateCommunity(input: MutationUpdateCommunityInput!): Community

  """Mutation field to update the current user."""
  updateCurrentUser(input: MutationUpdateCurrentUserInput!): User

  """Mutation field to update an event."""
  updateEvent(input: MutationUpdateEventInput!): Event

  """Mutation field to update a volunteer group."""
  updateEventVolunteerGroup(input: MutationUpdateEventVolunteerGroupInput!): VolunteerGroups

  """Mutation field to update a volunteer group assignments."""
  updateEventVolunteerGroupAssignments(input: MutationUpdateVolunteerGroupAssignmentsInput!): VolunteerGroupAssignments

  """Mutation field to update a fund."""
  updateFund(input: MutationUpdateFundInput!): Fund

  """Mutation field to update a fund campaign."""
  updateFundCampaign(input: MutationUpdateFundCampaignInput!): FundCampaign

  """Mutation field to update a fund campaign pledge."""
  updateFundCampaignPledge(input: MutationUpdateFundCampaignPledgeInput!): FundCampaignPledge

  """Mutation field to update a organization."""
  updateOrganization(input: MutationUpdateOrganizationInput!): Organization

  """Mutation field to update an organization membership."""
  updateOrganizationMembership(input: MutationUpdateOrganizationMembershipInput!): Organization

  """Mutation field to update a post."""
  updatePost(input: MutationUpdatePostInput!): Post

  """Mutation field to update a post vote."""
  updatePostVote(input: MutationUpdatePostVoteInput!): Post

  """Mutation field to update a tag."""
  updateTag(input: MutationUpdateTagInput!): Tag

  """Mutation field to update a tag folder."""
  updateTagFolder(input: MutationUpdateTagFolderInput!): TagFolder

  """Mutation field to update a user."""
  updateUser(input: MutationUpdateUserInput!): User

  """Mutation field to update a venue."""
  updateVenue(input: MutationUpdateVenueInput!): Venue
}

input MutationAcceptMembershipRequestInput {
  """ID of the membership request to accept"""
  membershipRequestId: ID!
}

"""Input to block a user from an organization"""
input MutationBlockUserInput {
  """Global identifier of the organization."""
  organizationId: ID!

  """Global identifier of the user to block."""
  userId: ID!
}

"""Input type for canceling a membership request."""
input MutationCancelMembershipRequestInput {
  """Global identifier of the membership request."""
  membershipRequestId: ID!
}

"""Input for creating a new action item category."""
input MutationCreateActionItemCategoryInput {
  """Description of the action item category."""
  description: String

  """Whether the category is disabled."""
  isDisabled: Boolean!

  """Name of the action item category."""
  name: String!

  """ID of the organization this category belongs to."""
  organizationId: ID!
}

""""""
input MutationCreateAdvertisementInput {
  """Attachments of the advertisement."""
  attachments: [Upload!]

  """Custom information about the advertisement."""
  description: String

  """Date time at which the advertised event ends."""
  endAt: DateTime!

  """Name of the advertisement."""
  name: String!

  """Global identifier of the associated organization."""
  organizationId: ID!

  """Date time at which the advertised event starts."""
  startAt: DateTime!

  """Type of the advertisement."""
  type: AdvertisementType!
}

""""""
input MutationCreateAgendaFolderInput {
  """Global identifier of the event the agenda folder is associated to."""
  eventId: ID!

  """
  Boolean to tell if the agenda folder is meant to be a folder for agenda items or a parent folder for other agenda folders.
  """
  isAgendaItemFolder: Boolean!

  """Name of the agenda folder."""
  name: String!

  """
  Global identifier of the agenda folder the agenda folder is contained within.
  """
  parentFolderId: ID
}

""""""
input MutationCreateAgendaItemInput {
  """Custom information about the agenda item."""
  description: String

  """Duration of the agenda item."""
  duration: String

  """
  Global identifier of the agenda folder the agenda item is associated to.
  """
  folderId: ID!

  """
  Key of the agenda item if it's of a "song" type. More information at [this](https://en.wikipedia.org/wiki/Key_(music)) link.
  """
  key: String

  """Name of the agenda item."""
  name: String!

  """Type of the agenda item."""
  type: AgendaItemType!
}

""""""
input MutationCreateChatInput {
  """Avatar of the chat."""
  avatar: Upload

  """Custom information about the chat."""
  description: String

  """Name of the chat."""
  name: String!

  """Global identifier of the associated organization."""
  organizationId: ID!
}

""""""
input MutationCreateChatMembershipInput {
  """Global identifier of the associated chat."""
  chatId: ID!

  """Global identifier of the associated user."""
  memberId: ID!

  """Role assigned to the user within the chat."""
  role: ChatMembershipRole
}

""""""
input MutationCreateChatMessageInput {
  """Body of the chat message."""
  body: String!

  """Global identifier of the associated chat."""
  chatId: ID!

  """Global identifier of the associated parent message."""
  parentMessageId: ID
}

""""""
input MutationCreateCommentInput {
  """Body of the comment."""
  body: String!

  """Global identifier of the post on which the comment is made."""
  postId: ID!
}

""""""
input MutationCreateCommentVoteInput {
  """Global identifier of the comment that is voted."""
  commentId: ID!

  """Type of the vote."""
  type: CommentVoteType!
}

""""""
input MutationCreateEventInput {
  """Indicates if the event spans the entire day"""
  allDay: Boolean

  """Attachments of the event."""
  attachments: [Upload!]

  """Custom information about the event."""
  description: String

  """Date time at the time the event ends at."""
  endAt: DateTime!

  """Indicates if the event is publicly visible"""
  isPublic: Boolean

  """Indicates if users can register for this event"""
  isRegisterable: Boolean

  """Physical or virtual location of the event"""
  location: String

  """Name of the event."""
  name: String!

  """Global identifier of the associated organization."""
  organizationId: ID!

  """Date time at the time the event starts at."""
  startAt: DateTime!
}

""""""
input MutationCreateEventVolunteerGroupInput {
  """Global identifier of the event that the group is to be made for."""
  eventId: ID!

  """Global identifier of the user that is assigned leader of the group."""
  leaderId: ID!

  """Max volunteers count"""
  maxVolunteerCount: Int!

  """Name of the group."""
  name: String!
}

""""""
input MutationCreateFundCampaignInput {
  """Currency code of the fund campaign."""
  currencyCode: Iso4217CurrencyCode!

  """Date time at the time the fund campaign ends at."""
  endAt: DateTime!

  """Global identifier of the associated fund."""
  fundId: ID!

  """Minimum amount of money that is set as the goal for the fund campaign."""
  goalAmount: Int!

  """Name of the fund campaign."""
  name: String!

  """Date time at the time the fund campaign starts at."""
  startAt: DateTime!
}

""""""
input MutationCreateFundCampaignPledgeInput {
  """The amount of pledged money."""
  amount: Int!

  """Global identifier of the fund campaign."""
  campaignId: ID!

  """Custom information about the fund campaign pledge."""
  note: String

  """Global identifier of the user who pledged."""
  pledgerId: ID!
}

""""""
input MutationCreateFundInput {
  """Boolean to tell if the fund is tax deductible."""
  isTaxDeductible: Boolean!

  """Name of the fund."""
  name: String!

  """Global identifier of the associated organization."""
  organizationId: ID!
}

"""Input for getting a presigned URL for file download"""
input MutationCreateGetfileUrlInput {
  """Name of the object to be downloaded"""
  objectName: String

  """ID of the organization the file belongs to"""
  organizationId: ID!
}

""""""
input MutationCreateOrganizationInput {
  """Address line 1 of the organization's address."""
  addressLine1: String

  """Address line 2 of the organization's address."""
  addressLine2: String

  """Avatar of the organization."""
  avatar: Upload

  """Name of the city where the organization resides in."""
  city: String

  """Country code of the country the organization is a citizen of."""
  countryCode: Iso3166Alpha2CountryCode

  """Custom information about the organization."""
  description: String

  """
  Flag to indicate if user registration is required to access the organization.
  """
  isUserRegistrationRequired: Boolean

  """Name of the organization."""
  name: String!

  """Postal code of the organization."""
  postalCode: String

  """Name of the state the organization resides in."""
  state: String
}

""""""
input MutationCreateOrganizationMembershipInput {
  """Global identifier of the associated user."""
  memberId: ID!

  """Global identifier of the associated organization."""
  organizationId: ID!

  """Role assigned to the user within the organization."""
  role: OrganizationMembershipRole
}

"""Input for creating a new post"""
input MutationCreatePostInput {
  """Metadata for files already uploaded via presigned URL"""
  attachments: [FileMetadataInput!]!

  """Caption about the post."""
  caption: String!

  """Boolean to tell if the post is pinned"""
  isPinned: Boolean

  """
  Global identifier of the associated organization in which the post is posted.
  """
  organizationId: ID!
}

""""""
input MutationCreatePostVoteInput {
  """Global identifier of the post that is voted."""
  postId: ID!

  """Type of the vote."""
  type: PostVoteType!
}

"""Input for creating a presigned URL for file upload"""
input MutationCreatePresignedUrlInput {
  """Hash of the file for deduplication check"""
  fileHash: String!

  """Name of the file to be uploaded"""
  fileName: String!

  """Custom object name for the file (optional)"""
  objectName: String

  """ID of the organization the file belongs to"""
  organizationId: ID!
}

""""""
input MutationCreateTagFolderInput {
  """Name of the tag."""
  name: String!

  """Global identifier of the associated organization."""
  organizationId: ID!

  """Global identifier of the associated parent tag folder."""
  parentFolderId: ID
}

""""""
input MutationCreateTagInput {
  """Global identifier of the associated tag folder."""
  folderId: ID

  """Name of the tag."""
  name: String!

  """Global identifier of the associated organization."""
  organizationId: ID!
}

""""""
input MutationCreateUserInput {
  """Address line 1 of the user's address."""
  addressLine1: String

  """Address line 2 of the user's address."""
  addressLine2: String

  """Avatar of the user."""
  avatar: Upload

  """Date of birth of the user."""
  birthDate: Date

  """Name of the city where the user resides in."""
  city: String

  """Country code of the country the user is a citizen of."""
  countryCode: Iso3166Alpha2CountryCode

  """Custom information about the user."""
  description: String

  """Primary education grade of the user."""
  educationGrade: UserEducationGrade

  """Email address of the user."""
  emailAddress: EmailAddress!

  """Employment status of the user."""
  employmentStatus: UserEmploymentStatus

  """The phone number to use to communicate with the user at their home."""
  homePhoneNumber: PhoneNumber

  """Boolean to tell whether the user has verified their email address."""
  isEmailAddressVerified: Boolean!

  """Marital status of the user."""
  maritalStatus: UserMaritalStatus

  """
  The phone number to use to communicate with the user on their mobile phone.
  """
  mobilePhoneNumber: PhoneNumber

  """Name of the user."""
  name: String!

  """The sex assigned to the user at their birth."""
  natalSex: UserNatalSex

  """Language code of the user's preferred natural language."""
  naturalLanguageCode: Iso639Set1LanguageCode

  """Password of the user to sign in to the application."""
  password: String!

  """Postal code of the user."""
  postalCode: String

  """Role assigned to the user in the application."""
  role: UserRole!

  """Name of the state the user resides in."""
  state: String

  """
  The phone number to use to communicate with the user while they're at work.
  """
  workPhoneNumber: PhoneNumber
}

""""""
input MutationCreateVenueBookingInput {
  """Global identifier of the event that the venue is to be booked for."""
  eventId: ID!

  """Global identifier of the venue to be booked."""
  venueId: ID!
}

""""""
input MutationCreateVenueInput {
  """Attachments of the venue."""
  attachments: [Upload!]

  """Custom information about the venue."""
  description: String

  """Name of the venue."""
  name: String!

  """Global identifier of the associated organization."""
  organizationId: ID!
}

""""""
input MutationCreateVolunteerGroupAssignmentsInput {
  """Global identifier of the user."""
  assigneeId: ID!

  """Global identifier of the group."""
  groupId: ID!

  """Invitation Status."""
  inviteStatus: InviteStatus!
}

"""Input for deleting an action item category."""
input MutationDeleteActionItemCategoryInput {
  """ID of the action item category to delete."""
  id: ID!
}

"""Input for deleting an action item."""
input MutationDeleteActionItemInput {
  """Global identifier of the action item."""
  id: ID!
}

""""""
input MutationDeleteAdvertisementInput {
  """Global identifier of the advertisement."""
  id: ID!
}

""""""
input MutationDeleteAgendaFolderInput {
  """Global identifier of the agenda folder."""
  id: ID!
}

""""""
input MutationDeleteAgendaItemInput {
  """Global identifier of the agenda item."""
  id: ID!
}

""""""
input MutationDeleteChatInput {
  """Global identifier of the chat."""
  id: ID!
}

""""""
input MutationDeleteChatMembershipInput {
  """Global identifier of the associated chat."""
  chatId: ID!

  """Global identifier of the associated user."""
  memberId: ID!
}

""""""
input MutationDeleteChatMessageInput {
  """Global identifier of the chat message."""
  id: ID!
}

""""""
input MutationDeleteCommentInput {
  """Global identifier of the comment."""
  id: ID!
}

""""""
input MutationDeleteCommentVoteInput {
  """Global identifier of the comment that is voted."""
  commentId: ID!

  """Global identifier of the user who voted."""
  creatorId: ID!
}

""""""
input MutationDeleteEventInput {
  """Global identifier of the event."""
  id: ID!
}

""""""
input MutationDeleteEventVolunteerGroupInput {
  """Global identifier of the group."""
  id: ID!
}

""""""
input MutationDeleteFundCampaignInput {
  """Global identifier of the fund campaign."""
  id: ID!
}

""""""
input MutationDeleteFundCampaignPledgeInput {
  """Global identifier of the fund campaign pledge."""
  id: ID!
}

""""""
input MutationDeleteFundInput {
  """Global identifier of the fund."""
  id: ID!
}

""""""
input MutationDeleteOrganizationInput {
  """Global identifier of the organization."""
  id: ID!
}

""""""
input MutationDeleteOrganizationMembershipInput {
  """Global identifier of the associated user."""
  memberId: ID!

  """Global identifier of the associated organization."""
  organizationId: ID!
}

""""""
input MutationDeletePostInput {
  """Global identifier of the post."""
  id: ID!
}

""""""
input MutationDeletePostVoteInput {
  """Global identifier of the user who voted."""
  creatorId: ID!

  """Global identifier of the post that is voted."""
  postId: ID!
}

""""""
input MutationDeleteTagFolderInput {
  """Global identifier of the tag folder."""
  id: ID!
}

""""""
input MutationDeleteTagInput {
  """Global identifier of the tag."""
  id: ID!
}

""""""
input MutationDeleteUserInput {
  """Global identifier of the user."""
  id: ID!
}

""""""
input MutationDeleteVenueBookingInput {
  """Global identifier of the event that the venue is booked for."""
  eventId: ID!

  """Global identifier of the venue that is booked."""
  venueId: ID!
}

""""""
input MutationDeleteVenueInput {
  """Global identifier of the venue."""
  id: ID!
}

"""Input type for joining a public organization."""
input MutationJoinPublicOrganizationInput {
  """Global identifier of the organization."""
  organizationId: ID!
}

"""Input for marking one or more notifications as read."""
input MutationReadNotificationInput {
  """One or more notification IDs to mark as read."""
  notificationIds: [ID!]!
}

input MutationRejectMembershipRequestInput {
  """ID of the membership request to reject"""
  membershipRequestId: ID!
}

"""Input type for sending a membership request."""
input MutationSendMembershipRequestInput {
  """Global identifier of the organization."""
  organizationId: ID!
}

""""""
input MutationSignUpInput {
  """Address line 1 of the user's address."""
  addressLine1: String

  """Address line 2 of the user's address."""
  addressLine2: String

  """Date of birth of the user."""
  birthDate: Date

  """Name of the city where the user resides in."""
  city: String

  """Country code of the country the user is a citizen of."""
  countryCode: Iso3166Alpha2CountryCode

  """Custom information about the user."""
  description: String

  """Primary education grade of the user."""
  educationGrade: UserEducationGrade

  """Email address of the user."""
  emailAddress: EmailAddress!

  """Employment status of the user."""
  employmentStatus: UserEmploymentStatus

  """The phone number to use to communicate with the user at their home."""
  homePhoneNumber: PhoneNumber

  """Marital status of the user."""
  maritalStatus: UserMaritalStatus

  """
  The phone number to use to communicate with the user on their mobile phone.
  """
  mobilePhoneNumber: PhoneNumber

  """Name of the user."""
  name: String!

  """The sex assigned to the user at their birth."""
  natalSex: UserNatalSex

  """Language code of the user's preferred natural language."""
  naturalLanguageCode: Iso639Set1LanguageCode

  """Password of the user to sign in to the application."""
  password: String!

  """Postal code of the user."""
  postalCode: String

  """The organization the user is signing up for"""
  selectedOrganization: ID!

  """Name of the state the user resides in."""
  state: String

  """
  The phone number to use to communicate with the user while they're at work.
  """
  workPhoneNumber: PhoneNumber
}

"""Input to unblock a user from an organization"""
input MutationUnblockUserInput {
  """Global identifier of the organization."""
  organizationId: ID!

  """Global identifier of the user to unblock."""
  userId: ID!
}

"""Input for updating an action item category."""
input MutationUpdateActionItemCategoryInput {
  """New description of the action item category."""
  description: String

  """ID of the action item category to update."""
  id: ID!

  """Whether the category should be disabled."""
  isDisabled: Boolean

  """New name of the action item category."""
  name: String
}

input MutationUpdateActionItemInput {
  """Identifier for the assignee of the action item."""
  assigneeId: ID

  """Category identifier for the action item."""
  categoryId: ID

  """Global identifier of the action item."""
  id: ID!

  """Completion status of the action item."""
  isCompleted: Boolean!

  """Post completion notes for the action item."""
  postCompletionNotes: String

  """Pre completion notes for the action item."""
  preCompletionNotes: String
}

""""""
input MutationUpdateAdvertisementInput {
  """Custom information about the advertisement."""
  description: String

  """Date time at which the advertised event ends."""
  endAt: DateTime

  """Global identifier of the associated organization."""
  id: ID!

  """Name of the advertisement."""
  name: String

  """Date time at which the advertised event starts."""
  startAt: DateTime

  """Type of the advertisement."""
  type: AdvertisementType
}

""""""
input MutationUpdateAgendaFolderInput {
  """Global identifier of the agenda folder."""
  id: ID!

  """Name of the agenda folder."""
  name: String

  """
  Global identifier of the agenda folder the agenda folder is contained within.
  """
  parentFolderId: ID
}

""""""
input MutationUpdateAgendaItemInput {
  """Custom information about the agenda item."""
  description: String

  """Duration of the agenda item."""
  duration: String

  """Global identifier of the associated agenda folder."""
  folderId: ID

  """Global identifier of the agenda item."""
  id: ID!

  """
  Key of the agenda item if it's of a "song" type. More information at [this](https://en.wikipedia.org/wiki/Key_(music)) link.
  """
  key: String

  """Name of the agenda item."""
  name: String
}

""""""
input MutationUpdateChatInput {
  """Avatar of the chat."""
  avatar: Upload

  """Custom information about the chat."""
  description: String

  """Global identifier of the chat."""
  id: ID!

  """Name of the chat."""
  name: String
}

""""""
input MutationUpdateChatMembershipInput {
  """Global identifier of the associated chat."""
  chatId: ID!

  """Global identifier of the associated user."""
  memberId: ID!

  """Role assigned to the user within the chat."""
  role: ChatMembershipRole!
}

""""""
input MutationUpdateChatMessageInput {
  """Body of the chat message."""
  body: String!

  """Global identifier of the chat message."""
  id: ID!
}

""""""
input MutationUpdateCommentInput {
  """Body of the comment."""
  body: String

  """Global identifier of the comment."""
  id: ID!
}

""""""
input MutationUpdateCommentVoteInput {
  """Global identifier of the comment that is voted."""
  commentId: ID!

  """Type of the vote."""
  type: CommentVoteType!
}

""""""
input MutationUpdateCommunityInput {
  """URL to the facebook account of the community."""
  facebookURL: String

  """URL to the gitGub account of the community."""
  githubURL: String

  """
  Duration in seconds it should take for inactive clients to get timed out of their authenticated session within client-side talawa applications.
  """
  inactivityTimeoutDuration: Int

  """URL to the instagram account of the community."""
  instagramURL: String

  """URL to the linkedin account of the community."""
  linkedinURL: String

  """Mime type of the logo of the community."""
  logo: Upload

  """Name of the community."""
  name: String

  """URL to the reddit account of the community."""
  redditURL: String

  """URL to the slack account of the community."""
  slackURL: String

  """URL to the website of the community."""
  websiteURL: String

  """URL to the x account of the community."""
  xURL: String

  """URL to the youtube account of the community."""
  youtubeURL: String
}

""""""
input MutationUpdateCurrentUserInput {
  """Address line 1 of the user's address."""
  addressLine1: String

  """Address line 2 of the user's address."""
  addressLine2: String

  """Avatar of the user."""
  avatar: Upload

  """Date of birth of the user."""
  birthDate: Date

  """Name of the city where the user resides in."""
  city: String

  """Country code of the country the user is a citizen of."""
  countryCode: Iso3166Alpha2CountryCode

  """Custom information about the user."""
  description: String

  """Primary education grade of the user."""
  educationGrade: UserEducationGrade

  """Email address of the user."""
  emailAddress: EmailAddress

  """Employment status of the user."""
  employmentStatus: UserEmploymentStatus

  """The phone number to use to communicate with the user at their home."""
  homePhoneNumber: PhoneNumber

  """Marital status of the user."""
  maritalStatus: UserMaritalStatus

  """
  The phone number to use to communicate with the user on their mobile phone.
  """
  mobilePhoneNumber: PhoneNumber

  """Name of the user."""
  name: String

  """The sex assigned to the user at their birth."""
  natalSex: UserNatalSex

  """Language code of the user's preferred natural language."""
  naturalLanguageCode: Iso639Set1LanguageCode

  """Password of the user to sign in to the application."""
  password: String

  """Postal code of the user."""
  postalCode: String

  """Name of the state the user resides in."""
  state: String

  """
  The phone number to use to communicate with the user while they're at work.
  """
  workPhoneNumber: PhoneNumber
}

""""""
input MutationUpdateEventInput {
  """Indicates if the event spans the entire day."""
  allDay: Boolean

  """Custom information about the event."""
  description: String

  """Date time at the time the event ends at."""
  endAt: DateTime

  """Global identifier of the event."""
  id: ID!

  """Indicates if the event is publicly visible."""
  isPublic: Boolean

  """Indicates if users can register for this event."""
  isRegisterable: Boolean

  """Physical or virtual location of the event."""
  location: String

  """Name of the event."""
  name: String

  """Date time at the time the event starts at."""
  startAt: DateTime
}

""""""
input MutationUpdateEventVolunteerGroupInput {
  """Global identifier of the group."""
  id: ID!

  """Global identifier of the user that is assigned leader of the group."""
  leaderId: ID

  """Max volunteers count"""
  maxVolunteerCount: Int!

  """Name of the Group."""
  name: String
}

""""""
input MutationUpdateFundCampaignInput {
  """Date time at the time the fund campaign ends at."""
  endAt: DateTime

  """Minimum amount of money that is set as the goal for the fund campaign."""
  goalAmount: Int

  """Global identifier of the associated fund campaign."""
  id: ID!

  """Name of the fundCampaign."""
  name: String

  """Date time at the time the fund campaign starts at."""
  startAt: DateTime
}

""""""
input MutationUpdateFundCampaignPledgeInput {
  """The amount of pledged money."""
  amount: Int

  """Global identifier of the associated fund campaign pledge."""
  id: ID!

  """Custom information about the fund campaign pledge."""
  note: String
}

""""""
input MutationUpdateFundInput {
  """Global identifier of the associated organization."""
  id: ID!

  """Boolean to tell if the fund is tax deductible."""
  isTaxDeductible: Boolean

  """Name of the fund."""
  name: String
}

""""""
input MutationUpdateOrganizationInput {
  """Address line 1 of the organization's address."""
  addressLine1: String

  """Address line 2 of the organization's address."""
  addressLine2: String

  """Avatar of the organization."""
  avatar: Upload

  """Name of the city where the organization resides in."""
  city: String

  """Country code of the country the organization is a citizen of."""
  countryCode: Iso3166Alpha2CountryCode

  """Custom information about the organization."""
  description: String

  """Global identifier of the organization."""
  id: ID!

  """Name of the organization."""
  name: String

  """Postal code of the organization."""
  postalCode: String

  """Name of the state the organization resides in."""
  state: String
}

""""""
input MutationUpdateOrganizationMembershipInput {
  """Global identifier of the associated user."""
  memberId: ID!

  """Global identifier of the associated organization."""
  organizationId: ID!

  """Role assigned to the user within the organization."""
  role: OrganizationMembershipRole
}

"""Input for updating a post."""
input MutationUpdatePostInput {
  """Metadata for files already uploaded via presigned URL"""
  attachments: [FileMetadataInput!]

  """Caption about the post."""
  caption: String

  """Global identifier of the post."""
  id: ID!

  """Boolean to tell if the post is pinned"""
  isPinned: Boolean
}

""""""
input MutationUpdatePostVoteInput {
  """Global identifier of the voted post."""
  postId: ID!

  """Type of the vote."""
  type: PostVoteType!
}

""""""
input MutationUpdateTagFolderInput {
  """Global identifier of the tag folder."""
  id: ID!

  """Name of the tag folder."""
  name: String

  """Global identifier of associated parent tag folder."""
  parentFolderId: ID
}

""""""
input MutationUpdateTagInput {
  """Global identifier of associated tag folder."""
  folderId: ID

  """Global identifier of the tag."""
  id: ID!

  """Name of the tag."""
  name: String
}

""""""
input MutationUpdateUserInput {
  """Address line 1 of the user's address."""
  addressLine1: String

  """Address line 2 of the user's address."""
  addressLine2: String

  """Avatar of the user."""
  avatar: Upload

  """Date of birth of the user."""
  birthDate: Date

  """Name of the city where the user resides in."""
  city: String

  """Country code of the country the user is a citizen of."""
  countryCode: Iso3166Alpha2CountryCode

  """Custom information about the user."""
  description: String

  """Primary education grade of the user."""
  educationGrade: UserEducationGrade

  """Email address of the user."""
  emailAddress: EmailAddress

  """Employment status of the user."""
  employmentStatus: UserEmploymentStatus

  """The phone number to use to communicate with the user at their home."""
  homePhoneNumber: PhoneNumber

  """Global identifier of the user."""
  id: ID!

  """Boolean to tell whether the user has verified their email address."""
  isEmailAddressVerified: Boolean

  """Marital status of the user."""
  maritalStatus: UserMaritalStatus

  """
  The phone number to use to communicate with the user on their mobile phone.
  """
  mobilePhoneNumber: PhoneNumber

  """Name of the user."""
  name: String

  """The sex assigned to the user at their birth."""
  natalSex: UserNatalSex

  """Language code of the user's preferred natural language."""
  naturalLanguageCode: Iso639Set1LanguageCode

  """Password of the user to sign in to the application."""
  password: String

  """Postal code of the user."""
  postalCode: String

  """Role assigned to the user in the application."""
  role: UserRole

  """Name of the state the user resides in."""
  state: String

  """
  The phone number to use to communicate with the user while they're at work.
  """
  workPhoneNumber: PhoneNumber
}

""""""
input MutationUpdateVenueInput {
  """Custom information about the venue."""
  description: String

  """Global identifier of the venue."""
  id: ID!

  """Name of the venue."""
  name: String
}

""""""
input MutationUpdateVolunteerGroupAssignmentsInput {
  """Global identifier of the user."""
  assigneeId: ID!

  """Global identifier of the group."""
  groupId: ID!

  """Invitation Status."""
  inviteStatus: UpdateInviteStatus!
}

"""Minimal notification data for user interfaces."""
type Notification {
  """Notification message body."""
  body: String

  """When notification was created."""
  createdAt: DateTime

  """Type of event (for categorization)."""
  eventType: String

  """Unique notification identifier."""
  id: ID

  """Whether user has read this notification."""
  isRead: Boolean

  """Route to navigate when notification is clicked."""
  navigation: String

  """When user read this notification."""
  readAt: DateTime

  """Notification title for display."""
  title: String
}

type Organization {
  """Posts for this organization"""
  Orgposts(
    """Number of items to return"""
    first: Int

    """Number of items to skip"""
    skip: Int

    """Filter criteria for posts"""
    where: PostWhereInput
  ): [Post!]

  """
  GraphQL connection to traverse through the action item categories belonging to the organization.
  """
  actionItemCategories(after: String, before: String, first: Int, last: Int): OrganizationActionItemCategoriesConnection

  """Address line 1 of the organization's address."""
  addressLine1: String

  """Address line 2 of the organization's address."""
  addressLine2: String

  """Total number of admins in the organization."""
  adminsCount: Int

  """
  GraphQL connection to traverse through the advertisements belonging to the organization.
  """
  advertisements(
    after: String
    before: String
    first: Int
    last: Int

    """Filter criteria for advertisements"""
    where: AdvertisementWhereInput
  ): OrganizationAdvertisementsConnection

  """Mime type of the avatar of the organization."""
  avatarMimeType: String

  """URL to the avatar of the organization."""
  avatarURL: String

  """GraphQL connection to retrieve blocked users of the organization."""
  blockedUsers(after: String, before: String, first: Int, last: Int): OrganizationBlockedUsersConnection

  """
  GraphQL connection to traverse through the chats belonging to the organization.
  """
  chats(after: String, before: String, first: Int, last: Int): OrganizationChatsConnection

  """Name of the city where the organization exists in."""
  city: String

  """Country code of the country the organization exists in."""
  countryCode: Iso3166Alpha2CountryCode

  """Date time at the time the organization was created."""
  createdAt: DateTime

  """User who created the organization."""
  creator: User

  """Custom information about the organization."""
  description: String

  """
  GraphQL connection to traverse through the events belonging to the organization.
  """
  events(after: String, before: String, first: Int, last: Int): OrganizationEventsConnection

  """
  GraphQL connection to traverse through the funds belonging to the organization.
  """
  funds(after: String, before: String, first: Int, last: Int): OrganizationFundsConnection

  """Global identifier of the organization."""
  id: ID!

  """Indicates whether the current user is a member of this organization."""
  isMember: Boolean

  """
  Flag to indicate if user registration is required to join the organization.
  """
  isUserRegistrationRequired: Boolean

  """
  GraphQL connection to traverse through the users that are members of the organization.
  """
  members(
    after: String
    before: String
    first: Int
    last: Int

    """Filter criteria for organization members"""
    where: MembersWhereInput
  ): OrganizationMembersConnection

  """Total number of members in the organization."""
  membersCount: Int

  """Membership requests for this organization"""
  membershipRequests(
    """Number of items to return"""
    first: Int

    """Number of items to skip"""
    skip: Int

    """Filter criteria for membership requests"""
    where: MembershipRequestWhereInput
  ): [MembershipRequest!]

  """Name of the organization."""
  name: String

  """
  GraphQL connection to traverse through the pinned posts belonging to the organization.
  """
  pinnedPosts(after: String, before: String, first: Int, last: Int): OrganizationPinnedPostsConnection

  """Total number of pinned posts belonging to the organization."""
  pinnedPostsCount: Int

  """Postal code of the organization."""
  postalCode: String

  """
  GraphQL connection to traverse through the posts belonging to the organization.
  """
  posts(after: String, before: String, first: Int, last: Int): OrganizationPostsConnection

  """Total number of posts belonging to the organization."""
  postsCount: Int

  """Name of the state the organization exists in."""
  state: String

  """
  GraphQL connection to traverse through the tag folders belonging to the organization.
  """
  tagFolders(after: String, before: String, first: Int, last: Int): OrganizationTagFoldersConnection

  """
  GraphQL connection to traverse through the tags belonging to the organization.
  """
  tags(after: String, before: String, first: Int, last: Int): OrganizationTagsConnection

  """Date time at the time the organization was last updated."""
  updatedAt: DateTime

  """User who last updated the organization."""
  updater: User

  """
  GraphQL connection to traverse through the venues belonging to the organization.
  """
  venues(after: String, before: String, first: Int, last: Int): OrganizationVenuesConnection
}

""""""
type OrganizationActionItemCategoriesConnection {
  edges: [OrganizationActionItemCategoriesConnectionEdge]
  pageInfo: PageInfo!
}

""""""
type OrganizationActionItemCategoriesConnectionEdge {
  cursor: String!
  node: ActionItemCategory
}

""""""
type OrganizationAdvertisementsConnection {
  edges: [OrganizationAdvertisementsConnectionEdge]
  pageInfo: PageInfo!
}

""""""
type OrganizationAdvertisementsConnectionEdge {
  cursor: String!
  node: Advertisement
}

type OrganizationBlockedUsersConnection {
  edges: [OrganizationBlockedUsersConnectionEdge]
  pageInfo: PageInfo!
}

type OrganizationBlockedUsersConnectionEdge {
  cursor: String!
  node: User
}

""""""
type OrganizationChatsConnection {
  edges: [OrganizationChatsConnectionEdge]
  pageInfo: PageInfo!
}

""""""
type OrganizationChatsConnectionEdge {
  cursor: String!
  node: Chat
}

""""""
type OrganizationEventsConnection {
  edges: [OrganizationEventsConnectionEdge]
  pageInfo: PageInfo!
}

""""""
type OrganizationEventsConnectionEdge {
  cursor: String!
  node: Event
}

""""""
type OrganizationFundsConnection {
  edges: [OrganizationFundsConnectionEdge]
  pageInfo: PageInfo!
}

""""""
type OrganizationFundsConnectionEdge {
  cursor: String!
  node: Fund
}

""""""
type OrganizationMembersConnection {
  edges: [OrganizationMembersConnectionEdge]
  pageInfo: PageInfo!
}

""""""
type OrganizationMembersConnectionEdge {
  cursor: String!
  node: User
}

"""Represents a user's membership in an organization."""
type OrganizationMembershipObject {
  """User ID who created the membership."""
  creatorId: String

  """ID of the member."""
  memberId: String

  """ID of the organization."""
  organizationId: String

  """Role of the member in the organization."""
  role: String
}

"""
Possible variants of the role assigned to a user within an organization.
"""
enum OrganizationMembershipRole {
  administrator
  regular
}

""""""
type OrganizationPinnedPostsConnection {
  edges: [OrganizationPinnedPostsConnectionEdge]
  pageInfo: PageInfo!
}

""""""
type OrganizationPinnedPostsConnectionEdge {
  cursor: String!
  node: Post
}

""""""
type OrganizationPostsConnection {
  edges: [OrganizationPostsConnectionEdge]
  pageInfo: PageInfo!
}

""""""
type OrganizationPostsConnectionEdge {
  cursor: String!
  node: Post
}

""""""
type OrganizationTagFoldersConnection {
  edges: [OrganizationTagFoldersConnectionEdge]
  pageInfo: PageInfo!
}

""""""
type OrganizationTagFoldersConnectionEdge {
  cursor: String!
  node: TagFolder
}

""""""
type OrganizationTagsConnection {
  edges: [OrganizationTagsConnectionEdge]
  pageInfo: PageInfo!
}

""""""
type OrganizationTagsConnectionEdge {
  cursor: String!
  node: Tag
}

""""""
type OrganizationVenuesConnection {
  edges: [OrganizationVenuesConnectionEdge]
  pageInfo: PageInfo!
}

""""""
type OrganizationVenuesConnectionEdge {
  cursor: String!
  node: Venue
}

type PageInfo {
  endCursor: String
  hasNextPage: Boolean!
  hasPreviousPage: Boolean!
  startCursor: String
}

"""
A field whose value conforms to the standard E.164 format as specified in: https://en.wikipedia.org/wiki/E.164. Basically this is +17895551234.
"""
scalar PhoneNumber

type Post {
  """Array of attachments."""
  attachments: [PostAttachment!]

  """Caption for the post."""
  caption: String

  """
  GraphQL connection to traverse through the comments created under the post.
  """
  comments(after: String, before: String, first: Int, last: Int): PostCommentsConnection

  """Total number of comments created under the post."""
  commentsCount: Int

  """Date time at the time the post was created."""
  createdAt: DateTime

  """User who created the post."""
  creator: User

  """
  GraphQL connection to traverse through the users that down voted the post.
  """
  downVoters(after: String, before: String, first: Int, last: Int): PostDownVotersConnection

  """Total number of down votes on the post."""
  downVotesCount: Int

  """Global identifier of the post."""
  id: ID!

  """Organization which the post belongs to."""
  organization: Organization

  """Date time at the time the post was pinned."""
  pinnedAt: DateTime

  """
  GraphQL connection to traverse through the user that up voted the post.
  """
  upVoters(after: String, before: String, first: Int, last: Int): PostUpVotersConnection

  """Total number of up votes on the post."""
  upVotesCount: Int

  """Date time at the time the post was last updated."""
  updatedAt: DateTime

  """User who last updated the post."""
  updater: User
}

"""Attachment of the post."""
type PostAttachment {
  """File hash for deduplication purposes."""
  fileHash: String

  """Global identifier of the attachment."""
  id: ID!

  """Mime type of the attachment."""
  mimeType: String

  """Identifier name of the attachment."""
  name: String

  """Object name used when creating presigned URLs."""
  objectName: String
}

"""MIME types supported for post attachments"""
enum PostAttachmentMimeType {
  IMAGE_AVIF
  IMAGE_JPEG
  IMAGE_PNG
  IMAGE_WEBP
  VIDEO_MP4
  VIDEO_WEBM
}

""""""
type PostCommentsConnection {
  edges: [PostCommentsConnectionEdge]
  pageInfo: PageInfo!
}

""""""
type PostCommentsConnectionEdge {
  cursor: String!
  node: Comment
}

""""""
type PostDownVotersConnection {
  edges: [PostDownVotersConnectionEdge]
  pageInfo: PageInfo!
}

""""""
type PostDownVotersConnectionEdge {
  cursor: String!
  node: User
}

""""""
type PostUpVotersConnection {
  edges: [PostUpVotersConnectionEdge]
  pageInfo: PageInfo!
}

""""""
type PostUpVotersConnectionEdge {
  cursor: String!
  node: User
}

"""Possible variants of the type of a vote on a post."""
enum PostVoteType {
  down_vote
  up_vote
}

input PostWhereInput {
  """Filter by caption containing this string"""
  caption_contains: String

  """Filter by creator ID"""
  creatorId: String

  """Filter pinned/unpinned posts"""
  isPinned: Boolean
}

type Query {
  """
  Query field to fetch all action item categories linked to a specific organization.
  """
  actionCategoriesByOrganization(
    """Input parameters to fetch action item categories by organizationId."""
    input: QueryActionCategoriesByOrganizationInput!
  ): [ActionItemCategory!]

  """Query field to fetch a single action item category by ID."""
  actionItemCategory(input: QueryActionItemCategoryInput!): ActionItemCategory

  """
  Query field to fetch all action items linked to a specific organization.
  """
  actionItemsByOrganization(
    """Input parameters to fetch action items by organizationId."""
    input: QueryActionItemsByOrganizationInput!
  ): [ActionItem!]

  """Query field to fetch all action items assigned to a specific user."""
  actionItemsByUser(
    """Input parameters to fetch action items by userId."""
    input: QueryActionItemsByUserInput!
  ): [ActionItem!]

  """Query field to read an advertisement."""
  advertisement(input: QueryAdvertisementInput!): Advertisement

  """Query field to read an agenda folder."""
  agendaFolder(input: QueryAgendaFolderInput!): AgendaFolder

  """Query field to read an agenda item."""
  agendaItem(input: QueryAgendaItemInput!): AgendaItem

  """Query field to read all Users."""
  allUsers(after: String, before: String, first: Int, last: Int, where: QueryAllUsersWhereInput): QueryAllUsersConnection

  """Fetch multiple action item categories by their IDs."""
  categoriesByIds(input: CategoriesByIdsInput!): [ActionItemCategory!]

  """Query field to read a chat."""
  chat(input: QueryChatInput!): Chat

  """Query field to read a chat message."""
  chatMessage(input: QueryChatMessageInput!): ChatMessage

<<<<<<< HEAD
  """Query field to read a comment."""
=======
  """
  Query field to read all chats a user is a member of.
  """
  chatsByUser: [Chat!]

  """
  Query field to read a comment.
  """
>>>>>>> 85295bc0
  comment(input: QueryCommentInput!): Comment

  """Query field to read the community."""
  community: Community

  """Query field to read a user."""
  currentUser: User

  """Query field to read an event."""
  event(input: QueryEventInput!): Event

  """Fetch multiple events by their IDs."""
  eventsByIds(input: QueryEventsByIdsInput!): [Event!]

  """Fetch all events that belong to a given organization."""
  eventsByOrganizationId(input: EventsByOrganizationIdInput!): [Event!]

  """Query field to read a fund."""
  fund(input: QueryFundInput!): Fund

  """Query field to read a fund campaign."""
  fundCampaign(input: QueryFundCampaignInput!): FundCampaign

  """Query field to read a fund campaign pledge."""
  fundCampaignPledge(input: QueryFundCampaignPledgeInput!): FundCampaignPledge

  """Query field to get all volunteer of a group."""
  getEventVolunteerGroupAssignments(input: QueryVolunteerGroupAssignmentsInput!): [VolunteerGroupAssignments!]

  """Query field to get all volunteer groups for an event."""
  getEventVolunteerGroups(input: QueryEventVolunteerGroupsInput!): [VolunteerGroups!]

  """Query field to get fund campaign pledge associated to a user."""
  getPledgesByUserId(
    """Maximum number of results to return."""
    limit: Int

    """Number of results to skip."""
    offset: Int

    """
    Sorting criteria, e.g., 'amount_ASC', 'amount_DESC', 'endDate_ASC', 'endDate_DESC'
    """
    orderBy: QueryPledgeOrderByInput

    """Global id of the user."""
    userId: QueryUserInput!

    """Filter criteria for pledges"""
    where: QueryPledgeWhereInput
  ): [FundCampaignPledge!]

  """Query field to read a post vote."""
  hasUserVoted(input: QueryHasUserVotedInput!): HasUserVoted

  """Query field to read an organization."""
  organization(input: QueryOrganizationInput!): Organization

  """
  Query to fetch all organizations with optional filtering. If limit and offset are not provided, returns all organizations.
  """
  organizations(filter: String, limit: Int, offset: Int): [Organization!]

  """Query field to read a post."""
  post(input: QueryPostInput!): Post
  postsByOrganization(input: GetPostsByOrgInput!): [Post!]

  """
  Query field to renew the authentication token of an authenticated client for signing in to talawa.
  """
  renewAuthenticationToken: String

  """Query field for a client to sign in to talawa."""
  signIn(input: QuerySignInInput!): AuthenticationPayload

  """Query field to read a tag."""
  tag(input: QueryTagInput!): Tag

  """Query field to read a tag folder."""
  tagFolder(input: QueryTagFolderInput!): TagFolder

  """Query field to read a user."""
  user(input: QueryUserInput!): User

  """Fetch multiple users by their IDs."""
  usersByIds(input: UsersByIdsInput!): [User!]

  """Fetch all users that belong to a given organization."""
  usersByOrganizationId(organizationId: ID!): [User!]

  """Query field to read a venue."""
  venue(input: QueryVenueInput!): Venue
}

input QueryActionCategoriesByOrganizationInput {
  organizationId: String!
}

input QueryActionItemCategoryInput {
  id: String!
}

"""Input schema for querying ActionItems by organizationId."""
input QueryActionItemsByOrganizationInput {
  """ID of the organization to fetch associated action items."""
  organizationId: String!
}

"""Input schema for querying ActionItems assigned to a user."""
input QueryActionItemsByUserInput {
  """Optional ID of organization to filter action items by."""
  organizationId: String

  """ID of the user to fetch assigned action items for."""
  userId: String!
}

""""""
input QueryAdvertisementInput {
  """Global id of the advertisement."""
  id: String!
}

""""""
input QueryAgendaFolderInput {
  """Global id of the agenda folder."""
  id: String!
}

""""""
input QueryAgendaItemInput {
  """Global id of the agenda item."""
  id: String!
}

""""""
type QueryAllUsersConnection {
  edges: [QueryAllUsersConnectionEdge]
  pageInfo: PageInfo!
}

""""""
type QueryAllUsersConnectionEdge {
  cursor: String!
  node: User
}

input QueryAllUsersWhereInput {
  name: String
}

""""""
input QueryChatInput {
  """Global id of the chat."""
  id: String!
}

""""""
input QueryChatMessageInput {
  """Global id of the chat message."""
  id: String!
}

""""""
input QueryCommentInput {
  """Global id of the comment."""
  id: String!
}

""""""
input QueryEventInput {
  """Global id of the event."""
  id: String!
}

""""""
input QueryEventVolunteerGroupsInput {
  """Global id of the event."""
  eventId: String!
}

input QueryEventsByIdsInput {
  ids: [ID!]!
}

""""""
input QueryFundCampaignInput {
  """Global id of the fund campaign."""
  id: String!
}

""""""
input QueryFundCampaignPledgeInput {
  """Global id of the fund campaign pledge."""
  id: String!
}

""""""
input QueryFundInput {
  """Global id of the fund."""
  id: String!
}

"""Input type for checking if a user has voted on a specific post"""
input QueryHasUserVotedInput {
  """ID of the post that is voted."""
  postId: String!
}

"""Input type for querying notifications for a specific user."""
input QueryNotificationInput {
  """Number of notifications to return (default: 20, max: 100)."""
  first: Int

  """Filter by read status (true for read, false for unread)."""
  isRead: Boolean

  """Number of notifications to skip for pagination."""
  skip: Int
}

""""""
input QueryOrganizationInput {
  """Global id of the organization."""
  id: String!
}

"""
Sorting criteria, e.g., 'amount_ASC', 'amount_DESC', 'endDate_ASC', 'endDate_DESC'
"""
enum QueryPledgeOrderByInput {
  amount_ASC
  amount_DESC
  endDate_ASC
  endDate_DESC
}

"""Filter criteria for Pledges"""
input QueryPledgeWhereInput {
  """Filter pledges by the name of the creator"""
  firstName_contains: String

  """Filter pledges by the name of the campaign"""
  name_contains: String
}

""""""
input QueryPostInput {
  """Global id of the post."""
  id: String!
}

""""""
input QuerySignInInput {
  """Email address of the user."""
  emailAddress: EmailAddress!

  """Password of the user to sign in to talawa."""
  password: String!
}

""""""
input QueryTagFolderInput {
  """Global id of the tag folder."""
  id: String!
}

""""""
input QueryTagInput {
  """Global id of the tag."""
  id: String!
}

""""""
input QueryUserInput {
  """Global id of the user."""
  id: String!
}

""""""
input QueryVenueInput {
  """Global id of the venue."""
  id: String!
}

""""""
input QueryVolunteerGroupAssignmentsInput {
  """Global id of the group."""
  groupId: String!
}

type ReadNotificationResponse {
  message: String
  success: Boolean!
}

type RejectMembershipResponse {
  """Success or error message"""
  message: String

  """Whether the operation was successful"""
  success: Boolean
}

type Subscription {
  """
  Subscription field to subscribe to the event of creation of a message in a chat.
  """
  chatMessageCreate(input: SubscriptionChatMessageCreateInput!): ChatMessage
}

""""""
input SubscriptionChatMessageCreateInput {
  """Global identifier of the chat."""
  id: String!
}

type Tag {
  """
  GraphQL connection to traverse through the users that are assignees of the tag.
  """
  assignees(after: String, before: String, first: Int, last: Int): TagAssigneesConnection

  """Date time at the time the tag was created."""
  createdAt: DateTime

  """User who created the tag."""
  creator: User

  """Tag folder the tag is contained within."""
  folder: TagFolder

  """Global identifier of the tag."""
  id: ID!

  """Name of the tag."""
  name: String

  """Organization the tag belong to."""
  organization: Organization

  """Date time at the time the tag was last updated."""
  updatedAt: DateTime

  """User who last updated the tag."""
  updater: User
}

""""""
type TagAssigneesConnection {
  edges: [TagAssigneesConnectionEdge]
  pageInfo: PageInfo!
}

""""""
type TagAssigneesConnectionEdge {
  cursor: String!
  node: User
}

type TagFolder {
  """
  GraphQL connection to traverse through the tag folders contained within the tag folder.
  """
  childFolders(after: String, before: String, first: Int, last: Int): TagFolderChildFoldersConnection

  """Date time at the time the tag folder was created."""
  createdAt: DateTime

  """User who created the tag folder."""
  creator: User

  """Global identifier of the tag folder."""
  id: ID!

  """Name of the tag folder."""
  name: String

  """Organization which the tag folder belongs to."""
  organization: Organization

  """Tag folder the tag folder is contained within."""
  parentFolder: TagFolder

  """
  GraphQL connection to traverse through the tags contained within the tag folder.
  """
  tags(after: String, before: String, first: Int, last: Int): TagFolderTagsConnection

  """Date time at the time the tag folder was last updated."""
  updatedAt: DateTime

  """User who last updated the tag folder."""
  updater: User
}

""""""
type TagFolderChildFoldersConnection {
  edges: [TagFolderChildFoldersConnectionEdge]
  pageInfo: PageInfo!
}

""""""
type TagFolderChildFoldersConnectionEdge {
  cursor: String!
  node: TagFolder
}

""""""
type TagFolderTagsConnection {
  edges: [TagFolderTagsConnectionEdge]
  pageInfo: PageInfo!
}

""""""
type TagFolderTagsConnectionEdge {
  cursor: String!
  node: Tag
}

enum UpdateInviteStatus {
  accepted
  declined
  no_response
}

"""The `Upload` scalar type represents a file upload."""
scalar Upload

"""UploadUrlResponse"""
type UploadUrlResponse {
  objectName: String
  presignedUrl: String
  requiresUpload: Boolean
}

type User {
  """Address line 1 of the user's address."""
  addressLine1: String

  """Address line 2 of the user's address."""
  addressLine2: String

  """Mime type of the avatar of the user."""
  avatarMimeType: String

  """URL to the avatar of the user."""
  avatarURL: String

  """Date of birth of the user."""
  birthDate: Date

  """Name of the city where the user resides in."""
  city: String

  """Country code of the country the user is a citizen of."""
  countryCode: Iso3166Alpha2CountryCode

  """Date time at the time the user was created."""
  createdAt: DateTime

  """Organizations created by the user"""
  createdOrganizations(filter: String): [Organization!]

  """User who created the user."""
  creator: User

  """Custom information about the user."""
  description: String

  """Primary education grade of the user."""
  educationGrade: UserEducationGrade

  """Email address of the user."""
  emailAddress: EmailAddress

  """Employment status of the user."""
  employmentStatus: UserEmploymentStatus

  """The phone number to use to communicate with the user at their home."""
  homePhoneNumber: PhoneNumber

  """Global identifier of the user."""
  id: ID!

  """Boolean to tell whether the user has verified their email address."""
  isEmailAddressVerified: Boolean

  """Marital status of the user."""
  maritalStatus: UserMaritalStatus

  """
  The phone number to use to communicate with the user on their mobile phone.
  """
  mobilePhoneNumber: PhoneNumber

  """Name of the user."""
  name: String

  """The sex assigned to the user at their birth."""
  natalSex: UserNatalSex

  """Language code of the user's preferred natural language."""
  naturalLanguageCode: Iso639Set1LanguageCode

  """Notifications for this user"""
  notifications(
    """Input for querying notifications"""
    input: QueryNotificationInput
  ): [Notification!]

  """
  GraphQL connection to traverse through the organizations the user is a member of.
  """
  organizationsWhereMember(after: String, before: String, filter: String, first: Int, last: Int): UserOrganizationsWhereMemberConnection

  """Postal code of the user."""
  postalCode: String

  """Role assigned to the user in the application."""
  role: UserRole

  """Name of the state the user resides in."""
  state: String

  """Date time at the time the user was last updated."""
  updatedAt: DateTime

  """User who last updated the user."""
  updater: User

  """
  The phone number to use to communicate with the user while they're at work.
  """
  workPhoneNumber: PhoneNumber
}

"""Possible variants of the education grade(if applicable) of a user."""
enum UserEducationGrade {
  grade_1
  grade_2
  grade_3
  grade_4
  grade_5
  grade_6
  grade_7
  grade_8
  grade_9
  grade_10
  grade_11
  grade_12
  graduate
  kg
  no_grade
  pre_kg
}

"""Possible variants of the employment status(if applicable) of a user."""
enum UserEmploymentStatus {
  full_time
  part_time
  unemployed
}

"""Possible variants of the martial status(if applicable) of a user."""
enum UserMaritalStatus {
  divorced
  engaged
  married
  seperated
  single
  widowed
}

"""Possible variants of the sex assigned to a user at birth."""
enum UserNatalSex {
  female
  intersex
  male
}

""""""
type UserOrganizationsWhereMemberConnection {
  edges: [UserOrganizationsWhereMemberConnectionEdge]
  pageInfo: PageInfo!
}

""""""
type UserOrganizationsWhereMemberConnectionEdge {
  cursor: String!
  node: Organization
}

"""Possible variants of the role assigned to a user."""
enum UserRole {
  administrator
  regular
}

input UserWhereInput {
  """Filter by first name containing this string"""
  name_contains: String
}

input UsersByIdsInput {
  ids: [ID!]!
}

type Venue {
  """Array of attachments."""
  attachments: [VenueAttachment!]

  """Date time at the time the venue was created."""
  createdAt: DateTime

  """User who created the venue."""
  creator: User

  """Custom information about the venue."""
  description: String

  """
  GraphQL connection to traverse through the events the venue has been booked for.
  """
  events(after: String, before: String, first: Int, last: Int): VenueEventsConnection

  """Global identifier of the venue."""
  id: ID!

  """Name of the venue."""
  name: String

  """Organization the venue belongs to."""
  organization: Organization

  """Date time at the time the venue was last updated."""
  updatedAt: DateTime

  """User who last updated the venue."""
  updater: User
}

type VenueAttachment {
  """Mime type of the attachment."""
  mimeType: String

  """URL to the attachment."""
  url: String
}

""""""
type VenueEventsConnection {
  edges: [VenueEventsConnectionEdge]
  pageInfo: PageInfo!
}

""""""
type VenueEventsConnectionEdge {
  cursor: String!
  node: Event
}

type VolunteerGroupAssignments {
  """Volunteer group assignee."""
  assignee: User

  """Date time at the time the Group Assignment was created."""
  createdAt: DateTime

  """User who has created the Assignment."""
  creator: User

  """Volunteer group."""
  group: VolunteerGroups

  """Invitation status."""
  inviteStatus: String

  """Date time at the time the Group Assignment was last updated."""
  updatedAt: DateTime

  """User who has last updated the Assignment."""
  updator: User
}

type VolunteerGroups {
  """Date time at the time the Group was created."""
  createdAt: DateTime

  """User who has created the Group."""
  creator: User

  """Event for which Group was made."""
  event: Event

  """Global identifier of the group."""
  id: ID!

  """Leader assigned for the group."""
  leader: User

  """Maximum number of volunteers for this group."""
  maxVolunteerCount: Int

  """Name of the Group."""
  name: String

  """Date time at the time the Group was updated."""
  updatedAt: DateTime

  """User who has last updated the Group."""
  updater: User
}<|MERGE_RESOLUTION|>--- conflicted
+++ resolved
@@ -3616,9 +3616,6 @@
   """Query field to read a chat message."""
   chatMessage(input: QueryChatMessageInput!): ChatMessage
 
-<<<<<<< HEAD
-  """Query field to read a comment."""
-=======
   """
   Query field to read all chats a user is a member of.
   """
@@ -3627,7 +3624,6 @@
   """
   Query field to read a comment.
   """
->>>>>>> 85295bc0
   comment(input: QueryCommentInput!): Comment
 
   """Query field to read the community."""
