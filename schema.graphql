--- conflicted
+++ resolved
@@ -242,11 +242,8 @@
   startTime: Time
   status: Status!
   title: String!
-<<<<<<< HEAD
   venue: ID
-=======
-  updatedAt: DateTime!
->>>>>>> 499f81a4
+  updatedAt: DateTime!
 }
 
 input EventAttendeeInput {
