--- conflicted
+++ resolved
@@ -1040,11 +1040,8 @@
   updateActionItemCategory(data: UpdateActionItemCategoryInput!, id: ID!): ActionItemCategory
   updateAdvertisement(input: UpdateAdvertisementInput!): UpdateAdvertisementPayload
   updateAgendaCategory(id: ID!, input: UpdateAgendaCategoryInput!): AgendaCategory
-<<<<<<< HEAD
+  updateAgendaItem(id: ID!, input: UpdateAgendaItemInput!): AgendaItem
   updateCommunity(data: UpdateCommunityInput, file: String, id: ID!): Community!
-=======
-  updateAgendaItem(id: ID!, input: UpdateAgendaItemInput!): AgendaItem
->>>>>>> 9cb62728
   updateEvent(data: UpdateEventInput, id: ID!, recurrenceRuleData: RecurrenceRuleInput, recurringEventUpdateType: RecurringEventMutationType): Event!
   updateEventVolunteer(data: UpdateEventVolunteerInput, id: ID!): EventVolunteer!
   updateFund(data: UpdateFundInput!, id: ID!): Fund!
@@ -1491,13 +1488,6 @@
   name: String
 }
 
-<<<<<<< HEAD
-input UpdateCommunityInput {
-  description: String
-  name: String
-  socialMediaUrls: SocialMediaUrlsInput
-  websiteLink: String
-=======
 input UpdateAgendaItemInput {
   attachments: [String]
   categories: [ID]
@@ -1511,7 +1501,13 @@
   updatedBy: ID!
   urls: [String]
   user: String
->>>>>>> 9cb62728
+}
+
+input UpdateCommunityInput {
+  description: String
+  name: String
+  socialMediaUrls: SocialMediaUrlsInput
+  websiteLink: String
 }
 
 input UpdateEventInput {
