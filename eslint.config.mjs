--- conflicted
+++ resolved
@@ -4,10 +4,7 @@
 import { fixupPluginRules } from "@eslint/compat";
 import globals from "globals";
 import tsParser from "@typescript-eslint/parser";
-<<<<<<< HEAD
-=======
 import * as parser from "@graphql-eslint/eslint-plugin";
->>>>>>> c1dc6679
 import path from "node:path";
 import { fileURLToPath } from "node:url";
 import js from "@eslint/js";
@@ -17,13 +14,8 @@
 const __filename = fileURLToPath(import.meta.url);
 const __dirname = path.dirname(__filename);
 const compat = new FlatCompat({
-<<<<<<< HEAD
     baseDirectory: __dirname,
     recommendedConfig: js.configs.recommended
-=======
-  baseDirectory: __dirname,
-  recommendedConfig: js.configs.recommended,
->>>>>>> c1dc6679
 });
 
 export default [
@@ -52,13 +44,9 @@
 
     languageOptions: {
       parser: tsParser,
-<<<<<<< HEAD
       globals: {
         ...globals.node,
       },
-=======
-      globals: globals.node,
->>>>>>> c1dc6679
     },
     rules: {
       "no-restricted-imports": [
@@ -71,13 +59,10 @@
       "import/no-duplicates": "error",
       "tsdoc/syntax": "error",
       "@typescript-eslint/ban-ts-comment": "error",
-<<<<<<< HEAD
       "@typescript-eslint/ban-types": "error",
-=======
       "@typescript-eslint/no-empty-object-type": "error", 
       "@typescript-eslint/no-unsafe-function-type": "error", 
       "@typescript-eslint/no-wrapper-object-types": "error", 
->>>>>>> c1dc6679
       "@typescript-eslint/no-duplicate-enum-values": "error",
       "@typescript-eslint/no-explicit-any": "warn",
       "@typescript-eslint/no-non-null-asserted-optional-chain": "error",
@@ -161,11 +146,7 @@
     },
 
     languageOptions: {
-<<<<<<< HEAD
       parser: graphqlEslint.parser,
-=======
-      parser: parser,
->>>>>>> c1dc6679
     },
   },
   {
