--- conflicted
+++ resolved
@@ -3,29 +3,18 @@
 import _import from "eslint-plugin-import";
 import { fixupPluginRules } from "@eslint/compat";
 import tsParser from "@typescript-eslint/parser";
-<<<<<<< HEAD
-=======
 import * as parser from "@graphql-eslint/eslint-plugin";
->>>>>>> c1dc6679
 import path from "node:path";
 import { fileURLToPath } from "node:url";
 import js from "@eslint/js";
 import { FlatCompat } from "@eslint/eslintrc";
-<<<<<<< HEAD
-=======
 import * as graphqlEslint from "@graphql-eslint/eslint-plugin";
->>>>>>> c1dc6679
 
 const __filename = fileURLToPath(import.meta.url);
 const __dirname = path.dirname(__filename);
 const compat = new FlatCompat({
-<<<<<<< HEAD
-    baseDirectory: __dirname,
-    recommendedConfig: js.configs.recommended,
-=======
   baseDirectory: __dirname,
   recommendedConfig: js.configs.recommended,
->>>>>>> c1dc6679
 });
 
 export default [
@@ -53,15 +42,9 @@
     },
 
     languageOptions: {
-<<<<<<< HEAD
-        parser: tsParser,  
-    },
-
-=======
       parser: tsParser,
       globals: globals.node,
     },
->>>>>>> c1dc6679
     rules: {
       "no-restricted-imports": [
         "error",
@@ -69,17 +52,6 @@
           patterns: ["**/src/**"],
         },
       ],
-
-<<<<<<< HEAD
-        "import/no-duplicates": "error",
-        "tsdoc/syntax": "error",
-        "@typescript-eslint/ban-ts-comment": "error",
-        "@typescript-eslint/no-duplicate-enum-values": "error",
-        "@typescript-eslint/no-explicit-any": "warn",
-        "@typescript-eslint/no-non-null-asserted-optional-chain": "error",
-        "@typescript-eslint/no-non-null-assertion": "error",
-        "@typescript-eslint/no-var-requires": "error",
-=======
       "import/no-duplicates": "error",
       "tsdoc/syntax": "error",
       "@typescript-eslint/ban-ts-comment": "error",
@@ -91,7 +63,6 @@
       "@typescript-eslint/no-non-null-asserted-optional-chain": "error",
       "@typescript-eslint/no-non-null-assertion": "error",
       "@typescript-eslint/no-var-requires": "error",
->>>>>>> c1dc6679
     },
   },
   {
@@ -166,15 +137,11 @@
     files: ["./src/typeDefs/**/*.graphql"],
 
     plugins: {
-<<<<<<< HEAD
-        "@graphql-eslint": typescriptEslint,
-=======
       "@graphql-eslint": graphqlEslint,
     },
 
     languageOptions: {
       parser: parser,
->>>>>>> c1dc6679
     },
   },
   {
