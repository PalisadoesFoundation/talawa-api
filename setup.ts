const dotenv = require("dotenv");
const fs = require("fs");
const cryptolib = require("crypto");
const inquirer = require("inquirer");
const mongodb = require("mongodb");
const redis = require("redis");
const { exec } = require("child_process");

dotenv.config();

// Check if all the fields in .env.sample are present in .env
function checkEnvFile(): void {
  const env = dotenv.parse(fs.readFileSync(".env"));
  const envSample = dotenv.parse(fs.readFileSync(".env.sample"));
  const misplaced = Object.keys(envSample).filter((key) => !(key in env));
  if (misplaced.length > 0) {
    console.log("Please copy the contents of .env.sample to .env file");
    abort();
  }
}

// Generate and update the access and refresh token secrets in .env
async function accessAndRefreshTokens(
  accessTokenSecret: string | null,
  refreshTokenSecret: string | null
): Promise<void> {
  const config = dotenv.parse(fs.readFileSync(".env"));

  if (accessTokenSecret === null) {
    accessTokenSecret = cryptolib.randomBytes(32).toString("hex");
    config.ACCESS_TOKEN_SECRET = accessTokenSecret;
    fs.writeFileSync(".env", "");
    for (const key in config) {
      fs.appendFileSync(".env", `${key}=${config[key]}\n`);
    }
  }

  if (refreshTokenSecret === null) {
    refreshTokenSecret = cryptolib.randomBytes(32).toString("hex");
    config.REFRESH_TOKEN_SECRET = refreshTokenSecret;
    fs.writeFileSync(".env", "");
    for (const key in config) {
      fs.appendFileSync(".env", `${key}=${config[key]}\n`);
    }
  }
}

// Check connection to Redis with the specified URL.
async function checkRedisConnection(url: string): Promise<boolean> {
  let response = false;
  const client = redis.createClient(url);

  console.log("\nChecking Redis connection....");

  try {
    await client.connect();
    console.log("\nConnection to Redis successful! 🎉");
    response = true;
  } catch (error) {
    console.log(`\nConnection to Redis failed. Please try again.\n`);
  }
  client.quit();
  return response;
}

// Redis url prompt
async function askForRedisUrl(): Promise<{
  host: string;
  port: number;
  password: string;
}> {
  const { host, port, password } = await inquirer.prompt([
    {
      type: "input",
      name: "host",
      message: "Enter Redis hostname (default: localhost):",
      default: "localhost",
    },
    {
      type: "input",
      name: "port",
      message: "Enter Redis port (default: 6379):",
      default: 6379,
    },
    {
      type: "password",
      name: "password",
      message:
        "Enter Redis password (optional : Leave empty for local connections) :",
    },
  ]);

  return { host, port, password };
}

// get the redis url
async function redisConfiguration(): Promise<void> {
  const REDIS_URL = process.env.REDIS_URL;

  try {
    let isConnected = false,
      url = "";
    while (!isConnected) {
      const { host, port, password } = await askForRedisUrl();
      url = `redis://${password ? password + "@" : ""}${host}:${port}`;
      isConnected = await checkRedisConnection(url);
    }

    const config = dotenv.parse(fs.readFileSync(".env"));
    config.REDIS_URL = url;
    fs.writeFileSync(".env", "");
    for (const key in config) {
      fs.appendFileSync(".env", `${key}=${config[key]}\n`);
    }
  } catch (err) {
    console.error(err);
    abort();
  }
}

//LAST_RESORT_SUPERADMIN_EMAIL prompt
async function askForSuperAdminEmail(): Promise<string> {
  const { email } = await inquirer.prompt([
    {
      type: "input",
      name: "email",
      message:
        "Enter the email which you wish to assign as the Super Admin of last resort:",
      validate: (input: string) =>
        isValidEmail(input) || "Invalid email. Please try again.",
    },
  ]);

  return email;
}

// Get the super admin email
async function superAdmin(): Promise<void> {
  try {
    const email = await askForSuperAdminEmail();

    const config = dotenv.parse(fs.readFileSync(".env"));

    config.LAST_RESORT_SUPERADMIN_EMAIL = email;
    fs.writeFileSync(".env", "");
    for (const key in config) {
      fs.appendFileSync(".env", `${key}=${config[key]}\n`);
    }
  } catch (err) {
    console.log(err);
    abort();
  }
}

// Check the connection to MongoDB with the specified URL.
async function checkConnection(url: string): Promise<boolean> {
  let response = false;
  const client = new mongodb.MongoClient(url, {
    useNewUrlParser: true,
    useUnifiedTopology: true,
    serverSelectionTimeoutMS: 1000,
  });

  console.log("\nChecking MongoDB connection....");

  try {
    await client.connect();
    console.log("\nConnection to MongoDB successful! 🎉");
    response = true;
  } catch (error) {
    console.log(`\nConnection to MongoDB failed. Please try again.\n`);
  }
  client.close();
  return response;
}

//Mongodb url prompt
async function askForMongoDBUrl(): Promise<string> {
  const { url } = await inquirer.prompt([
    {
      type: "input",
      name: "url",
      message: "Enter your MongoDB URL:",
    },
  ]);

  return url;
}

// Get the mongodb url
async function mongoDB(): Promise<void> {
  let DB_URL = process.env.MONGO_DB_URL;

  try {
    let isConnected = false,
      url = "";
    while (!isConnected) {
      url = await askForMongoDBUrl();
      isConnected = await checkConnection(url);
    }

    DB_URL = url;
    const config = dotenv.parse(fs.readFileSync(".env"));
    config.MONGO_DB_URL = DB_URL;
    // Modifying the environment variable to be able to access the url in importData function.
    process.env.MONGO_DB_URL = DB_URL;
    fs.writeFileSync(".env", "");
    for (const key in config) {
      fs.appendFileSync(".env", `${key}=${config[key]}\n`);
    }
  } catch (err) {
    console.error(err);
    abort();
  }
}

//Get recaptcha details
async function recaptcha(): Promise<void> {
  console.log(
    "\nPlease visit this URL to set up reCAPTCHA:\n\nhttps://www.google.com/recaptcha/admin/create"
  );
  console.log(
    '\nSelect reCAPTCHA v2 and the "I`m not a robot" checkbox option'
  );
  console.log(
    '\nAdd "localhost" in domains and accept the terms, then press submit'
  );

  const { recaptchaSecretKey } = await inquirer.prompt([
    {
      type: "input",
      name: "recaptchaSecretKey",
      message: "Enter your reCAPTCHA secret key:",
      validate: async (input: string): Promise<boolean | string> => {
        if (validateRecaptcha(input)) {
          return true;
        }
        return "Invalid reCAPTCHA secret key. Please try again.";
      },
    },
  ]);
  const config = dotenv.parse(fs.readFileSync(".env"));
  config.RECAPTCHA_SECRET_KEY = recaptchaSecretKey;
  fs.writeFileSync(".env", "");
  for (const key in config) {
    fs.appendFileSync(".env", `${key}=${config[key]}\n`);
  }
}
async function recaptchaSiteKey(): Promise<void> {
  console.log(
    "\nPlease visit this URL to set up reCAPTCHA:\n\nhttps://www.google.com/recaptcha/admin/create"
  );
  console.log(
    '\nSelect reCAPTCHA v2 and the "I`m not a robot" checkbox option'
  );
  console.log(
    '\nAdd "localhost" in domains and accept the terms, then press submit'
  );

  const { recaptchaSiteKey } = await inquirer.prompt([
    {
      type: "input",
      name: "recaptchaSiteKey",
      message: "Enter your reCAPTCHA site key:",
      validate: async (input: string): Promise<boolean | string> => {
        if (validateRecaptcha(input)) {
          return true;
        }
        return "Invalid reCAPTCHA site key. Please try again.";
      },
    },
  ]);
  const config = dotenv.parse(fs.readFileSync(".env"));
  config.RECAPTCHA_SITE_KEY = recaptchaSiteKey;
  fs.writeFileSync(".env", "");
  for (const key in config) {
    fs.appendFileSync(".env", `${key}=${config[key]}\n`);
  }
}

function isValidEmail(email: string): boolean {
  const pattern = /^[a-zA-Z0-9_.+-]+@[a-zA-Z0-9-]+\.[a-zA-Z0-9-.]+$/;
  const match = email.match(pattern);
  return match !== null && match[0] === email;
}

function validateRecaptcha(string: string): boolean {
  const pattern = /^[a-zA-Z0-9_-]{40}$/;
  return pattern.test(string);
}

function abort(): void {
  console.log("\nSetup process aborted. 🫠");
  process.exit(1);
}

//Get mail username and password
async function twoFactorAuth(): Promise<void> {
  console.log("\nIMPORTANT");
  console.log(
    "\nEnsure that you have Two-Factor Authentication set up on your Google Account."
  );
  console.log("\nVisit Url: https://myaccount.google.com");
  console.log(
    "\nSelect Security and under Signing in to Google section select App Passwords."
  );
  console.log(
    "\nClick on Select app section and choose Other(Custom name), enter talawa as the custom name and press Generate button."
  );

  const { email, password } = await inquirer.prompt([
    {
      type: "input",
      name: "email",
      message: "Enter your email:",
      validate: (input: string) =>
        isValidEmail(input) || "Invalid email. Please try again.",
    },
    {
      type: "password",
      name: "password",
      message: "Enter the generated password:",
    },
  ]);
  const config = dotenv.parse(fs.readFileSync(".env"));

  config.MAIL_USERNAME = email;
  config.MAIL_PASSWORD = password;
  fs.writeFileSync(".env", "");
  for (const key in config) {
    fs.appendFileSync(".env", `${key}=${config[key]}\n`);
  }
}

//Checks if the data exists and ask for deletion
async function shouldWipeExistingData(url: string): Promise<boolean> {
  let shouldImport = false;
  const client = new mongodb.MongoClient(url, {
    useNewUrlParser: true,
    useUnifiedTopology: true,
  });
  try {
    await client.connect();
    const db = client.db();
    const collections = await db.listCollections().toArray();

    if (collections.length > 0) {
      const { confirmDelete } = await inquirer.prompt({
        type: "confirm",
        name: "confirmDelete",
        message:
          "We found data in the database. Do you want to delete the existing data before importing?",
      });

      if (confirmDelete) {
        for (const collection of collections) {
          await db.collection(collection.name).deleteMany({});
        }
        console.log("All existing data has been deleted.");
        shouldImport = true;
      } else {
        console.log("Deletion & import operation cancelled.");
      }
    } else {
      shouldImport = true;
    }
  } catch (error) {
    console.error("Could not connect to database to check for data");
  }
  client.close();
  return shouldImport;
}

//Import sample data
async function importData(): Promise<void> {
  if (!process.env.MONGO_DB_URL) {
    console.log("Couldn't find mongodb url");
    return;
  }
  const shouldImport = await shouldWipeExistingData(process.env.MONGO_DB_URL);

  if (shouldImport) {
    console.log("Importing sample data...");
    await exec(
      "npm run import:sample-data",
      (error: { message: string }, stdout: string, stderr: string) => {
        if (error) {
          console.error(`Error: ${error.message}`);
          abort();
        }
        if (stderr) {
          console.error(`Error: ${stderr}`);
          abort();
        }
        console.log(`Output: ${stdout}`);
        console.log(
          "\nCongratulations! Talawa API has been successfully setup! 🥂🎉"
        );
      }
    );
  } else {
    console.log(
      "\nCongratulations! Talawa API has been successfully setup! 🥂🎉"
    );
  }
}

async function main(): Promise<void> {
  console.log("Welcome to the Talawa API setup! 🚀");

  if (!fs.existsSync(".env")) {
    fs.copyFileSync(".env.sample", ".env");
  } else {
    checkEnvFile();
  }

  let accessToken: string | null = "",
    refreshToken: string | null = "";
  if (process.env.ACCESS_TOKEN_SECRET) {
    console.log(
      `\nAccess token secret already exists with the value:\n${process.env.ACCESS_TOKEN_SECRET}`
    );
  }
  const { shouldGenerateAccessToken } = await inquirer.prompt({
    type: "confirm",
    name: "shouldGenerateAccessToken",
    message: "Would you like to generate a new access token secret?",
    default: true,
  });

  if (shouldGenerateAccessToken) {
    accessToken = null;
  }

  if (process.env.REFRESH_TOKEN_SECRET) {
    console.log(
      `\nRefresh token secret already exists with the value:\n${process.env.REFRESH_TOKEN_SECRET}`
    );
  }
  const { shouldGenerateRefreshToken } = await inquirer.prompt({
    type: "confirm",
    name: "shouldGenerateRefreshToken",
    message: "Would you like to generate a new refresh token secret?",
    default: true,
  });

  if (shouldGenerateRefreshToken) {
    refreshToken = null;
  }

  accessAndRefreshTokens(accessToken, refreshToken);

  const { isDockerInstallation } = await inquirer.prompt({
    type: "confirm",
    name: "isDockerInstallation",
    message: "Are you setting up this project using Docker?",
    default: false,
  });
<<<<<<< HEAD

  if (isDockerInstallation) {
    const DB_URL = "mongodb://localhost:27017/talawa-api";
    const config = dotenv.parse(fs.readFileSync(".env"));
    config.MONGO_DB_URL = DB_URL;
    process.env.MONGO_DB_URL = DB_URL;

    fs.writeFileSync(".env", "");
    for (const key in config) {
      fs.appendFileSync(".env", `${key}=${config[key]}\n`);
    }
    console.log(`Your MongoDB URL is:\n${process.env.MONGO_DB_URL}`);
  } else {
=======
  if (!isDockerInstallation) {
>>>>>>> b6491fe5
    // Redis configuration
    if (process.env.REDIS_URL) {
      console.log(
        `\nRedis URL already exists with the value:\n${process.env.REDIS_URL}`
      );
    }
    const { shouldSetRedis } = await inquirer.prompt({
      type: "confirm",
      name: "shouldSetRedis",
      message: "Would you like to set up a Redis URL?",
      default: true,
    });
    if (shouldSetRedis) {
      await redisConfiguration();
    }

    // MongoDB configuration
    if (process.env.MONGO_DB_URL) {
      console.log(
        `\nMongoDB URL already exists with the value:\n${process.env.MONGO_DB_URL}`
      );
    }
    const { shouldSetMongoDb } = await inquirer.prompt({
      type: "confirm",
      name: "shouldSetMongoDb",
      message: "Would you like to set up a MongoDB URL?",
      default: true,
    });

    if (shouldSetMongoDb) {
      await mongoDB();
    }
  }

  if (process.env.RECAPTCHA_SECRET_KEY) {
    console.log(
      `\nreCAPTCHA secret key already exists with the value ${process.env.RECAPTCHA_SECRET_KEY}`
    );
  }
  const { shouldSetRecaptcha } = await inquirer.prompt({
    type: "confirm",
    name: "shouldSetRecaptcha",
    message: "Would you like to set up a reCAPTCHA secret key?",
    default: true,
  });

  if (shouldSetRecaptcha) {
    await recaptcha();
  }

  const { shouldSetRecaptchaSiteKey } = await inquirer.prompt({
    type: "confirm",
    name: "shouldSetRecaptchaSiteKey",
    message: "Would you like to set up a reCAPTCHA site key?",
    default: true,
  });

  if (shouldSetRecaptchaSiteKey) {
    await recaptchaSiteKey();
  }

  if (process.env.MAIL_USERNAME) {
    console.log(
      `\nMail username already exists with the value ${process.env.MAIL_USERNAME}`
    );
  }
  const { shouldSetMail } = await inquirer.prompt([
    {
      type: "confirm",
      name: "shouldSetMail",
      message: "Would you like to setup the mail username and password?",
    },
  ]);
  if (shouldSetMail) {
    await twoFactorAuth();
  }

  if (process.env.LAST_RESORT_SUPERADMIN_EMAIL) {
    console.log(
      `\nSuper Admin of last resort already exists with the value ${process.env.LAST_RESORT_SUPERADMIN_EMAIL}`
    );
  }

  const { shouldSetSuperUserEmail } = await inquirer.prompt([
    {
      type: "confirm",
      name: "shouldSetSuperUserEmail",
      message: "Would you like to setup a Super Admin email of last resort?",
      default: true,
    },
  ]);
  if (shouldSetSuperUserEmail) {
    await superAdmin();
<<<<<<< HEAD
  }
  // check if mail_username is set, if not, set it to mail_username's value
  else if (
    !shouldSetSuperUserEmail &&
    !process.env.LAST_RESORT_SUPERADMIN_EMAIL
    // process.env.MAIL_USERNAME
  ) {
    if (process.env.MAIL_USERNAME) {
      console.log(
        "No super admin email configured, setting it to mail username's value."
      );
    }
    const config = dotenv.parse(fs.readFileSync(".env"));
    config.LAST_RESORT_SUPERADMIN_EMAIL = config.MAIL_USERNAME;
    fs.writeFileSync(".env", "");
    for (const key in config) {
      fs.appendFileSync(".env", `${key}=${config[key]}\n`);
    }
  }

  if (!isDockerInstallation) {
    const { shouldRunDataImport } = await inquirer.prompt([
      {
        type: "confirm",
        name: "shouldRunDataImport",
        message: "Do you want to import sample data?",
        default: true,
      },
    ]);

    if (shouldRunDataImport) {
      await importData();
    }
  }
=======
  }
  // check if mail_username is set, if not, set it to mail_username's value
  else if (
    !shouldSetSuperUserEmail &&
    !process.env.LAST_RESORT_SUPERADMIN_EMAIL
    // process.env.MAIL_USERNAME
  ) {
    if (process.env.MAIL_USERNAME) {
      console.log(
        "No super admin email configured, setting it to mail username's value."
      );
    }
    const config = dotenv.parse(fs.readFileSync(".env"));
    config.LAST_RESORT_SUPERADMIN_EMAIL = config.MAIL_USERNAME;
    fs.writeFileSync(".env", "");
    for (const key in config) {
      fs.appendFileSync(".env", `${key}=${config[key]}\n`);
    }
  }

  if (!isDockerInstallation) {
    const { shouldRunDataImport } = await inquirer.prompt([
      {
        type: "confirm",
        name: "shouldRunDataImport",
        message: "Do you want to import sample data?",
        default: true,
      },
    ]);

    if (shouldRunDataImport) {
      await importData();
    }
  }
>>>>>>> b6491fe5

  console.log(
    "\nCongratulations! Talawa API has been successfully setup! 🥂🎉"
  );
}

main();<|MERGE_RESOLUTION|>--- conflicted
+++ resolved
@@ -456,8 +456,7 @@
     message: "Are you setting up this project using Docker?",
     default: false,
   });
-<<<<<<< HEAD
-
+  
   if (isDockerInstallation) {
     const DB_URL = "mongodb://localhost:27017/talawa-api";
     const config = dotenv.parse(fs.readFileSync(".env"));
@@ -470,9 +469,6 @@
     }
     console.log(`Your MongoDB URL is:\n${process.env.MONGO_DB_URL}`);
   } else {
-=======
-  if (!isDockerInstallation) {
->>>>>>> b6491fe5
     // Redis configuration
     if (process.env.REDIS_URL) {
       console.log(
@@ -512,16 +508,6 @@
       `\nreCAPTCHA secret key already exists with the value ${process.env.RECAPTCHA_SECRET_KEY}`
     );
   }
-  const { shouldSetRecaptcha } = await inquirer.prompt({
-    type: "confirm",
-    name: "shouldSetRecaptcha",
-    message: "Would you like to set up a reCAPTCHA secret key?",
-    default: true,
-  });
-
-  if (shouldSetRecaptcha) {
-    await recaptcha();
-  }
 
   const { shouldSetRecaptchaSiteKey } = await inquirer.prompt({
     type: "confirm",
@@ -566,7 +552,7 @@
   ]);
   if (shouldSetSuperUserEmail) {
     await superAdmin();
-<<<<<<< HEAD
+
   }
   // check if mail_username is set, if not, set it to mail_username's value
   else if (
@@ -601,42 +587,7 @@
       await importData();
     }
   }
-=======
-  }
-  // check if mail_username is set, if not, set it to mail_username's value
-  else if (
-    !shouldSetSuperUserEmail &&
-    !process.env.LAST_RESORT_SUPERADMIN_EMAIL
-    // process.env.MAIL_USERNAME
-  ) {
-    if (process.env.MAIL_USERNAME) {
-      console.log(
-        "No super admin email configured, setting it to mail username's value."
-      );
-    }
-    const config = dotenv.parse(fs.readFileSync(".env"));
-    config.LAST_RESORT_SUPERADMIN_EMAIL = config.MAIL_USERNAME;
-    fs.writeFileSync(".env", "");
-    for (const key in config) {
-      fs.appendFileSync(".env", `${key}=${config[key]}\n`);
-    }
-  }
-
-  if (!isDockerInstallation) {
-    const { shouldRunDataImport } = await inquirer.prompt([
-      {
-        type: "confirm",
-        name: "shouldRunDataImport",
-        message: "Do you want to import sample data?",
-        default: true,
-      },
-    ]);
-
-    if (shouldRunDataImport) {
-      await importData();
-    }
-  }
->>>>>>> b6491fe5
+
 
   console.log(
     "\nCongratulations! Talawa API has been successfully setup! 🥂🎉"
