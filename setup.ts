// eslint-disable-next-line
import * as cryptolib from "crypto";
import dotenv from "dotenv";
import fs from "fs";
import inquirer from "inquirer";
import path from "path";
/* eslint-disable */
import type { ExecException } from "child_process";
import { exec } from "child_process";
import { MongoClient } from "mongodb";
import { MAXIMUM_IMAGE_SIZE_LIMIT_KB } from "./src/constants";
import {
  askForMongoDBUrl,
  checkConnection,
  checkExistingMongoDB,
} from "./src/setup/MongoDB";
import { askToKeepValues } from "./src/setup/askToKeepValues";
import { getNodeEnvironment } from "./src/setup/getNodeEnvironment";
import { isValidEmail } from "./src/setup/isValidEmail";
import { validateRecaptcha } from "./src/setup/reCaptcha";
import {
  askForRedisUrl,
  checkExistingRedis,
  checkRedisConnection,
} from "./src/setup/redisConfiguration";
import {
  setImageUploadSize,
  validateImageFileSize,
} from "./src/setup/setImageUploadSize";
import { askForSuperAdminEmail } from "./src/setup/superAdmin";
import { updateEnvVariable } from "./src/setup/updateEnvVariable";
import { verifySmtpConnection } from "./src/setup/verifySmtpConnection";
import { loadDefaultOrganiation } from "./src/utilities/loadDefaultOrg";
import { isMinioInstalled } from "./src/setup/isMinioInstalled";
import { installMinio } from "./src/setup/installMinio";
/* eslint-enable */

dotenv.config();

// Check if all the fields in .env.sample are present in .env
/**
 * The function `checkEnvFile` checks if any fields are missing in the .env file compared to the .env.sample file, and
 * if so, it copies the missing fields from .env.sampale to .env.
 */
export function checkEnvFile(): void {
  if (process.env.NODE_ENV === "test") {
    const env = dotenv.parse(fs.readFileSync(".env_test"));
    const envSample = dotenv.parse(fs.readFileSync(".env.sample"));
    const misplaced = Object.keys(envSample).filter((key) => !(key in env));
    if (misplaced.length > 0) {
      // copy the missing fields from .env.sample to .env
      for (const key of misplaced) {
        fs.appendFileSync(".env_test", `${key}=${envSample[key]}\n`);
      }
    }
  } else {
    const env = dotenv.parse(fs.readFileSync(".env"));
    const envSample = dotenv.parse(fs.readFileSync(".env.sample"));
    const misplaced = Object.keys(envSample).filter((key) => !(key in env));
    if (misplaced.length > 0) {
      // copy the missing fields from .env.sample to .env
      for (const key of misplaced) {
        fs.appendFileSync(".env", `${key}=${envSample[key]}\n`);
      }
    }
  }
}

/**
 * The function `setNodeEnvironment` sets the Node environment by reading the value from a file, updating the process
 * environment variable, and updating a configuration file.
 */
export async function setNodeEnvironment(): Promise<void> {
  if (process.env.NODE_ENV === "test") {
    try {
      const nodeEnv = await getNodeEnvironment();
      const config = dotenv.parse(fs.readFileSync(".env_test"));
      config.NODE_ENV = nodeEnv;
      updateEnvVariable(config);
    } catch (err) {
      console.error(err);
      abort();
    }
  } else {
    try {
      const nodeEnv = await getNodeEnvironment();
      process.env.NODE_ENV = nodeEnv;

      const config = dotenv.parse(fs.readFileSync(".env"));
      config.NODE_ENV = nodeEnv;
      updateEnvVariable(config);
    } catch (err) {
      console.error(err);
      abort();
    }
  }
}

// Generate and update the access and refresh token secrets in .env
/**
 * The function `accessAndRefreshTokens` generates and updates access and refresh tokens if they are
 * null.
 * @param accessTokenSecret - A string representing the access token secret. It is
 * initially set to `null` and will be generated if it is `null`.
 * @param refreshTokenSecret - The `refreshTokenSecret` parameter is a string that
 * represents the secret key used to generate and verify refresh tokens. Refresh tokens are typically
 * used in authentication systems to obtain new access tokens without requiring the user to
 * re-authenticate.
 */
export async function accessAndRefreshTokens(
  accessTokenSecret: string | null,
  refreshTokenSecret: string | null,
): Promise<void> {
  if (process.env.NODE_ENV === "test") {
    const config = dotenv.parse(fs.readFileSync(".env_test"));

    if (accessTokenSecret === null) {
      accessTokenSecret = cryptolib.randomBytes(32).toString("hex");
      config.ACCESS_TOKEN_SECRET = accessTokenSecret;
      updateEnvVariable(config);
    }

    if (refreshTokenSecret === null) {
      refreshTokenSecret = cryptolib.randomBytes(32).toString("hex");
      config.REFRESH_TOKEN_SECRET = refreshTokenSecret;
      updateEnvVariable(config);
    }
  } else {
    const config = dotenv.parse(fs.readFileSync(".env"));

    if (accessTokenSecret === null) {
      accessTokenSecret = cryptolib.randomBytes(32).toString("hex");
      config.ACCESS_TOKEN_SECRET = accessTokenSecret;
      updateEnvVariable(config);
    }

    if (refreshTokenSecret === null) {
      refreshTokenSecret = cryptolib.randomBytes(32).toString("hex");
      config.REFRESH_TOKEN_SECRET = refreshTokenSecret;
      updateEnvVariable(config);
    }
  }
}

function transactionLogPath(logPath: string | null): void {
  const config = dotenv.parse(fs.readFileSync(".env"));
  config.LOG = "true";
  if (!logPath) {
    // Check if the logs/transaction.log file exists, if not, create it
    const defaultLogPath = path.resolve(__dirname, "logs");
    const defaultLogFile = path.join(defaultLogPath, "transaction.log");
    if (!fs.existsSync(defaultLogPath)) {
      console.log("Creating logs/transaction.log file...");
      fs.mkdirSync(defaultLogPath);
    }

    config.LOG_PATH = defaultLogFile;
  } else {
    // Remove the logs files, if exists
    const logsDirPath = path.resolve(__dirname, "logs");
    if (fs.existsSync(logsDirPath)) {
      fs.readdirSync(logsDirPath).forEach((file: string) => {
        if (file !== "README.md") {
          const curPath = path.join(logsDirPath, file);
          fs.unlinkSync(curPath);
        }
      });
    }
    config.LOG_PATH = logPath;
  }
}

async function askForTransactionLogPath(): Promise<string> {
  let logPath: string | null;
  // Keep asking for path, until user gives a valid path
  // eslint-disable-next-line no-constant-condition
  while (true) {
    const response = await inquirer.prompt([
      {
        type: "input",
        name: "logPath",
        message: "Enter absolute path of log file:",
        default: null,
      },
    ]);
    logPath = response.logPath;
    if (logPath && fs.existsSync(logPath)) {
      try {
        fs.accessSync(logPath, fs.constants.R_OK | fs.constants.W_OK);
        break;
      } catch {
        console.error(
          "The file is not readable/writable. Please enter a valid file path.",
        );
      }
    } else {
      console.error(
        "Invalid path or file does not exist. Please enter a valid file path.",
      );
    }
  }
  return logPath;
}

//Wipes the existing data in the database
/**
 * The function `wipeExistingData` deletes all existing data in a MongoDB database if the database URL is provided.
 * @param url - A string representing the URL of the MongoDB database.
 * @returns The function returns a Promise that resolves to `void`.
 */
export async function wipeExistingData(url: string): Promise<void> {
  const client = new MongoClient(`${url}`);
  try {
    await client.connect();
    const db = client.db();
    const collections = await db.listCollections().toArray();

    if (collections.length > 0) {
      for (const collection of collections) {
        await db.collection(collection.name).deleteMany({});
      }
      console.log("All existing data has been deleted.");
    }
<<<<<<< HEAD
  } catch (error) {
    console.error("Could not connect to database to check for data", error);
=======
  } catch {
    console.error("Could not connect to database to check for data");
>>>>>>> 60937520
  }
  client.close();
  // return shouldImport;
}

//Check if the database is empty
/**
 * The function `checkDb` checks if a MongoDB database is empty by connecting to the database and checking if any
 * collections exist.
 * @param url - A string representing the URL of the MongoDB database.
 * @returns The function returns a Promise that resolves to a boolean value.
 */
export async function checkDb(url: string): Promise<boolean> {
  let dbEmpty = false;
  const client = new MongoClient(`${url}`);
  try {
    await client.connect();
    const db = client.db();
    const collections = await db.listCollections().toArray();
    if (collections.length > 0) {
      console.log("Existing data found in the database");
      dbEmpty = false;
    } else {
      dbEmpty = true;
    }
<<<<<<< HEAD
  } catch (error) {
    console.error("Could not connect to database to check for data", error);
=======
  } catch {
    console.error("Could not connect to database to check for data");
>>>>>>> 60937520
  }
  client.close();
  return dbEmpty;
}
//Import sample data
/**
 * The function `importData` imports sample data into a MongoDB database if the database URL is provided and if it
 * is determined that existing data should be wiped.
 * @returns The function returns a Promise that resolves to `void`.
 */
export async function importData(): Promise<void> {
  if (!process.env.MONGO_DB_URL) {
    console.log("Couldn't find mongodb url");
    return;
  }

  console.log("Importing sample data...");
  if (process.env.NODE_ENV !== "test") {
    await exec(
      "npm run import:sample-data",
      (error: ExecException | null, stdout: string, stderr: string) => {
        if (error) {
          console.error(`Error: ${error.message}`);
          abort();
        }
        if (stderr) {
          console.error(`Error: ${stderr}`);
          abort();
        }
        console.log(`Output: ${stdout}`);
      },
    );
  }
}

//Import Default data
/**
 * The function `importDefaultData` imports default data into a MongoDB database if the database URL is provided.
 * @returns The function returns a Promise that resolves to `void`.
 */
export async function importDefaultData(): Promise<void> {
  if (!process.env.MONGO_DB_URL) {
    console.log("Couldn't find mongodb url");
    return;
  }
  console.log("Importing default data...");
  if (process.env.NODE_ENV !== "test") {
    await loadDefaultOrganiation();
  }
}
// get the redis url
/**
 * The `redisConfiguration` function updates the Redis configuration by prompting the user for the
 * Redis URL, checking the connection, and updating the environment variables and .env file
 * accordingly.
 */
export async function redisConfiguration(): Promise<void> {
  try {
    let host!: string;
    let port!: number;
    let password!: string;
    let url = await checkExistingRedis();
    let isConnected = url !== null;

    if (isConnected) {
      console.log("Redis URL detected: " + url);
      const { keepValues } = await inquirer.prompt({
        type: "confirm",
        name: "keepValues",
        message: `Do you want to connect to the detected Redis URL?`,
        default: true,
      });

      if (keepValues) {
        console.log("Keeping existing Redis URL: " + url);
        host = "localhost";
        port = 6379;
        password = "";
      } else {
        isConnected = false;
      }
    }
    url = "";

    while (!isConnected) {
      const result = await askForRedisUrl();
      host = result.host;
      port = result.port;
      password = result.password;
      url = `redis://${password ? password + "@" : ""}${host}:${port}`;
      isConnected = await checkRedisConnection(url);
    }

    if (isConnected) {
      console.log("\nConnection to Redis successful! 🎉");
    }

    // Set the Redis parameters in .env_test
    if (process.env.NODE_ENV === "test") {
      // Update the .env_test file
      const config = dotenv.parse(fs.readFileSync(".env_test"));
      config.REDIS_HOST = host;
      config.REDIS_PORT = port.toString();
      config.REDIS_PASSWORD = password;
      updateEnvVariable(config);
    } else {
      // Set the Redis parameters in process.env
      process.env.REDIS_HOST = host;
      process.env.REDIS_PORT = port.toString();
      process.env.REDIS_PASSWORD = password;

      // Update the .env file
      const config = dotenv.parse(fs.readFileSync(".env"));
      config.REDIS_HOST = host;
      config.REDIS_PORT = port.toString();
      config.REDIS_PASSWORD = password;
      updateEnvVariable(config);
    }
  } catch (err) {
    console.error(err);
    abort();
  }
}

// Get the super admin email
/**
 * The function `superAdmin` prompts the user for a super admin email, updates a configuration file
 * with the email, and handles any errors that occur.
 */
export async function superAdmin(): Promise<void> {
  try {
    const email = await askForSuperAdminEmail();
    if (process.env.NODE_ENV === "test") {
      const config = dotenv.parse(fs.readFileSync(".env_test"));
      config.LAST_RESORT_SUPERADMIN_EMAIL = email;
      updateEnvVariable(config);
    } else {
      const config = dotenv.parse(fs.readFileSync(".env"));
      config.LAST_RESORT_SUPERADMIN_EMAIL = email;
      updateEnvVariable(config);
    }
  } catch (err) {
    console.log(err);
    abort();
  }
}

// Get the mongodb url
/**
 * The `mongoDB` function manages the connection to a MongoDB database.
 * It performs the following steps:
 * 1. Checks if there is an existing MongoDB URL in the environment variables.
 * 2. If an existing URL is found, it attempts to establish a connection to the URL.
 *    - If the connection is successful, it returns the URL.
 *    - If the connection fails, it returns null.
 * 3. If a URL is returned from the previous step (i.e., a successful connection was made), it prompts the user to either keep the existing URL or change it.
 * 4. If null is returned from the previous step (i.e., no successful connection was made), it prompts the user to enter a new MongoDB URL.
 * 5. It then enters a loop where it continues to prompt the user for a MongoDB URL until a successful connection can be made.
 * 6. Once a successful connection is made, it saves the MongoDB URL to the environment variables.
 * This function is part of the initial setup process and is designed to ensure a valid MongoDB connection before proceeding.
 */
export async function mongoDB(): Promise<void> {
  let DB_URL = process.env.MONGO_DB_URL;

  try {
    let url = await checkExistingMongoDB();
    let isConnected = url !== null;

    if (isConnected) {
      console.log("MongoDB URL detected: " + url);
      const { keepValues } = await inquirer.prompt({
        type: "confirm",
        name: "keepValues",
        message: `Do you want to connect to the detected MongoDB URL?`,
        default: true,
      });

      if (keepValues) {
        console.log("Keeping existing MongoDB URL: " + url);
      } else {
        isConnected = false;
      }
    }

    while (!isConnected) {
      url = await askForMongoDBUrl();
      isConnected = await checkConnection(url);
    }

    if (isConnected) {
      console.log("\nConnection to MongoDB successful! 🎉");
    }
    if (process.env.NODE_ENV === "test") {
      DB_URL = `${url?.endsWith("/talawa-api") ? url : `${url}/talawa-api`}`;
      const config = dotenv.parse(fs.readFileSync(".env_test"));
      // Not updating actual environmental variable when in testing environment.
      config.MONGO_DB_URL = DB_URL;
      updateEnvVariable(config);
    } else {
      DB_URL = `${url?.endsWith("/talawa-api") ? url : `${url}/talawa-api`}`;
      const config = dotenv.parse(fs.readFileSync(".env"));
      config.MONGO_DB_URL = DB_URL;
      // Modifying the environment variable to be able to access the URL in importData function.
      process.env.MONGO_DB_URL = DB_URL;
      updateEnvVariable(config);
    }
  } catch (err) {
    console.error(err);
    abort();
  }
}

//Get recaptcha details
/**
 * The function `recaptcha` prompts the user to enter a reCAPTCHA secret key, validates the input, and
 * allows the user to choose whether to keep the entered value or try again.
 */
export async function recaptcha(): Promise<void> {
  const { recaptchaSecretKey } = await inquirer.prompt([
    {
      type: "input",
      name: "recaptchaSecretKey",
      message: "Enter your reCAPTCHA secret key:",
      validate: async (input: string): Promise<boolean | string> => {
        if (validateRecaptcha(input)) {
          return true;
        }
        return "Invalid reCAPTCHA secret key. Please try again.";
      },
    },
  ]);

  const shouldKeepDetails = await askToKeepValues();

  if (process.env.NODE_ENV === "test") {
    if (shouldKeepDetails) {
      const config = dotenv.parse(fs.readFileSync(".env_test"));
      config.RECAPTCHA_SECRET_KEY = recaptchaSecretKey;
      updateEnvVariable(config);
    }
  } else {
    if (shouldKeepDetails) {
      const config = dotenv.parse(fs.readFileSync(".env"));
      config.RECAPTCHA_SECRET_KEY = recaptchaSecretKey;
      updateEnvVariable(config);
    } else {
      await recaptcha();
    }
  }
}

/**
 * The function `recaptchaSiteKey` prompts the user to enter a reCAPTCHA site key, validates the input,
 * and updates the environment variable if the user chooses to keep the entered value.
 */
export async function recaptchaSiteKey(): Promise<void> {
  if (process.env.RECAPTCHA_SITE_KEY) {
    console.log(
      `\nreCAPTCHA site key already exists with the value ${process.env.RECAPTCHA_SITE_KEY}`,
    );
  }

  const { recaptchaSiteKeyInp } = await inquirer.prompt([
    {
      type: "input",
      name: "recaptchaSiteKeyInp",
      message: "Enter your reCAPTCHA site key:",
      validate: async (input: string): Promise<boolean | string> => {
        if (validateRecaptcha(input)) {
          return true;
        }
        return "Invalid reCAPTCHA site key. Please try again.";
      },
    },
  ]);

  const shouldKeepDetails = await askToKeepValues();

  if (process.env.NODE_ENV === "test") {
    if (shouldKeepDetails) {
      const config = dotenv.parse(fs.readFileSync(".env_test"));
      config.RECAPTCHA_SITE_KEY = recaptchaSiteKeyInp;
      updateEnvVariable(config);
    }
  } else {
    if (shouldKeepDetails) {
      const config = dotenv.parse(fs.readFileSync(".env"));
      config.RECAPTCHA_SITE_KEY = recaptchaSiteKeyInp;
      updateEnvVariable(config);
    } else {
      await recaptchaSiteKey();
    }
  }
}

/**
 * The `abort` function logs a message and exits the process.
 */
export function abort(): void {
  console.log("\nSetup process aborted. 🫠");
  process.exit(1);
}

//Get mail username and password
/**
 * The function `twoFactorAuth` prompts the user to set up Two-Factor Authentication Google Account and
 * then collects their email and generated password to update environment variables.
 */
export async function twoFactorAuth(): Promise<void> {
  console.log("\nIMPORTANT");
  console.log(
    "\nEnsure that you have Two-Factor Authentication set up on your Google Account.",
  );
  console.log("\nVisit Url: https://myaccount.google.com");
  console.log(
    "\nSelect Security and under Signing in to Google section select App Passwords.",
  );
  console.log(
    "\nClick on Select app section and choose Other(Custom name), enter talawa as the custom name and press Generate button.",
  );

  const { email, password } = await inquirer.prompt([
    {
      type: "input",
      name: "email",
      message: "Enter your email:",
      validate: (input: string): string | boolean =>
        isValidEmail(input) || "Invalid email. Please try again.",
    },
    {
      type: "password",
      name: "password",
      message: "Enter the generated password:",
    },
  ]);
  if (process.env.NODE_ENV === "test") {
    const config = dotenv.parse(fs.readFileSync(".env_test"));

    config.MAIL_USERNAME = email;
    config.MAIL_PASSWORD = password;
    updateEnvVariable(config);
  } else {
    const config = dotenv.parse(fs.readFileSync(".env"));

    config.MAIL_USERNAME = email;
    config.MAIL_PASSWORD = password;
    updateEnvVariable(config);
  }
}

/**
 * The function `configureSmtp` prompts the user to configure SMTP settings for sending emails through
 * Talawa and saves the configuration in a .env file.
 * @returns a Promise that resolves to void.
 */
export async function configureSmtp(): Promise<void> {
  const smtpConfig = await inquirer.prompt([
    {
      type: "input",
      name: "SMTP_HOST",
      message: "Enter SMTP host:",
    },
    {
      type: "input",
      name: "SMTP_PORT",
      message: "Enter SMTP port:",
    },
    {
      type: "input",
      name: "SMTP_USERNAME",
      message: "Enter SMTP username:",
    },
    {
      type: "password",
      name: "SMTP_PASSWORD",
      message: "Enter SMTP password:",
    },
    {
      type: "confirm",
      name: "SMTP_SSL_TLS",
      message: "Use SSL/TLS for SMTP?",
      default: false,
    },
  ]);

  const isValidSmtpConfig =
    smtpConfig.SMTP_HOST &&
    smtpConfig.SMTP_PORT &&
    smtpConfig.SMTP_USERNAME &&
    smtpConfig.SMTP_PASSWORD;

  if (!isValidSmtpConfig) {
    console.error(
      "Invalid SMTP configuration. Please provide all required parameters.",
    );
    return;
  }

  const { success, error } = await verifySmtpConnection(smtpConfig);

  if (!success) {
    console.error(
      "SMTP configuration verification failed. Please check your SMTP settings.",
    );
    if (error instanceof Error) {
      console.log(error.message);
    }
    return;
  }

  if (process.env.NODE_ENV === "test") {
    const config = dotenv.parse(fs.readFileSync(".env_test"));
    config.IS_SMTP = "true";
    Object.assign(config, smtpConfig);
    updateEnvVariable(config);
  } else {
    const config = dotenv.parse(fs.readFileSync(".env"));
    config.IS_SMTP = "true";
    Object.assign(config, smtpConfig);
    updateEnvVariable(config);
  }
  console.log("SMTP configuration saved successfully.");
}

/**
 * Configures MinIO settings, including installation check, data directory, and credentials.
 *
 * This function performs the following steps:
 * 1. Checks if MinIO is installed (for non-Docker installations)
 * 2. Prompts for MinIO installation if not found
 * 3. Checks for existing MinIO data directory configuration
 * 4. Allows user to change the data directory if desired
 * 5. Prompts for MinIO root user, password, and bucket name
 * 6. Updates the environment variables with the new configuration
 *
 * @param isDockerInstallation - A boolean indicating whether the setup is for a Docker installation.
 * @throws Will throw an error if there are issues with file operations or user input validation.
 * @returns A Promise that resolves when the configuration is complete.
 */
export async function configureMinio(
  isDockerInstallation: boolean,
): Promise<void> {
  if (!isDockerInstallation) {
    console.log("Checking MinIO installation...");
    if (isMinioInstalled()) {
      console.log("MinIO is already installed.");
    } else {
      console.log("MinIO is not installed on your system.");
      const { installMinioNow } = await inquirer.prompt([
        {
          type: "confirm",
          name: "installMinioNow",
          message: "Would you like to install MinIO now?",
          default: true,
        },
      ]);
      if (installMinioNow) {
        console.log("Installing MinIO...");
        try {
          await installMinio();
          console.log("Successfully installed MinIO on your system.");
        } catch (err) {
          console.error(err);
          return;
        }
      } else {
        console.log(
          "MinIO installation skipped. Please install MinIO manually before proceeding.",
        );
        return;
      }
    }
  }

  const envFile = process.env.NODE_ENV === "test" ? ".env_test" : ".env";
  const config = dotenv.parse(fs.readFileSync(envFile));

  const currentDataDir = config.MINIO_DATA_DIR || process.env.MINIO_DATA_DIR;
  let changeDataDir = false;

  if (currentDataDir) {
    console.log(
      `[MINIO] Existing MinIO data directory found: ${currentDataDir}`,
    );
    const { confirmChange } = await inquirer.prompt([
      {
        type: "confirm",
        name: "confirmChange",
        message:
          "Do you want to change the MinIO data directory? (Warning: All existing data will be lost)",
        default: false,
      },
    ]);
    changeDataDir = confirmChange;
  }

  if (!currentDataDir || changeDataDir) {
    const { MINIO_DATA_DIR } = await inquirer.prompt([
      {
        type: "input",
        name: "MINIO_DATA_DIR",
        message: "Enter MinIO data directory (press Enter for default):",
        default: "./data",
        validate: (input: string): boolean | string =>
          input.trim() !== "" ? true : "MinIO data directory is required.",
      },
    ]);

    if (changeDataDir && currentDataDir) {
      try {
        fs.rmSync(currentDataDir, { recursive: true, force: true });
        console.log(
          `[MINIO] Removed existing data directory: ${currentDataDir}`,
        );
      } catch (err) {
        console.error(`[MINIO] Error removing existing data directory: ${err}`);
      }
    }

    config.MINIO_DATA_DIR = MINIO_DATA_DIR;
    console.log(`[MINIO] MinIO data directory set to: ${MINIO_DATA_DIR}`);

    let fullPath = MINIO_DATA_DIR;
    if (!path.isAbsolute(MINIO_DATA_DIR)) {
      fullPath = path.join(process.cwd(), MINIO_DATA_DIR);
    }
    if (!fs.existsSync(fullPath)) {
      fs.mkdirSync(fullPath, { recursive: true });
    }
  }

  const minioConfig = await inquirer.prompt([
    {
      type: "input",
      name: "MINIO_ROOT_USER",
      message: "Enter MinIO root user:",
      default:
        config.MINIO_ROOT_USER || process.env.MINIO_ROOT_USER || "talawa",
      validate: (input: string): boolean | string =>
        input.trim() !== "" ? true : "MinIO root user is required.",
    },
    {
      type: "password",
      name: "MINIO_ROOT_PASSWORD",
      message: "Enter MinIO root password:",
      default:
        config.MINIO_ROOT_PASSWORD ||
        process.env.MINIO_ROOT_PASSWORD ||
        "talawa1234",
      validate: (input: string): boolean | string =>
        input.trim() !== "" ? true : "MinIO root password is required.",
    },
    {
      type: "input",
      name: "MINIO_BUCKET",
      message: "Enter MinIO bucket name:",
      default: config.MINIO_BUCKET || process.env.MINIO_BUCKET || "talawa",
      validate: (input: string): boolean | string =>
        input.trim() !== "" ? true : "MinIO bucket name is required.",
    },
  ]);

  const minioEndpoint = isDockerInstallation
    ? "http://minio:9000"
    : "http://localhost:9000";

  config.MINIO_ENDPOINT = minioEndpoint;
  config.MINIO_ROOT_USER = minioConfig.MINIO_ROOT_USER;
  config.MINIO_ROOT_PASSWORD = minioConfig.MINIO_ROOT_PASSWORD;
  config.MINIO_BUCKET = minioConfig.MINIO_BUCKET;

  updateEnvVariable(config);
  console.log("[MINIO] MinIO configuration added successfully.\n");
}

/**
 * The main function sets up the Talawa API by prompting the user to configure various environment
 * variables and import sample data if desired.
 */
async function main(): Promise<void> {
  console.log("Welcome to the Talawa API setup! 🚀");

  if (!fs.existsSync(".env")) {
    fs.copyFileSync(".env.sample", ".env");
  } else {
    checkEnvFile();
  }

  if (!fs.existsSync(".env_test")) {
    fs.copyFileSync(".env.sample", ".env_test");
  } else {
    checkEnvFile();
  }

  if (process.env.NODE_ENV) {
    console.log(`\nNode environment is already set to ${process.env.NODE_ENV}`);
  }
  await setNodeEnvironment();

  let accessToken: string | null = "",
    refreshToken: string | null = "";
  if (process.env.ACCESS_TOKEN_SECRET) {
    console.log(
      `\nAccess token secret already exists with the value:\n${process.env.ACCESS_TOKEN_SECRET}`,
    );
  }
  const { shouldGenerateAccessToken } = await inquirer.prompt({
    type: "confirm",
    name: "shouldGenerateAccessToken",
    message: "Would you like us to auto-generate a new access token secret?",
    default: process.env.ACCESS_TOKEN_SECRET ? false : true,
  });

  if (shouldGenerateAccessToken) {
    accessToken = null;
  }

  if (process.env.REFRESH_TOKEN_SECRET) {
    console.log(
      `\nRefresh token secret already exists with the value:\n${process.env.REFRESH_TOKEN_SECRET}`,
    );
  }
  const { shouldGenerateRefreshToken } = await inquirer.prompt({
    type: "confirm",
    name: "shouldGenerateRefreshToken",
    message:
      "Would you like to us to auto-generate a new refresh token secret?",
    default: process.env.REFRESH_TOKEN_SECRET ? false : true,
  });

  if (shouldGenerateRefreshToken) {
    refreshToken = null;
  }

  accessAndRefreshTokens(accessToken, refreshToken);

  const { shouldLog } = await inquirer.prompt({
    type: "confirm",
    name: "shouldLog",
    message: "Would you like to enable logging for the database transactions?",
    default: true,
  });

  if (shouldLog) {
    if (process.env.LOG_PATH) {
      console.log(
        `\n Log path already exists with the value:\n${process.env.LOG_PATH}`,
      );
    }
    let logPath: string | null = null;
    const { shouldUseCustomLogPath } = await inquirer.prompt({
      type: "confirm",
      name: "shouldUseCustomLogPath",
      message: "Would you like to provide a custom path for storing logs?",
      default: false,
    });

    if (shouldUseCustomLogPath) {
      logPath = await askForTransactionLogPath();
    }
    transactionLogPath(logPath);
  }

  const { isDockerInstallation } = await inquirer.prompt({
    type: "confirm",
    name: "isDockerInstallation",
    message: "Are you setting up this project using Docker?",
    default: false,
  });

  if (isDockerInstallation) {
    const DB_URL = "mongodb://localhost:27017/talawa-api";
    const REDIS_HOST = "localhost";
    const REDIS_PORT = "6379"; // default Redis port
    const REDIS_PASSWORD = "";
    const MINIO_ENDPOINT = "http://minio:9000";

    const config = dotenv.parse(fs.readFileSync(".env"));

    config.MONGO_DB_URL = DB_URL;
    config.REDIS_HOST = REDIS_HOST;
    config.REDIS_PORT = REDIS_PORT;
    config.REDIS_PASSWORD = REDIS_PASSWORD;
    config.MINIO_ENDPOINT = MINIO_ENDPOINT;

    process.env.MONGO_DB_URL = DB_URL;
    process.env.REDIS_HOST = REDIS_HOST;
    process.env.REDIS_PORT = REDIS_PORT;
    process.env.REDIS_PASSWORD = REDIS_PASSWORD;
    process.env.MINIO_ENDPOINT = MINIO_ENDPOINT;

    updateEnvVariable(config);
    console.log(`Your MongoDB URL is:\n${process.env.MONGO_DB_URL}`);
    console.log(`Your Redis host is:\n${process.env.REDIS_HOST}`);
    console.log(`Your Redis port is:\n${process.env.REDIS_PORT}`);
    console.log(`Your MinIO endpoint is:\n${process.env.MINIO_ENDPOINT}`);
  }

  if (!isDockerInstallation) {
    // Redis configuration
    if (process.env.REDIS_HOST && process.env.REDIS_PORT) {
      const redisPasswordStr = process.env.REDIS_PASSWORD
        ? "X".repeat(process.env.REDIS_PASSWORD.length)
        : "";

      const url = `redis://${
        process.env.REDIS_PASSWORD ? redisPasswordStr + "@" : ""
      }${process.env.REDIS_HOST}:${process.env.REDIS_PORT}`;

      console.log(`\nRedis URL already exists with the value:\n${url}`);

      const { shouldSetupRedis } = await inquirer.prompt({
        type: "confirm",
        name: "shouldSetupRedis",
        message: "Would you like to change the existing Redis URL?",
        default:
          process.env.REDIS_HOST && process.env.REDIS_PORT ? false : true,
      });

      if (shouldSetupRedis) {
        await redisConfiguration();
      }
    } else {
      await redisConfiguration();
    }

    // MongoDB configuration
    if (process.env.MONGO_DB_URL) {
      console.log(
        `\nMongoDB URL already exists with the value:\n${process.env.MONGO_DB_URL}`,
      );

      const { shouldSetupMongo } = await inquirer.prompt({
        type: "confirm",
        name: "shouldSetupMongo",
        message: "Would you like to change the existing Mongo DB URL?",
        default: false,
      });

      if (shouldSetupMongo) {
        await mongoDB();
      }
    } else {
      await mongoDB();
    }
  }
  if (process.env.RECAPTCHA_SECRET_KEY) {
    console.log(
      `\nreCAPTCHA secret key already exists with the value ${process.env.RECAPTCHA_SECRET_KEY}`,
    );
  }
  const { shouldSetRecaptcha } = await inquirer.prompt({
    type: "confirm",
    name: "shouldSetRecaptcha",
    message: "Would you like to set up a reCAPTCHA secret key?",
    default: process.env.RECAPTCHA_SECRET_KEY ? false : true,
  });

  if (shouldSetRecaptcha) {
    await recaptcha();
    await recaptchaSiteKey();
  }

  const { serverPort } = await inquirer.prompt([
    {
      type: "input",
      name: "serverPort",
      message: "Enter the Talawa-API server port:",
      default: process.env.SERVER_PORT || 4000,
    },
  ]);
  if (process.env.NODE_ENV === "development") {
    const config = dotenv.parse(fs.readFileSync(".env"));
    config.SERVER_PORT = serverPort;
    updateEnvVariable(config);
  }
  console.log(
    "\n You can configure either SMTP or Mail for sending emails through Talawa.\n",
  );

  if (process.env.MAIL_USERNAME) {
    console.log(
      `Mail username already exists with the value ${process.env.MAIL_USERNAME}`,
    );
  }
  const { shouldSetMail } = await inquirer.prompt([
    {
      type: "confirm",
      name: "shouldSetMail",
      message: "Would you like to setup the mail username and password?",
      default: process.env.MAIL_USERNAME ? false : true,
    },
  ]);
  if (shouldSetMail) {
    await twoFactorAuth();
  } else {
    console.log("Mail configuration skipped.\n");

    const { shouldConfigureSmtp } = await inquirer.prompt({
      type: "confirm",
      name: "shouldConfigureSmtp",
      message: "Would you like to configure SMTP for Talawa to send emails?",
      default: true,
    });

    if (shouldConfigureSmtp) {
      await configureSmtp();
    } else {
      console.log("SMTP configuration skipped.\n");
    }
  }

  console.log(
    `\nConfiguring MinIO storage...\n` +
      `${
        isDockerInstallation
          ? `Since you are using Docker, MinIO will be configured with the Docker-specific endpoint: http://minio:9000.\n`
          : `Since you are not using Docker, MinIO will be configured with the local endpoint: http://localhost:9000.\n`
      }`,
  );

  await configureMinio(isDockerInstallation);

  if (process.env.LAST_RESORT_SUPERADMIN_EMAIL) {
    console.log(
      `\nSuper Admin of last resort already exists with the value ${process.env.LAST_RESORT_SUPERADMIN_EMAIL}`,
    );
  }

  const { shouldSetSuperUserEmail } = await inquirer.prompt([
    {
      type: "confirm",
      name: "shouldSetSuperUserEmail",
      message: "Would you like to setup a Super Admin email of last resort?",
      default: process.env.LAST_RESORT_SUPERADMIN_EMAIL ? false : true,
    },
  ]);
  if (shouldSetSuperUserEmail) {
    await superAdmin();
  }
  // check if mail_username is set, if not, set it to mail_username's value
  else if (
    !shouldSetSuperUserEmail &&
    !process.env.LAST_RESORT_SUPERADMIN_EMAIL
    // process.env.MAIL_USERNAME
  ) {
    if (process.env.MAIL_USERNAME) {
      console.log(
        "No super admin email configured, setting it to mail username's value.",
      );
    }
    const config = dotenv.parse(fs.readFileSync(".env"));
    config.LAST_RESORT_SUPERADMIN_EMAIL = config.MAIL_USERNAME;
    updateEnvVariable(config);
  }

  const { imageSizeLimit } = await inquirer.prompt([
    {
      type: "input",
      name: "imageSizeLimit",
      message: `Enter the maximum size limit of Images uploaded (in MB) max: ${
        MAXIMUM_IMAGE_SIZE_LIMIT_KB / 1000
      }`,
      default: 3,
      validate: (input: number): boolean | string =>
        validateImageFileSize(input) ||
        `Enter a valid number between 0 and ${
          MAXIMUM_IMAGE_SIZE_LIMIT_KB / 1000
        }`,
    },
  ]);

  await setImageUploadSize(imageSizeLimit * 1000);

  if (!isDockerInstallation) {
    if (!process.env.MONGO_DB_URL) {
      console.log("Couldn't find mongodb url");
      return;
    }
    const isDbEmpty = await checkDb(process.env.MONGO_DB_URL);
    if (!isDbEmpty) {
      const { shouldOverwriteData } = await inquirer.prompt({
        type: "confirm",
        name: "shouldOverwriteData",
        message: "Do you want to overwrite the existing data?",
        default: false,
      });
      if (shouldOverwriteData) {
        await wipeExistingData(process.env.MONGO_DB_URL);
        const { overwriteDefaultData } = await inquirer.prompt({
          type: "confirm",
          name: "overwriteDefaultData",
          message:
            "Do you want to import the required default data to start using Talawa in a production environment?",
          default: false,
        });
        if (overwriteDefaultData) {
          await importDefaultData();
        } else {
          const { overwriteSampleData } = await inquirer.prompt({
            type: "confirm",
            name: "overwriteSampleData",
            message:
              "Do you want to import Talawa sample data for testing and evaluation purposes?",
            default: false,
          });
          if (overwriteSampleData) {
            await importData();
          }
        }
      }
    } else {
      const { shouldImportSampleData } = await inquirer.prompt({
        type: "confirm",
        name: "shouldImportSampleData",
        message:
          "Do you want to import Talawa sample data for testing and evaluation purposes?",
        default: false,
      });
      await wipeExistingData(process.env.MONGO_DB_URL);
      if (shouldImportSampleData) {
        await importData();
      } else {
        await importDefaultData();
      }
    }
  }

  console.log(
    "\nCongratulations! Talawa API has been successfully setup! 🥂🎉",
  );
}

main();<|MERGE_RESOLUTION|>--- conflicted
+++ resolved
@@ -221,13 +221,9 @@
       }
       console.log("All existing data has been deleted.");
     }
-<<<<<<< HEAD
-  } catch (error) {
-    console.error("Could not connect to database to check for data", error);
-=======
+
   } catch {
     console.error("Could not connect to database to check for data");
->>>>>>> 60937520
   }
   client.close();
   // return shouldImport;
@@ -253,13 +249,9 @@
     } else {
       dbEmpty = true;
     }
-<<<<<<< HEAD
-  } catch (error) {
-    console.error("Could not connect to database to check for data", error);
-=======
+
   } catch {
     console.error("Could not connect to database to check for data");
->>>>>>> 60937520
   }
   client.close();
   return dbEmpty;
