// eslint-disable-next-line
import * as cryptolib from "crypto";
import dotenv from "dotenv";
import fs from "fs";
import inquirer from "inquirer";
import path from "path";
/* eslint-disable */
import type { ExecException } from "child_process";
import { exec } from "child_process";
import { MongoClient } from "mongodb";
import { MAXIMUM_IMAGE_SIZE_LIMIT_KB } from "./src/constants";
import {
  askForMongoDBUrl,
  checkConnection,
  checkExistingMongoDB,
} from "./src/setup/MongoDB";
import { askToKeepValues } from "./src/setup/askToKeepValues";
import { getNodeEnvironment } from "./src/setup/getNodeEnvironment";
import { isValidEmail } from "./src/setup/isValidEmail";
import { validateRecaptcha } from "./src/setup/reCaptcha";
import {
  askForRedisUrl,
  checkExistingRedis,
  checkRedisConnection,
} from "./src/setup/redisConfiguration";
<<<<<<< HEAD
import { askToKeepValues } from "./src/setup/askToKeepValues";
import { validateRecaptcha } from "./src/setup/reCaptcha";
import { isValidEmail } from "./src/setup/isValidEmail";
import { askForSuperAdminEmail } from "./src/setup/superAdmin";
=======
>>>>>>> b140c47a
import {
  setImageUploadSize,
  validateImageFileSize,
} from "./src/setup/setImageUploadSize";
import { askForSuperAdminEmail } from "./src/setup/superAdmin";
import { updateEnvVariable } from "./src/setup/updateEnvVariable";
import { verifySmtpConnection } from "./src/setup/verifySmtpConnection";
<<<<<<< HEAD
import mongodb from "mongodb";
import { importDefaultOrganization } from "./src/setup/importDefaultOrganization";
=======
>>>>>>> b140c47a
/* eslint-enable */

dotenv.config();

// Check if all the fields in .env.sample are present in .env
/**
 * The function `checkEnvFile` checks if any fields are missing in the .env file compared to the .env.sample file, and
 * if so, it copies the missing fields from .env.sampale to .env.
 */
export function checkEnvFile(): void {
  if (process.env.NODE_ENV === "test") {
    const env = dotenv.parse(fs.readFileSync(".env_test"));
    const envSample = dotenv.parse(fs.readFileSync(".env.sample"));
    const misplaced = Object.keys(envSample).filter((key) => !(key in env));
    if (misplaced.length > 0) {
      // copy the missing fields from .env.sample to .env
      for (const key of misplaced) {
        fs.appendFileSync(".env_test", `${key}=${envSample[key]}\n`);
      }
    }
  } else {
    const env = dotenv.parse(fs.readFileSync(".env"));
    const envSample = dotenv.parse(fs.readFileSync(".env.sample"));
    const misplaced = Object.keys(envSample).filter((key) => !(key in env));
    if (misplaced.length > 0) {
      // copy the missing fields from .env.sample to .env
      for (const key of misplaced) {
        fs.appendFileSync(".env", `${key}=${envSample[key]}\n`);
      }
    }
  }
}

/**
 * The function `setNodeEnvironment` sets the Node environment by reading the value from a file, updating the process
 * environment variable, and updating a configuration file.
 */
export async function setNodeEnvironment(): Promise<void> {
  if (process.env.NODE_ENV === "test") {
    try {
      const nodeEnv = await getNodeEnvironment();
      const config = dotenv.parse(fs.readFileSync(".env_test"));
      config.NODE_ENV = nodeEnv;
      updateEnvVariable(config);
    } catch (err) {
      console.error(err);
      abort();
    }
  } else {
    try {
      const nodeEnv = await getNodeEnvironment();
      process.env.NODE_ENV = nodeEnv;

      const config = dotenv.parse(fs.readFileSync(".env"));
      config.NODE_ENV = nodeEnv;
      updateEnvVariable(config);
    } catch (err) {
      console.error(err);
      abort();
    }
  }
}

// Generate and update the access and refresh token secrets in .env
/**
 * The function `accessAndRefreshTokens` generates and updates access and refresh tokens if they are
 * null.
 * @param accessTokenSecret - A string representing the access token secret. It is
 * initially set to `null` and will be generated if it is `null`.
 * @param refreshTokenSecret - The `refreshTokenSecret` parameter is a string that
 * represents the secret key used to generate and verify refresh tokens. Refresh tokens are typically
 * used in authentication systems to obtain new access tokens without requiring the user to
 * re-authenticate.
 */
export async function accessAndRefreshTokens(
  accessTokenSecret: string | null,
  refreshTokenSecret: string | null,
): Promise<void> {
  if (process.env.NODE_ENV === "test") {
    const config = dotenv.parse(fs.readFileSync(".env_test"));

    if (accessTokenSecret === null) {
      accessTokenSecret = cryptolib.randomBytes(32).toString("hex");
      config.ACCESS_TOKEN_SECRET = accessTokenSecret;
      updateEnvVariable(config);
    }

    if (refreshTokenSecret === null) {
      refreshTokenSecret = cryptolib.randomBytes(32).toString("hex");
      config.REFRESH_TOKEN_SECRET = refreshTokenSecret;
      updateEnvVariable(config);
    }
  } else {
    const config = dotenv.parse(fs.readFileSync(".env"));

    if (accessTokenSecret === null) {
      accessTokenSecret = cryptolib.randomBytes(32).toString("hex");
      config.ACCESS_TOKEN_SECRET = accessTokenSecret;
      updateEnvVariable(config);
    }

    if (refreshTokenSecret === null) {
      refreshTokenSecret = cryptolib.randomBytes(32).toString("hex");
      config.REFRESH_TOKEN_SECRET = refreshTokenSecret;
      updateEnvVariable(config);
    }
  }
}

function transactionLogPath(logPath: string | null): void {
  const config = dotenv.parse(fs.readFileSync(".env"));
  config.LOG = "true";
  if (!logPath) {
    // Check if the logs/transaction.log file exists, if not, create it
    const defaultLogPath = path.resolve(__dirname, "logs");
    const defaultLogFile = path.join(defaultLogPath, "transaction.log");
    if (!fs.existsSync(defaultLogPath)) {
      console.log("Creating logs/transaction.log file...");
      fs.mkdirSync(defaultLogPath);
    }

    config.LOG_PATH = defaultLogFile;
  } else {
    // Remove the logs files, if exists
    const logsDirPath = path.resolve(__dirname, "logs");
    if (fs.existsSync(logsDirPath)) {
      fs.readdirSync(logsDirPath).forEach((file: string) => {
        if (file !== "README.md") {
          const curPath = path.join(logsDirPath, file);
          fs.unlinkSync(curPath);
        }
      });
    }
    config.LOG_PATH = logPath;
  }
}

async function askForTransactionLogPath(): Promise<string> {
  let logPath: string | null;
  // Keep asking for path, until user gives a valid path
  // eslint-disable-next-line no-constant-condition
  while (true) {
    const response = await inquirer.prompt([
      {
        type: "input",
        name: "logPath",
        message: "Enter absolute path of log file:",
        default: null,
      },
    ]);
    logPath = response.logPath;
    if (logPath && fs.existsSync(logPath)) {
      try {
        fs.accessSync(logPath, fs.constants.R_OK | fs.constants.W_OK);
        break;
      } catch {
        console.error(
          "The file is not readable/writable. Please enter a valid file path.",
        );
      }
    } else {
      console.error(
        "Invalid path or file does not exist. Please enter a valid file path.",
      );
    }
  }
  return logPath;
}

//Checks if the data exists and ask for deletion
/**
 * The function `shouldWipeExistingData` checks if there is existing data in a MongoDB database and prompts the user to delete
 * it before importing new data.
 * @param url - The `url` parameter is a string that represents the connection URL for the
 * MongoDB database. It is used to establish a connection to the database using the `MongoClient` class
 * from the `mongodb` package.
 * @returns The function returns a Promise<boolean>.
 */
export async function shouldWipeExistingData(url: string): Promise<boolean> {
  let shouldImport = false;
  const client = new MongoClient(`${url}`);
  try {
    await client.connect();
    const db = client.db();
    const collections = await db.listCollections().toArray();

    if (collections.length > 0) {
      const { confirmDelete } = await inquirer.prompt({
        type: "confirm",
        name: "confirmDelete",
        message:
          "We found data in the database. Do you want to delete the existing data before importing?",
      });

      if (confirmDelete) {
        for (const collection of collections) {
          await db.collection(collection.name).deleteMany({});
        }
        console.log("All existing data has been deleted.");
        shouldImport = true;
      } else {
        console.log("Deletion & import operation cancelled.");
      }
    } else {
      shouldImport = true;
    }
  } catch (error) {
    console.error("Could not connect to database to check for data");
  }
  client.close();
  return shouldImport;
}
//Import sample data
/**
 * The function `importData` imports sample data into a MongoDB database if the database URL is provided and if it
 * is determined that existing data should be wiped.
 * @returns The function returns a Promise that resolves to `void`.
 */
export async function importData(): Promise<void> {
  if (!process.env.MONGO_DB_URL) {
    console.log("Couldn't find mongodb url");
    return;
  }
  const shouldImport = await shouldWipeExistingData(process.env.MONGO_DB_URL);

  if (shouldImport) {
    console.log("Importing sample data...");
    if (process.env.NODE_ENV !== "test") {
      await exec(
        "npm run import:sample-data",
        (error: ExecException | null, stdout: string, stderr: string) => {
          if (error) {
            console.error(`Error: ${error.message}`);
            abort();
          }
          if (stderr) {
            console.error(`Error: ${stderr}`);
            abort();
          }
          console.log(`Output: ${stdout}`);
        },
      );
    }
  }
}

// get the redis url
/**
 * The `redisConfiguration` function updates the Redis configuration by prompting the user for the
 * Redis URL, checking the connection, and updating the environment variables and .env file
 * accordingly.
 */
export async function redisConfiguration(): Promise<void> {
  try {
    let host!: string;
    let port!: number;
    let password!: string;
    let url = await checkExistingRedis();
    let isConnected = url !== null;

    if (isConnected) {
      console.log("Redis URL detected: " + url);
      const { keepValues } = await inquirer.prompt({
        type: "confirm",
        name: "keepValues",
        message: `Do you want to connect to the detected Redis URL?`,
        default: true,
      });

      if (keepValues) {
        console.log("Keeping existing Redis URL: " + url);
        host = "localhost";
        port = 6379;
        password = "";
      } else {
        isConnected = false;
      }
    }
    url = "";

    while (!isConnected) {
      const result = await askForRedisUrl();
      host = result.host;
      port = result.port;
      password = result.password;
      url = `redis://${password ? password + "@" : ""}${host}:${port}`;
      isConnected = await checkRedisConnection(url);
    }

    if (isConnected) {
      console.log("\nConnection to Redis successful! 🎉");
    }

    // Set the Redis parameters in .env_test
    if (process.env.NODE_ENV === "test") {
      // Update the .env_test file
      const config = dotenv.parse(fs.readFileSync(".env_test"));
      config.REDIS_HOST = host;
      config.REDIS_PORT = port.toString();
      config.REDIS_PASSWORD = password;
      updateEnvVariable(config);
    } else {
      // Set the Redis parameters in process.env
      process.env.REDIS_HOST = host;
      process.env.REDIS_PORT = port.toString();
      process.env.REDIS_PASSWORD = password;

      // Update the .env file
      const config = dotenv.parse(fs.readFileSync(".env"));
      config.REDIS_HOST = host;
      config.REDIS_PORT = port.toString();
      config.REDIS_PASSWORD = password;
      updateEnvVariable(config);
    }
  } catch (err) {
    console.error(err);
    abort();
  }
}

// Get the super admin email
/**
 * The function `superAdmin` prompts the user for a super admin email, updates a configuration file
 * with the email, and handles any errors that occur.
 */
export async function superAdmin(): Promise<void> {
  try {
    const email = await askForSuperAdminEmail();
    if (process.env.NODE_ENV === "test") {
      const config = dotenv.parse(fs.readFileSync(".env_test"));
      config.LAST_RESORT_SUPERADMIN_EMAIL = email;
      updateEnvVariable(config);
    } else {
      const config = dotenv.parse(fs.readFileSync(".env"));
      config.LAST_RESORT_SUPERADMIN_EMAIL = email;
      updateEnvVariable(config);
    }
  } catch (err) {
    console.log(err);
    abort();
  }
}

// Get the mongodb url
/**
 * The `mongoDB` function connects to a MongoDB database by asking for a URL, checking the connection,
 * and updating the environment variable with the URL.
 */
export async function mongoDB(): Promise<void> {
  let DB_URL = process.env.MONGO_DB_URL;

  try {
    let url = await checkExistingMongoDB();
    let isConnected = url !== null;

    if (isConnected) {
      console.log("MongoDB URL detected: " + url);
      const { keepValues } = await inquirer.prompt({
        type: "confirm",
        name: "keepValues",
        message: `Do you want to connect to the detected MongoDB URL?`,
        default: true,
      });

      if (keepValues) {
        console.log("Keeping existing MongoDB URL: " + url);
      } else {
        isConnected = false;
      }
    }

    while (!isConnected) {
      url = await askForMongoDBUrl();
      isConnected = await checkConnection(url);
    }

    if (isConnected) {
      console.log("\nConnection to MongoDB successful! 🎉");
    }
    if (process.env.NODE_ENV === "test") {
      DB_URL = `${url?.endsWith("/talawa-api") ? url : `${url}/talawa-api`}`;
      const config = dotenv.parse(fs.readFileSync(".env_test"));
      // Not updating actual environmental variable when in testing environment.
      config.MONGO_DB_URL = DB_URL;
      updateEnvVariable(config);
    } else {
      DB_URL = `${url?.endsWith("/talawa-api") ? url : `${url}/talawa-api`}`;
      const config = dotenv.parse(fs.readFileSync(".env"));
      config.MONGO_DB_URL = DB_URL;
      // Modifying the environment variable to be able to access the URL in importData function.
      process.env.MONGO_DB_URL = DB_URL;
      updateEnvVariable(config);
    }
  } catch (err) {
    console.error(err);
    abort();
  }
}

//Get recaptcha details
/**
 * The function `recaptcha` prompts the user to enter a reCAPTCHA secret key, validates the input, and
 * allows the user to choose whether to keep the entered value or try again.
 */
export async function recaptcha(): Promise<void> {
  const { recaptchaSecretKey } = await inquirer.prompt([
    {
      type: "input",
      name: "recaptchaSecretKey",
      message: "Enter your reCAPTCHA secret key:",
      validate: async (input: string): Promise<boolean | string> => {
        if (validateRecaptcha(input)) {
          return true;
        }
        return "Invalid reCAPTCHA secret key. Please try again.";
      },
    },
  ]);

  const shouldKeepDetails = await askToKeepValues();

  if (process.env.NODE_ENV === "test") {
    if (shouldKeepDetails) {
      const config = dotenv.parse(fs.readFileSync(".env_test"));
      config.RECAPTCHA_SECRET_KEY = recaptchaSecretKey;
      updateEnvVariable(config);
    }
  } else {
    if (shouldKeepDetails) {
      const config = dotenv.parse(fs.readFileSync(".env"));
      config.RECAPTCHA_SECRET_KEY = recaptchaSecretKey;
      updateEnvVariable(config);
    } else {
      await recaptcha();
    }
  }
}

/**
 * The function `recaptchaSiteKey` prompts the user to enter a reCAPTCHA site key, validates the input,
 * and updates the environment variable if the user chooses to keep the entered value.
 */
export async function recaptchaSiteKey(): Promise<void> {
  if (process.env.RECAPTCHA_SITE_KEY) {
    console.log(
      `\nreCAPTCHA site key already exists with the value ${process.env.RECAPTCHA_SITE_KEY}`,
    );
  }

  const { recaptchaSiteKeyInp } = await inquirer.prompt([
    {
      type: "input",
      name: "recaptchaSiteKeyInp",
      message: "Enter your reCAPTCHA site key:",
      validate: async (input: string): Promise<boolean | string> => {
        if (validateRecaptcha(input)) {
          return true;
        }
        return "Invalid reCAPTCHA site key. Please try again.";
      },
    },
  ]);

  const shouldKeepDetails = await askToKeepValues();

  if (process.env.NODE_ENV === "test") {
    if (shouldKeepDetails) {
      const config = dotenv.parse(fs.readFileSync(".env_test"));
      config.RECAPTCHA_SITE_KEY = recaptchaSiteKeyInp;
      updateEnvVariable(config);
    }
  } else {
    if (shouldKeepDetails) {
      const config = dotenv.parse(fs.readFileSync(".env"));
      config.RECAPTCHA_SITE_KEY = recaptchaSiteKeyInp;
      updateEnvVariable(config);
    } else {
      await recaptchaSiteKey();
    }
  }
}

/**
 * The `abort` function logs a message and exits the process.
 */
export function abort(): void {
  console.log("\nSetup process aborted. 🫠");
  process.exit(1);
}

//Get mail username and password
/**
 * The function `twoFactorAuth` prompts the user to set up Two-Factor Authentication Google Account and
 * then collects their email and generated password to update environment variables.
 */
export async function twoFactorAuth(): Promise<void> {
  console.log("\nIMPORTANT");
  console.log(
    "\nEnsure that you have Two-Factor Authentication set up on your Google Account.",
  );
  console.log("\nVisit Url: https://myaccount.google.com");
  console.log(
    "\nSelect Security and under Signing in to Google section select App Passwords.",
  );
  console.log(
    "\nClick on Select app section and choose Other(Custom name), enter talawa as the custom name and press Generate button.",
  );

  const { email, password } = await inquirer.prompt([
    {
      type: "input",
      name: "email",
      message: "Enter your email:",
      validate: (input: string) =>
        isValidEmail(input) || "Invalid email. Please try again.",
    },
    {
      type: "password",
      name: "password",
      message: "Enter the generated password:",
    },
  ]);
  if (process.env.NODE_ENV === "test") {
    const config = dotenv.parse(fs.readFileSync(".env_test"));

    config.MAIL_USERNAME = email;
    config.MAIL_PASSWORD = password;
    updateEnvVariable(config);
  } else {
    const config = dotenv.parse(fs.readFileSync(".env"));

    config.MAIL_USERNAME = email;
    config.MAIL_PASSWORD = password;
    updateEnvVariable(config);
  }
}
/**
 * The function `configureSmtp` prompts the user to configure SMTP settings for sending emails through
 * Talawa and saves the configuration in a .env file.
 * @returns a Promise that resolves to void.
 */
export async function configureSmtp(): Promise<void> {
  const smtpConfig = await inquirer.prompt([
    {
      type: "input",
      name: "SMTP_HOST",
      message: "Enter SMTP host:",
    },
    {
      type: "input",
      name: "SMTP_PORT",
      message: "Enter SMTP port:",
    },
    {
      type: "input",
      name: "SMTP_USERNAME",
      message: "Enter SMTP username:",
    },
    {
      type: "password",
      name: "SMTP_PASSWORD",
      message: "Enter SMTP password:",
    },
    {
      type: "confirm",
      name: "SMTP_SSL_TLS",
      message: "Use SSL/TLS for SMTP?",
      default: false,
    },
  ]);

  const isValidSmtpConfig =
    smtpConfig.SMTP_HOST &&
    smtpConfig.SMTP_PORT &&
    smtpConfig.SMTP_USERNAME &&
    smtpConfig.SMTP_PASSWORD;

  if (!isValidSmtpConfig) {
    console.error(
      "Invalid SMTP configuration. Please provide all required parameters.",
    );
    return;
  }

  const { success, error } = await verifySmtpConnection(smtpConfig);

  if (!success) {
    console.error(
      "SMTP configuration verification failed. Please check your SMTP settings.",
    );
    if (error instanceof Error) {
      console.log(error.message);
    }
    return;
  }

  if (process.env.NODE_ENV === "test") {
    const config = dotenv.parse(fs.readFileSync(".env_test"));
    config.IS_SMTP = "true";
    Object.assign(config, smtpConfig);
    updateEnvVariable(config);
  } else {
    const config = dotenv.parse(fs.readFileSync(".env"));
    config.IS_SMTP = "true";
    Object.assign(config, smtpConfig);
    updateEnvVariable(config);
  }
  console.log("SMTP configuration saved successfully.");
}

/**
 * The main function sets up the Talawa API by prompting the user to configure various environment
 * variables and import sample data if desired.
 */
async function main(): Promise<void> {
  console.log("Welcome to the Talawa API setup! 🚀");

  if (!fs.existsSync(".env")) {
    fs.copyFileSync(".env.sample", ".env");
  } else {
    checkEnvFile();
  }

  if (!fs.existsSync(".env_test")) {
    fs.copyFileSync(".env.sample", ".env_test");
  } else {
    checkEnvFile();
  }

  if (process.env.NODE_ENV) {
    console.log(`\nNode environment is already set to ${process.env.NODE_ENV}`);
  }
  await setNodeEnvironment();

  let accessToken: string | null = "",
    refreshToken: string | null = "";
  if (process.env.ACCESS_TOKEN_SECRET) {
    console.log(
      `\nAccess token secret already exists with the value:\n${process.env.ACCESS_TOKEN_SECRET}`,
    );
  }
  const { shouldGenerateAccessToken } = await inquirer.prompt({
    type: "confirm",
    name: "shouldGenerateAccessToken",
    message: "Would you like to generate a new access token secret?",
    default: process.env.ACCESS_TOKEN_SECRET ? false : true,
  });

  if (shouldGenerateAccessToken) {
    accessToken = null;
  }

  if (process.env.REFRESH_TOKEN_SECRET) {
    console.log(
      `\nRefresh token secret already exists with the value:\n${process.env.REFRESH_TOKEN_SECRET}`,
    );
  }
  const { shouldGenerateRefreshToken } = await inquirer.prompt({
    type: "confirm",
    name: "shouldGenerateRefreshToken",
    message: "Would you like to generate a new refresh token secret?",
    default: process.env.REFRESH_TOKEN_SECRET ? false : true,
  });

  if (shouldGenerateRefreshToken) {
    refreshToken = null;
  }

  accessAndRefreshTokens(accessToken, refreshToken);

  const { shouldLog } = await inquirer.prompt({
    type: "confirm",
    name: "shouldLog",
    message: "Would you like to enable logging for the database transactions?",
    default: true,
  });

  if (shouldLog) {
    if (process.env.LOG_PATH) {
      console.log(
        `\n Log path already exists with the value:\n${process.env.LOG_PATH}`,
      );
    }
    let logPath: string | null = null;
    const { shouldUseCustomLogPath } = await inquirer.prompt({
      type: "confirm",
      name: "shouldUseCustomLogPath",
      message: "Would you like to provide a custom path for storing logs?",
      default: false,
    });

    if (shouldUseCustomLogPath) {
      logPath = await askForTransactionLogPath();
    }
    transactionLogPath(logPath);
  }

  const { isDockerInstallation } = await inquirer.prompt({
    type: "confirm",
    name: "isDockerInstallation",
    message: "Are you setting up this project using Docker?",
    default: false,
  });

  if (isDockerInstallation) {
    const DB_URL = "mongodb://localhost:27017/talawa-api";
    const REDIS_HOST = "localhost";
    const REDIS_PORT = "6379"; // default Redis port
    const REDIS_PASSWORD = "";

    const config = dotenv.parse(fs.readFileSync(".env"));

    config.MONGO_DB_URL = DB_URL;
    config.REDIS_HOST = REDIS_HOST;
    config.REDIS_PORT = REDIS_PORT;
    config.REDIS_PASSWORD = REDIS_PASSWORD;

    process.env.MONGO_DB_URL = DB_URL;
    process.env.REDIS_HOST = REDIS_HOST;
    process.env.REDIS_PORT = REDIS_PORT;
    process.env.REDIS_PASSWORD = REDIS_PASSWORD;

    updateEnvVariable(config);
    console.log(`Your MongoDB URL is:\n${process.env.MONGO_DB_URL}`);
    console.log(`Your Redis host is:\n${process.env.REDIS_HOST}`);
    console.log(`Your Redis port is:\n${process.env.REDIS_PORT}`);
  }

  if (!isDockerInstallation) {
    // Redis configuration
    if (process.env.REDIS_HOST && process.env.REDIS_PORT) {
      const redisPasswordStr = process.env.REDIS_PASSWORD
        ? "X".repeat(process.env.REDIS_PASSWORD.length)
        : "";

      const url = `redis://${
        process.env.REDIS_PASSWORD ? redisPasswordStr + "@" : ""
      }${process.env.REDIS_HOST}:${process.env.REDIS_PORT}`;

      console.log(`\nRedis URL already exists with the value:\n${url}`);

      const { shouldSetupRedis } = await inquirer.prompt({
        type: "confirm",
        name: "shouldSetupRedis",
        message: "Would you like to change the existing Redis URL?",
        default:
          process.env.REDIS_HOST && process.env.REDIS_PORT ? false : true,
      });

      if (shouldSetupRedis) {
        await redisConfiguration();
      }
    } else {
      await redisConfiguration();
    }

    // MongoDB configuration
    if (process.env.MONGO_DB_URL) {
      console.log(
        `\nMongoDB URL already exists with the value:\n${process.env.MONGO_DB_URL}`,
      );

      const { shouldSetupMongo } = await inquirer.prompt({
        type: "confirm",
        name: "shouldSetupMongo",
        message: "Would you like to change the existing Mongo DB URL?",
        default: false,
      });

      if (shouldSetupMongo) {
        await mongoDB();
      }
    } else {
      await mongoDB();
    }
  }
  if (process.env.RECAPTCHA_SECRET_KEY) {
    console.log(
      `\nreCAPTCHA secret key already exists with the value ${process.env.RECAPTCHA_SECRET_KEY}`,
    );
  }
  const { shouldSetRecaptcha } = await inquirer.prompt({
    type: "confirm",
    name: "shouldSetRecaptcha",
    message: "Would you like to set up a reCAPTCHA secret key?",
    default: process.env.RECAPTCHA_SECRET_KEY ? false : true,
  });

  if (shouldSetRecaptcha) {
    await recaptcha();
    await recaptchaSiteKey();
  }

  console.log(
    "\n You can configure either SMTP or Mail for sending emails through Talawa.\n",
  );

  if (process.env.MAIL_USERNAME) {
    console.log(
      `Mail username already exists with the value ${process.env.MAIL_USERNAME}`,
    );
  }

  const { shouldSetMail } = await inquirer.prompt([
    {
      type: "confirm",
      name: "shouldSetMail",
      message: "Would you like to setup the mail username and password?",
      default: process.env.MAIL_USERNAME ? false : true,
    },
  ]);
  if (shouldSetMail) {
    await twoFactorAuth();
  } else {
    console.log("Mail configuration skipped.\n");

    const { shouldConfigureSmtp } = await inquirer.prompt({
      type: "confirm",
      name: "shouldConfigureSmtp",
      message: "Would you like to configure SMTP for Talawa to send emails?",
      default: true,
    });

    if (shouldConfigureSmtp) {
      await configureSmtp();
    } else {
      console.log("SMTP configuration skipped.\n");
    }
  }

  if (process.env.LAST_RESORT_SUPERADMIN_EMAIL) {
    console.log(
      `\nSuper Admin of last resort already exists with the value ${process.env.LAST_RESORT_SUPERADMIN_EMAIL}`,
    );
  }

  const { shouldSetSuperUserEmail } = await inquirer.prompt([
    {
      type: "confirm",
      name: "shouldSetSuperUserEmail",
      message: "Would you like to setup a Super Admin email of last resort?",
      default: process.env.LAST_RESORT_SUPERADMIN_EMAIL ? false : true,
    },
  ]);
  if (shouldSetSuperUserEmail) {
    await superAdmin();
  }
  // check if mail_username is set, if not, set it to mail_username's value
  else if (
    !shouldSetSuperUserEmail &&
    !process.env.LAST_RESORT_SUPERADMIN_EMAIL
    // process.env.MAIL_USERNAME
  ) {
    if (process.env.MAIL_USERNAME) {
      console.log(
        "No super admin email configured, setting it to mail username's value.",
      );
    }
    const config = dotenv.parse(fs.readFileSync(".env"));
    config.LAST_RESORT_SUPERADMIN_EMAIL = config.MAIL_USERNAME;
    updateEnvVariable(config);
  }

  const { imageSizeLimit } = await inquirer.prompt([
    {
      type: "input",
      name: "imageSizeLimit",
      message: `Enter the maximum size limit of Images uploaded (in MB) max: ${
        MAXIMUM_IMAGE_SIZE_LIMIT_KB / 1000
      }`,
      default: 3,
      validate: (input: number) =>
        validateImageFileSize(input) ||
        `Enter a valid number between 0 and ${
          MAXIMUM_IMAGE_SIZE_LIMIT_KB / 1000
        }`,
    },
  ]);

  if (!isDockerInstallation) {
    const { shouldRunDataImport } = await inquirer.prompt([
      {
        type: "confirm",
        name: "shouldRunDataImport",
        message: "Do you want to import sample data?",
        default: false,
      },
    ]);
    if (shouldRunDataImport) {
      await importData();
    } else {
      await importDefaultOrganization();
    }
  }

  await setImageUploadSize(imageSizeLimit * 1000);

  console.log(
    "\nCongratulations! Talawa API has been successfully setup! 🥂🎉",
  );
}

main();<|MERGE_RESOLUTION|>--- conflicted
+++ resolved
@@ -23,25 +23,226 @@
   checkExistingRedis,
   checkRedisConnection,
 } from "./src/setup/redisConfiguration";
-<<<<<<< HEAD
 import { askToKeepValues } from "./src/setup/askToKeepValues";
 import { validateRecaptcha } from "./src/setup/reCaptcha";
 import { isValidEmail } from "./src/setup/isValidEmail";
 import { askForSuperAdminEmail } from "./src/setup/superAdmin";
-=======
->>>>>>> b140c47a
 import {
-  setImageUploadSize,
+  setImageUploadSize,import bcrypt from "bcryptjs";
+import {
+  EMAIL_ALREADY_EXISTS_ERROR,
+  LAST_RESORT_SUPERADMIN_EMAIL,
+  //LENGTH_VALIDATION_ERROR,
+  ORGANIZATION_NOT_FOUND_ERROR,
+} from "../../constants";
+import type {
+  InterfaceAppUserProfile,
+  InterfaceOrganization,
+} from "../../models";
+import { AppUserProfile } from "../../models";
+import type { MutationResolvers } from "../../types/generatedGraphQLTypes";
+import { errors, requestContext } from "../../libraries";
+import type { InterfaceUser } from "../../models";
+import { User, Organization, MembershipRequest } from "../../models";
+import {
+  copyToClipboard,
+  createAccessToken,
+  createRefreshToken,
+} from "../../utilities";
+import { uploadEncodedImage } from "../../utilities/encodedImageStorage/uploadEncodedImage";
+import { cacheOrganizations } from "../../services/OrganizationCache/cacheOrganizations";
+import { findOrganizationsInCache } from "../../services/OrganizationCache/findOrganizationsInCache";
+import type { Document } from "mongoose";
+/**
+ * This function enables sign up.
+ * @param _parent - parent of current request
+ * @param args - payload provided with the request
+ * @returns Sign up details.
+ */
+export const signUp: MutationResolvers["signUp"] = async (_parent, args) => {
+  const userWithEmailExists = await User.exists({
+    email: args.data.email.toLowerCase(),
+  });
+
+  if (userWithEmailExists) {
+    throw new errors.ConflictError(
+      requestContext.translate(EMAIL_ALREADY_EXISTS_ERROR.MESSAGE),
+      EMAIL_ALREADY_EXISTS_ERROR.CODE,
+      EMAIL_ALREADY_EXISTS_ERROR.PARAM,
+    );
+  }
+
+  let organization;
+
+  const organizationFoundInCache = await findOrganizationsInCache([
+    args.data.selectedOrgainzation,
+  ]);
+
+  organization = organizationFoundInCache[0];
+  if (organizationFoundInCache[0] == null) {
+    organization = await Organization.findOne({
+      _id: args.data.selectedOrgainzation,
+    }).lean();
+
+    if (organization != null) {
+      await cacheOrganizations([organization]);
+    }
+  }
+
+  const isLastResortSuperAdmin =
+    args.data.email === LAST_RESORT_SUPERADMIN_EMAIL;
+  const hashedPassword = await bcrypt.hash(args.data.password, 12);
+
+  // Upload file
+  let uploadImageFileName;
+  if (args.file) {
+    uploadImageFileName = await uploadEncodedImage(args.file, null);
+  }
+  let createdUser: (InterfaceUser & Document<unknown, unknown, InterfaceUser>) | null;
+  let appUserProfile : (InterfaceAppUserProfile & Document<unknown, unknown, InterfaceAppUserProfile>) | null;
+
+  if (organization !== null) {
+    await cacheOrganizations([organization]);
+    // If organization requested by user is a public organization, then no need of creating a membership request
+
+    if (organization.userRegistrationRequired == false) {
+      createdUser = await User.create({
+        ...args.data,
+        email: args.data.email.toLowerCase(), // ensure all emails are stored as lowercase to prevent duplicated due to comparison errors
+        image: uploadImageFileName ? uploadImageFileName : null,
+        password: hashedPassword,
+        userType: isLastResortSuperAdmin ? "SUPERADMIN" : "USER",
+        adminApproved: isLastResortSuperAdmin,
+        joinedOrganizations: [args.data.selectedOrgainzation],
+      });
+
+      appUserProfile = await AppUserProfile.create({
+        userId: createdUser._id,
+        appLanguageCode: args.data.appLanguageCode || "en",
+        isSuperAdmin: isLastResortSuperAdmin,
+        adminApproved: true,
+      })
+      // Update the organization
+      await Organization.findOneAndUpdate(
+        {
+          _id: organization._id,
+        },
+        {
+          $push: {
+            members: createdUser._id,
+          },
+        },
+        {
+          new: true,
+        },
+      );
+    } else {
+      createdUser = await User.create({
+        ...args.data,
+        email: args.data.email.toLowerCase(), // ensure all emails are stored as lowercase to prevent duplicated due to comparison errors
+        image: uploadImageFileName ? uploadImageFileName : null,
+        password: hashedPassword,
+        userType: isLastResortSuperAdmin ? "SUPERADMIN" : "USER",
+      });
+
+      appUserProfile = await AppUserProfile.create({
+        userId: createdUser._id,
+        appLanguageCode: args.data.appLanguageCode || "en",
+        isSuperAdmin: isLastResortSuperAdmin,
+        adminApproved: isLastResortSuperAdmin?true:false,
+      })
+      // A membership request will be made to the organization
+      const createdMembershipRequest = await MembershipRequest.create({
+        user: createdUser._id,
+        organization: organization._id,
+      });
+
+      const updatedOrganization = await Organization.findOneAndUpdate(
+        {
+          _id: organization._id,
+        },
+        {
+          $push: {
+            membershipRequests: createdMembershipRequest._id,
+          },
+        },
+        {
+          new: true,
+          projection: { password: 0 },
+        },
+      ).lean();
+
+      if (updatedOrganization !== null) {
+        await cacheOrganizations([updatedOrganization]);
+      }
+
+      createdUser = await User.findOneAndUpdate(
+        {
+          _id: createdUser._id,
+        },
+        {
+          $push: {
+            membershipRequests: createdMembershipRequest._id,
+          },
+        },
+        {
+          new: true,
+          projection: { password: 0 },
+        },
+      );
+    }
+  } else {
+    throw new errors.NotFoundError(
+      requestContext.translate(ORGANIZATION_NOT_FOUND_ERROR.MESSAGE),
+      ORGANIZATION_NOT_FOUND_ERROR.CODE,
+      ORGANIZATION_NOT_FOUND_ERROR.PARAM,
+    );
+  }
+  const updatedUser = await User.findOneAndUpdate(
+    {
+      _id: createdUser!._id,
+    },
+    {
+      appUserProfileId: appUserProfile._id,
+    },
+    {
+      new: true,
+      projection: { password: 0 }
+    },
+  );
+  // eslint-disable-next-line @typescript-eslint/no-non-null-assertion
+  const accessToken = await createAccessToken(createdUser!, appUserProfile);
+  // eslint-disable-next-line @typescript-eslint/no-non-null-assertion
+  const refreshToken = await createRefreshToken(createdUser!, appUserProfile);
+
+  copyToClipboard(`{
+  "Authorization": "Bearer ${accessToken}"
+}`);
+  // eslint-disable-next-line @typescript-eslint/no-non-null-assertion
+  const filteredCreatedUser = updatedUser!.toObject();
+  appUserProfile = (await AppUserProfile.findOne({
+    userId: updatedUser?._id.toString(),
+  })
+    .populate("createdOrganizations")
+    .populate("createdEvents")
+    .populate("eventAdmin")
+    .populate("adminFor"));
+
+  return {
+    user: filteredCreatedUser,
+    selectedOrganization: args.data.selectedOrgainzation,
+    appUserProfile: appUserProfile as InterfaceAppUserProfile,
+    accessToken,
+    refreshToken,
+  };
+};
   validateImageFileSize,
 } from "./src/setup/setImageUploadSize";
 import { askForSuperAdminEmail } from "./src/setup/superAdmin";
 import { updateEnvVariable } from "./src/setup/updateEnvVariable";
 import { verifySmtpConnection } from "./src/setup/verifySmtpConnection";
-<<<<<<< HEAD
 import mongodb from "mongodb";
 import { importDefaultOrganization } from "./src/setup/importDefaultOrganization";
-=======
->>>>>>> b140c47a
 /* eslint-enable */
 
 dotenv.config();
