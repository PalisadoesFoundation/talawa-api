<<<<<<< HEAD
import type { ExecException } from "child_process";
import { exec } from "child_process";
import * as cryptolib from "crypto";
=======
// eslint-disable-next-line
import { MAXIMUM_IMAGE_SIZE_LIMIT_KB } from "./src/constants";
>>>>>>> 1d59a118
import dotenv from "dotenv";
import fs from "fs";
import inquirer from "inquirer";
<<<<<<< HEAD
import { MongoClient } from "mongodb";
import nodemailer from "nodemailer";
import path from "path";
import * as redis from "redis";
// eslint-disable-next-line no-restricted-imports
import { MAXIMUM_IMAGE_SIZE_LIMIT_KB } from "./src/constants";
=======
/* eslint-disable */
import {
  askForMongoDBUrl,
  checkConnection,
  checkExistingMongoDB,
} from "./src/setup/MongoDB";
import type { ExecException } from "child_process";
import { exec } from "child_process";
import {
  askForRedisUrl,
  checkExistingRedis,
  checkRedisConnection,
} from "./src/setup/redisConfiguration";
import { askToKeepValues } from "./src/setup/askToKeepValues";
import { validateRecaptcha } from "./src/setup/reCaptcha";
import { isValidEmail } from "./src/setup/isValidEmail";
import e from "cors";
import { askForSuperAdminEmail } from "./src/setup/superAdmin";
import {
  setImageUploadSize,
  validateImageFileSize,
} from "./src/setup/setImageUploadSize";
import { updateEnvVariable } from "./src/setup/updateEnvVariable";
import { getNodeEnvironment } from "./src/setup/getNodeEnvironment";
import { verifySmtpConnection } from "./src/setup/verifySmtpConnection";
import mongodb from "mongodb";
/* eslint-enable */
>>>>>>> 1d59a118

dotenv.config();

// Check if all the fields in .env.sample are present in .env
/**
 * The function `checkEnvFile` checks if any fields are missing in the .env file compared to the .env.sample file, and
 * if so, it copies the missing fields from .env.sampale to .env.
 */
export function checkEnvFile(): void {
  if (process.env.NODE_ENV === "test") {
    const env = dotenv.parse(fs.readFileSync(".env_test"));
    const envSample = dotenv.parse(fs.readFileSync(".env.sample"));
    const misplaced = Object.keys(envSample).filter((key) => !(key in env));
    if (misplaced.length > 0) {
      // copy the missing fields from .env.sample to .env
      for (const key of misplaced) {
        fs.appendFileSync(".env_test", `${key}=${envSample[key]}\n`);
      }
    }
  } else {
    const env = dotenv.parse(fs.readFileSync(".env"));
    const envSample = dotenv.parse(fs.readFileSync(".env.sample"));
    const misplaced = Object.keys(envSample).filter((key) => !(key in env));
    if (misplaced.length > 0) {
      // copy the missing fields from .env.sample to .env
      for (const key of misplaced) {
        fs.appendFileSync(".env", `${key}=${envSample[key]}\n`);
      }
    }
  }
}

/**
 * The function `setNodeEnvironment` sets the Node environment by reading the value from a file, updating the process
 * environment variable, and updating a configuration file.
 */
export async function setNodeEnvironment(): Promise<void> {
  if (process.env.NODE_ENV === "test") {
    try {
      const nodeEnv = await getNodeEnvironment();
      const config = dotenv.parse(fs.readFileSync(".env_test"));
      config.NODE_ENV = nodeEnv;
      updateEnvVariable(config);
    } catch (err) {
      console.error(err);
      abort();
    }
  } else {
    try {
      const nodeEnv = await getNodeEnvironment();
      process.env.NODE_ENV = nodeEnv;

      const config = dotenv.parse(fs.readFileSync(".env"));
      config.NODE_ENV = nodeEnv;
      updateEnvVariable(config);
    } catch (err) {
      console.error(err);
      abort();
    }
  }
}

// Generate and update the access and refresh token secrets in .env
/**
 * The function `accessAndRefreshTokens` generates and updates access and refresh tokens if they are
 * null.
 * @param accessTokenSecret - A string representing the access token secret. It is
 * initially set to `null` and will be generated if it is `null`.
 * @param refreshTokenSecret - The `refreshTokenSecret` parameter is a string that
 * represents the secret key used to generate and verify refresh tokens. Refresh tokens are typically
 * used in authentication systems to obtain new access tokens without requiring the user to
 * re-authenticate.
 */
export async function accessAndRefreshTokens(
  accessTokenSecret: string | null,
  refreshTokenSecret: string | null,
): Promise<void> {
  if (process.env.NODE_ENV === "test") {
    const config = dotenv.parse(fs.readFileSync(".env_test"));

    if (accessTokenSecret === null) {
      accessTokenSecret = cryptolib.randomBytes(32).toString("hex");
      config.ACCESS_TOKEN_SECRET = accessTokenSecret;
      updateEnvVariable(config);
    }

    if (refreshTokenSecret === null) {
      refreshTokenSecret = cryptolib.randomBytes(32).toString("hex");
      config.REFRESH_TOKEN_SECRET = refreshTokenSecret;
      updateEnvVariable(config);
    }
  } else {
    const config = dotenv.parse(fs.readFileSync(".env"));

    if (accessTokenSecret === null) {
      accessTokenSecret = cryptolib.randomBytes(32).toString("hex");
      config.ACCESS_TOKEN_SECRET = accessTokenSecret;
      updateEnvVariable(config);
    }

    if (refreshTokenSecret === null) {
      refreshTokenSecret = cryptolib.randomBytes(32).toString("hex");
      config.REFRESH_TOKEN_SECRET = refreshTokenSecret;
      updateEnvVariable(config);
    }
  }
}

function transactionLogPath(logPath: string | null): void {
  const config = dotenv.parse(fs.readFileSync(".env"));
  config.LOG = "true";
  if (!logPath) {
    // Check if the logs/transaction.log file exists, if not, create it
    const defaultLogPath = path.resolve(__dirname, "logs");
    const defaultLogFile = path.join(defaultLogPath, "transaction.log");
    if (!fs.existsSync(defaultLogPath)) {
      console.log("Creating logs/transaction.log file...");
      fs.mkdirSync(defaultLogPath);
    }

    config.LOG_PATH = defaultLogFile;
  } else {
    // Remove the logs files, if exists
    const logsDirPath = path.resolve(__dirname, "logs");
    if (fs.existsSync(logsDirPath)) {
      fs.readdirSync(logsDirPath).forEach((file: string) => {
        if (file !== "README.md") {
          const curPath = path.join(logsDirPath, file);
          fs.unlinkSync(curPath);
        }
      });
    }
    config.LOG_PATH = logPath;
  }
}

async function askForTransactionLogPath(): Promise<string> {
  let logPath: string | null;
  // Keep asking for path, until user gives a valid path
  // eslint-disable-next-line no-constant-condition
  while (true) {
    const response = await inquirer.prompt([
      {
        type: "input",
        name: "logPath",
        message: "Enter absolute path of log file:",
        default: null,
      },
    ]);
    logPath = response.logPath;
    if (logPath && fs.existsSync(logPath)) {
      try {
        fs.accessSync(logPath, fs.constants.R_OK | fs.constants.W_OK);
        break;
      } catch {
        console.error(
          "The file is not readable/writable. Please enter a valid file path.",
        );
      }
    } else {
      console.error(
        "Invalid path or file does not exist. Please enter a valid file path.",
      );
    }
  }
  return logPath;
}

//Checks if the data exists and ask for deletion
/**
 * The function `shouldWipeExistingData` checks if there is existing data in a MongoDB database and prompts the user to delete
 * it before importing new data.
 * @param url - The `url` parameter is a string that represents the connection URL for the
 * MongoDB database. It is used to establish a connection to the database using the `MongoClient` class
 * from the `mongodb` package.
 * @returns The function returns a Promise<boolean>.
 */
export async function shouldWipeExistingData(url: string): Promise<boolean> {
  let shouldImport = false;
  const client = new mongodb.MongoClient(url, {
    useNewUrlParser: true,
    useUnifiedTopology: true,
  });
  try {
    await client.connect();
    const db = client.db();
    const collections = await db.listCollections().toArray();

    if (collections.length > 0) {
      const { confirmDelete } = await inquirer.prompt({
        type: "confirm",
        name: "confirmDelete",
        message:
          "We found data in the database. Do you want to delete the existing data before importing?",
      });

      if (confirmDelete) {
        for (const collection of collections) {
          await db.collection(collection.name).deleteMany({});
        }
        console.log("All existing data has been deleted.");
        shouldImport = true;
      } else {
        console.log("Deletion & import operation cancelled.");
      }
    } else {
      shouldImport = true;
    }
  } catch (error) {
    console.error("Could not connect to database to check for data");
  }
  client.close();
  return shouldImport;
}
//Import sample data
/**
 * The function `importData` imports sample data into a MongoDB database if the database URL is provided and if it
 * is determined that existing data should be wiped.
 * @returns The function returns a Promise that resolves to `void`.
 */
export async function importData(): Promise<void> {
  if (!process.env.MONGO_DB_URL) {
    console.log("Couldn't find mongodb url");
    return;
  }
  const shouldImport = await shouldWipeExistingData(process.env.MONGO_DB_URL);

  if (shouldImport) {
    console.log("Importing sample data...");
    if (process.env.NODE_ENV !== "test") {
      await exec(
        "npm run import:sample-data",
        (error: ExecException | null, stdout: string, stderr: string) => {
          if (error) {
            console.error(`Error: ${error.message}`);
            abort();
          }
          if (stderr) {
            console.error(`Error: ${stderr}`);
            abort();
          }
          console.log(`Output: ${stdout}`);
        },
      );
    }
  }
}

// get the redis url
/**
 * The `redisConfiguration` function updates the Redis configuration by prompting the user for the
 * Redis URL, checking the connection, and updating the environment variables and .env file
 * accordingly.
 */
export async function redisConfiguration(): Promise<void> {
  try {
    let host!: string;
    let port!: number;
    let password!: string;
    let url = await checkExistingRedis();
    let isConnected = url !== null;

    if (isConnected) {
      console.log("Redis URL detected: " + url);
      const { keepValues } = await inquirer.prompt({
        type: "confirm",
        name: "keepValues",
        message: `Do you want to connect to the detected Redis URL?`,
        default: true,
      });

      if (keepValues) {
        console.log("Keeping existing Redis URL: " + url);
        host = "localhost";
        port = 6379;
        password = "";
      } else {
        isConnected = false;
      }
    }
    url = "";

    while (!isConnected) {
      const result = await askForRedisUrl();
      host = result.host;
      port = result.port;
      password = result.password;
      url = `redis://${password ? password + "@" : ""}${host}:${port}`;
      isConnected = await checkRedisConnection(url);
    }

    if (isConnected) {
      console.log("\nConnection to Redis successful! 🎉");
    }

    // Set the Redis parameters in .env_test
    if (process.env.NODE_ENV === "test") {
      // Update the .env_test file
      const config = dotenv.parse(fs.readFileSync(".env_test"));
      config.REDIS_HOST = host;
      config.REDIS_PORT = port.toString();
      config.REDIS_PASSWORD = password;
      updateEnvVariable(config);
    } else {
      // Set the Redis parameters in process.env
      process.env.REDIS_HOST = host;
      process.env.REDIS_PORT = port.toString();
      process.env.REDIS_PASSWORD = password;

      // Update the .env file
      const config = dotenv.parse(fs.readFileSync(".env"));
      config.REDIS_HOST = host;
      config.REDIS_PORT = port.toString();
      config.REDIS_PASSWORD = password;
      updateEnvVariable(config);
    }
  } catch (err) {
    console.error(err);
    abort();
  }
}

<<<<<<< HEAD
//LAST_RESORT_SUPERADMIN_EMAIL prompt
/**
 * The function `askForSuperAdminEmail` asks the user to enter an email address and returns it as a promise.
 * @returns The email entered by the user is being returned.
 */
async function askForSuperAdminEmail(): Promise<string> {
  console.log(
    "\nPlease make sure to register with this email before logging in.\n",
  );
  const { email } = await inquirer.prompt([
    {
      type: "input",
      name: "email",
      message:
        "Enter the email which you wish to assign as the Super Admin of last resort :",
      validate: (input: string) =>
        isValidEmail(input) || "Invalid email. Please try again.",
    },
  ]);

  return email;
}

=======
>>>>>>> 1d59a118
// Get the super admin email
/**
 * The function `superAdmin` prompts the user for a super admin email, updates a configuration file
 * with the email, and handles any errors that occur.
 */
export async function superAdmin(): Promise<void> {
  try {
    const email = await askForSuperAdminEmail();
    if (process.env.NODE_ENV === "test") {
      const config = dotenv.parse(fs.readFileSync(".env_test"));
      config.LAST_RESORT_SUPERADMIN_EMAIL = email;
      updateEnvVariable(config);
    } else {
      const config = dotenv.parse(fs.readFileSync(".env"));
      config.LAST_RESORT_SUPERADMIN_EMAIL = email;
      updateEnvVariable(config);
    }
  } catch (err) {
    console.log(err);
    abort();
  }
}

<<<<<<< HEAD
// Function to check if Existing MongoDB instance is running
/**
 * The function `checkExistingMongoDB` checks for an existing MongoDB connection by iterating through a
 * list of URLs and testing the connection using the `checkConnection` function.
 * @returns The function `checkExistingMongoDB` returns a promise that resolves to a string or null.
 */
async function checkExistingMongoDB(): Promise<string | null> {
  const existingMongoDbUrls = [
    process.env.MONGO_DB_URL,
    "mongodb://localhost:27017",
  ];

  for (const url of existingMongoDbUrls) {
    if (!url) {
      continue;
    }

    const isConnected = await checkConnection(url);
    if (isConnected) {
      return url;
    }
  }

  return null;
}

// Check the connection to MongoDB with the specified URL.
/**
 * The function `checkConnection` is an asynchronous function that checks the connection to a MongoDB
 * database using the provided URL and returns a boolean value indicating whether the connection was
 * successful or not.
 * @param url - The `url` parameter is a string that represents the connection URL for the
 * MongoDB server. It typically includes the protocol (e.g., `mongodb://`), the host and port
 * information, and any authentication credentials if required.
 * @returns a Promise that resolves to a boolean value. The boolean value indicates whether the
 * connection to the MongoDB server was successful (true) or not (false).
 */
async function checkConnection(url: string): Promise<boolean> {
  console.log("\nChecking MongoDB connection....");

  try {
    const client = new MongoClient(url);
    await client.connect();
    await client.close();
    return true;
  } catch (error) {
    console.log(`\nConnection to MongoDB failed. Please try again.\n`);
    return false;
  }
}

//Mongodb url prompt
/**
 * The function `askForMongoDBUrl` prompts the user to enter a MongoDB URL and returns the entered URL
 * as a string.
 * @returns a Promise that resolves to a string.
 */
async function askForMongoDBUrl(): Promise<string> {
  const { url } = await inquirer.prompt([
    {
      type: "input",
      name: "url",
      message: "Enter your MongoDB URL:",
      default: process.env.MONGO_DB_URL,
    },
  ]);

  return url;
}

=======
>>>>>>> 1d59a118
// Get the mongodb url
/**
 * The `mongoDB` function connects to a MongoDB database by asking for a URL, checking the connection,
 * and updating the environment variable with the URL.
 */
export async function mongoDB(): Promise<void> {
  let DB_URL = process.env.MONGO_DB_URL;

  try {
    let url = await checkExistingMongoDB();
    let isConnected = url !== null;

    if (isConnected) {
      console.log("MongoDB URL detected: " + url);
      const { keepValues } = await inquirer.prompt({
        type: "confirm",
        name: "keepValues",
        message: `Do you want to connect to the detected MongoDB URL?`,
        default: true,
      });

      if (keepValues) {
        console.log("Keeping existing MongoDB URL: " + url);
      } else {
        isConnected = false;
      }
    }

    while (!isConnected) {
      url = await askForMongoDBUrl();
      isConnected = await checkConnection(url);
    }

    if (isConnected) {
      console.log("\nConnection to MongoDB successful! 🎉");
    }
    if (process.env.NODE_ENV === "test") {
      DB_URL = `${url?.endsWith("/talawa-api") ? url : `${url}/talawa-api`}`;
      const config = dotenv.parse(fs.readFileSync(".env_test"));
      // Not updating actual environmental variable when in testing environment.
      config.MONGO_DB_URL = DB_URL;
      updateEnvVariable(config);
    } else {
      DB_URL = `${url?.endsWith("/talawa-api") ? url : `${url}/talawa-api`}`;
      const config = dotenv.parse(fs.readFileSync(".env"));
      config.MONGO_DB_URL = DB_URL;
      // Modifying the environment variable to be able to access the URL in importData function.
      process.env.MONGO_DB_URL = DB_URL;
      updateEnvVariable(config);
    }
  } catch (err) {
    console.error(err);
    abort();
  }
}

//Get recaptcha details
/**
 * The function `recaptcha` prompts the user to enter a reCAPTCHA secret key, validates the input, and
 * allows the user to choose whether to keep the entered value or try again.
 */
export async function recaptcha(): Promise<void> {
  const { recaptchaSecretKey } = await inquirer.prompt([
    {
      type: "input",
      name: "recaptchaSecretKey",
      message: "Enter your reCAPTCHA secret key:",
      validate: async (input: string): Promise<boolean | string> => {
        if (validateRecaptcha(input)) {
          return true;
        }
        return "Invalid reCAPTCHA secret key. Please try again.";
      },
    },
  ]);

  const shouldKeepDetails = await askToKeepValues();

  if (process.env.NODE_ENV === "test") {
    if (shouldKeepDetails) {
      const config = dotenv.parse(fs.readFileSync(".env_test"));
      config.RECAPTCHA_SECRET_KEY = recaptchaSecretKey;
      updateEnvVariable(config);
    }
  } else {
    if (shouldKeepDetails) {
      const config = dotenv.parse(fs.readFileSync(".env"));
      config.RECAPTCHA_SECRET_KEY = recaptchaSecretKey;
      updateEnvVariable(config);
    } else {
      await recaptcha();
    }
  }
}

/**
 * The function `recaptchaSiteKey` prompts the user to enter a reCAPTCHA site key, validates the input,
 * and updates the environment variable if the user chooses to keep the entered value.
 */
export async function recaptchaSiteKey(): Promise<void> {
  if (process.env.RECAPTCHA_SITE_KEY) {
    console.log(
      `\nreCAPTCHA site key already exists with the value ${process.env.RECAPTCHA_SITE_KEY}`,
    );
  }

  const { recaptchaSiteKeyInp } = await inquirer.prompt([
    {
      type: "input",
      name: "recaptchaSiteKeyInp",
      message: "Enter your reCAPTCHA site key:",
      validate: async (input: string): Promise<boolean | string> => {
        if (validateRecaptcha(input)) {
          return true;
        }
        return "Invalid reCAPTCHA site key. Please try again.";
      },
    },
  ]);

  const shouldKeepDetails = await askToKeepValues();

  if (process.env.NODE_ENV === "test") {
    if (shouldKeepDetails) {
      const config = dotenv.parse(fs.readFileSync(".env_test"));
      config.RECAPTCHA_SITE_KEY = recaptchaSiteKeyInp;
      updateEnvVariable(config);
    }
  } else {
    if (shouldKeepDetails) {
      const config = dotenv.parse(fs.readFileSync(".env"));
      config.RECAPTCHA_SITE_KEY = recaptchaSiteKeyInp;
      updateEnvVariable(config);
    } else {
      await recaptchaSiteKey();
    }
  }
}

/**
 * The `abort` function logs a message and exits the process.
 */
export function abort(): void {
  console.log("\nSetup process aborted. 🫠");
  process.exit(1);
}

//Get mail username and password
/**
 * The function `twoFactorAuth` prompts the user to set up Two-Factor Authentication Google Account and
 * then collects their email and generated password to update environment variables.
 */
export async function twoFactorAuth(): Promise<void> {
  console.log("\nIMPORTANT");
  console.log(
    "\nEnsure that you have Two-Factor Authentication set up on your Google Account.",
  );
  console.log("\nVisit Url: https://myaccount.google.com");
  console.log(
    "\nSelect Security and under Signing in to Google section select App Passwords.",
  );
  console.log(
    "\nClick on Select app section and choose Other(Custom name), enter talawa as the custom name and press Generate button.",
  );

  const { email, password } = await inquirer.prompt([
    {
      type: "input",
      name: "email",
      message: "Enter your email:",
      validate: (input: string) =>
        isValidEmail(input) || "Invalid email. Please try again.",
    },
    {
      type: "password",
      name: "password",
      message: "Enter the generated password:",
    },
  ]);
<<<<<<< HEAD
  const config = dotenv.parse(fs.readFileSync(".env"));

  config.MAIL_USERNAME = email;
  config.MAIL_PASSWORD = password;
  updateEnvVariable(config);
}

//Checks if the data exists and ask for deletion
/**
 * The function `shouldWipeExistingData` checks if there is existing data in a MongoDB database and prompts the user to delete
 * it before importing new data.
 * @param url - The `url` parameter is a string that represents the connection URL for the
 * MongoDB database. It is used to establish a connection to the database using the `MongoClient` class
 * from the `mongodb` package.
 * @returns The function returns a Promise<boolean>.
 */
async function shouldWipeExistingData(url: string): Promise<boolean> {
  let shouldImport = false;
  const client = new MongoClient(url);

  try {
    await client.connect();
    const db = client.db();
    const collections = await db.listCollections().toArray();

    if (collections.length > 0) {
      const { confirmDelete } = await inquirer.prompt({
        type: "confirm",
        name: "confirmDelete",
        message:
          "We found data in the database. Do you want to delete the existing data before importing?",
      });

      if (confirmDelete) {
        for (const collection of collections) {
          await db.collection(collection.name).deleteMany({});
        }
        console.log("All existing data has been deleted.");
        shouldImport = true;
      } else {
        console.log("Deletion & import operation cancelled.");
      }
    } else {
      shouldImport = true;
    }
  } catch (error) {
    console.error("Could not connect to database to check for data");
  }
  client.close();
  return shouldImport;
}

//Import sample data
/**
 * The function `importData` imports sample data into a MongoDB database if the database URL is provided and if it
 * is determined that existing data should be wiped.
 * @returns The function returns a Promise that resolves to `void`.
 */
async function importData(): Promise<void> {
  if (!process.env.MONGO_DB_URL) {
    console.log("Couldn't find mongodb url");
    return;
  }
  const shouldImport = await shouldWipeExistingData(process.env.MONGO_DB_URL);

  if (shouldImport) {
    console.log("Importing sample data...");
    await exec(
      "npm run import:sample-data",
      (error: ExecException | null, stdout: string, stderr: string) => {
        if (error) {
          console.error(`Error: ${error.message}`);
          abort();
        }
        if (stderr) {
          console.error(`Error: ${stderr}`);
          abort();
        }
        console.log(`Output: ${stdout}`);
      },
    );
  }
}

type VerifySmtpConnectionReturnType = {
  success: boolean;
  error: unknown;
};

/**
 * The function `verifySmtpConnection` verifies the SMTP connection using the provided configuration
 * and returns a success status and error message if applicable.
 * @param config - The `config` parameter is an object that contains the configuration settings for the
 * SMTP connection. It should have the following properties:
 * @returns The function `verifySmtpConnection` returns a Promise that resolves to an object of type
 * `VerifySmtpConnectionReturnType`. The `VerifySmtpConnectionReturnType` object has two properties:
 * `success` and `error`. If the SMTP connection is verified successfully, the `success` property will
 * be `true` and the `error` property will be `null`. If the SMTP connection verification fails
 */
async function verifySmtpConnection(
  config: Record<string, string>,
): Promise<VerifySmtpConnectionReturnType> {
  const transporter = nodemailer.createTransport({
    host: config.SMTP_HOST,
    port: Number(config.SMTP_PORT),
    secure: config.SMTP_SSL_TLS === "true",
    auth: {
      user: config.SMTP_USERNAME,
      pass: config.SMTP_PASSWORD,
    },
  });
=======
  if (process.env.NODE_ENV === "test") {
    const config = dotenv.parse(fs.readFileSync(".env_test"));

    config.MAIL_USERNAME = email;
    config.MAIL_PASSWORD = password;
    updateEnvVariable(config);
  } else {
    const config = dotenv.parse(fs.readFileSync(".env"));
>>>>>>> 1d59a118

    config.MAIL_USERNAME = email;
    config.MAIL_PASSWORD = password;
    updateEnvVariable(config);
  }
}

/**
 * The function `configureSmtp` prompts the user to configure SMTP settings for sending emails through
 * Talawa and saves the configuration in a .env file.
 * @returns a Promise that resolves to void.
 */
export async function configureSmtp(): Promise<void> {
  const smtpConfig = await inquirer.prompt([
    {
      type: "input",
      name: "SMTP_HOST",
      message: "Enter SMTP host:",
    },
    {
      type: "input",
      name: "SMTP_PORT",
      message: "Enter SMTP port:",
    },
    {
      type: "input",
      name: "SMTP_USERNAME",
      message: "Enter SMTP username:",
    },
    {
      type: "password",
      name: "SMTP_PASSWORD",
      message: "Enter SMTP password:",
    },
    {
      type: "confirm",
      name: "SMTP_SSL_TLS",
      message: "Use SSL/TLS for SMTP?",
      default: false,
    },
  ]);

  const isValidSmtpConfig =
    smtpConfig.SMTP_HOST &&
    smtpConfig.SMTP_PORT &&
    smtpConfig.SMTP_USERNAME &&
    smtpConfig.SMTP_PASSWORD;

  if (!isValidSmtpConfig) {
    console.error(
      "Invalid SMTP configuration. Please provide all required parameters.",
    );
    return;
  }

  const { success, error } = await verifySmtpConnection(smtpConfig);

  if (!success) {
    console.error(
      "SMTP configuration verification failed. Please check your SMTP settings.",
    );
    if (error instanceof Error) {
      console.log(error.message);
    }
    return;
  }

  if (process.env.NODE_ENV === "test") {
    const config = dotenv.parse(fs.readFileSync(".env_test"));
    config.IS_SMTP = "true";
    Object.assign(config, smtpConfig);
    updateEnvVariable(config);
  } else {
    const config = dotenv.parse(fs.readFileSync(".env"));
    config.IS_SMTP = "true";
    Object.assign(config, smtpConfig);
    updateEnvVariable(config);
  }
  console.log("SMTP configuration saved successfully.");
}

/**
 * The main function sets up the Talawa API by prompting the user to configure various environment
 * variables and import sample data if desired.
 */
async function main(): Promise<void> {
  console.log("Welcome to the Talawa API setup! 🚀");

  if (!fs.existsSync(".env")) {
    fs.copyFileSync(".env.sample", ".env");
  } else {
    checkEnvFile();
  }

  if (!fs.existsSync(".env_test")) {
    fs.copyFileSync(".env.sample", ".env_test");
  } else {
    checkEnvFile();
  }

  if (process.env.NODE_ENV) {
    console.log(`\nNode environment is already set to ${process.env.NODE_ENV}`);
  }
  await setNodeEnvironment();

  let accessToken: string | null = "",
    refreshToken: string | null = "";
  if (process.env.ACCESS_TOKEN_SECRET) {
    console.log(
      `\nAccess token secret already exists with the value:\n${process.env.ACCESS_TOKEN_SECRET}`,
    );
  }
  const { shouldGenerateAccessToken } = await inquirer.prompt({
    type: "confirm",
    name: "shouldGenerateAccessToken",
    message: "Would you like to generate a new access token secret?",
    default: process.env.ACCESS_TOKEN_SECRET ? false : true,
  });

  if (shouldGenerateAccessToken) {
    accessToken = null;
  }

  if (process.env.REFRESH_TOKEN_SECRET) {
    console.log(
      `\nRefresh token secret already exists with the value:\n${process.env.REFRESH_TOKEN_SECRET}`,
    );
  }
  const { shouldGenerateRefreshToken } = await inquirer.prompt({
    type: "confirm",
    name: "shouldGenerateRefreshToken",
    message: "Would you like to generate a new refresh token secret?",
    default: process.env.REFRESH_TOKEN_SECRET ? false : true,
  });

  if (shouldGenerateRefreshToken) {
    refreshToken = null;
  }

  accessAndRefreshTokens(accessToken, refreshToken);

  const { shouldLog } = await inquirer.prompt({
    type: "confirm",
    name: "shouldLog",
    message: "Would you like to enable logging for the database transactions?",
    default: true,
  });

  if (shouldLog) {
    if (process.env.LOG_PATH) {
      console.log(
        `\n Log path already exists with the value:\n${process.env.LOG_PATH}`,
      );
    }
    let logPath: string | null = null;
    const { shouldUseCustomLogPath } = await inquirer.prompt({
      type: "confirm",
      name: "shouldUseCustomLogPath",
      message: "Would you like to provide a custom path for storing logs?",
      default: false,
    });

    if (shouldUseCustomLogPath) {
      logPath = await askForTransactionLogPath();
    }
    transactionLogPath(logPath);
  }

  const { isDockerInstallation } = await inquirer.prompt({
    type: "confirm",
    name: "isDockerInstallation",
    message: "Are you setting up this project using Docker?",
    default: false,
  });

  if (isDockerInstallation) {
    const DB_URL = "mongodb://localhost:27017/talawa-api";
    const REDIS_HOST = "localhost";
    const REDIS_PORT = "6379"; // default Redis port
    const REDIS_PASSWORD = "";

    const config = dotenv.parse(fs.readFileSync(".env"));

    config.MONGO_DB_URL = DB_URL;
    config.REDIS_HOST = REDIS_HOST;
    config.REDIS_PORT = REDIS_PORT;
    config.REDIS_PASSWORD = REDIS_PASSWORD;

    process.env.MONGO_DB_URL = DB_URL;
    process.env.REDIS_HOST = REDIS_HOST;
    process.env.REDIS_PORT = REDIS_PORT;
    process.env.REDIS_PASSWORD = REDIS_PASSWORD;

    updateEnvVariable(config);
    console.log(`Your MongoDB URL is:\n${process.env.MONGO_DB_URL}`);
    console.log(`Your Redis host is:\n${process.env.REDIS_HOST}`);
    console.log(`Your Redis port is:\n${process.env.REDIS_PORT}`);
  }

  if (!isDockerInstallation) {
    // Redis configuration
    if (process.env.REDIS_HOST && process.env.REDIS_PORT) {
      const redisPasswordStr = process.env.REDIS_PASSWORD
        ? "X".repeat(process.env.REDIS_PASSWORD.length)
        : "";

      const url = `redis://${
        process.env.REDIS_PASSWORD ? redisPasswordStr + "@" : ""
      }${process.env.REDIS_HOST}:${process.env.REDIS_PORT}`;

      console.log(`\nRedis URL already exists with the value:\n${url}`);

      const { shouldSetupRedis } = await inquirer.prompt({
        type: "confirm",
        name: "shouldSetupRedis",
        message: "Would you like to change the existing Redis URL?",
        default:
          process.env.REDIS_HOST && process.env.REDIS_PORT ? false : true,
      });

      if (shouldSetupRedis) {
        await redisConfiguration();
      }
    } else {
      await redisConfiguration();
    }

    // MongoDB configuration
    if (process.env.MONGO_DB_URL) {
      console.log(
        `\nMongoDB URL already exists with the value:\n${process.env.MONGO_DB_URL}`,
      );

      const { shouldSetupMongo } = await inquirer.prompt({
        type: "confirm",
        name: "shouldSetupMongo",
        message: "Would you like to change the existing Mongo DB URL?",
        default: false,
      });

      if (shouldSetupMongo) {
        await mongoDB();
      }
    } else {
      await mongoDB();
    }
  }
  if (process.env.RECAPTCHA_SECRET_KEY) {
    console.log(
      `\nreCAPTCHA secret key already exists with the value ${process.env.RECAPTCHA_SECRET_KEY}`,
    );
  }
  const { shouldSetRecaptcha } = await inquirer.prompt({
    type: "confirm",
    name: "shouldSetRecaptcha",
    message: "Would you like to set up a reCAPTCHA secret key?",
    default: process.env.RECAPTCHA_SECRET_KEY ? false : true,
  });

  if (shouldSetRecaptcha) {
    await recaptcha();
    await recaptchaSiteKey();
  }

  console.log(
    "\n You can configure either SMTP or Mail for sending emails through Talawa.\n",
  );

  if (process.env.MAIL_USERNAME) {
    console.log(
      `Mail username already exists with the value ${process.env.MAIL_USERNAME}`,
    );
  }

  const { shouldSetMail } = await inquirer.prompt([
    {
      type: "confirm",
      name: "shouldSetMail",
      message: "Would you like to setup the mail username and password?",
      default: process.env.MAIL_USERNAME ? false : true,
    },
  ]);
  if (shouldSetMail) {
    await twoFactorAuth();
  } else {
    console.log("Mail configuration skipped.\n");

    const { shouldConfigureSmtp } = await inquirer.prompt({
      type: "confirm",
      name: "shouldConfigureSmtp",
      message: "Would you like to configure SMTP for Talawa to send emails?",
      default: true,
    });

    if (shouldConfigureSmtp) {
      await configureSmtp();
    } else {
      console.log("SMTP configuration skipped.\n");
    }
  }

  if (process.env.LAST_RESORT_SUPERADMIN_EMAIL) {
    console.log(
      `\nSuper Admin of last resort already exists with the value ${process.env.LAST_RESORT_SUPERADMIN_EMAIL}`,
    );
  }

  const { shouldSetSuperUserEmail } = await inquirer.prompt([
    {
      type: "confirm",
      name: "shouldSetSuperUserEmail",
      message: "Would you like to setup a Super Admin email of last resort?",
      default: process.env.LAST_RESORT_SUPERADMIN_EMAIL ? false : true,
    },
  ]);
  if (shouldSetSuperUserEmail) {
    await superAdmin();
  }
  // check if mail_username is set, if not, set it to mail_username's value
  else if (
    !shouldSetSuperUserEmail &&
    !process.env.LAST_RESORT_SUPERADMIN_EMAIL
    // process.env.MAIL_USERNAME
  ) {
    if (process.env.MAIL_USERNAME) {
      console.log(
        "No super admin email configured, setting it to mail username's value.",
      );
    }
    const config = dotenv.parse(fs.readFileSync(".env"));
    config.LAST_RESORT_SUPERADMIN_EMAIL = config.MAIL_USERNAME;
    updateEnvVariable(config);
  }

  const { imageSizeLimit } = await inquirer.prompt([
    {
      type: "input",
      name: "imageSizeLimit",
      message: `Enter the maximum size limit of Images uploaded (in MB) max: ${
        MAXIMUM_IMAGE_SIZE_LIMIT_KB / 1000
      }`,
      default: 3,
      validate: (input: number) =>
        validateImageFileSize(input) ||
        `Enter a valid number between 0 and ${
          MAXIMUM_IMAGE_SIZE_LIMIT_KB / 1000
        }`,
    },
  ]);

  await setImageUploadSize(imageSizeLimit * 1000);

  if (!isDockerInstallation) {
    const { shouldRunDataImport } = await inquirer.prompt([
      {
        type: "confirm",
        name: "shouldRunDataImport",
        message: "Do you want to import sample data?",
        default: false,
      },
    ]);

    if (shouldRunDataImport) {
      await importData();
    }
  }

  console.log(
    "\nCongratulations! Talawa API has been successfully setup! 🥂🎉",
  );
}

main();<|MERGE_RESOLUTION|>--- conflicted
+++ resolved
@@ -1,50 +1,22 @@
-<<<<<<< HEAD
 import type { ExecException } from "child_process";
 import { exec } from "child_process";
 import * as cryptolib from "crypto";
-=======
-// eslint-disable-next-line
-import { MAXIMUM_IMAGE_SIZE_LIMIT_KB } from "./src/constants";
->>>>>>> 1d59a118
 import dotenv from "dotenv";
 import fs from "fs";
 import inquirer from "inquirer";
-<<<<<<< HEAD
 import { MongoClient } from "mongodb";
 import nodemailer from "nodemailer";
 import path from "path";
 import * as redis from "redis";
 // eslint-disable-next-line no-restricted-imports
 import { MAXIMUM_IMAGE_SIZE_LIMIT_KB } from "./src/constants";
-=======
-/* eslint-disable */
-import {
-  askForMongoDBUrl,
-  checkConnection,
-  checkExistingMongoDB,
-} from "./src/setup/MongoDB";
-import type { ExecException } from "child_process";
-import { exec } from "child_process";
-import {
-  askForRedisUrl,
-  checkExistingRedis,
-  checkRedisConnection,
-} from "./src/setup/redisConfiguration";
 import { askToKeepValues } from "./src/setup/askToKeepValues";
+import { getNodeEnvironment } from "./src/setup/getNodeEnvironment";
+import { isValidEmail } from "./src/setup/isValidEmail";
 import { validateRecaptcha } from "./src/setup/reCaptcha";
-import { isValidEmail } from "./src/setup/isValidEmail";
-import e from "cors";
-import { askForSuperAdminEmail } from "./src/setup/superAdmin";
-import {
-  setImageUploadSize,
-  validateImageFileSize,
-} from "./src/setup/setImageUploadSize";
+import { checkExistingRedis, askForRedisUrl, checkRedisConnection } from "./src/setup/redisConfiguration";
+import { validateImageFileSize, setImageUploadSize } from "./src/setup/setImageUploadSize";
 import { updateEnvVariable } from "./src/setup/updateEnvVariable";
-import { getNodeEnvironment } from "./src/setup/getNodeEnvironment";
-import { verifySmtpConnection } from "./src/setup/verifySmtpConnection";
-import mongodb from "mongodb";
-/* eslint-enable */
->>>>>>> 1d59a118
 
 dotenv.config();
 
@@ -367,7 +339,6 @@
   }
 }
 
-<<<<<<< HEAD
 //LAST_RESORT_SUPERADMIN_EMAIL prompt
 /**
  * The function `askForSuperAdminEmail` asks the user to enter an email address and returns it as a promise.
@@ -391,8 +362,6 @@
   return email;
 }
 
-=======
->>>>>>> 1d59a118
 // Get the super admin email
 /**
  * The function `superAdmin` prompts the user for a super admin email, updates a configuration file
@@ -416,7 +385,6 @@
   }
 }
 
-<<<<<<< HEAD
 // Function to check if Existing MongoDB instance is running
 /**
  * The function `checkExistingMongoDB` checks for an existing MongoDB connection by iterating through a
@@ -487,8 +455,6 @@
   return url;
 }
 
-=======
->>>>>>> 1d59a118
 // Get the mongodb url
 /**
  * The `mongoDB` function connects to a MongoDB database by asking for a URL, checking the connection,
@@ -668,13 +634,14 @@
       message: "Enter the generated password:",
     },
   ]);
-<<<<<<< HEAD
-  const config = dotenv.parse(fs.readFileSync(".env"));
-
-  config.MAIL_USERNAME = email;
-  config.MAIL_PASSWORD = password;
-  updateEnvVariable(config);
-}
+  if (process.env.NODE_ENV === "test") {
+    const config = dotenv.parse(fs.readFileSync(".env_test"));
+
+    config.MAIL_USERNAME = email;
+    config.MAIL_PASSWORD = password;
+    updateEnvVariable(config);
+  } else {
+    const config = dotenv.parse(fs.readFileSync(".env"));
 
 //Checks if the data exists and ask for deletion
 /**
@@ -780,20 +747,16 @@
       pass: config.SMTP_PASSWORD,
     },
   });
-=======
-  if (process.env.NODE_ENV === "test") {
-    const config = dotenv.parse(fs.readFileSync(".env_test"));
-
-    config.MAIL_USERNAME = email;
-    config.MAIL_PASSWORD = password;
-    updateEnvVariable(config);
-  } else {
-    const config = dotenv.parse(fs.readFileSync(".env"));
->>>>>>> 1d59a118
-
-    config.MAIL_USERNAME = email;
-    config.MAIL_PASSWORD = password;
-    updateEnvVariable(config);
+
+  try {
+    await transporter.verify();
+    console.log("SMTP connection verified successfully.");
+    return { success: true, error: null };
+  } catch (error: unknown) {
+    console.error("SMTP connection verification failed:");
+    return { success: false, error };
+  } finally {
+    transporter.close();
   }
 }
 
