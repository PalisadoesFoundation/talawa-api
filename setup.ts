--- conflicted
+++ resolved
@@ -1,4 +1,4 @@
-<<<<<<< HEAD
+
 import { loadDefaultOrganization } from "./src/utilities/loadDefaultOrganization";
 
 const dotenv = require("dotenv");
@@ -9,7 +9,7 @@
 const redis = require("redis");
 const { exec } = require("child_process");
 const nodemailer = require("nodemailer");
-=======
+
 import dotenv from "dotenv";
 import fs from "fs";
 import path from "path";
@@ -20,7 +20,6 @@
 import { exec } from "child_process";
 import nodemailer from "nodemailer";
 import type { ExecException } from "child_process";
->>>>>>> 45669010
 
 dotenv.config();
 
