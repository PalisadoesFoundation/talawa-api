<<<<<<< HEAD
import { MAXIMUM_IMAGE_SIZE_LIMIT_KB } from "./src/constants";

const dotenv = require("dotenv");
const fs = require("fs");
const cryptolib = require("crypto");
const inquirer = require("inquirer");
const mongodb = require("mongodb");
const redis = require("redis");
const { exec } = require("child_process");
const nodemailer = require("nodemailer");
=======
import dotenv from "dotenv";
import fs from "fs";
import path from "path";
import * as cryptolib from "crypto";
import inquirer from "inquirer";
import mongodb from "mongodb";
import * as redis from "redis";
import { exec } from "child_process";
import nodemailer from "nodemailer";
import type { ExecException } from "child_process";
>>>>>>> 6eb9bbd9

dotenv.config();

// Check if all the fields in .env.sample are present in .env
/**
 * The function `checkEnvFile` checks if any fields are missing in the .env file compared to the .env.sample file, and
 * if so, it copies the missing fields from .env.sampale to .env.
 */
function checkEnvFile(): void {
  const env = dotenv.parse(fs.readFileSync(".env"));
  const envSample = dotenv.parse(fs.readFileSync(".env.sample"));
  const misplaced = Object.keys(envSample).filter((key) => !(key in env));
  if (misplaced.length > 0) {
    // copy the missing fields from .env.sample to .env
    for (const key of misplaced) {
      fs.appendFileSync(".env", `${key}=${envSample[key]}\n`);
    }
  }
}

// Update the value of an environment variable in .env file
/**
 * The function `updateEnvVariable` updates the values of environment variables in a .env file based on the provided
 * configuration object.
 * @param config - An object that contains key-value pairs where the keys are strings and the values
 * can be either strings or numbers. These key-value pairs represent the environment variables that
 * need to be updated.
 */
function updateEnvVariable(config: { [key: string]: string | number }): void {
  const existingContent: string = fs.readFileSync(".env", "utf8");

  let updatedContent: string = existingContent;
  for (const key in config) {
    const regex = new RegExp(`^${key}=.*`, "gm");
    updatedContent = updatedContent.replace(regex, `${key}=${config[key]}`);
  }

  fs.writeFileSync(".env", updatedContent, "utf8");
}

// Get the node environment
/**
 * The function `getNodeEnvironment` is an asynchronous function that prompts the user to select a Node
 * environment (either "development" or "production") and returns the selected environment as a string.
 * @returns a Promise that resolves to a string representing the selected Node environment.
 */
async function getNodeEnvironment(): Promise<string> {
  const { nodeEnv } = await inquirer.prompt([
    {
      type: "list",
      name: "nodeEnv",
      message: "Select Node environment:",
      choices: ["development", "production"],
      default: "development",
    },
  ]);

  return nodeEnv;
}

/**
 * The function `setNodeEnvironment` sets the Node environment by reading the value from a file, updating the process
 * environment variable, and updating a configuration file.
 */
async function setNodeEnvironment(): Promise<void> {
  try {
    const nodeEnv = await getNodeEnvironment();
    process.env.NODE_ENV = nodeEnv;

    const config = dotenv.parse(fs.readFileSync(".env"));
    config.NODE_ENV = nodeEnv;
    updateEnvVariable(config);
  } catch (err) {
    console.error(err);
    abort();
  }
}

// Generate and update the access and refresh token secrets in .env
/**
 * The function `accessAndRefreshTokens` generates and updates access and refresh tokens if they are
 * null.
 * @param accessTokenSecret - A string representing the access token secret. It is
 * initially set to `null` and will be generated if it is `null`.
 * @param refreshTokenSecret - The `refreshTokenSecret` parameter is a string that
 * represents the secret key used to generate and verify refresh tokens. Refresh tokens are typically
 * used in authentication systems to obtain new access tokens without requiring the user to
 * re-authenticate.
 */
async function accessAndRefreshTokens(
  accessTokenSecret: string | null,
  refreshTokenSecret: string | null
): Promise<void> {
  const config = dotenv.parse(fs.readFileSync(".env"));

  if (accessTokenSecret === null) {
    accessTokenSecret = cryptolib.randomBytes(32).toString("hex");
    config.ACCESS_TOKEN_SECRET = accessTokenSecret;
    updateEnvVariable(config);
  }

  if (refreshTokenSecret === null) {
    refreshTokenSecret = cryptolib.randomBytes(32).toString("hex");
    config.REFRESH_TOKEN_SECRET = refreshTokenSecret;
    updateEnvVariable(config);
  }
}

<<<<<<< HEAD
//set the image size upload environment variable
/**
 * The function `setImageUploadSize` sets the image upload size environment variable and changes the .env file
 * @returns The function `checkExistingRedis` returns a void Promise.
 */
async function setImageUploadSize(size: number): Promise<void> {
  if (size > MAXIMUM_IMAGE_SIZE_LIMIT_KB) {
    size = MAXIMUM_IMAGE_SIZE_LIMIT_KB;
  }
  const config = dotenv.parse(fs.readFileSync(".env"));

  config.IMAGE_SIZE_LIMIT_KB = size.toString();
=======
function transactionLogPath(logPath: string | null): void {
  const config = dotenv.parse(fs.readFileSync(".env"));
  config.LOG = "true";
  if (!logPath) {
    // Check if the logs/transaction.log file exists, if not, create it
    const defaultLogPath = path.resolve(__dirname, "logs");
    const defaultLogFile = path.join(defaultLogPath, "transaction.log");
    if (!fs.existsSync(defaultLogPath)) {
      console.log("Creating logs/transaction.log file...");
      fs.mkdirSync(defaultLogPath);
    }

    config.LOG_PATH = defaultLogFile;
  } else {
    // Remove the logs files, if exists
    const logsDirPath = path.resolve(__dirname, "logs");
    if (fs.existsSync(logsDirPath)) {
      fs.readdirSync(logsDirPath).forEach((file: string) => {
        if (file !== "README.md") {
          const curPath = path.join(logsDirPath, file);
          fs.unlinkSync(curPath);
        }
      });
    }
    config.LOG_PATH = logPath;
  }
>>>>>>> 6eb9bbd9
  fs.writeFileSync(".env", "");
  for (const key in config) {
    fs.appendFileSync(".env", `${key}=${config[key]}\n`);
  }
}

<<<<<<< HEAD
=======
async function askForTransactionLogPath(): Promise<string> {
  let logPath: string | null;
  // Keep asking for path, until user gives a valid path
  // eslint-disable-next-line no-constant-condition
  while (true) {
    const response = await inquirer.prompt([
      {
        type: "input",
        name: "logPath",
        message: "Enter absolute path of log file:",
        default: null,
      },
    ]);
    logPath = response.logPath;
    if (logPath && fs.existsSync(logPath)) {
      try {
        fs.accessSync(logPath, fs.constants.R_OK | fs.constants.W_OK);
        break;
      } catch {
        console.error(
          "The file is not readable/writable. Please enter a valid file path."
        );
      }
    } else {
      console.error(
        "Invalid path or file does not exist. Please enter a valid file path."
      );
    }
  }
  return logPath;
}

>>>>>>> 6eb9bbd9
// Check connection to Redis with the specified URL.
/**
 * The function `checkRedisConnection` checks if a connection to Redis can be established using the
 * provided URL.
 * @param url - The `url` parameter is a string that represents the URL of the Redis server.
 * It is used to establish a connection to the Redis server.
 * @returns a Promise that resolves to a boolean value.
 */
async function checkRedisConnection(url: string): Promise<boolean> {
  let response = false;
  const client = redis.createClient({ url });

  console.log("\nChecking Redis connection....");

  try {
    await client.connect();
    response = true;
  } catch (error) {
    console.log(`\nConnection to Redis failed. Please try again.\n`);
  } finally {
    client.quit();
  }
  return response;
}

// Redis url prompt
/**
 * The function `askForRedisUrl` prompts the user to enter the Redis hostname, port, and password, and
 * returns an object with these values.
 * @returns The function `askForRedisUrl` returns a promise that resolves to an object with the
 * properties `host`, `port`, and `password`.
 */
async function askForRedisUrl(): Promise<{
  host: string;
  port: number;
  password: string;
}> {
  const { host, port, password } = await inquirer.prompt([
    {
      type: "input",
      name: "host",
      message: "Enter Redis hostname (default: localhost):",
      default: "localhost",
    },
    {
      type: "input",
      name: "port",
      message: "Enter Redis port (default: 6379):",
      default: 6379,
    },
    {
      type: "password",
      name: "password",
      message:
        "Enter Redis password (optional : Leave empty for local connections) :",
    },
  ]);

  return { host, port, password };
}

//check existing redis url
/**
 * The function `checkExistingRedis` checks if there is an existing Redis connection by iterating
 * through a list of Redis URLs and testing the connection.
 * @returns The function `checkExistingRedis` returns a Promise that resolves to a string or null.
 */
async function checkExistingRedis(): Promise<string | null> {
  const existingRedisURL = ["redis://localhost:6379"];

  for (const url of existingRedisURL) {
    if (!url) {
      continue;
    }

    const isConnected = await checkRedisConnection(url);
    if (isConnected) {
      return url;
    }
  }

  return null;
}

// get the redis url
/**
 * The `redisConfiguration` function updates the Redis configuration by prompting the user for the
 * Redis URL, checking the connection, and updating the environment variables and .env file
 * accordingly.
 */
async function redisConfiguration(): Promise<void> {
  try {
    let host!: string;
    let port!: number;
    let password!: string;
    let url = await checkExistingRedis();
    let isConnected = url !== null;

    if (isConnected) {
      console.log("Redis URL detected: " + url);
      const { keepValues } = await inquirer.prompt({
        type: "confirm",
        name: "keepValues",
        message: `Do you want to connect to the detected Redis URL?`,
        default: true,
      });

      if (keepValues) {
        console.log("Keeping existing Redis URL: " + url);
        host = "localhost";
        port = 6379;
        password = "";
      } else {
        isConnected = false;
      }
    }
    url = "";

    while (!isConnected) {
      const result = await askForRedisUrl();
      host = result.host;
      port = result.port;
      password = result.password;
      url = `redis://${password ? password + "@" : ""}${host}:${port}`;
      isConnected = await checkRedisConnection(url);
    }

    if (isConnected) {
      console.log("\nConnection to Redis successful! 🎉");
    }

    // Set the Redis parameters in process.env
    process.env.REDIS_HOST = host;
    process.env.REDIS_PORT = port.toString();
    process.env.REDIS_PASSWORD = password;

    // Update the .env file
    const config = dotenv.parse(fs.readFileSync(".env"));
    config.REDIS_HOST = host;
    config.REDIS_PORT = port.toString();
    config.REDIS_PASSWORD = password;
    updateEnvVariable(config);
  } catch (err) {
    console.error(err);
    abort();
  }
}

//LAST_RESORT_SUPERADMIN_EMAIL prompt
/**
 * The function `askForSuperAdminEmail` asks the user to enter an email address and returns it as a promise.
 * @returns The email entered by the user is being returned.
 */
async function askForSuperAdminEmail(): Promise<string> {
  console.log(
    "\nPlease make sure to register with this email before logging in.\n"
  );
  const { email } = await inquirer.prompt([
    {
      type: "input",
      name: "email",
      message:
        "Enter the email which you wish to assign as the Super Admin of last resort :",
      validate: (input: string) =>
        isValidEmail(input) || "Invalid email. Please try again.",
    },
  ]);

  return email;
}

// Get the super admin email
/**
 * The function `superAdmin` prompts the user for a super admin email, updates a configuration file
 * with the email, and handles any errors that occur.
 */
async function superAdmin(): Promise<void> {
  try {
    const email = await askForSuperAdminEmail();
    const config = dotenv.parse(fs.readFileSync(".env"));
    config.LAST_RESORT_SUPERADMIN_EMAIL = email;
    updateEnvVariable(config);
  } catch (err) {
    console.log(err);
    abort();
  }
}

// Function to check if Existing MongoDB instance is running
/**
 * The function `checkExistingMongoDB` checks for an existing MongoDB connection by iterating through a
 * list of URLs and testing the connection using the `checkConnection` function.
 * @returns The function `checkExistingMongoDB` returns a promise that resolves to a string or null.
 */
async function checkExistingMongoDB(): Promise<string | null> {
  const existingMongoDbUrls = [
    process.env.MONGO_DB_URL,
    "mongodb://localhost:27017",
  ];

  for (const url of existingMongoDbUrls) {
    if (!url) {
      continue;
    }

    const isConnected = await checkConnection(url);
    if (isConnected) {
      return url;
    }
  }

  return null;
}

// Check the connection to MongoDB with the specified URL.
/**
 * The function `checkConnection` is an asynchronous function that checks the connection to a MongoDB
 * database using the provided URL and returns a boolean value indicating whether the connection was
 * successful or not.
 * @param url - The `url` parameter is a string that represents the connection URL for the
 * MongoDB server. It typically includes the protocol (e.g., `mongodb://`), the host and port
 * information, and any authentication credentials if required.
 * @returns a Promise that resolves to a boolean value. The boolean value indicates whether the
 * connection to the MongoDB server was successful (true) or not (false).
 */
async function checkConnection(url: string): Promise<boolean> {
  console.log("\nChecking MongoDB connection....");

  try {
    const connection = await mongodb.connect(url, {
      useNewUrlParser: true,
      useUnifiedTopology: true,
      serverSelectionTimeoutMS: 1000,
    });
    await connection.close();
    return true;
  } catch (error) {
    console.log(`\nConnection to MongoDB failed. Please try again.\n`);
    return false;
  }
}

//Mongodb url prompt
/**
 * The function `askForMongoDBUrl` prompts the user to enter a MongoDB URL and returns the entered URL
 * as a string.
 * @returns a Promise that resolves to a string.
 */
async function askForMongoDBUrl(): Promise<string> {
  const { url } = await inquirer.prompt([
    {
      type: "input",
      name: "url",
      message: "Enter your MongoDB URL:",
      default: process.env.MONGO_DB_URL,
    },
  ]);

  return url;
}

// Get the mongodb url
/**
 * The `mongoDB` function connects to a MongoDB database by asking for a URL, checking the connection,
 * and updating the environment variable with the URL.
 */
async function mongoDB(): Promise<void> {
  let DB_URL = process.env.MONGO_DB_URL;

  try {
    let url = await checkExistingMongoDB();
    let isConnected = url !== null;

    if (isConnected) {
      console.log("MongoDB URL detected: " + url);
      const { keepValues } = await inquirer.prompt({
        type: "confirm",
        name: "keepValues",
        message: `Do you want to connect to the detected MongoDB URL?`,
        default: true,
      });

      if (keepValues) {
        console.log("Keeping existing MongoDB URL: " + url);
      } else {
        isConnected = false;
      }
    }

    while (!isConnected) {
      url = await askForMongoDBUrl();
      isConnected = await checkConnection(url);
    }

    if (isConnected) {
      console.log("\nConnection to MongoDB successful! 🎉");
    }
    DB_URL = `${url?.endsWith("/talawa-api") ? url : `${url}/talawa-api`}`;
    const config = dotenv.parse(fs.readFileSync(".env"));
    config.MONGO_DB_URL = DB_URL;
    // Modifying the environment variable to be able to access the URL in importData function.
    process.env.MONGO_DB_URL = DB_URL;
    updateEnvVariable(config);
  } catch (err) {
    console.error(err);
    abort();
  }
}

// Function to ask if the user wants to keep the entered values
/**
 * The function `askToKeepValues` prompts the user with a confirmation message and returns a boolean
 * indicating whether the user wants to keep the entered key.
 * @returns a boolean value, either true or false.
 */
async function askToKeepValues(): Promise<boolean> {
  const { keepValues } = await inquirer.prompt({
    type: "confirm",
    name: "keepValues",
    message: `Would you like to keep the entered key? `,
    default: true,
  });
  return keepValues;
}

//Get recaptcha details
/**
 * The function `recaptcha` prompts the user to enter a reCAPTCHA secret key, validates the input, and
 * allows the user to choose whether to keep the entered value or try again.
 */
async function recaptcha(): Promise<void> {
  const { recaptchaSecretKey } = await inquirer.prompt([
    {
      type: "input",
      name: "recaptchaSecretKey",
      message: "Enter your reCAPTCHA secret key:",
      validate: async (input: string): Promise<boolean | string> => {
        if (validateRecaptcha(input)) {
          return true;
        }
        return "Invalid reCAPTCHA secret key. Please try again.";
      },
    },
  ]);

  const shouldKeepDetails = await askToKeepValues();

  if (shouldKeepDetails) {
    const config = dotenv.parse(fs.readFileSync(".env"));
    config.RECAPTCHA_SECRET_KEY = recaptchaSecretKey;
    updateEnvVariable(config);
  } else {
    await recaptcha();
  }
}

/**
 * The function `recaptchaSiteKey` prompts the user to enter a reCAPTCHA site key, validates the input,
 * and updates the environment variable if the user chooses to keep the entered value.
 */
async function recaptchaSiteKey(): Promise<void> {
  if (process.env.RECAPTCHA_SITE_KEY) {
    console.log(
      `\nreCAPTCHA site key already exists with the value ${process.env.RECAPTCHA_SITE_KEY}`
    );
  }

  const { recaptchaSiteKeyInp } = await inquirer.prompt([
    {
      type: "input",
      name: "recaptchaSiteKeyInp",
      message: "Enter your reCAPTCHA site key:",
      validate: async (input: string): Promise<boolean | string> => {
        if (validateRecaptcha(input)) {
          return true;
        }
        return "Invalid reCAPTCHA site key. Please try again.";
      },
    },
  ]);

  const shouldKeepDetails = await askToKeepValues();

  if (shouldKeepDetails) {
    const config = dotenv.parse(fs.readFileSync(".env"));
    config.RECAPTCHA_SITE_KEY = recaptchaSiteKeyInp;
    updateEnvVariable(config);
  } else {
    await recaptchaSiteKey();
  }
}

/**
 * The function `isValidEmail` checks if a given email address is valid according to a specific pattern.
 * @param email - The `email` parameter is a string that represents an email address.
 * @returns a boolean value. It returns true if the email passed as an argument matches the specified
 * pattern, and false otherwise.
 */
function isValidEmail(email: string): boolean {
  const pattern = /^[a-zA-Z0-9_.+-]+@[a-zA-Z0-9-]+\.[a-zA-Z0-9-.]+$/;
  const match = email.match(pattern);
  return match !== null && match[0] === email;
}

/**
 * The function validates whether a given string matches the pattern of a reCAPTCHA token.
 * @param string - The `string` parameter represents the input string that needs to be
 * validated. In this case, it is expected to be a string containing a Recaptcha response token.
 * @returns a boolean value.
 */
function validateRecaptcha(string: string): boolean {
  const pattern = /^[a-zA-Z0-9_-]{40}$/;
  return pattern.test(string);
}

/**
 * The function validates whether a given image size is less than 20 and greater than 0.
 * @param string - The `number` parameter represents the input size of the string
 * validated. In this case, it is expected to be a number less than 20 and greater than 0.
 * @returns a boolean value.
 */
function validateImageFileSize(size: number): boolean {
  return size > 0;
}

/**
 * The `abort` function logs a message and exits the process.
 */
function abort(): void {
  console.log("\nSetup process aborted. 🫠");
  process.exit(1);
}

//Get mail username and password
/**
 * The function `twoFactorAuth` prompts the user to set up Two-Factor Authentication Google Account and
 * then collects their email and generated password to update environment variables.
 */
async function twoFactorAuth(): Promise<void> {
  console.log("\nIMPORTANT");
  console.log(
    "\nEnsure that you have Two-Factor Authentication set up on your Google Account."
  );
  console.log("\nVisit Url: https://myaccount.google.com");
  console.log(
    "\nSelect Security and under Signing in to Google section select App Passwords."
  );
  console.log(
    "\nClick on Select app section and choose Other(Custom name), enter talawa as the custom name and press Generate button."
  );

  const { email, password } = await inquirer.prompt([
    {
      type: "input",
      name: "email",
      message: "Enter your email:",
      validate: (input: string) =>
        isValidEmail(input) || "Invalid email. Please try again.",
    },
    {
      type: "password",
      name: "password",
      message: "Enter the generated password:",
    },
  ]);
  const config = dotenv.parse(fs.readFileSync(".env"));

  config.MAIL_USERNAME = email;
  config.MAIL_PASSWORD = password;
  updateEnvVariable(config);
}

//Checks if the data exists and ask for deletion
/**
 * The function `shouldWipeExistingData` checks if there is existing data in a MongoDB database and prompts the user to delete
 * it before importing new data.
 * @param url - The `url` parameter is a string that represents the connection URL for the
 * MongoDB database. It is used to establish a connection to the database using the `MongoClient` class
 * from the `mongodb` package.
 * @returns The function returns a Promise<boolean>.
 */
async function shouldWipeExistingData(url: string): Promise<boolean> {
  let shouldImport = false;
  const client = new mongodb.MongoClient(url, {
    useNewUrlParser: true,
    useUnifiedTopology: true,
  });
  try {
    await client.connect();
    const db = client.db();
    const collections = await db.listCollections().toArray();

    if (collections.length > 0) {
      const { confirmDelete } = await inquirer.prompt({
        type: "confirm",
        name: "confirmDelete",
        message:
          "We found data in the database. Do you want to delete the existing data before importing?",
      });

      if (confirmDelete) {
        for (const collection of collections) {
          await db.collection(collection.name).deleteMany({});
        }
        console.log("All existing data has been deleted.");
        shouldImport = true;
      } else {
        console.log("Deletion & import operation cancelled.");
      }
    } else {
      shouldImport = true;
    }
  } catch (error) {
    console.error("Could not connect to database to check for data");
  }
  client.close();
  return shouldImport;
}

//Import sample data
/**
 * The function `importData` imports sample data into a MongoDB database if the database URL is provided and if it
 * is determined that existing data should be wiped.
 * @returns The function returns a Promise that resolves to `void`.
 */
async function importData(): Promise<void> {
  if (!process.env.MONGO_DB_URL) {
    console.log("Couldn't find mongodb url");
    return;
  }
  const shouldImport = await shouldWipeExistingData(process.env.MONGO_DB_URL);

  if (shouldImport) {
    console.log("Importing sample data...");
    await exec(
      "npm run import:sample-data",
      (error: ExecException | null, stdout: string, stderr: string) => {
        if (error) {
          console.error(`Error: ${error.message}`);
          abort();
        }
        if (stderr) {
          console.error(`Error: ${stderr}`);
          abort();
        }
        console.log(`Output: ${stdout}`);
      }
    );
  }
}

type VerifySmtpConnectionReturnType = {
  success: boolean;
  error: unknown;
};

/**
 * The function `verifySmtpConnection` verifies the SMTP connection using the provided configuration
 * and returns a success status and error message if applicable.
 * @param config - The `config` parameter is an object that contains the configuration settings for the
 * SMTP connection. It should have the following properties:
 * @returns The function `verifySmtpConnection` returns a Promise that resolves to an object of type
 * `VerifySmtpConnectionReturnType`. The `VerifySmtpConnectionReturnType` object has two properties:
 * `success` and `error`. If the SMTP connection is verified successfully, the `success` property will
 * be `true` and the `error` property will be `null`. If the SMTP connection verification fails
 */
async function verifySmtpConnection(
  config: Record<string, string>
): Promise<VerifySmtpConnectionReturnType> {
  const transporter = nodemailer.createTransport({
    host: config.SMTP_HOST,
    port: Number(config.SMTP_PORT),
    secure: config.SMTP_SSL_TLS === "true",
    auth: {
      user: config.SMTP_USERNAME,
      pass: config.SMTP_PASSWORD,
    },
  });

  try {
    await transporter.verify();
    console.log("SMTP connection verified successfully.");
    return { success: true, error: null };
  } catch (error: unknown) {
    console.error("SMTP connection verification failed:");
    return { success: false, error };
  } finally {
    transporter.close();
  }
}

/**
 * The function `configureSmtp` prompts the user to configure SMTP settings for sending emails through
 * Talawa and saves the configuration in a .env file.
 * @returns a Promise that resolves to void.
 */
async function configureSmtp(): Promise<void> {
  const smtpConfig = await inquirer.prompt([
    {
      type: "input",
      name: "SMTP_HOST",
      message: "Enter SMTP host:",
    },
    {
      type: "input",
      name: "SMTP_PORT",
      message: "Enter SMTP port:",
    },
    {
      type: "input",
      name: "SMTP_USERNAME",
      message: "Enter SMTP username:",
    },
    {
      type: "password",
      name: "SMTP_PASSWORD",
      message: "Enter SMTP password:",
    },
    {
      type: "confirm",
      name: "SMTP_SSL_TLS",
      message: "Use SSL/TLS for SMTP?",
      default: false,
    },
  ]);

  const isValidSmtpConfig =
    smtpConfig.SMTP_HOST &&
    smtpConfig.SMTP_PORT &&
    smtpConfig.SMTP_USERNAME &&
    smtpConfig.SMTP_PASSWORD;

  if (!isValidSmtpConfig) {
    console.error(
      "Invalid SMTP configuration. Please provide all required parameters."
    );
    return;
  }

  const { success, error } = await verifySmtpConnection(smtpConfig);

  if (!success) {
    console.error(
      "SMTP configuration verification failed. Please check your SMTP settings."
    );
    if (error instanceof Error) {
      console.log(error.message);
    }
    return;
  }

  const config = dotenv.parse(fs.readFileSync(".env"));
  config.IS_SMTP = "true";
  Object.assign(config, smtpConfig);
  updateEnvVariable(config);

  console.log("SMTP configuration saved successfully.");
}

/**
 * The main function sets up the Talawa API by prompting the user to configure various environment
 * variables and import sample data if desired.
 */
async function main(): Promise<void> {
  console.log("Welcome to the Talawa API setup! 🚀");

  if (!fs.existsSync(".env")) {
    fs.copyFileSync(".env.sample", ".env");
  } else {
    checkEnvFile();
  }

  if (process.env.NODE_ENV) {
    console.log(`\nNode environment is already set to ${process.env.NODE_ENV}`);
  }
  await setNodeEnvironment();

  let accessToken: string | null = "",
    refreshToken: string | null = "";
  if (process.env.ACCESS_TOKEN_SECRET) {
    console.log(
      `\nAccess token secret already exists with the value:\n${process.env.ACCESS_TOKEN_SECRET}`
    );
  }
  const { shouldGenerateAccessToken } = await inquirer.prompt({
    type: "confirm",
    name: "shouldGenerateAccessToken",
    message: "Would you like to generate a new access token secret?",
    default: process.env.ACCESS_TOKEN_SECRET ? false : true,
  });

  if (shouldGenerateAccessToken) {
    accessToken = null;
  }

  if (process.env.REFRESH_TOKEN_SECRET) {
    console.log(
      `\nRefresh token secret already exists with the value:\n${process.env.REFRESH_TOKEN_SECRET}`
    );
  }
  const { shouldGenerateRefreshToken } = await inquirer.prompt({
    type: "confirm",
    name: "shouldGenerateRefreshToken",
    message: "Would you like to generate a new refresh token secret?",
    default: process.env.REFRESH_TOKEN_SECRET ? false : true,
  });

  if (shouldGenerateRefreshToken) {
    refreshToken = null;
  }

  accessAndRefreshTokens(accessToken, refreshToken);

  const { shouldLog } = await inquirer.prompt({
    type: "confirm",
    name: "shouldLog",
    message: "Would you like to enable logging for the database transactions?",
    default: true,
  });

  if (shouldLog) {
    if (process.env.LOG_PATH) {
      console.log(
        `\n Log path already exists with the value:\n${process.env.LOG_PATH}`
      );
    }
    let logPath: string | null = null;
    const { shouldUseCustomLogPath } = await inquirer.prompt({
      type: "confirm",
      name: "shouldUseCustomLogPath",
      message: "Would you like to provide a custom path for storing logs?",
      default: false,
    });

    if (shouldUseCustomLogPath) {
      logPath = await askForTransactionLogPath();
    }
    transactionLogPath(logPath);
  }

  const { isDockerInstallation } = await inquirer.prompt({
    type: "confirm",
    name: "isDockerInstallation",
    message: "Are you setting up this project using Docker?",
    default: false,
  });

  if (isDockerInstallation) {
    const DB_URL = "mongodb://localhost:27017/talawa-api";
    const REDIS_HOST = "localhost";
    const REDIS_PORT = "6379"; // default Redis port
    const REDIS_PASSWORD = "";

    const config = dotenv.parse(fs.readFileSync(".env"));

    config.MONGO_DB_URL = DB_URL;
    config.REDIS_HOST = REDIS_HOST;
    config.REDIS_PORT = REDIS_PORT;
    config.REDIS_PASSWORD = REDIS_PASSWORD;

    process.env.MONGO_DB_URL = DB_URL;
    process.env.REDIS_HOST = REDIS_HOST;
    process.env.REDIS_PORT = REDIS_PORT;
    process.env.REDIS_PASSWORD = REDIS_PASSWORD;

    updateEnvVariable(config);
    console.log(`Your MongoDB URL is:\n${process.env.MONGO_DB_URL}`);
    console.log(`Your Redis host is:\n${process.env.REDIS_HOST}`);
    console.log(`Your Redis port is:\n${process.env.REDIS_PORT}`);
  }

  if (!isDockerInstallation) {
    // Redis configuration
    if (process.env.REDIS_HOST && process.env.REDIS_PORT) {
      const redisPasswordStr = process.env.REDIS_PASSWORD
        ? "X".repeat(process.env.REDIS_PASSWORD.length)
        : "";

      const url = `redis://${
        process.env.REDIS_PASSWORD ? redisPasswordStr + "@" : ""
      }${process.env.REDIS_HOST}:${process.env.REDIS_PORT}`;

      console.log(`\nRedis URL already exists with the value:\n${url}`);

      const { shouldSetupRedis } = await inquirer.prompt({
        type: "confirm",
        name: "shouldSetupRedis",
        message: "Would you like to change the existing Redis URL?",
        default:
          process.env.REDIS_HOST && process.env.REDIS_PORT ? false : true,
      });

      if (shouldSetupRedis) {
        await redisConfiguration();
      }
    } else {
      await redisConfiguration();
    }

    // MongoDB configuration
    if (process.env.MONGO_DB_URL) {
      console.log(
        `\nMongoDB URL already exists with the value:\n${process.env.MONGO_DB_URL}`
      );

      const { shouldSetupMongo } = await inquirer.prompt({
        type: "confirm",
        name: "shouldSetupMongo",
        message: "Would you like to change the existing Mongo DB URL?",
        default: false,
      });

      if (shouldSetupMongo) {
        await mongoDB();
      }
    } else {
      await mongoDB();
    }
  }
  if (process.env.RECAPTCHA_SECRET_KEY) {
    console.log(
      `\nreCAPTCHA secret key already exists with the value ${process.env.RECAPTCHA_SECRET_KEY}`
    );
  }
  const { shouldSetRecaptcha } = await inquirer.prompt({
    type: "confirm",
    name: "shouldSetRecaptcha",
    message: "Would you like to set up a reCAPTCHA secret key?",
    default: process.env.RECAPTCHA_SECRET_KEY ? false : true,
  });

  if (shouldSetRecaptcha) {
    await recaptcha();
    await recaptchaSiteKey();
  }

  console.log(
    "\n You can configure either SMTP or Mail for sending emails through Talawa.\n"
  );

  if (process.env.MAIL_USERNAME) {
    console.log(
      `Mail username already exists with the value ${process.env.MAIL_USERNAME}`
    );
  }

  const { shouldSetMail } = await inquirer.prompt([
    {
      type: "confirm",
      name: "shouldSetMail",
      message: "Would you like to setup the mail username and password?",
      default: process.env.MAIL_USERNAME ? false : true,
    },
  ]);
  if (shouldSetMail) {
    await twoFactorAuth();
  } else {
    console.log("Mail configuration skipped.\n");

    const { shouldConfigureSmtp } = await inquirer.prompt({
      type: "confirm",
      name: "shouldConfigureSmtp",
      message: "Would you like to configure SMTP for Talawa to send emails?",
      default: true,
    });

    if (shouldConfigureSmtp) {
      await configureSmtp();
    } else {
      console.log("SMTP configuration skipped.\n");
    }
  }

  if (process.env.LAST_RESORT_SUPERADMIN_EMAIL) {
    console.log(
      `\nSuper Admin of last resort already exists with the value ${process.env.LAST_RESORT_SUPERADMIN_EMAIL}`
    );
  }

  const { shouldSetSuperUserEmail } = await inquirer.prompt([
    {
      type: "confirm",
      name: "shouldSetSuperUserEmail",
      message: "Would you like to setup a Super Admin email of last resort?",
      default: process.env.LAST_RESORT_SUPERADMIN_EMAIL ? false : true,
    },
  ]);
  if (shouldSetSuperUserEmail) {
    await superAdmin();
  }
  // check if mail_username is set, if not, set it to mail_username's value
  else if (
    !shouldSetSuperUserEmail &&
    !process.env.LAST_RESORT_SUPERADMIN_EMAIL
    // process.env.MAIL_USERNAME
  ) {
    if (process.env.MAIL_USERNAME) {
      console.log(
        "No super admin email configured, setting it to mail username's value."
      );
    }
    const config = dotenv.parse(fs.readFileSync(".env"));
    config.LAST_RESORT_SUPERADMIN_EMAIL = config.MAIL_USERNAME;
    updateEnvVariable(config);
  }

  if (!isDockerInstallation) {
    const { shouldRunDataImport } = await inquirer.prompt([
      {
        type: "confirm",
        name: "shouldRunDataImport",
        message: "Do you want to import sample data?",
        default: false,
      },
    ]);

    if (shouldRunDataImport) {
      await importData();
    }
  }

  const { imageSizeLimit } = await inquirer.prompt([
    {
      type: "input",
      name: "imageSizeLimit",
      message: `Enter the maximum size limit of Images uploaded (in MB) max: ${
        MAXIMUM_IMAGE_SIZE_LIMIT_KB / 1000
      }`,
      default: 3,
      validate: (input: number) =>
        validateImageFileSize(input) ||
        `Enter a valid number between 0 and ${
          MAXIMUM_IMAGE_SIZE_LIMIT_KB / 1000
        }`,
    },
  ]);

  await setImageUploadSize(imageSizeLimit * 1000);

  console.log(
    "\nCongratulations! Talawa API has been successfully setup! 🥂🎉"
  );
}

main();<|MERGE_RESOLUTION|>--- conflicted
+++ resolved
@@ -1,15 +1,4 @@
-<<<<<<< HEAD
 import { MAXIMUM_IMAGE_SIZE_LIMIT_KB } from "./src/constants";
-
-const dotenv = require("dotenv");
-const fs = require("fs");
-const cryptolib = require("crypto");
-const inquirer = require("inquirer");
-const mongodb = require("mongodb");
-const redis = require("redis");
-const { exec } = require("child_process");
-const nodemailer = require("nodemailer");
-=======
 import dotenv from "dotenv";
 import fs from "fs";
 import path from "path";
@@ -20,7 +9,6 @@
 import { exec } from "child_process";
 import nodemailer from "nodemailer";
 import type { ExecException } from "child_process";
->>>>>>> 6eb9bbd9
 
 dotenv.config();
 
@@ -129,7 +117,6 @@
   }
 }
 
-<<<<<<< HEAD
 //set the image size upload environment variable
 /**
  * The function `setImageUploadSize` sets the image upload size environment variable and changes the .env file
@@ -142,7 +129,12 @@
   const config = dotenv.parse(fs.readFileSync(".env"));
 
   config.IMAGE_SIZE_LIMIT_KB = size.toString();
-=======
+  fs.writeFileSync(".env", "");
+  for (const key in config) {
+    fs.appendFileSync(".env", `${key}=${config[key]}\n`);
+  }
+}
+
 function transactionLogPath(logPath: string | null): void {
   const config = dotenv.parse(fs.readFileSync(".env"));
   config.LOG = "true";
@@ -169,15 +161,8 @@
     }
     config.LOG_PATH = logPath;
   }
->>>>>>> 6eb9bbd9
-  fs.writeFileSync(".env", "");
-  for (const key in config) {
-    fs.appendFileSync(".env", `${key}=${config[key]}\n`);
-  }
-}
-
-<<<<<<< HEAD
-=======
+}
+
 async function askForTransactionLogPath(): Promise<string> {
   let logPath: string | null;
   // Keep asking for path, until user gives a valid path
@@ -210,7 +195,6 @@
   return logPath;
 }
 
->>>>>>> 6eb9bbd9
 // Check connection to Redis with the specified URL.
 /**
  * The function `checkRedisConnection` checks if a connection to Redis can be established using the
