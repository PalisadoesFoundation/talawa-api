// eslint-disable-next-line
import { MAXIMUM_IMAGE_SIZE_LIMIT_KB } from "./src/constants";
import dotenv from "dotenv";
import fs from "fs";
import path from "path";
import * as cryptolib from "crypto";
import inquirer from "inquirer";
import mongodb from "mongodb";
import * as redis from "redis";
import { exec } from "child_process";
import nodemailer from "nodemailer";
import type { ExecException } from "child_process";
import crypto from "crypto";

dotenv.config();

// Check if all the fields in .env.sample are present in .env
/**
 * The function `checkEnvFile` checks if any fields are missing in the .env file compared to the .env.sample file, and
 * if so, it copies the missing fields from .env.sampale to .env.
 */
function checkEnvFile(): void {
  const env = dotenv.parse(fs.readFileSync(".env"));
  const envSample = dotenv.parse(fs.readFileSync(".env.sample"));
  const misplaced = Object.keys(envSample).filter((key) => !(key in env));
  if (misplaced.length > 0) {
    // copy the missing fields from .env.sample to .env
    for (const key of misplaced) {
      fs.appendFileSync(".env", `${key}=${envSample[key]}\n`);
    }
  }
}

// Update the value of an environment variable in .env file
/**
 * The function `updateEnvVariable` updates the values of environment variables in a .env file based on the provided
 * configuration object.
 * @param config - An object that contains key-value pairs where the keys are strings and the values
 * can be either strings or numbers. These key-value pairs represent the environment variables that
 * need to be updated.
 */
function updateEnvVariable(config: { [key: string]: string | number }): void {
  const existingContent: string = fs.readFileSync(".env", "utf8");

  let updatedContent: string = existingContent;
  for (const key in config) {
    const regex = new RegExp(`^${key}=.*`, "gm");
    updatedContent = updatedContent.replace(regex, `${key}=${config[key]}`);
  }

  fs.writeFileSync(".env", updatedContent, "utf8");
}

// Get the node environment
/**
 * The function `getNodeEnvironment` is an asynchronous function that prompts the user to select a Node
 * environment (either "development" or "production") and returns the selected environment as a string.
 * @returns a Promise that resolves to a string representing the selected Node environment.
 */
async function getNodeEnvironment(): Promise<string> {
  const { nodeEnv } = await inquirer.prompt([
    {
      type: "list",
      name: "nodeEnv",
      message: "Select Node environment:",
      choices: ["development", "production"],
      default: "development",
    },
  ]);

  return nodeEnv;
}

/**
 * The function `setNodeEnvironment` sets the Node environment by reading the value from a file, updating the process
 * environment variable, and updating a configuration file.
 */
async function setNodeEnvironment(): Promise<void> {
  try {
    const nodeEnv = await getNodeEnvironment();
    process.env.NODE_ENV = nodeEnv;

    const config = dotenv.parse(fs.readFileSync(".env"));
    config.NODE_ENV = nodeEnv;
    updateEnvVariable(config);
  } catch (err) {
    console.error(err);
    abort();
  }
}

// Generate and update the access and refresh token secrets in .env
/**
 * The function `accessAndRefreshTokens` generates and updates access and refresh tokens if they are
 * null.
 * @param accessTokenSecret - A string representing the access token secret. It is
 * initially set to `null` and will be generated if it is `null`.
 * @param refreshTokenSecret - The `refreshTokenSecret` parameter is a string that
 * represents the secret key used to generate and verify refresh tokens. Refresh tokens are typically
 * used in authentication systems to obtain new access tokens without requiring the user to
 * re-authenticate.
 */
async function accessAndRefreshTokens(
  accessTokenSecret: string | null,
  refreshTokenSecret: string | null
): Promise<void> {
  const config = dotenv.parse(fs.readFileSync(".env"));

  if (accessTokenSecret === null) {
    accessTokenSecret = cryptolib.randomBytes(32).toString("hex");
    config.ACCESS_TOKEN_SECRET = accessTokenSecret;
    updateEnvVariable(config);
  }

  if (refreshTokenSecret === null) {
    refreshTokenSecret = cryptolib.randomBytes(32).toString("hex");
    config.REFRESH_TOKEN_SECRET = refreshTokenSecret;
    updateEnvVariable(config);
  }
}

//set the image size upload environment variable
/**
 * The function `setImageUploadSize` sets the image upload size environment variable and changes the .env file
 * @returns The function `checkExistingRedis` returns a void Promise.
 */
async function setImageUploadSize(size: number): Promise<void> {
  if (size > MAXIMUM_IMAGE_SIZE_LIMIT_KB) {
    size = MAXIMUM_IMAGE_SIZE_LIMIT_KB;
  }
  const config = dotenv.parse(fs.readFileSync(".env"));

  config.IMAGE_SIZE_LIMIT_KB = size.toString();
  fs.writeFileSync(".env", "");
  for (const key in config) {
    fs.appendFileSync(".env", `${key}=${config[key]}\n`);
  }
}

function transactionLogPath(logPath: string | null): void {
  const config = dotenv.parse(fs.readFileSync(".env"));
  config.LOG = "true";
  if (!logPath) {
    // Check if the logs/transaction.log file exists, if not, create it
    const defaultLogPath = path.resolve(__dirname, "logs");
    const defaultLogFile = path.join(defaultLogPath, "transaction.log");
    if (!fs.existsSync(defaultLogPath)) {
      console.log("Creating logs/transaction.log file...");
      fs.mkdirSync(defaultLogPath);
    }

    config.LOG_PATH = defaultLogFile;
  } else {
    // Remove the logs files, if exists
    const logsDirPath = path.resolve(__dirname, "logs");
    if (fs.existsSync(logsDirPath)) {
      fs.readdirSync(logsDirPath).forEach((file: string) => {
        if (file !== "README.md") {
          const curPath = path.join(logsDirPath, file);
          fs.unlinkSync(curPath);
        }
      });
    }
    config.LOG_PATH = logPath;
  }
}

async function askForTransactionLogPath(): Promise<string> {
  let logPath: string | null;
  // Keep asking for path, until user gives a valid path
  // eslint-disable-next-line no-constant-condition
  while (true) {
    const response = await inquirer.prompt([
      {
        type: "input",
        name: "logPath",
        message: "Enter absolute path of log file:",
        default: null,
      },
    ]);
    logPath = response.logPath;
    if (logPath && fs.existsSync(logPath)) {
      try {
        fs.accessSync(logPath, fs.constants.R_OK | fs.constants.W_OK);
        break;
      } catch {
        console.error(
          "The file is not readable/writable. Please enter a valid file path."
        );
      }
    } else {
      console.error(
        "Invalid path or file does not exist. Please enter a valid file path."
      );
    }
  }
  return logPath;
}

// Check connection to Redis with the specified URL.
/**
 * The function `checkRedisConnection` checks if a connection to Redis can be established using the
 * provided URL.
 * @param url - The `url` parameter is a string that represents the URL of the Redis server.
 * It is used to establish a connection to the Redis server.
 * @returns a Promise that resolves to a boolean value.
 */
async function checkRedisConnection(url: string): Promise<boolean> {
  let response = false;
  const client = redis.createClient({ url });

  console.log("\nChecking Redis connection....");

  try {
    await client.connect();
    response = true;
  } catch (error) {
    console.log(`\nConnection to Redis failed. Please try again.\n`);
  } finally {
    client.quit();
  }
  return response;
}

// Redis url prompt
/**
 * The function `askForRedisUrl` prompts the user to enter the Redis hostname, port, and password, and
 * returns an object with these values.
 * @returns The function `askForRedisUrl` returns a promise that resolves to an object with the
 * properties `host`, `port`, and `password`.
 */
async function askForRedisUrl(): Promise<{
  host: string;
  port: number;
  password: string;
}> {
  const { host, port, password } = await inquirer.prompt([
    {
      type: "input",
      name: "host",
      message: "Enter Redis hostname (default: localhost):",
      default: "localhost",
    },
    {
      type: "input",
      name: "port",
      message: "Enter Redis port (default: 6379):",
      default: 6379,
    },
    {
      type: "password",
      name: "password",
      message:
        "Enter Redis password (optional : Leave empty for local connections) :",
    },
  ]);

  return { host, port, password };
}

//check existing redis url
/**
 * The function `checkExistingRedis` checks if there is an existing Redis connection by iterating
 * through a list of Redis URLs and testing the connection.
 * @returns The function `checkExistingRedis` returns a Promise that resolves to a string or null.
 */
async function checkExistingRedis(): Promise<string | null> {
  const existingRedisURL = ["redis://localhost:6379"];

  for (const url of existingRedisURL) {
    if (!url) {
      continue;
    }

    const isConnected = await checkRedisConnection(url);
    if (isConnected) {
      return url;
    }
  }

  return null;
}

// get the redis url
/**
 * The `redisConfiguration` function updates the Redis configuration by prompting the user for the
 * Redis URL, checking the connection, and updating the environment variables and .env file
 * accordingly.
 */
async function redisConfiguration(): Promise<void> {
  try {
    let host!: string;
    let port!: number;
    let password!: string;
    let url = await checkExistingRedis();
    let isConnected = url !== null;

    if (isConnected) {
      console.log("Redis URL detected: " + url);
      const { keepValues } = await inquirer.prompt({
        type: "confirm",
        name: "keepValues",
        message: `Do you want to connect to the detected Redis URL?`,
        default: true,
      });

      if (keepValues) {
        console.log("Keeping existing Redis URL: " + url);
        host = "localhost";
        port = 6379;
        password = "";
      } else {
        isConnected = false;
      }
    }
    url = "";

    while (!isConnected) {
      const result = await askForRedisUrl();
      host = result.host;
      port = result.port;
      password = result.password;
      url = `redis://${password ? password + "@" : ""}${host}:${port}`;
      isConnected = await checkRedisConnection(url);
    }

    if (isConnected) {
      console.log("\nConnection to Redis successful! 🎉");
    }

    // Set the Redis parameters in process.env
    process.env.REDIS_HOST = host;
    process.env.REDIS_PORT = port.toString();
    process.env.REDIS_PASSWORD = password;

    // Update the .env file
    const config = dotenv.parse(fs.readFileSync(".env"));
    config.REDIS_HOST = host;
    config.REDIS_PORT = port.toString();
    config.REDIS_PASSWORD = password;
    updateEnvVariable(config);
  } catch (err) {
    console.error(err);
    abort();
  }
}

/**
 * The code checks if the environment variable 'ENCRYPTION_KEY' is already set.
 * If 'ENCRYPTION_KEY' is set, it retrieves its value and uses it as the encryption key.
 * If 'ENCRYPTION_KEY' is not set, a random 256-bit (32-byte) key is generated using
 * the crypto library and set as the 'ENCRYPTION_KEY' environment variable.
 * @remarks
 * This ensures that a consistent encryption key is used if already set, or generates
 * and sets a new key if one doesn't exist. The 'ENCRYPTION_KEY' is intended to be used
 * for secure operations such as email encryption and decryption.
 */
let encryptionKey: string;

// Checking if encryption key is already in environment variables
if (process.env.ENCRYPTION_KEY) {
  encryptionKey = process.env.ENCRYPTION_KEY;
} else {
  // Generating random key
  encryptionKey = crypto.randomBytes(32).toString("hex");
  // Setting the key as an environment variable
  process.env.ENCRYPTION_KEY = encryptionKey;
}

//LAST_RESORT_SUPERADMIN_EMAIL prompt
/**
 * The function `askForSuperAdminEmail` asks the user to enter an email address and returns it as a promise.
 * @returns The email entered by the user is being returned.
 */
async function askForSuperAdminEmail(): Promise<string> {
  console.log(
    "\nPlease make sure to register with this email before logging in.\n"
  );
  const { email } = await inquirer.prompt([
    {
      type: "input",
      name: "email",
      message:
        "Enter the email which you wish to assign as the Super Admin of last resort :",
      validate: (input: string) =>
        isValidEmail(input) || "Invalid email. Please try again.",
    },
  ]);

  return email;
}

// Get the super admin email
/**
 * The function `superAdmin` prompts the user for a super admin email, updates a configuration file
 * with the email, and handles any errors that occur.
 */
async function superAdmin(): Promise<void> {
  try {
    const email = await askForSuperAdminEmail();
    const config = dotenv.parse(fs.readFileSync(".env"));
    config.LAST_RESORT_SUPERADMIN_EMAIL = email;
    updateEnvVariable(config);
  } catch (err) {
    console.log(err);
    abort();
  }
}

// Function to check if Existing MongoDB instance is running
/**
 * The function `checkExistingMongoDB` checks for an existing MongoDB connection by iterating through a
 * list of URLs and testing the connection using the `checkConnection` function.
 * @returns The function `checkExistingMongoDB` returns a promise that resolves to a string or null.
 */
async function checkExistingMongoDB(): Promise<string | null> {
  const existingMongoDbUrls = [
    process.env.MONGO_DB_URL,
    "mongodb://localhost:27017",
  ];

  for (const url of existingMongoDbUrls) {
    if (!url) {
      continue;
    }

    const isConnected = await checkConnection(url);
    if (isConnected) {
      return url;
    }
  }

  return null;
}

// Check the connection to MongoDB with the specified URL.
/**
 * The function `checkConnection` is an asynchronous function that checks the connection to a MongoDB
 * database using the provided URL and returns a boolean value indicating whether the connection was
 * successful or not.
 * @param url - The `url` parameter is a string that represents the connection URL for the
 * MongoDB server. It typically includes the protocol (e.g., `mongodb://`), the host and port
 * information, and any authentication credentials if required.
 * @returns a Promise that resolves to a boolean value. The boolean value indicates whether the
 * connection to the MongoDB server was successful (true) or not (false).
 */
async function checkConnection(url: string): Promise<boolean> {
  console.log("\nChecking MongoDB connection....");

  try {
    const connection = await mongodb.connect(url, {
      useNewUrlParser: true,
      useUnifiedTopology: true,
      serverSelectionTimeoutMS: 1000,
    });
    await connection.close();
    return true;
  } catch (error) {
    console.log(`\nConnection to MongoDB failed. Please try again.\n`);
    return false;
  }
}

//Mongodb url prompt
/**
 * The function `askForMongoDBUrl` prompts the user to enter a MongoDB URL and returns the entered URL
 * as a string.
 * @returns a Promise that resolves to a string.
 */
async function askForMongoDBUrl(): Promise<string> {
  const { url } = await inquirer.prompt([
    {
      type: "input",
      name: "url",
      message: "Enter your MongoDB URL:",
      default: process.env.MONGO_DB_URL,
    },
  ]);

  return url;
}

// Get the mongodb url
/**
 * The `mongoDB` function connects to a MongoDB database by asking for a URL, checking the connection,
 * and updating the environment variable with the URL.
 */
async function mongoDB(): Promise<void> {
  let DB_URL = process.env.MONGO_DB_URL;

  try {
    let url = await checkExistingMongoDB();
    let isConnected = url !== null;

    if (isConnected) {
      console.log("MongoDB URL detected: " + url);
      const { keepValues } = await inquirer.prompt({
        type: "confirm",
        name: "keepValues",
        message: `Do you want to connect to the detected MongoDB URL?`,
        default: true,
      });

      if (keepValues) {
        console.log("Keeping existing MongoDB URL: " + url);
      } else {
        isConnected = false;
      }
    }

    while (!isConnected) {
      url = await askForMongoDBUrl();
      isConnected = await checkConnection(url);
    }

    if (isConnected) {
      console.log("\nConnection to MongoDB successful! 🎉");
    }
    DB_URL = `${url?.endsWith("/talawa-api") ? url : `${url}/talawa-api`}`;
    const config = dotenv.parse(fs.readFileSync(".env"));
    config.MONGO_DB_URL = DB_URL;
    // Modifying the environment variable to be able to access the URL in importData function.
    process.env.MONGO_DB_URL = DB_URL;
    updateEnvVariable(config);
  } catch (err) {
    console.error(err);
    abort();
  }
}

// Function to ask if the user wants to keep the entered values
/**
 * The function `askToKeepValues` prompts the user with a confirmation message and returns a boolean
 * indicating whether the user wants to keep the entered key.
 * @returns a boolean value, either true or false.
 */
async function askToKeepValues(): Promise<boolean> {
  const { keepValues } = await inquirer.prompt({
    type: "confirm",
    name: "keepValues",
    message: `Would you like to keep the entered key? `,
    default: true,
  });
  return keepValues;
}

//Get recaptcha details
/**
 * The function `recaptcha` prompts the user to enter a reCAPTCHA secret key, validates the input, and
 * allows the user to choose whether to keep the entered value or try again.
 */
async function recaptcha(): Promise<void> {
  const { recaptchaSecretKey } = await inquirer.prompt([
    {
      type: "input",
      name: "recaptchaSecretKey",
      message: "Enter your reCAPTCHA secret key:",
      validate: async (input: string): Promise<boolean | string> => {
        if (validateRecaptcha(input)) {
          return true;
        }
        return "Invalid reCAPTCHA secret key. Please try again.";
      },
    },
  ]);

  const shouldKeepDetails = await askToKeepValues();

  if (shouldKeepDetails) {
    const config = dotenv.parse(fs.readFileSync(".env"));
    config.RECAPTCHA_SECRET_KEY = recaptchaSecretKey;
    updateEnvVariable(config);
  } else {
    await recaptcha();
  }
}

/**
 * The function `recaptchaSiteKey` prompts the user to enter a reCAPTCHA site key, validates the input,
 * and updates the environment variable if the user chooses to keep the entered value.
 */
async function recaptchaSiteKey(): Promise<void> {
  if (process.env.RECAPTCHA_SITE_KEY) {
    console.log(
      `\nreCAPTCHA site key already exists with the value ${process.env.RECAPTCHA_SITE_KEY}`
    );
  }

  const { recaptchaSiteKeyInp } = await inquirer.prompt([
    {
      type: "input",
      name: "recaptchaSiteKeyInp",
      message: "Enter your reCAPTCHA site key:",
      validate: async (input: string): Promise<boolean | string> => {
        if (validateRecaptcha(input)) {
          return true;
        }
        return "Invalid reCAPTCHA site key. Please try again.";
      },
    },
  ]);

  const shouldKeepDetails = await askToKeepValues();

  if (shouldKeepDetails) {
    const config = dotenv.parse(fs.readFileSync(".env"));
    config.RECAPTCHA_SITE_KEY = recaptchaSiteKeyInp;
    updateEnvVariable(config);
  } else {
    await recaptchaSiteKey();
  }
}

/**
 * The function `isValidEmail` checks if a given email address is valid according to a specific pattern.
 * @param email - The `email` parameter is a string that represents an email address.
 * @returns a boolean value. It returns true if the email passed as an argument matches the specified
 * pattern, and false otherwise.
 */
function isValidEmail(email: string): boolean {
  const pattern = /^[a-zA-Z0-9_.+-]+@[a-zA-Z0-9-]+\.[a-zA-Z0-9-.]+$/;
  const match = email.match(pattern);
  return match !== null && match[0] === email;
}

/**
 * The function validates whether a given string matches the pattern of a reCAPTCHA token.
 * @param string - The `string` parameter represents the input string that needs to be
 * validated. In this case, it is expected to be a string containing a Recaptcha response token.
 * @returns a boolean value.
 */
function validateRecaptcha(string: string): boolean {
  const pattern = /^[a-zA-Z0-9_-]{40}$/;
  return pattern.test(string);
}

/**
 * The function validates whether a given image size is less than 20 and greater than 0.
 * @param string - The `number` parameter represents the input size of the string
 * validated. In this case, it is expected to be a number less than 20 and greater than 0.
 * @returns a boolean value.
 */
function validateImageFileSize(size: number): boolean {
  return size > 0;
}

/**
 * The `abort` function logs a message and exits the process.
 */
function abort(): void {
  console.log("\nSetup process aborted. 🫠");
  process.exit(1);
}

//Get mail username and password
/**
 * The function `twoFactorAuth` prompts the user to set up Two-Factor Authentication Google Account and
 * then collects their email and generated password to update environment variables.
 */
async function twoFactorAuth(): Promise<void> {
  console.log("\nIMPORTANT");
  console.log(
    "\nEnsure that you have Two-Factor Authentication set up on your Google Account."
  );
  console.log("\nVisit Url: https://myaccount.google.com");
  console.log(
    "\nSelect Security and under Signing in to Google section select App Passwords."
  );
  console.log(
    "\nClick on Select app section and choose Other(Custom name), enter talawa as the custom name and press Generate button."
  );

  const { email, password } = await inquirer.prompt([
    {
      type: "input",
      name: "email",
      message: "Enter your email:",
      validate: (input: string) =>
        isValidEmail(input) || "Invalid email. Please try again.",
    },
    {
      type: "password",
      name: "password",
      message: "Enter the generated password:",
    },
  ]);
  const config = dotenv.parse(fs.readFileSync(".env"));

  config.MAIL_USERNAME = email;
  config.MAIL_PASSWORD = password;
  updateEnvVariable(config);
}

//Checks if the data exists and ask for deletion
/**
 * The function `shouldWipeExistingData` checks if there is existing data in a MongoDB database and prompts the user to delete
 * it before importing new data.
 * @param url - The `url` parameter is a string that represents the connection URL for the
 * MongoDB database. It is used to establish a connection to the database using the `MongoClient` class
 * from the `mongodb` package.
 * @returns The function returns a Promise<boolean>.
 */
async function shouldWipeExistingData(url: string): Promise<boolean> {
  let shouldImport = false;
  const client = new mongodb.MongoClient(url, {
    useNewUrlParser: true,
    useUnifiedTopology: true,
  });
  try {
    await client.connect();
    const db = client.db();
    const collections = await db.listCollections().toArray();

    if (collections.length > 0) {
      const { confirmDelete } = await inquirer.prompt({
        type: "confirm",
        name: "confirmDelete",
        message:
          "We found data in the database. Do you want to delete the existing data before importing?",
      });

      if (confirmDelete) {
        for (const collection of collections) {
          await db.collection(collection.name).deleteMany({});
        }
        console.log("All existing data has been deleted.");
        shouldImport = true;
      } else {
        console.log("Deletion & import operation cancelled.");
      }
    } else {
      shouldImport = true;
    }
  } catch (error) {
    console.error("Could not connect to database to check for data");
  }
  client.close();
  return shouldImport;
}

//Import sample data
/**
 * The function `importData` imports sample data into a MongoDB database if the database URL is provided and if it
 * is determined that existing data should be wiped.
 * @returns The function returns a Promise that resolves to `void`.
 */
async function importData(): Promise<void> {
  if (!process.env.MONGO_DB_URL) {
    console.log("Couldn't find mongodb url");
    return;
  }
  const shouldImport = await shouldWipeExistingData(process.env.MONGO_DB_URL);

  if (shouldImport) {
    console.log("Importing sample data...");
    await exec(
      "npm run import:sample-data",
      (error: ExecException | null, stdout: string, stderr: string) => {
        if (error) {
          console.error(`Error: ${error.message}`);
          abort();
        }
        if (stderr) {
          console.error(`Error: ${stderr}`);
          abort();
        }
        console.log(`Output: ${stdout}`);
      }
    );
  }
}

<<<<<<< HEAD
//Import sample data
/**
 * The function `importDefaultOrganization` will import the default organization
 * with wiping of existing data.
 * @returns The function returns a Promise that resolves to `void`.
 */

async function importDefaultOrganization(): Promise<void> {
  // eslint-disable-next-line
  return new Promise<void>(async (resolve, reject) => {
    if (!process.env.MONGO_DB_URL) {
      console.log("Couldn't find mongodb url");
      return;
    }
    const client = new mongodb.MongoClient(process.env.MONGO_DB_URL, {
      useNewUrlParser: true,
      useUnifiedTopology: true,
    });
    try {
      await client.connect();
      const db = client.db();
      const collections = await db.listCollections().toArray();
      if (collections.length > 0) {
        resolve;
      } else {
        await exec(
          "npm run import:sample-data-defaultOrg",
          (error: ExecException | null, stdout: string, stderr: string) => {
            if (error) {
              console.error(`Error: ${error.message}`);
              abort();
            }
            if (stderr) {
              console.error(`Error: ${stderr}`);
              abort();
            }
            console.log(`Output: ${stdout}`);
            resolve;
          }
        );
      }
      client.close();
      // eslint-disable-next-line
    } catch (e: any) {
      console.log(`Couldn't import the default Organization`);
      reject;
    }
  });
}

=======
>>>>>>> 3e68ad1b
type VerifySmtpConnectionReturnType = {
  success: boolean;
  error: unknown;
};

/**
 * The function `verifySmtpConnection` verifies the SMTP connection using the provided configuration
 * and returns a success status and error message if applicable.
 * @param config - The `config` parameter is an object that contains the configuration settings for the
 * SMTP connection. It should have the following properties:
 * @returns The function `verifySmtpConnection` returns a Promise that resolves to an object of type
 * `VerifySmtpConnectionReturnType`. The `VerifySmtpConnectionReturnType` object has two properties:
 * `success` and `error`. If the SMTP connection is verified successfully, the `success` property will
 * be `true` and the `error` property will be `null`. If the SMTP connection verification fails
 */
async function verifySmtpConnection(
  config: Record<string, string>
): Promise<VerifySmtpConnectionReturnType> {
  const transporter = nodemailer.createTransport({
    host: config.SMTP_HOST,
    port: Number(config.SMTP_PORT),
    secure: config.SMTP_SSL_TLS === "true",
    auth: {
      user: config.SMTP_USERNAME,
      pass: config.SMTP_PASSWORD,
    },
  });

  try {
    await transporter.verify();
    console.log("SMTP connection verified successfully.");
    return { success: true, error: null };
  } catch (error: unknown) {
    console.error("SMTP connection verification failed:");
    return { success: false, error };
  } finally {
    transporter.close();
  }
}

/**
 * The function `configureSmtp` prompts the user to configure SMTP settings for sending emails through
 * Talawa and saves the configuration in a .env file.
 * @returns a Promise that resolves to void.
 */
async function configureSmtp(): Promise<void> {
  const smtpConfig = await inquirer.prompt([
    {
      type: "input",
      name: "SMTP_HOST",
      message: "Enter SMTP host:",
    },
    {
      type: "input",
      name: "SMTP_PORT",
      message: "Enter SMTP port:",
    },
    {
      type: "input",
      name: "SMTP_USERNAME",
      message: "Enter SMTP username:",
    },
    {
      type: "password",
      name: "SMTP_PASSWORD",
      message: "Enter SMTP password:",
    },
    {
      type: "confirm",
      name: "SMTP_SSL_TLS",
      message: "Use SSL/TLS for SMTP?",
      default: false,
    },
  ]);

  const isValidSmtpConfig =
    smtpConfig.SMTP_HOST &&
    smtpConfig.SMTP_PORT &&
    smtpConfig.SMTP_USERNAME &&
    smtpConfig.SMTP_PASSWORD;

  if (!isValidSmtpConfig) {
    console.error(
      "Invalid SMTP configuration. Please provide all required parameters."
    );
    return;
  }

  const { success, error } = await verifySmtpConnection(smtpConfig);

  if (!success) {
    console.error(
      "SMTP configuration verification failed. Please check your SMTP settings."
    );
    if (error instanceof Error) {
      console.log(error.message);
    }
    return;
  }

  const config = dotenv.parse(fs.readFileSync(".env"));
  config.IS_SMTP = "true";
  Object.assign(config, smtpConfig);
  updateEnvVariable(config);

  console.log("SMTP configuration saved successfully.");
}

/**
 * The main function sets up the Talawa API by prompting the user to configure various environment
 * variables and import sample data if desired.
 */
async function main(): Promise<void> {
  console.log("Welcome to the Talawa API setup! 🚀");

  if (!fs.existsSync(".env")) {
    fs.copyFileSync(".env.sample", ".env");
  } else {
    checkEnvFile();
  }

  if (process.env.NODE_ENV) {
    console.log(`\nNode environment is already set to ${process.env.NODE_ENV}`);
  }
  await setNodeEnvironment();

  let accessToken: string | null = "",
    refreshToken: string | null = "";
  if (process.env.ACCESS_TOKEN_SECRET) {
    console.log(
      `\nAccess token secret already exists with the value:\n${process.env.ACCESS_TOKEN_SECRET}`
    );
  }
  const { shouldGenerateAccessToken } = await inquirer.prompt({
    type: "confirm",
    name: "shouldGenerateAccessToken",
    message: "Would you like to generate a new access token secret?",
    default: process.env.ACCESS_TOKEN_SECRET ? false : true,
  });

  if (shouldGenerateAccessToken) {
    accessToken = null;
  }

  if (process.env.REFRESH_TOKEN_SECRET) {
    console.log(
      `\nRefresh token secret already exists with the value:\n${process.env.REFRESH_TOKEN_SECRET}`
    );
  }
  const { shouldGenerateRefreshToken } = await inquirer.prompt({
    type: "confirm",
    name: "shouldGenerateRefreshToken",
    message: "Would you like to generate a new refresh token secret?",
    default: process.env.REFRESH_TOKEN_SECRET ? false : true,
  });

  if (shouldGenerateRefreshToken) {
    refreshToken = null;
  }

  accessAndRefreshTokens(accessToken, refreshToken);

  const { shouldLog } = await inquirer.prompt({
    type: "confirm",
    name: "shouldLog",
    message: "Would you like to enable logging for the database transactions?",
    default: true,
  });

  if (shouldLog) {
    if (process.env.LOG_PATH) {
      console.log(
        `\n Log path already exists with the value:\n${process.env.LOG_PATH}`
      );
    }
    let logPath: string | null = null;
    const { shouldUseCustomLogPath } = await inquirer.prompt({
      type: "confirm",
      name: "shouldUseCustomLogPath",
      message: "Would you like to provide a custom path for storing logs?",
      default: false,
    });

    if (shouldUseCustomLogPath) {
      logPath = await askForTransactionLogPath();
    }
    transactionLogPath(logPath);
  }

  const { isDockerInstallation } = await inquirer.prompt({
    type: "confirm",
    name: "isDockerInstallation",
    message: "Are you setting up this project using Docker?",
    default: false,
  });

  if (isDockerInstallation) {
    const DB_URL = "mongodb://localhost:27017/talawa-api";
    const REDIS_HOST = "localhost";
    const REDIS_PORT = "6379"; // default Redis port
    const REDIS_PASSWORD = "";

    const config = dotenv.parse(fs.readFileSync(".env"));

    config.MONGO_DB_URL = DB_URL;
    config.REDIS_HOST = REDIS_HOST;
    config.REDIS_PORT = REDIS_PORT;
    config.REDIS_PASSWORD = REDIS_PASSWORD;

    process.env.MONGO_DB_URL = DB_URL;
    process.env.REDIS_HOST = REDIS_HOST;
    process.env.REDIS_PORT = REDIS_PORT;
    process.env.REDIS_PASSWORD = REDIS_PASSWORD;

    updateEnvVariable(config);
    console.log(`Your MongoDB URL is:\n${process.env.MONGO_DB_URL}`);
    console.log(`Your Redis host is:\n${process.env.REDIS_HOST}`);
    console.log(`Your Redis port is:\n${process.env.REDIS_PORT}`);
  }

  if (!isDockerInstallation) {
    // Redis configuration
    if (process.env.REDIS_HOST && process.env.REDIS_PORT) {
      const redisPasswordStr = process.env.REDIS_PASSWORD
        ? "X".repeat(process.env.REDIS_PASSWORD.length)
        : "";

      const url = `redis://${
        process.env.REDIS_PASSWORD ? redisPasswordStr + "@" : ""
      }${process.env.REDIS_HOST}:${process.env.REDIS_PORT}`;

      console.log(`\nRedis URL already exists with the value:\n${url}`);

      const { shouldSetupRedis } = await inquirer.prompt({
        type: "confirm",
        name: "shouldSetupRedis",
        message: "Would you like to change the existing Redis URL?",
        default:
          process.env.REDIS_HOST && process.env.REDIS_PORT ? false : true,
      });

      if (shouldSetupRedis) {
        await redisConfiguration();
      }
    } else {
      await redisConfiguration();
    }

    // MongoDB configuration
    if (process.env.MONGO_DB_URL) {
      console.log(
        `\nMongoDB URL already exists with the value:\n${process.env.MONGO_DB_URL}`
      );

      const { shouldSetupMongo } = await inquirer.prompt({
        type: "confirm",
        name: "shouldSetupMongo",
        message: "Would you like to change the existing Mongo DB URL?",
        default: false,
      });

      if (shouldSetupMongo) {
        await mongoDB();
      }
    } else {
      await mongoDB();
    }
  }
  if (process.env.RECAPTCHA_SECRET_KEY) {
    console.log(
      `\nreCAPTCHA secret key already exists with the value ${process.env.RECAPTCHA_SECRET_KEY}`
    );
  }
  const { shouldSetRecaptcha } = await inquirer.prompt({
    type: "confirm",
    name: "shouldSetRecaptcha",
    message: "Would you like to set up a reCAPTCHA secret key?",
    default: process.env.RECAPTCHA_SECRET_KEY ? false : true,
  });

  if (shouldSetRecaptcha) {
    await recaptcha();
    await recaptchaSiteKey();
  }

  console.log(
    "\n You can configure either SMTP or Mail for sending emails through Talawa.\n"
  );

  if (process.env.MAIL_USERNAME) {
    console.log(
      `Mail username already exists with the value ${process.env.MAIL_USERNAME}`
    );
  }

  const { shouldSetMail } = await inquirer.prompt([
    {
      type: "confirm",
      name: "shouldSetMail",
      message: "Would you like to setup the mail username and password?",
      default: process.env.MAIL_USERNAME ? false : true,
    },
  ]);
  if (shouldSetMail) {
    await twoFactorAuth();
  } else {
    console.log("Mail configuration skipped.\n");

    const { shouldConfigureSmtp } = await inquirer.prompt({
      type: "confirm",
      name: "shouldConfigureSmtp",
      message: "Would you like to configure SMTP for Talawa to send emails?",
      default: true,
    });

    if (shouldConfigureSmtp) {
      await configureSmtp();
    } else {
      console.log("SMTP configuration skipped.\n");
    }
  }

  if (process.env.LAST_RESORT_SUPERADMIN_EMAIL) {
    console.log(
      `\nSuper Admin of last resort already exists with the value ${process.env.LAST_RESORT_SUPERADMIN_EMAIL}`
    );
  }

  const { shouldSetSuperUserEmail } = await inquirer.prompt([
    {
      type: "confirm",
      name: "shouldSetSuperUserEmail",
      message: "Would you like to setup a Super Admin email of last resort?",
      default: process.env.LAST_RESORT_SUPERADMIN_EMAIL ? false : true,
    },
  ]);
  if (shouldSetSuperUserEmail) {
    await superAdmin();
  }
  // check if mail_username is set, if not, set it to mail_username's value
  else if (
    !shouldSetSuperUserEmail &&
    !process.env.LAST_RESORT_SUPERADMIN_EMAIL
    // process.env.MAIL_USERNAME
  ) {
    if (process.env.MAIL_USERNAME) {
      console.log(
        "No super admin email configured, setting it to mail username's value."
      );
    }
    const config = dotenv.parse(fs.readFileSync(".env"));
    config.LAST_RESORT_SUPERADMIN_EMAIL = config.MAIL_USERNAME;
    updateEnvVariable(config);
  }

  if (!isDockerInstallation) {
    const { shouldRunDataImport } = await inquirer.prompt([
      {
        type: "confirm",
        name: "shouldRunDataImport",
        message: "Do you want to import sample data?",
        default: false,
      },
    ]);

    if (shouldRunDataImport) {
      await importData();
    }
  }

  const { imageSizeLimit } = await inquirer.prompt([
    {
      type: "input",
      name: "imageSizeLimit",
      message: `Enter the maximum size limit of Images uploaded (in MB) max: ${
        MAXIMUM_IMAGE_SIZE_LIMIT_KB / 1000
      }`,
      default: 3,
      validate: (input: number) =>
        validateImageFileSize(input) ||
        `Enter a valid number between 0 and ${
          MAXIMUM_IMAGE_SIZE_LIMIT_KB / 1000
        }`,
    },
  ]);

  await setImageUploadSize(imageSizeLimit * 1000);

  console.log(
    "\nCongratulations! Talawa API has been successfully setup! 🥂🎉"
  );
}

main();<|MERGE_RESOLUTION|>--- conflicted
+++ resolved
@@ -355,16 +355,26 @@
  * and sets a new key if one doesn't exist. The 'ENCRYPTION_KEY' is intended to be used
  * for secure operations such as email encryption and decryption.
  */
-let encryptionKey: string;
-
-// Checking if encryption key is already in environment variables
-if (process.env.ENCRYPTION_KEY) {
-  encryptionKey = process.env.ENCRYPTION_KEY;
-} else {
-  // Generating random key
-  encryptionKey = crypto.randomBytes(32).toString("hex");
-  // Setting the key as an environment variable
-  process.env.ENCRYPTION_KEY = encryptionKey;
+async function setEncryptionKey() {
+  try {
+    // Checking if encryption key is already in environment variables
+    if (process.env.ENCRYPTION_KEY) {
+      console.log("Encryption Key already present.");
+    } else {
+      // Generating random key
+      const encryptionKey = await crypto.randomBytes(32).toString("hex");
+
+      // Setting the key as an environment variable
+      process.env.ENCRYPTION_KEY = encryptionKey;
+
+      // Writing the key to the .env file
+      updateEnvVariable({ ENCRYPTION_KEY: encryptionKey });
+
+      console.log("Encryption key set successfully.");
+    }
+  } catch (err) {
+    console.error("An error occurred:");
+  }
 }
 
 //LAST_RESORT_SUPERADMIN_EMAIL prompt
@@ -770,7 +780,6 @@
   }
 }
 
-<<<<<<< HEAD
 //Import sample data
 /**
  * The function `importDefaultOrganization` will import the default organization
@@ -821,8 +830,6 @@
   });
 }
 
-=======
->>>>>>> 3e68ad1b
 type VerifySmtpConnectionReturnType = {
   success: boolean;
   error: unknown;
@@ -1210,6 +1217,7 @@
   ]);
 
   await setImageUploadSize(imageSizeLimit * 1000);
+  setEncryptionKey();
 
   console.log(
     "\nCongratulations! Talawa API has been successfully setup! 🥂🎉"
