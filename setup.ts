// eslint-disable-next-line
import { MAXIMUM_IMAGE_SIZE_LIMIT_KB } from "./src/constants";
import dotenv from "dotenv";
import fs from "fs";
import path from "path";
import * as cryptolib from "crypto";
import inquirer from "inquirer";
/* eslint-disable */
import {
  askForMongoDBUrl,
  checkConnection,
  checkExistingMongoDB,
} from "./src/setup/MongoDB";
import type { ExecException } from "child_process";
import { exec } from "child_process";
import {
  askForRedisUrl,
  checkExistingRedis,
  checkRedisConnection,
} from "./src/setup/redisConfiguration";
import { askToKeepValues } from "./src/setup/askToKeepValues";
import { validateRecaptcha } from "./src/setup/reCaptcha";
import { isValidEmail } from "./src/setup/isValidEmail";
import e from "cors";
import { askForSuperAdminEmail } from "./src/setup/superAdmin";
import {
  setImageUploadSize,
  validateImageFileSize,
} from "./src/setup/setImageUploadSize";
import { updateEnvVariable } from "./src/setup/updateEnvVariable";
import { getNodeEnvironment } from "./src/setup/getNodeEnvironment";
import { verifySmtpConnection } from "./src/setup/verifySmtpConnection";
import mongodb from "mongodb";
/* eslint-enable */

dotenv.config();

// Check if all the fields in .env.sample are present in .env
/**
 * The function `checkEnvFile` checks if any fields are missing in the .env file compared to the .env.sample file, and
 * if so, it copies the missing fields from .env.sampale to .env.
 */
export function checkEnvFile(): void {
  if (process.env.NODE_ENV === "test") {
    const env = dotenv.parse(fs.readFileSync(".env_test"));
    const envSample = dotenv.parse(fs.readFileSync(".env.sample"));
    const misplaced = Object.keys(envSample).filter((key) => !(key in env));
    if (misplaced.length > 0) {
      // copy the missing fields from .env.sample to .env
      for (const key of misplaced) {
        fs.appendFileSync(".env_test", `${key}=${envSample[key]}\n`);
      }
    }
  } else {
    const env = dotenv.parse(fs.readFileSync(".env"));
    const envSample = dotenv.parse(fs.readFileSync(".env.sample"));
    const misplaced = Object.keys(envSample).filter((key) => !(key in env));
    if (misplaced.length > 0) {
      // copy the missing fields from .env.sample to .env
      for (const key of misplaced) {
        fs.appendFileSync(".env", `${key}=${envSample[key]}\n`);
      }
    }
  }
}

/**
 * The function `setNodeEnvironment` sets the Node environment by reading the value from a file, updating the process
 * environment variable, and updating a configuration file.
 */
export async function setNodeEnvironment(): Promise<void> {
  if (process.env.NODE_ENV === "test") {
    try {
      const nodeEnv = await getNodeEnvironment();
      const config = dotenv.parse(fs.readFileSync(".env_test"));
      config.NODE_ENV = nodeEnv;
      updateEnvVariable(config);
    } catch (err) {
      console.error(err);
      abort();
    }
  } else {
    try {
      const nodeEnv = await getNodeEnvironment();
      process.env.NODE_ENV = nodeEnv;

      const config = dotenv.parse(fs.readFileSync(".env"));
      config.NODE_ENV = nodeEnv;
      updateEnvVariable(config);
    } catch (err) {
      console.error(err);
      abort();
    }
  }
}

// Generate and update the access and refresh token secrets in .env
/**
 * The function `accessAndRefreshTokens` generates and updates access and refresh tokens if they are
 * null.
 * @param accessTokenSecret - A string representing the access token secret. It is
 * initially set to `null` and will be generated if it is `null`.
 * @param refreshTokenSecret - The `refreshTokenSecret` parameter is a string that
 * represents the secret key used to generate and verify refresh tokens. Refresh tokens are typically
 * used in authentication systems to obtain new access tokens without requiring the user to
 * re-authenticate.
 */
export async function accessAndRefreshTokens(
  accessTokenSecret: string | null,
  refreshTokenSecret: string | null,
): Promise<void> {
  if (process.env.NODE_ENV === "test") {
    const config = dotenv.parse(fs.readFileSync(".env_test"));

    if (accessTokenSecret === null) {
      accessTokenSecret = cryptolib.randomBytes(32).toString("hex");
      config.ACCESS_TOKEN_SECRET = accessTokenSecret;
      updateEnvVariable(config);
    }

    if (refreshTokenSecret === null) {
      refreshTokenSecret = cryptolib.randomBytes(32).toString("hex");
      config.REFRESH_TOKEN_SECRET = refreshTokenSecret;
      updateEnvVariable(config);
    }
  } else {
    const config = dotenv.parse(fs.readFileSync(".env"));

    if (accessTokenSecret === null) {
      accessTokenSecret = cryptolib.randomBytes(32).toString("hex");
      config.ACCESS_TOKEN_SECRET = accessTokenSecret;
      updateEnvVariable(config);
    }

    if (refreshTokenSecret === null) {
      refreshTokenSecret = cryptolib.randomBytes(32).toString("hex");
      config.REFRESH_TOKEN_SECRET = refreshTokenSecret;
      updateEnvVariable(config);
    }
  }
}

function transactionLogPath(logPath: string | null): void {
  const config = dotenv.parse(fs.readFileSync(".env"));
  config.LOG = "true";
  if (!logPath) {
    // Check if the logs/transaction.log file exists, if not, create it
    const defaultLogPath = path.resolve(__dirname, "logs");
    const defaultLogFile = path.join(defaultLogPath, "transaction.log");
    if (!fs.existsSync(defaultLogPath)) {
      console.log("Creating logs/transaction.log file...");
      fs.mkdirSync(defaultLogPath);
    }

    config.LOG_PATH = defaultLogFile;
  } else {
    // Remove the logs files, if exists
    const logsDirPath = path.resolve(__dirname, "logs");
    if (fs.existsSync(logsDirPath)) {
      fs.readdirSync(logsDirPath).forEach((file: string) => {
        if (file !== "README.md") {
          const curPath = path.join(logsDirPath, file);
          fs.unlinkSync(curPath);
        }
      });
    }
    config.LOG_PATH = logPath;
  }
}

async function askForTransactionLogPath(): Promise<string> {
  let logPath: string | null;
  // Keep asking for path, until user gives a valid path
  // eslint-disable-next-line no-constant-condition
  while (true) {
    const response = await inquirer.prompt([
      {
        type: "input",
        name: "logPath",
        message: "Enter absolute path of log file:",
        default: null,
      },
    ]);
    logPath = response.logPath;
    if (logPath && fs.existsSync(logPath)) {
      try {
        fs.accessSync(logPath, fs.constants.R_OK | fs.constants.W_OK);
        break;
      } catch {
        console.error(
          "The file is not readable/writable. Please enter a valid file path.",
        );
      }
    } else {
      console.error(
        "Invalid path or file does not exist. Please enter a valid file path.",
      );
    }
  }
  return logPath;
}

//Checks if the data exists and ask for deletion
/**
 * The function `shouldWipeExistingData` checks if there is existing data in a MongoDB database and prompts the user to delete
 * it before importing new data.
 * @param url - The `url` parameter is a string that represents the connection URL for the
 * MongoDB database. It is used to establish a connection to the database using the `MongoClient` class
 * from the `mongodb` package.
 * @returns The function returns a Promise<boolean>.
 */
export async function shouldWipeExistingData(url: string): Promise<boolean> {
  let shouldImport = false;
  const client = new mongodb.MongoClient(url, {
    useNewUrlParser: true,
    useUnifiedTopology: true,
  });
  try {
    await client.connect();
    const db = client.db();
    const collections = await db.listCollections().toArray();

    if (collections.length > 0) {
      const { confirmDelete } = await inquirer.prompt({
        type: "confirm",
        name: "confirmDelete",
        message:
          "We found data in the database. Do you want to delete the existing data before importing?",
      });

      if (confirmDelete) {
        for (const collection of collections) {
          await db.collection(collection.name).deleteMany({});
        }
        console.log("All existing data has been deleted.");
        shouldImport = true;
      } else {
        console.log("Deletion & import operation cancelled.");
      }
    } else {
      shouldImport = true;
    }
  } catch (error) {
    console.error("Could not connect to database to check for data");
  }
  client.close();
  return shouldImport;
}
//Import sample data
/**
 * The function `importData` imports sample data into a MongoDB database if the database URL is provided and if it
 * is determined that existing data should be wiped.
 * @returns The function returns a Promise that resolves to `void`.
 */
export async function importData(): Promise<void> {
  if (!process.env.MONGO_DB_URL) {
    console.log("Couldn't find mongodb url");
    return;
  }
  const shouldImport = await shouldWipeExistingData(process.env.MONGO_DB_URL);

  if (shouldImport) {
    console.log("Importing sample data...");
    if (process.env.NODE_ENV !== "test") {
      await exec(
        "npm run import:sample-data",
        (error: ExecException | null, stdout: string, stderr: string) => {
          if (error) {
            console.error(`Error: ${error.message}`);
            abort();
          }
          if (stderr) {
            console.error(`Error: ${stderr}`);
            abort();
          }
          console.log(`Output: ${stdout}`);
        },
      );
    }
  }
}

// get the redis url
/**
 * The `redisConfiguration` function updates the Redis configuration by prompting the user for the
 * Redis URL, checking the connection, and updating the environment variables and .env file
 * accordingly.
 */
export async function redisConfiguration(): Promise<void> {
  try {
    let host!: string;
    let port!: number;
    let password!: string;
    let url = await checkExistingRedis();
    let isConnected = url !== null;

    if (isConnected) {
      console.log("Redis URL detected: " + url);
      const { keepValues } = await inquirer.prompt({
        type: "confirm",
        name: "keepValues",
        message: `Do you want to connect to the detected Redis URL?`,
        default: true,
      });

      if (keepValues) {
        console.log("Keeping existing Redis URL: " + url);
        host = "localhost";
        port = 6379;
        password = "";
      } else {
        isConnected = false;
      }
    }
    url = "";

    while (!isConnected) {
      const result = await askForRedisUrl();
      host = result.host;
      port = result.port;
      password = result.password;
      url = `redis://${password ? password + "@" : ""}${host}:${port}`;
      isConnected = await checkRedisConnection(url);
    }

    if (isConnected) {
      console.log("\nConnection to Redis successful! 🎉");
    }

    // Set the Redis parameters in .env_test
    if (process.env.NODE_ENV === "test") {
      // Update the .env_test file
      const config = dotenv.parse(fs.readFileSync(".env_test"));
      config.REDIS_HOST = host;
      config.REDIS_PORT = port.toString();
      config.REDIS_PASSWORD = password;
      updateEnvVariable(config);
    } else {
      // Set the Redis parameters in process.env
      process.env.REDIS_HOST = host;
      process.env.REDIS_PORT = port.toString();
      process.env.REDIS_PASSWORD = password;

      // Update the .env file
      const config = dotenv.parse(fs.readFileSync(".env"));
      config.REDIS_HOST = host;
      config.REDIS_PORT = port.toString();
      config.REDIS_PASSWORD = password;
      updateEnvVariable(config);
    }
  } catch (err) {
    console.error(err);
    abort();
  }
}

// Get the super admin email
/**
 * The function `superAdmin` prompts the user for a super admin email, updates a configuration file
 * with the email, and handles any errors that occur.
 */
export async function superAdmin(): Promise<void> {
  try {
    const email = await askForSuperAdminEmail();
    if (process.env.NODE_ENV === "test") {
      const config = dotenv.parse(fs.readFileSync(".env_test"));
      config.LAST_RESORT_SUPERADMIN_EMAIL = email;
      updateEnvVariable(config);
    } else {
      const config = dotenv.parse(fs.readFileSync(".env"));
      config.LAST_RESORT_SUPERADMIN_EMAIL = email;
      updateEnvVariable(config);
    }
  } catch (err) {
    console.log(err);
    abort();
  }
}

// Get the mongodb url
/**
 * The `mongoDB` function connects to a MongoDB database by asking for a URL, checking the connection,
 * and updating the environment variable with the URL.
 */
export async function mongoDB(): Promise<void> {
  let DB_URL = process.env.MONGO_DB_URL;

  try {
    let url = await checkExistingMongoDB();
    let isConnected = url !== null;

    if (isConnected) {
      console.log("MongoDB URL detected: " + url);
      const { keepValues } = await inquirer.prompt({
        type: "confirm",
        name: "keepValues",
        message: `Do you want to connect to the detected MongoDB URL?`,
        default: true,
      });

      if (keepValues) {
        console.log("Keeping existing MongoDB URL: " + url);
      } else {
        isConnected = false;
      }
    }

    while (!isConnected) {
      url = await askForMongoDBUrl();
      isConnected = await checkConnection(url);
    }

    if (isConnected) {
      console.log("\nConnection to MongoDB successful! 🎉");
    }
    if (process.env.NODE_ENV === "test") {
      DB_URL = `${url?.endsWith("/talawa-api") ? url : `${url}/talawa-api`}`;
      const config = dotenv.parse(fs.readFileSync(".env_test"));
      // Not updating actual environmental variable when in testing environment.
      config.MONGO_DB_URL = DB_URL;
      updateEnvVariable(config);
    } else {
      DB_URL = `${url?.endsWith("/talawa-api") ? url : `${url}/talawa-api`}`;
      const config = dotenv.parse(fs.readFileSync(".env"));
      config.MONGO_DB_URL = DB_URL;
      // Modifying the environment variable to be able to access the URL in importData function.
      process.env.MONGO_DB_URL = DB_URL;
      updateEnvVariable(config);
    }
  } catch (err) {
    console.error(err);
    abort();
  }
}

//Get recaptcha details
/**
 * The function `recaptcha` prompts the user to enter a reCAPTCHA secret key, validates the input, and
 * allows the user to choose whether to keep the entered value or try again.
 */
export async function recaptcha(): Promise<void> {
  const { recaptchaSecretKey } = await inquirer.prompt([
    {
      type: "input",
      name: "recaptchaSecretKey",
      message: "Enter your reCAPTCHA secret key:",
      validate: async (input: string): Promise<boolean | string> => {
        if (validateRecaptcha(input)) {
          return true;
        }
        return "Invalid reCAPTCHA secret key. Please try again.";
      },
    },
  ]);

  const shouldKeepDetails = await askToKeepValues();

  if (process.env.NODE_ENV === "test") {
    if (shouldKeepDetails) {
      const config = dotenv.parse(fs.readFileSync(".env_test"));
      config.RECAPTCHA_SECRET_KEY = recaptchaSecretKey;
      updateEnvVariable(config);
    }
  } else {
    if (shouldKeepDetails) {
      const config = dotenv.parse(fs.readFileSync(".env"));
      config.RECAPTCHA_SECRET_KEY = recaptchaSecretKey;
      updateEnvVariable(config);
    } else {
      await recaptcha();
    }
  }
}

/**
 * The function `recaptchaSiteKey` prompts the user to enter a reCAPTCHA site key, validates the input,
 * and updates the environment variable if the user chooses to keep the entered value.
 */
export async function recaptchaSiteKey(): Promise<void> {
  if (process.env.RECAPTCHA_SITE_KEY) {
    console.log(
      `\nreCAPTCHA site key already exists with the value ${process.env.RECAPTCHA_SITE_KEY}`,
    );
  }

  const { recaptchaSiteKeyInp } = await inquirer.prompt([
    {
      type: "input",
      name: "recaptchaSiteKeyInp",
      message: "Enter your reCAPTCHA site key:",
      validate: async (input: string): Promise<boolean | string> => {
        if (validateRecaptcha(input)) {
          return true;
        }
        return "Invalid reCAPTCHA site key. Please try again.";
      },
    },
  ]);

  const shouldKeepDetails = await askToKeepValues();

  if (process.env.NODE_ENV === "test") {
    if (shouldKeepDetails) {
      const config = dotenv.parse(fs.readFileSync(".env_test"));
      config.RECAPTCHA_SITE_KEY = recaptchaSiteKeyInp;
      updateEnvVariable(config);
    }
  } else {
    if (shouldKeepDetails) {
      const config = dotenv.parse(fs.readFileSync(".env"));
      config.RECAPTCHA_SITE_KEY = recaptchaSiteKeyInp;
      updateEnvVariable(config);
    } else {
      await recaptchaSiteKey();
    }
  }
}

/**
 * The `abort` function logs a message and exits the process.
 */
export function abort(): void {
  console.log("\nSetup process aborted. 🫠");
  process.exit(1);
}

//Get mail username and password
/**
 * The function `twoFactorAuth` prompts the user to set up Two-Factor Authentication Google Account and
 * then collects their email and generated password to update environment variables.
 */
export async function twoFactorAuth(): Promise<void> {
  console.log("\nIMPORTANT");
  console.log(
    "\nEnsure that you have Two-Factor Authentication set up on your Google Account.",
  );
  console.log("\nVisit Url: https://myaccount.google.com");
  console.log(
    "\nSelect Security and under Signing in to Google section select App Passwords.",
  );
  console.log(
    "\nClick on Select app section and choose Other(Custom name), enter talawa as the custom name and press Generate button.",
  );

  const { email, password } = await inquirer.prompt([
    {
      type: "input",
      name: "email",
      message: "Enter your email:",
      validate: (input: string) =>
        isValidEmail(input) || "Invalid email. Please try again.",
    },
    {
      type: "password",
      name: "password",
      message: "Enter the generated password:",
    },
  ]);
  if (process.env.NODE_ENV === "test") {
    const config = dotenv.parse(fs.readFileSync(".env_test"));

<<<<<<< HEAD
//Import sample data
/**
 * The function `importDefaultOrganization` will import the default organization
 * with wiping of existing data.
 * @returns The function returns a Promise that resolves to `void`.
 */

async function importDefaultOrganization(): Promise<void> {
  if (!process.env.MONGO_DB_URL) {
    console.log("Couldn't find mongodb url");
    return;
  }

  const client = new mongodb.MongoClient(process.env.MONGO_DB_URL, {
    useNewUrlParser: true,
    useUnifiedTopology: true,
  });

  try {
    await client.connect();
    const db = client.db();

    const collections = await db.listCollections().toArray();
    if (collections.length > 0) {
      console.log("Collections exist, skipping import.");
    } else {
      const { stdout, stderr } = await exec(
        "npm run import:sample-data-defaultOrg",
      );
      if (stderr) {
        console.error(`Error: ${stderr}`);
        abort();
      }
      console.log(`Output: ${stdout}`);
    }
  } catch (error) {
    console.error("Error importing default Organization:", error);
  } finally {
    await client.close();
  }
}

type VerifySmtpConnectionReturnType = {
  success: boolean;
  error: unknown;
};

/**
 * The function `verifySmtpConnection` verifies the SMTP connection using the provided configuration
 * and returns a success status and error message if applicable.
 * @param config - The `config` parameter is an object that contains the configuration settings for the
 * SMTP connection. It should have the following properties:
 * @returns The function `verifySmtpConnection` returns a Promise that resolves to an object of type
 * `VerifySmtpConnectionReturnType`. The `VerifySmtpConnectionReturnType` object has two properties:
 * `success` and `error`. If the SMTP connection is verified successfully, the `success` property will
 * be `true` and the `error` property will be `null`. If the SMTP connection verification fails
 */
async function verifySmtpConnection(
  config: Record<string, string>,
): Promise<VerifySmtpConnectionReturnType> {
  const transporter = nodemailer.createTransport({
    host: config.SMTP_HOST,
    port: Number(config.SMTP_PORT),
    secure: config.SMTP_SSL_TLS === "true",
    auth: {
      user: config.SMTP_USERNAME,
      pass: config.SMTP_PASSWORD,
    },
  });
=======
    config.MAIL_USERNAME = email;
    config.MAIL_PASSWORD = password;
    updateEnvVariable(config);
  } else {
    const config = dotenv.parse(fs.readFileSync(".env"));
>>>>>>> 9a9353c8

    config.MAIL_USERNAME = email;
    config.MAIL_PASSWORD = password;
    updateEnvVariable(config);
  }
}

/**
 * The function `configureSmtp` prompts the user to configure SMTP settings for sending emails through
 * Talawa and saves the configuration in a .env file.
 * @returns a Promise that resolves to void.
 */
export async function configureSmtp(): Promise<void> {
  const smtpConfig = await inquirer.prompt([
    {
      type: "input",
      name: "SMTP_HOST",
      message: "Enter SMTP host:",
    },
    {
      type: "input",
      name: "SMTP_PORT",
      message: "Enter SMTP port:",
    },
    {
      type: "input",
      name: "SMTP_USERNAME",
      message: "Enter SMTP username:",
    },
    {
      type: "password",
      name: "SMTP_PASSWORD",
      message: "Enter SMTP password:",
    },
    {
      type: "confirm",
      name: "SMTP_SSL_TLS",
      message: "Use SSL/TLS for SMTP?",
      default: false,
    },
  ]);

  const isValidSmtpConfig =
    smtpConfig.SMTP_HOST &&
    smtpConfig.SMTP_PORT &&
    smtpConfig.SMTP_USERNAME &&
    smtpConfig.SMTP_PASSWORD;

  if (!isValidSmtpConfig) {
    console.error(
      "Invalid SMTP configuration. Please provide all required parameters.",
    );
    return;
  }

  const { success, error } = await verifySmtpConnection(smtpConfig);

  if (!success) {
    console.error(
      "SMTP configuration verification failed. Please check your SMTP settings.",
    );
    if (error instanceof Error) {
      console.log(error.message);
    }
    return;
  }

  if (process.env.NODE_ENV === "test") {
    const config = dotenv.parse(fs.readFileSync(".env_test"));
    config.IS_SMTP = "true";
    Object.assign(config, smtpConfig);
    updateEnvVariable(config);
  } else {
    const config = dotenv.parse(fs.readFileSync(".env"));
    config.IS_SMTP = "true";
    Object.assign(config, smtpConfig);
    updateEnvVariable(config);
  }
  console.log("SMTP configuration saved successfully.");
}

/**
 * The main function sets up the Talawa API by prompting the user to configure various environment
 * variables and import sample data if desired.
 */
async function main(): Promise<void> {
  console.log("Welcome to the Talawa API setup! 🚀");

  if (!fs.existsSync(".env")) {
    fs.copyFileSync(".env.sample", ".env");
  } else {
    checkEnvFile();
  }

  if (!fs.existsSync(".env_test")) {
    fs.copyFileSync(".env.sample", ".env_test");
  } else {
    checkEnvFile();
  }

  if (process.env.NODE_ENV) {
    console.log(`\nNode environment is already set to ${process.env.NODE_ENV}`);
  }
  await setNodeEnvironment();

  let accessToken: string | null = "",
    refreshToken: string | null = "";
  if (process.env.ACCESS_TOKEN_SECRET) {
    console.log(
      `\nAccess token secret already exists with the value:\n${process.env.ACCESS_TOKEN_SECRET}`,
    );
  }
  const { shouldGenerateAccessToken } = await inquirer.prompt({
    type: "confirm",
    name: "shouldGenerateAccessToken",
    message: "Would you like to generate a new access token secret?",
    default: process.env.ACCESS_TOKEN_SECRET ? false : true,
  });

  if (shouldGenerateAccessToken) {
    accessToken = null;
  }

  if (process.env.REFRESH_TOKEN_SECRET) {
    console.log(
      `\nRefresh token secret already exists with the value:\n${process.env.REFRESH_TOKEN_SECRET}`,
    );
  }
  const { shouldGenerateRefreshToken } = await inquirer.prompt({
    type: "confirm",
    name: "shouldGenerateRefreshToken",
    message: "Would you like to generate a new refresh token secret?",
    default: process.env.REFRESH_TOKEN_SECRET ? false : true,
  });

  if (shouldGenerateRefreshToken) {
    refreshToken = null;
  }

  accessAndRefreshTokens(accessToken, refreshToken);

  const { shouldLog } = await inquirer.prompt({
    type: "confirm",
    name: "shouldLog",
    message: "Would you like to enable logging for the database transactions?",
    default: true,
  });

  if (shouldLog) {
    if (process.env.LOG_PATH) {
      console.log(
        `\n Log path already exists with the value:\n${process.env.LOG_PATH}`,
      );
    }
    let logPath: string | null = null;
    const { shouldUseCustomLogPath } = await inquirer.prompt({
      type: "confirm",
      name: "shouldUseCustomLogPath",
      message: "Would you like to provide a custom path for storing logs?",
      default: false,
    });

    if (shouldUseCustomLogPath) {
      logPath = await askForTransactionLogPath();
    }
    transactionLogPath(logPath);
  }

  const { isDockerInstallation } = await inquirer.prompt({
    type: "confirm",
    name: "isDockerInstallation",
    message: "Are you setting up this project using Docker?",
    default: false,
  });

  if (isDockerInstallation) {
    const DB_URL = "mongodb://localhost:27017/talawa-api";
    const REDIS_HOST = "localhost";
    const REDIS_PORT = "6379"; // default Redis port
    const REDIS_PASSWORD = "";

    const config = dotenv.parse(fs.readFileSync(".env"));

    config.MONGO_DB_URL = DB_URL;
    config.REDIS_HOST = REDIS_HOST;
    config.REDIS_PORT = REDIS_PORT;
    config.REDIS_PASSWORD = REDIS_PASSWORD;

    process.env.MONGO_DB_URL = DB_URL;
    process.env.REDIS_HOST = REDIS_HOST;
    process.env.REDIS_PORT = REDIS_PORT;
    process.env.REDIS_PASSWORD = REDIS_PASSWORD;

    updateEnvVariable(config);
    console.log(`Your MongoDB URL is:\n${process.env.MONGO_DB_URL}`);
    console.log(`Your Redis host is:\n${process.env.REDIS_HOST}`);
    console.log(`Your Redis port is:\n${process.env.REDIS_PORT}`);
  }

  if (!isDockerInstallation) {
    // Redis configuration
    if (process.env.REDIS_HOST && process.env.REDIS_PORT) {
      const redisPasswordStr = process.env.REDIS_PASSWORD
        ? "X".repeat(process.env.REDIS_PASSWORD.length)
        : "";

      const url = `redis://${
        process.env.REDIS_PASSWORD ? redisPasswordStr + "@" : ""
      }${process.env.REDIS_HOST}:${process.env.REDIS_PORT}`;

      console.log(`\nRedis URL already exists with the value:\n${url}`);

      const { shouldSetupRedis } = await inquirer.prompt({
        type: "confirm",
        name: "shouldSetupRedis",
        message: "Would you like to change the existing Redis URL?",
        default:
          process.env.REDIS_HOST && process.env.REDIS_PORT ? false : true,
      });

      if (shouldSetupRedis) {
        await redisConfiguration();
      }
    } else {
      await redisConfiguration();
    }

    // MongoDB configuration
    if (process.env.MONGO_DB_URL) {
      console.log(
        `\nMongoDB URL already exists with the value:\n${process.env.MONGO_DB_URL}`,
      );

      const { shouldSetupMongo } = await inquirer.prompt({
        type: "confirm",
        name: "shouldSetupMongo",
        message: "Would you like to change the existing Mongo DB URL?",
        default: false,
      });

      if (shouldSetupMongo) {
        await mongoDB();
      }
    } else {
      await mongoDB();
    }
  }
  if (process.env.RECAPTCHA_SECRET_KEY) {
    console.log(
      `\nreCAPTCHA secret key already exists with the value ${process.env.RECAPTCHA_SECRET_KEY}`,
    );
  }
  const { shouldSetRecaptcha } = await inquirer.prompt({
    type: "confirm",
    name: "shouldSetRecaptcha",
    message: "Would you like to set up a reCAPTCHA secret key?",
    default: process.env.RECAPTCHA_SECRET_KEY ? false : true,
  });

  if (shouldSetRecaptcha) {
    await recaptcha();
    await recaptchaSiteKey();
  }

  console.log(
    "\n You can configure either SMTP or Mail for sending emails through Talawa.\n",
  );

  if (process.env.MAIL_USERNAME) {
    console.log(
      `Mail username already exists with the value ${process.env.MAIL_USERNAME}`,
    );
  }

  const { shouldSetMail } = await inquirer.prompt([
    {
      type: "confirm",
      name: "shouldSetMail",
      message: "Would you like to setup the mail username and password?",
      default: process.env.MAIL_USERNAME ? false : true,
    },
  ]);
  if (shouldSetMail) {
    await twoFactorAuth();
  } else {
    console.log("Mail configuration skipped.\n");

    const { shouldConfigureSmtp } = await inquirer.prompt({
      type: "confirm",
      name: "shouldConfigureSmtp",
      message: "Would you like to configure SMTP for Talawa to send emails?",
      default: true,
    });

    if (shouldConfigureSmtp) {
      await configureSmtp();
    } else {
      console.log("SMTP configuration skipped.\n");
    }
  }

  if (process.env.LAST_RESORT_SUPERADMIN_EMAIL) {
    console.log(
      `\nSuper Admin of last resort already exists with the value ${process.env.LAST_RESORT_SUPERADMIN_EMAIL}`,
    );
  }

  const { shouldSetSuperUserEmail } = await inquirer.prompt([
    {
      type: "confirm",
      name: "shouldSetSuperUserEmail",
      message: "Would you like to setup a Super Admin email of last resort?",
      default: process.env.LAST_RESORT_SUPERADMIN_EMAIL ? false : true,
    },
  ]);
  if (shouldSetSuperUserEmail) {
    await superAdmin();
  }
  // check if mail_username is set, if not, set it to mail_username's value
  else if (
    !shouldSetSuperUserEmail &&
    !process.env.LAST_RESORT_SUPERADMIN_EMAIL
    // process.env.MAIL_USERNAME
  ) {
    if (process.env.MAIL_USERNAME) {
      console.log(
        "No super admin email configured, setting it to mail username's value.",
      );
    }
    const config = dotenv.parse(fs.readFileSync(".env"));
    config.LAST_RESORT_SUPERADMIN_EMAIL = config.MAIL_USERNAME;
    updateEnvVariable(config);
  }

<<<<<<< HEAD
  if (!isDockerInstallation) {
    const { shouldRunDataImport } = await inquirer.prompt([
      {
        type: "confirm",
        name: "shouldRunDataImport",
        message: "Do you want to import sample data?",
        default: false,
      },
    ]);
    if (shouldRunDataImport) {
      await importData();
    } else {
      await importDefaultOrganization();
    }
  }

=======
>>>>>>> 9a9353c8
  const { imageSizeLimit } = await inquirer.prompt([
    {
      type: "input",
      name: "imageSizeLimit",
      message: `Enter the maximum size limit of Images uploaded (in MB) max: ${
        MAXIMUM_IMAGE_SIZE_LIMIT_KB / 1000
      }`,
      default: 3,
      validate: (input: number) =>
        validateImageFileSize(input) ||
        `Enter a valid number between 0 and ${
          MAXIMUM_IMAGE_SIZE_LIMIT_KB / 1000
        }`,
    },
  ]);

  await setImageUploadSize(imageSizeLimit * 1000);

  if (!isDockerInstallation) {
    const { shouldRunDataImport } = await inquirer.prompt([
      {
        type: "confirm",
        name: "shouldRunDataImport",
        message: "Do you want to import sample data?",
        default: false,
      },
    ]);

    if (shouldRunDataImport) {
      await importData();
    }
  }

  console.log(
    "\nCongratulations! Talawa API has been successfully setup! 🥂🎉",
  );
}

main();<|MERGE_RESOLUTION|>--- conflicted
+++ resolved
@@ -559,7 +559,6 @@
   if (process.env.NODE_ENV === "test") {
     const config = dotenv.parse(fs.readFileSync(".env_test"));
 
-<<<<<<< HEAD
 //Import sample data
 /**
  * The function `importDefaultOrganization` will import the default organization
@@ -606,42 +605,6 @@
   success: boolean;
   error: unknown;
 };
-
-/**
- * The function `verifySmtpConnection` verifies the SMTP connection using the provided configuration
- * and returns a success status and error message if applicable.
- * @param config - The `config` parameter is an object that contains the configuration settings for the
- * SMTP connection. It should have the following properties:
- * @returns The function `verifySmtpConnection` returns a Promise that resolves to an object of type
- * `VerifySmtpConnectionReturnType`. The `VerifySmtpConnectionReturnType` object has two properties:
- * `success` and `error`. If the SMTP connection is verified successfully, the `success` property will
- * be `true` and the `error` property will be `null`. If the SMTP connection verification fails
- */
-async function verifySmtpConnection(
-  config: Record<string, string>,
-): Promise<VerifySmtpConnectionReturnType> {
-  const transporter = nodemailer.createTransport({
-    host: config.SMTP_HOST,
-    port: Number(config.SMTP_PORT),
-    secure: config.SMTP_SSL_TLS === "true",
-    auth: {
-      user: config.SMTP_USERNAME,
-      pass: config.SMTP_PASSWORD,
-    },
-  });
-=======
-    config.MAIL_USERNAME = email;
-    config.MAIL_PASSWORD = password;
-    updateEnvVariable(config);
-  } else {
-    const config = dotenv.parse(fs.readFileSync(".env"));
->>>>>>> 9a9353c8
-
-    config.MAIL_USERNAME = email;
-    config.MAIL_PASSWORD = password;
-    updateEnvVariable(config);
-  }
-}
 
 /**
  * The function `configureSmtp` prompts the user to configure SMTP settings for sending emails through
@@ -969,8 +932,6 @@
     config.LAST_RESORT_SUPERADMIN_EMAIL = config.MAIL_USERNAME;
     updateEnvVariable(config);
   }
-
-<<<<<<< HEAD
   if (!isDockerInstallation) {
     const { shouldRunDataImport } = await inquirer.prompt([
       {
@@ -987,8 +948,6 @@
     }
   }
 
-=======
->>>>>>> 9a9353c8
   const { imageSizeLimit } = await inquirer.prompt([
     {
       type: "input",
