<<<<<<< HEAD
=======
// eslint-disable-next-line
import { MAXIMUM_IMAGE_SIZE_LIMIT_KB } from "./src/constants";
>>>>>>> 9a9353c8
import dotenv from "dotenv";
import fs from "fs";
import path from "path";
import * as cryptolib from "crypto";
import inquirer from "inquirer";
/* eslint-disable */
import {
  askForMongoDBUrl,
  checkConnection,
  checkExistingMongoDB,
} from "./src/setup/MongoDB";
import type { ExecException } from "child_process";
import { exec } from "child_process";
import {
  askForRedisUrl,
  checkExistingRedis,
  checkRedisConnection,
} from "./src/setup/redisConfiguration";
import { askToKeepValues } from "./src/setup/askToKeepValues";
import { validateRecaptcha } from "./src/setup/reCaptcha";
import { isValidEmail } from "./src/setup/isValidEmail";
import e from "cors";
import { askForSuperAdminEmail } from "./src/setup/superAdmin";
import {
  setImageUploadSize,
  validateImageFileSize,
} from "./src/setup/setImageUploadSize";
import { updateEnvVariable } from "./src/setup/updateEnvVariable";
import { getNodeEnvironment } from "./src/setup/getNodeEnvironment";
import { verifySmtpConnection } from "./src/setup/verifySmtpConnection";
import mongodb from "mongodb";
/* eslint-enable */

dotenv.config();

// Check if all the fields in .env.sample are present in .env
/**
 * The function `checkEnvFile` checks if any fields are missing in the .env file compared to the .env.sample file, and
 * if so, it copies the missing fields from .env.sampale to .env.
 */
export function checkEnvFile(): void {
  if (process.env.NODE_ENV === "test") {
    const env = dotenv.parse(fs.readFileSync(".env_test"));
    const envSample = dotenv.parse(fs.readFileSync(".env.sample"));
    const misplaced = Object.keys(envSample).filter((key) => !(key in env));
    if (misplaced.length > 0) {
      // copy the missing fields from .env.sample to .env
      for (const key of misplaced) {
        fs.appendFileSync(".env_test", `${key}=${envSample[key]}\n`);
      }
    }
  } else {
    const env = dotenv.parse(fs.readFileSync(".env"));
    const envSample = dotenv.parse(fs.readFileSync(".env.sample"));
    const misplaced = Object.keys(envSample).filter((key) => !(key in env));
    if (misplaced.length > 0) {
      // copy the missing fields from .env.sample to .env
      for (const key of misplaced) {
        fs.appendFileSync(".env", `${key}=${envSample[key]}\n`);
      }
    }
  }
}

/**
 * The function `setNodeEnvironment` sets the Node environment by reading the value from a file, updating the process
 * environment variable, and updating a configuration file.
 */
export async function setNodeEnvironment(): Promise<void> {
  if (process.env.NODE_ENV === "test") {
    try {
      const nodeEnv = await getNodeEnvironment();
      const config = dotenv.parse(fs.readFileSync(".env_test"));
      config.NODE_ENV = nodeEnv;
      updateEnvVariable(config);
    } catch (err) {
      console.error(err);
      abort();
    }
  } else {
    try {
      const nodeEnv = await getNodeEnvironment();
      process.env.NODE_ENV = nodeEnv;

      const config = dotenv.parse(fs.readFileSync(".env"));
      config.NODE_ENV = nodeEnv;
      updateEnvVariable(config);
    } catch (err) {
      console.error(err);
      abort();
    }
  }
}

// Generate and update the access and refresh token secrets in .env
/**
 * The function `accessAndRefreshTokens` generates and updates access and refresh tokens if they are
 * null.
 * @param accessTokenSecret - A string representing the access token secret. It is
 * initially set to `null` and will be generated if it is `null`.
 * @param refreshTokenSecret - The `refreshTokenSecret` parameter is a string that
 * represents the secret key used to generate and verify refresh tokens. Refresh tokens are typically
 * used in authentication systems to obtain new access tokens without requiring the user to
 * re-authenticate.
 */
export async function accessAndRefreshTokens(
  accessTokenSecret: string | null,
  refreshTokenSecret: string | null,
): Promise<void> {
  if (process.env.NODE_ENV === "test") {
    const config = dotenv.parse(fs.readFileSync(".env_test"));

    if (accessTokenSecret === null) {
      accessTokenSecret = cryptolib.randomBytes(32).toString("hex");
      config.ACCESS_TOKEN_SECRET = accessTokenSecret;
      updateEnvVariable(config);
    }

    if (refreshTokenSecret === null) {
      refreshTokenSecret = cryptolib.randomBytes(32).toString("hex");
      config.REFRESH_TOKEN_SECRET = refreshTokenSecret;
      updateEnvVariable(config);
    }
  } else {
    const config = dotenv.parse(fs.readFileSync(".env"));

<<<<<<< HEAD
//set the image size upload environment variable
/**
 * The function `setImageUploadSize` sets the image upload size environment variable and changes the .env file
 * @returns The function `checkExistingRedis` returns a void Promise.
 */
// async function setImageUploadSize(size: number): Promise<void> {
//   if (size > MAXIMUM_IMAGE_SIZE_LIMIT_KB) {
//     size = MAXIMUM_IMAGE_SIZE_LIMIT_KB;
//   }
//   const config = dotenv.parse(fs.readFileSync(".env"));

//   config.IMAGE_SIZE_LIMIT_KB = size.toString();
//   fs.writeFileSync(".env", "");
//   for (const key in config) {
//     fs.appendFileSync(".env", `${key}=${config[key]}\n`);
//   }
// }
=======
    if (accessTokenSecret === null) {
      accessTokenSecret = cryptolib.randomBytes(32).toString("hex");
      config.ACCESS_TOKEN_SECRET = accessTokenSecret;
      updateEnvVariable(config);
    }

    if (refreshTokenSecret === null) {
      refreshTokenSecret = cryptolib.randomBytes(32).toString("hex");
      config.REFRESH_TOKEN_SECRET = refreshTokenSecret;
      updateEnvVariable(config);
    }
  }
}
>>>>>>> 9a9353c8

function transactionLogPath(logPath: string | null): void {
  const config = dotenv.parse(fs.readFileSync(".env"));
  config.LOG = "true";
  if (!logPath) {
    // Check if the logs/transaction.log file exists, if not, create it
    const defaultLogPath = path.resolve(__dirname, "logs");
    const defaultLogFile = path.join(defaultLogPath, "transaction.log");
    if (!fs.existsSync(defaultLogPath)) {
      console.log("Creating logs/transaction.log file...");
      fs.mkdirSync(defaultLogPath);
    }

    config.LOG_PATH = defaultLogFile;
  } else {
    // Remove the logs files, if exists
    const logsDirPath = path.resolve(__dirname, "logs");
    if (fs.existsSync(logsDirPath)) {
      fs.readdirSync(logsDirPath).forEach((file: string) => {
        if (file !== "README.md") {
          const curPath = path.join(logsDirPath, file);
          fs.unlinkSync(curPath);
        }
      });
    }
    config.LOG_PATH = logPath;
  }
}

async function askForTransactionLogPath(): Promise<string> {
  let logPath: string | null;
  // Keep asking for path, until user gives a valid path
  // eslint-disable-next-line no-constant-condition
  while (true) {
    const response = await inquirer.prompt([
      {
        type: "input",
        name: "logPath",
        message: "Enter absolute path of log file:",
        default: null,
      },
    ]);
    logPath = response.logPath;
    if (logPath && fs.existsSync(logPath)) {
      try {
        fs.accessSync(logPath, fs.constants.R_OK | fs.constants.W_OK);
        break;
      } catch {
        console.error(
          "The file is not readable/writable. Please enter a valid file path.",
        );
      }
    } else {
      console.error(
        "Invalid path or file does not exist. Please enter a valid file path.",
      );
    }
  }
  return logPath;
}

//Checks if the data exists and ask for deletion
/**
 * The function `shouldWipeExistingData` checks if there is existing data in a MongoDB database and prompts the user to delete
 * it before importing new data.
 * @param url - The `url` parameter is a string that represents the connection URL for the
 * MongoDB database. It is used to establish a connection to the database using the `MongoClient` class
 * from the `mongodb` package.
 * @returns The function returns a Promise<boolean>.
 */
export async function shouldWipeExistingData(url: string): Promise<boolean> {
  let shouldImport = false;
  const client = new mongodb.MongoClient(url, {
    useNewUrlParser: true,
    useUnifiedTopology: true,
  });
  try {
    await client.connect();
    const db = client.db();
    const collections = await db.listCollections().toArray();

    if (collections.length > 0) {
      const { confirmDelete } = await inquirer.prompt({
        type: "confirm",
        name: "confirmDelete",
        message:
          "We found data in the database. Do you want to delete the existing data before importing?",
      });

      if (confirmDelete) {
        for (const collection of collections) {
          await db.collection(collection.name).deleteMany({});
        }
        console.log("All existing data has been deleted.");
        shouldImport = true;
      } else {
        console.log("Deletion & import operation cancelled.");
      }
    } else {
      shouldImport = true;
    }
  } catch (error) {
    console.error("Could not connect to database to check for data");
  }
  client.close();
  return shouldImport;
}
//Import sample data
/**
 * The function `importData` imports sample data into a MongoDB database if the database URL is provided and if it
 * is determined that existing data should be wiped.
 * @returns The function returns a Promise that resolves to `void`.
 */
export async function importData(): Promise<void> {
  if (!process.env.MONGO_DB_URL) {
    console.log("Couldn't find mongodb url");
    return;
  }
  const shouldImport = await shouldWipeExistingData(process.env.MONGO_DB_URL);

  if (shouldImport) {
    console.log("Importing sample data...");
    if (process.env.NODE_ENV !== "test") {
      await exec(
        "npm run import:sample-data",
        (error: ExecException | null, stdout: string, stderr: string) => {
          if (error) {
            console.error(`Error: ${error.message}`);
            abort();
          }
          if (stderr) {
            console.error(`Error: ${stderr}`);
            abort();
          }
          console.log(`Output: ${stdout}`);
        },
      );
    }
  }
}

// get the redis url
/**
 * The `redisConfiguration` function updates the Redis configuration by prompting the user for the
 * Redis URL, checking the connection, and updating the environment variables and .env file
 * accordingly.
 */
export async function redisConfiguration(): Promise<void> {
  try {
    let host!: string;
    let port!: number;
    let password!: string;
    let url = await checkExistingRedis();
    let isConnected = url !== null;

    if (isConnected) {
      console.log("Redis URL detected: " + url);
      const { keepValues } = await inquirer.prompt({
        type: "confirm",
        name: "keepValues",
        message: `Do you want to connect to the detected Redis URL?`,
        default: true,
      });

      if (keepValues) {
        console.log("Keeping existing Redis URL: " + url);
        host = "localhost";
        port = 6379;
        password = "";
      } else {
        isConnected = false;
      }
    }
    url = "";

    while (!isConnected) {
      const result = await askForRedisUrl();
      host = result.host;
      port = result.port;
      password = result.password;
      url = `redis://${password ? password + "@" : ""}${host}:${port}`;
      isConnected = await checkRedisConnection(url);
    }

    if (isConnected) {
      console.log("\nConnection to Redis successful! 🎉");
    }

    // Set the Redis parameters in .env_test
    if (process.env.NODE_ENV === "test") {
      // Update the .env_test file
      const config = dotenv.parse(fs.readFileSync(".env_test"));
      config.REDIS_HOST = host;
      config.REDIS_PORT = port.toString();
      config.REDIS_PASSWORD = password;
      updateEnvVariable(config);
    } else {
      // Set the Redis parameters in process.env
      process.env.REDIS_HOST = host;
      process.env.REDIS_PORT = port.toString();
      process.env.REDIS_PASSWORD = password;

      // Update the .env file
      const config = dotenv.parse(fs.readFileSync(".env"));
      config.REDIS_HOST = host;
      config.REDIS_PORT = port.toString();
      config.REDIS_PASSWORD = password;
      updateEnvVariable(config);
    }
  } catch (err) {
    console.error(err);
    abort();
  }
}

// Get the super admin email
/**
 * The function `superAdmin` prompts the user for a super admin email, updates a configuration file
 * with the email, and handles any errors that occur.
 */
export async function superAdmin(): Promise<void> {
  try {
    const email = await askForSuperAdminEmail();
    if (process.env.NODE_ENV === "test") {
      const config = dotenv.parse(fs.readFileSync(".env_test"));
      config.LAST_RESORT_SUPERADMIN_EMAIL = email;
      updateEnvVariable(config);
    } else {
      const config = dotenv.parse(fs.readFileSync(".env"));
      config.LAST_RESORT_SUPERADMIN_EMAIL = email;
      updateEnvVariable(config);
    }
  } catch (err) {
    console.log(err);
    abort();
  }
}

// Get the mongodb url
/**
 * The `mongoDB` function connects to a MongoDB database by asking for a URL, checking the connection,
 * and updating the environment variable with the URL.
 */
export async function mongoDB(): Promise<void> {
  let DB_URL = process.env.MONGO_DB_URL;

  try {
    let url = await checkExistingMongoDB();
    let isConnected = url !== null;

    if (isConnected) {
      console.log("MongoDB URL detected: " + url);
      const { keepValues } = await inquirer.prompt({
        type: "confirm",
        name: "keepValues",
        message: `Do you want to connect to the detected MongoDB URL?`,
        default: true,
      });

      if (keepValues) {
        console.log("Keeping existing MongoDB URL: " + url);
      } else {
        isConnected = false;
      }
    }

    while (!isConnected) {
      url = await askForMongoDBUrl();
      isConnected = await checkConnection(url);
    }

    if (isConnected) {
      console.log("\nConnection to MongoDB successful! 🎉");
    }
    if (process.env.NODE_ENV === "test") {
      DB_URL = `${url?.endsWith("/talawa-api") ? url : `${url}/talawa-api`}`;
      const config = dotenv.parse(fs.readFileSync(".env_test"));
      // Not updating actual environmental variable when in testing environment.
      config.MONGO_DB_URL = DB_URL;
      updateEnvVariable(config);
    } else {
      DB_URL = `${url?.endsWith("/talawa-api") ? url : `${url}/talawa-api`}`;
      const config = dotenv.parse(fs.readFileSync(".env"));
      config.MONGO_DB_URL = DB_URL;
      // Modifying the environment variable to be able to access the URL in importData function.
      process.env.MONGO_DB_URL = DB_URL;
      updateEnvVariable(config);
    }
  } catch (err) {
    console.error(err);
    abort();
  }
}

//Get recaptcha details
/**
 * The function `recaptcha` prompts the user to enter a reCAPTCHA secret key, validates the input, and
 * allows the user to choose whether to keep the entered value or try again.
 */
export async function recaptcha(): Promise<void> {
  const { recaptchaSecretKey } = await inquirer.prompt([
    {
      type: "input",
      name: "recaptchaSecretKey",
      message: "Enter your reCAPTCHA secret key:",
      validate: async (input: string): Promise<boolean | string> => {
        if (validateRecaptcha(input)) {
          return true;
        }
        return "Invalid reCAPTCHA secret key. Please try again.";
      },
    },
  ]);

  const shouldKeepDetails = await askToKeepValues();

  if (process.env.NODE_ENV === "test") {
    if (shouldKeepDetails) {
      const config = dotenv.parse(fs.readFileSync(".env_test"));
      config.RECAPTCHA_SECRET_KEY = recaptchaSecretKey;
      updateEnvVariable(config);
    }
  } else {
    if (shouldKeepDetails) {
      const config = dotenv.parse(fs.readFileSync(".env"));
      config.RECAPTCHA_SECRET_KEY = recaptchaSecretKey;
      updateEnvVariable(config);
    } else {
      await recaptcha();
    }
  }
}

/**
 * The function `recaptchaSiteKey` prompts the user to enter a reCAPTCHA site key, validates the input,
 * and updates the environment variable if the user chooses to keep the entered value.
 */
export async function recaptchaSiteKey(): Promise<void> {
  if (process.env.RECAPTCHA_SITE_KEY) {
    console.log(
      `\nreCAPTCHA site key already exists with the value ${process.env.RECAPTCHA_SITE_KEY}`,
    );
  }

  const { recaptchaSiteKeyInp } = await inquirer.prompt([
    {
      type: "input",
      name: "recaptchaSiteKeyInp",
      message: "Enter your reCAPTCHA site key:",
      validate: async (input: string): Promise<boolean | string> => {
        if (validateRecaptcha(input)) {
          return true;
        }
        return "Invalid reCAPTCHA site key. Please try again.";
      },
    },
  ]);

  const shouldKeepDetails = await askToKeepValues();

  if (process.env.NODE_ENV === "test") {
    if (shouldKeepDetails) {
      const config = dotenv.parse(fs.readFileSync(".env_test"));
      config.RECAPTCHA_SITE_KEY = recaptchaSiteKeyInp;
      updateEnvVariable(config);
    }
  } else {
    if (shouldKeepDetails) {
      const config = dotenv.parse(fs.readFileSync(".env"));
      config.RECAPTCHA_SITE_KEY = recaptchaSiteKeyInp;
      updateEnvVariable(config);
    } else {
      await recaptchaSiteKey();
    }
  }
}

/**
<<<<<<< HEAD
 * The function `isValidEmail` checks if a given email address is valid according to a specific pattern.
 * @param email - The `email` parameter is a string that represents an email address.
 * @returns a boolean value. It returns true if the email passed as an argument matches the specified
 * pattern, and false otherwise.
 */
function isValidEmail(email: string): boolean {
  const pattern = /^[a-zA-Z0-9_.+-]+@[a-zA-Z0-9-]+\.[a-zA-Z0-9-.]+$/;
  const match = email.match(pattern);
  return match !== null && match[0] === email;
}

/**
 * The function validates whether a given string matches the pattern of a reCAPTCHA token.
 * @param string - The `string` parameter represents the input string that needs to be
 * validated. In this case, it is expected to be a string containing a Recaptcha response token.
 * @returns a boolean value.
 */
function validateRecaptcha(string: string): boolean {
  const pattern = /^[a-zA-Z0-9_-]{40}$/;
  return pattern.test(string);
}

/**
 * The function validates whether a given image size is less than 20 and greater than 0.
 * @param string - The `number` parameter represents the input size of the string
 * validated. In this case, it is expected to be a number less than 20 and greater than 0.
 * @returns a boolean value.
 */
// function validateImageFileSize(size: number): boolean {
//   return size > 0;
// }

/**
=======
>>>>>>> 9a9353c8
 * The `abort` function logs a message and exits the process.
 */
export function abort(): void {
  console.log("\nSetup process aborted. 🫠");
  process.exit(1);
}

//Get mail username and password
/**
 * The function `twoFactorAuth` prompts the user to set up Two-Factor Authentication Google Account and
 * then collects their email and generated password to update environment variables.
 */
export async function twoFactorAuth(): Promise<void> {
  console.log("\nIMPORTANT");
  console.log(
    "\nEnsure that you have Two-Factor Authentication set up on your Google Account.",
  );
  console.log("\nVisit Url: https://myaccount.google.com");
  console.log(
    "\nSelect Security and under Signing in to Google section select App Passwords.",
  );
  console.log(
    "\nClick on Select app section and choose Other(Custom name), enter talawa as the custom name and press Generate button.",
  );

  const { email, password } = await inquirer.prompt([
    {
      type: "input",
      name: "email",
      message: "Enter your email:",
      validate: (input: string) =>
        isValidEmail(input) || "Invalid email. Please try again.",
    },
    {
      type: "password",
      name: "password",
      message: "Enter the generated password:",
    },
  ]);
  if (process.env.NODE_ENV === "test") {
    const config = dotenv.parse(fs.readFileSync(".env_test"));

    config.MAIL_USERNAME = email;
    config.MAIL_PASSWORD = password;
    updateEnvVariable(config);
  } else {
    const config = dotenv.parse(fs.readFileSync(".env"));

    config.MAIL_USERNAME = email;
    config.MAIL_PASSWORD = password;
    updateEnvVariable(config);
  }
}

/**
 * The function `configureSmtp` prompts the user to configure SMTP settings for sending emails through
 * Talawa and saves the configuration in a .env file.
 * @returns a Promise that resolves to void.
 */
export async function configureSmtp(): Promise<void> {
  const smtpConfig = await inquirer.prompt([
    {
      type: "input",
      name: "SMTP_HOST",
      message: "Enter SMTP host:",
    },
    {
      type: "input",
      name: "SMTP_PORT",
      message: "Enter SMTP port:",
    },
    {
      type: "input",
      name: "SMTP_USERNAME",
      message: "Enter SMTP username:",
    },
    {
      type: "password",
      name: "SMTP_PASSWORD",
      message: "Enter SMTP password:",
    },
    {
      type: "confirm",
      name: "SMTP_SSL_TLS",
      message: "Use SSL/TLS for SMTP?",
      default: false,
    },
  ]);

  const isValidSmtpConfig =
    smtpConfig.SMTP_HOST &&
    smtpConfig.SMTP_PORT &&
    smtpConfig.SMTP_USERNAME &&
    smtpConfig.SMTP_PASSWORD;

  if (!isValidSmtpConfig) {
    console.error(
      "Invalid SMTP configuration. Please provide all required parameters.",
    );
    return;
  }

  const { success, error } = await verifySmtpConnection(smtpConfig);

  if (!success) {
    console.error(
      "SMTP configuration verification failed. Please check your SMTP settings.",
    );
    if (error instanceof Error) {
      console.log(error.message);
    }
    return;
  }

  if (process.env.NODE_ENV === "test") {
    const config = dotenv.parse(fs.readFileSync(".env_test"));
    config.IS_SMTP = "true";
    Object.assign(config, smtpConfig);
    updateEnvVariable(config);
  } else {
    const config = dotenv.parse(fs.readFileSync(".env"));
    config.IS_SMTP = "true";
    Object.assign(config, smtpConfig);
    updateEnvVariable(config);
  }
  console.log("SMTP configuration saved successfully.");
}

/**
 * The main function sets up the Talawa API by prompting the user to configure various environment
 * variables and import sample data if desired.
 */
async function main(): Promise<void> {
  console.log("Welcome to the Talawa API setup! 🚀");

  if (!fs.existsSync(".env")) {
    fs.copyFileSync(".env.sample", ".env");
  } else {
    checkEnvFile();
  }

  if (!fs.existsSync(".env_test")) {
    fs.copyFileSync(".env.sample", ".env_test");
  } else {
    checkEnvFile();
  }

  if (process.env.NODE_ENV) {
    console.log(`\nNode environment is already set to ${process.env.NODE_ENV}`);
  }
  await setNodeEnvironment();

  let accessToken: string | null = "",
    refreshToken: string | null = "";
  if (process.env.ACCESS_TOKEN_SECRET) {
    console.log(
      `\nAccess token secret already exists with the value:\n${process.env.ACCESS_TOKEN_SECRET}`,
    );
  }
  const { shouldGenerateAccessToken } = await inquirer.prompt({
    type: "confirm",
    name: "shouldGenerateAccessToken",
    message: "Would you like to generate a new access token secret?",
    default: process.env.ACCESS_TOKEN_SECRET ? false : true,
  });

  if (shouldGenerateAccessToken) {
    accessToken = null;
  }

  if (process.env.REFRESH_TOKEN_SECRET) {
    console.log(
      `\nRefresh token secret already exists with the value:\n${process.env.REFRESH_TOKEN_SECRET}`,
    );
  }
  const { shouldGenerateRefreshToken } = await inquirer.prompt({
    type: "confirm",
    name: "shouldGenerateRefreshToken",
    message: "Would you like to generate a new refresh token secret?",
    default: process.env.REFRESH_TOKEN_SECRET ? false : true,
  });

  if (shouldGenerateRefreshToken) {
    refreshToken = null;
  }

  accessAndRefreshTokens(accessToken, refreshToken);

  const { shouldLog } = await inquirer.prompt({
    type: "confirm",
    name: "shouldLog",
    message: "Would you like to enable logging for the database transactions?",
    default: true,
  });

  if (shouldLog) {
    if (process.env.LOG_PATH) {
      console.log(
        `\n Log path already exists with the value:\n${process.env.LOG_PATH}`,
      );
    }
    let logPath: string | null = null;
    const { shouldUseCustomLogPath } = await inquirer.prompt({
      type: "confirm",
      name: "shouldUseCustomLogPath",
      message: "Would you like to provide a custom path for storing logs?",
      default: false,
    });

    if (shouldUseCustomLogPath) {
      logPath = await askForTransactionLogPath();
    }
    transactionLogPath(logPath);
  }

  const { isDockerInstallation } = await inquirer.prompt({
    type: "confirm",
    name: "isDockerInstallation",
    message: "Are you setting up this project using Docker?",
    default: false,
  });

  if (isDockerInstallation) {
    const DB_URL = "mongodb://localhost:27017/talawa-api";
    const REDIS_HOST = "localhost";
    const REDIS_PORT = "6379"; // default Redis port
    const REDIS_PASSWORD = "";

    const config = dotenv.parse(fs.readFileSync(".env"));

    config.MONGO_DB_URL = DB_URL;
    config.REDIS_HOST = REDIS_HOST;
    config.REDIS_PORT = REDIS_PORT;
    config.REDIS_PASSWORD = REDIS_PASSWORD;

    process.env.MONGO_DB_URL = DB_URL;
    process.env.REDIS_HOST = REDIS_HOST;
    process.env.REDIS_PORT = REDIS_PORT;
    process.env.REDIS_PASSWORD = REDIS_PASSWORD;

    updateEnvVariable(config);
    console.log(`Your MongoDB URL is:\n${process.env.MONGO_DB_URL}`);
    console.log(`Your Redis host is:\n${process.env.REDIS_HOST}`);
    console.log(`Your Redis port is:\n${process.env.REDIS_PORT}`);
  }

  if (!isDockerInstallation) {
    // Redis configuration
    if (process.env.REDIS_HOST && process.env.REDIS_PORT) {
      const redisPasswordStr = process.env.REDIS_PASSWORD
        ? "X".repeat(process.env.REDIS_PASSWORD.length)
        : "";

      const url = `redis://${
        process.env.REDIS_PASSWORD ? redisPasswordStr + "@" : ""
      }${process.env.REDIS_HOST}:${process.env.REDIS_PORT}`;

      console.log(`\nRedis URL already exists with the value:\n${url}`);

      const { shouldSetupRedis } = await inquirer.prompt({
        type: "confirm",
        name: "shouldSetupRedis",
        message: "Would you like to change the existing Redis URL?",
        default:
          process.env.REDIS_HOST && process.env.REDIS_PORT ? false : true,
      });

      if (shouldSetupRedis) {
        await redisConfiguration();
      }
    } else {
      await redisConfiguration();
    }

    // MongoDB configuration
    if (process.env.MONGO_DB_URL) {
      console.log(
        `\nMongoDB URL already exists with the value:\n${process.env.MONGO_DB_URL}`,
      );

      const { shouldSetupMongo } = await inquirer.prompt({
        type: "confirm",
        name: "shouldSetupMongo",
        message: "Would you like to change the existing Mongo DB URL?",
        default: false,
      });

      if (shouldSetupMongo) {
        await mongoDB();
      }
    } else {
      await mongoDB();
    }
  }
  if (process.env.RECAPTCHA_SECRET_KEY) {
    console.log(
      `\nreCAPTCHA secret key already exists with the value ${process.env.RECAPTCHA_SECRET_KEY}`,
    );
  }
  const { shouldSetRecaptcha } = await inquirer.prompt({
    type: "confirm",
    name: "shouldSetRecaptcha",
    message: "Would you like to set up a reCAPTCHA secret key?",
    default: process.env.RECAPTCHA_SECRET_KEY ? false : true,
  });

  if (shouldSetRecaptcha) {
    await recaptcha();
    await recaptchaSiteKey();
  }

  // setting the image size and format

  console.log("\n You can configure your image upload\n");

  // const { imageSizeLimit } = await inquirer.prompt([
  //   {
  //     type: "input",
  //     name: "imageSizeLimit",
  //     message: `Enter the maximum size limit of Images uploaded (in MB) max: ${
  //       MAXIMUM_IMAGE_SIZE_LIMIT_KB / 1000
  //     }`,
  //     default: 3,
  //     validate: (input: number) =>
  //       validateImageFileSize(input) ||
  //       `Enter a valid number between 0 and ${
  //         MAXIMUM_IMAGE_SIZE_LIMIT_KB / 1000
  //       }`,
  //   },
  // ]);

  // await setImageUploadSize(imageSizeLimit * 1000);

  interface InterfaceImageValidationConfig {
    maxImageSize: string;
    maxImageWidth: string;
    maxImageHeight: string;
    supportedImageFormats: string;
    [key: string]: string;
  }
  interface InterfaceImageConfig {
    MAX_IMAGE_SIZE?: string;
    MAX_IMAGE_WIDTH?: string;
    MAX_IMAGE_HEIGHT?: string;
    SUPPORTED_IMAGE_FORMATS?: string;
  }
  async function promptMaxImageSize(
    existingConfig: InterfaceImageConfig
  ): Promise<string> {
    const sizeInMB = (
      await inquirer.prompt({
        type: "input",
        name: "maxImageSizeMB",
        message: "Enter the maximum allowed image size in MB:",
        default:
          existingConfig.MAX_IMAGE_SIZE || process.env.MAX_IMAGE_SIZE || "5", // Default: 5 MB
      })
    ).maxImageSizeMB;

    // Convert size from KB to bytes
    const sizeInBytes = String(Number(sizeInMB) * 1024 * 1024);

    return sizeInBytes;
  }
  async function promptMaxImageWidth(
    existingConfig: InterfaceImageConfig
  ): Promise<string> {
    return (
      await inquirer.prompt({
        type: "input",
        name: "maxImageWidth",
        message: "Enter the maximum allowed image width after resizing:",
        default:
          existingConfig.MAX_IMAGE_WIDTH ||
          process.env.MAX_IMAGE_WIDTH ||
          "800",
      })
    ).maxImageWidth;
  }

  async function promptMaxImageHeight(
    existingConfig: InterfaceImageConfig
  ): Promise<string> {
    return (
      await inquirer.prompt({
        type: "input",
        name: "maxImageHeight",
        message: "Enter the maximum allowed image height after resizing:",
        default:
          existingConfig.MAX_IMAGE_HEIGHT ||
          process.env.MAX_IMAGE_HEIGHT ||
          "600",
      })
    ).maxImageHeight;
  }

  async function promptSupportedImageFormats(
    existingConfig: InterfaceImageConfig
  ): Promise<string> {
    return (
      await inquirer.prompt({
        type: "input",
        name: "supportedImageFormats",
        message: "Enter the supported image formats (comma-separated):",
        default:
          existingConfig.SUPPORTED_IMAGE_FORMATS ||
          process.env.SUPPORTED_IMAGE_FORMATS ||
          "jpg,jpeg,png",
      })
    ).supportedImageFormats;
  }

  async function getImageValidationConfig(): Promise<InterfaceImageValidationConfig> {
    const existingConfig = dotenv.parse(fs.readFileSync(".env"));

    const maxImageSize = await promptMaxImageSize(existingConfig);
    const maxImageWidth = await promptMaxImageWidth(existingConfig);
    const maxImageHeight = await promptMaxImageHeight(existingConfig);
    const supportedImageFormats = await promptSupportedImageFormats(
      existingConfig
    );

    return {
      maxImageSize,
      maxImageWidth,
      maxImageHeight,
      supportedImageFormats,
    };
  }

  async function imageValidation(): Promise<void> {
    const config = await getImageValidationConfig();

    console.log("\nCurrent Image Validation Configurations:");
    console.log(`  Max Image Size: ${config.maxImageSize}`);
    console.log(`  Max Image Width: ${config.maxImageWidth}`);
    console.log(`  Max Image Height: ${config.maxImageHeight}`);
    console.log(`  Supported Image Formats: ${config.supportedImageFormats}`);

    const { confirmUpdate } = await inquirer.prompt([
      {
        type: "confirm",
        name: "confirmUpdate",
        message: "Do you want to update these configurations?",
        default: false,
      },
    ]);

    if (confirmUpdate) {
      fs.writeFileSync(".env", "");
      for (const key in config) {
        fs.appendFileSync(".env", `${key}=${config[key]}\n`);
      }
      console.log("Configurations updated successfully!");
    } else {
      console.log("No changes made to configurations.");
    }
  }
  const { shouldConfigureUpload } = await inquirer.prompt([
    {
      type: "confirm",
      name: "shouldConfigureUpload",
      message: "Would you like to setup image upload and resize configuration?",
      default: true,
    },
  ]);
  if (shouldConfigureUpload) {
    await imageValidation();
  } else {
    console.log("Image configuration skipped.\n");
  }

  console.log(
    "\n You can configure either SMTP or Mail for sending emails through Talawa.\n",
  );

  if (process.env.MAIL_USERNAME) {
    console.log(
      `Mail username already exists with the value ${process.env.MAIL_USERNAME}`,
    );
  }

  const { shouldSetMail } = await inquirer.prompt([
    {
      type: "confirm",
      name: "shouldSetMail",
      message: "Would you like to setup the mail username and password?",
      default: process.env.MAIL_USERNAME ? false : true,
    },
  ]);
  if (shouldSetMail) {
    await twoFactorAuth();
  } else {
    console.log("Mail configuration skipped.\n");

    const { shouldConfigureSmtp } = await inquirer.prompt({
      type: "confirm",
      name: "shouldConfigureSmtp",
      message: "Would you like to configure SMTP for Talawa to send emails?",
      default: true,
    });

    if (shouldConfigureSmtp) {
      await configureSmtp();
    } else {
      console.log("SMTP configuration skipped.\n");
    }
  }

  if (process.env.LAST_RESORT_SUPERADMIN_EMAIL) {
    console.log(
      `\nSuper Admin of last resort already exists with the value ${process.env.LAST_RESORT_SUPERADMIN_EMAIL}`,
    );
  }

  const { shouldSetSuperUserEmail } = await inquirer.prompt([
    {
      type: "confirm",
      name: "shouldSetSuperUserEmail",
      message: "Would you like to setup a Super Admin email of last resort?",
      default: process.env.LAST_RESORT_SUPERADMIN_EMAIL ? false : true,
    },
  ]);
  if (shouldSetSuperUserEmail) {
    await superAdmin();
  }
  // check if mail_username is set, if not, set it to mail_username's value
  else if (
    !shouldSetSuperUserEmail &&
    !process.env.LAST_RESORT_SUPERADMIN_EMAIL
    // process.env.MAIL_USERNAME
  ) {
    if (process.env.MAIL_USERNAME) {
      console.log(
        "No super admin email configured, setting it to mail username's value.",
      );
    }
    const config = dotenv.parse(fs.readFileSync(".env"));
    config.LAST_RESORT_SUPERADMIN_EMAIL = config.MAIL_USERNAME;
    updateEnvVariable(config);
  }

<<<<<<< HEAD
=======
  const { imageSizeLimit } = await inquirer.prompt([
    {
      type: "input",
      name: "imageSizeLimit",
      message: `Enter the maximum size limit of Images uploaded (in MB) max: ${
        MAXIMUM_IMAGE_SIZE_LIMIT_KB / 1000
      }`,
      default: 3,
      validate: (input: number) =>
        validateImageFileSize(input) ||
        `Enter a valid number between 0 and ${
          MAXIMUM_IMAGE_SIZE_LIMIT_KB / 1000
        }`,
    },
  ]);

  await setImageUploadSize(imageSizeLimit * 1000);

>>>>>>> 9a9353c8
  if (!isDockerInstallation) {
    const { shouldRunDataImport } = await inquirer.prompt([
      {
        type: "confirm",
        name: "shouldRunDataImport",
        message: "Do you want to import sample data?",
        default: false,
      },
    ]);

    if (shouldRunDataImport) {
      await importData();
    }
  }

  console.log(
    "\nCongratulations! Talawa API has been successfully setup! 🥂🎉",
  );
}

main();<|MERGE_RESOLUTION|>--- conflicted
+++ resolved
@@ -1,8 +1,5 @@
-<<<<<<< HEAD
-=======
 // eslint-disable-next-line
 import { MAXIMUM_IMAGE_SIZE_LIMIT_KB } from "./src/constants";
->>>>>>> 9a9353c8
 import dotenv from "dotenv";
 import fs from "fs";
 import path from "path";
@@ -129,25 +126,6 @@
   } else {
     const config = dotenv.parse(fs.readFileSync(".env"));
 
-<<<<<<< HEAD
-//set the image size upload environment variable
-/**
- * The function `setImageUploadSize` sets the image upload size environment variable and changes the .env file
- * @returns The function `checkExistingRedis` returns a void Promise.
- */
-// async function setImageUploadSize(size: number): Promise<void> {
-//   if (size > MAXIMUM_IMAGE_SIZE_LIMIT_KB) {
-//     size = MAXIMUM_IMAGE_SIZE_LIMIT_KB;
-//   }
-//   const config = dotenv.parse(fs.readFileSync(".env"));
-
-//   config.IMAGE_SIZE_LIMIT_KB = size.toString();
-//   fs.writeFileSync(".env", "");
-//   for (const key in config) {
-//     fs.appendFileSync(".env", `${key}=${config[key]}\n`);
-//   }
-// }
-=======
     if (accessTokenSecret === null) {
       accessTokenSecret = cryptolib.randomBytes(32).toString("hex");
       config.ACCESS_TOKEN_SECRET = accessTokenSecret;
@@ -161,7 +139,6 @@
     }
   }
 }
->>>>>>> 9a9353c8
 
 function transactionLogPath(logPath: string | null): void {
   const config = dotenv.parse(fs.readFileSync(".env"));
@@ -540,42 +517,6 @@
 }
 
 /**
-<<<<<<< HEAD
- * The function `isValidEmail` checks if a given email address is valid according to a specific pattern.
- * @param email - The `email` parameter is a string that represents an email address.
- * @returns a boolean value. It returns true if the email passed as an argument matches the specified
- * pattern, and false otherwise.
- */
-function isValidEmail(email: string): boolean {
-  const pattern = /^[a-zA-Z0-9_.+-]+@[a-zA-Z0-9-]+\.[a-zA-Z0-9-.]+$/;
-  const match = email.match(pattern);
-  return match !== null && match[0] === email;
-}
-
-/**
- * The function validates whether a given string matches the pattern of a reCAPTCHA token.
- * @param string - The `string` parameter represents the input string that needs to be
- * validated. In this case, it is expected to be a string containing a Recaptcha response token.
- * @returns a boolean value.
- */
-function validateRecaptcha(string: string): boolean {
-  const pattern = /^[a-zA-Z0-9_-]{40}$/;
-  return pattern.test(string);
-}
-
-/**
- * The function validates whether a given image size is less than 20 and greater than 0.
- * @param string - The `number` parameter represents the input size of the string
- * validated. In this case, it is expected to be a number less than 20 and greater than 0.
- * @returns a boolean value.
- */
-// function validateImageFileSize(size: number): boolean {
-//   return size > 0;
-// }
-
-/**
-=======
->>>>>>> 9a9353c8
  * The `abort` function logs a message and exits the process.
  */
 export function abort(): void {
@@ -1118,8 +1059,6 @@
     updateEnvVariable(config);
   }
 
-<<<<<<< HEAD
-=======
   const { imageSizeLimit } = await inquirer.prompt([
     {
       type: "input",
@@ -1138,7 +1077,6 @@
 
   await setImageUploadSize(imageSizeLimit * 1000);
 
->>>>>>> 9a9353c8
   if (!isDockerInstallation) {
     const { shouldRunDataImport } = await inquirer.prompt([
       {
