const dotenv = require("dotenv");
const fs = require("fs");
const cryptolib = require("crypto");
const inquirer = require("inquirer");
const mongodb = require("mongodb");
const redis = require("redis");
const { exec } = require("child_process");
const nodemailer = require("nodemailer");

dotenv.config();

// Check if all the fields in .env.sample are present in .env
/**
 * The function `checkEnvFile` checks if any fields are missing in the .env file compared to the .env.sample file, and
 * if so, it copies the missing fields from .env.sample to .env.
 */
function checkEnvFile(): void {
  const env = dotenv.parse(fs.readFileSync(".env"));
  const envSample = dotenv.parse(fs.readFileSync(".env.sample"));
  const misplaced = Object.keys(envSample).filter((key) => !(key in env));
  if (misplaced.length > 0) {
    // copy the missing fields from .env.sample to .env
    for (const key of misplaced) {
      fs.appendFileSync(".env", `${key}=${envSample[key]}\n`);
    }
  }
}

// Update the value of an environment variable in .env file
/**
 * The function `updateEnvVariable` updates the values of environment variables in a .env file based on the provided
 * configuration object.
 * @param config - An object that contains key-value pairs where the keys are strings and the values
 * can be either strings or numbers. These key-value pairs represent the environment variables that
 * need to be updated.
 */
function updateEnvVariable(config: { [key: string]: string | number }): void {
  const existingContent: string = fs.readFileSync(".env", "utf8");

  let updatedContent: string = existingContent;
  for (const key in config) {
    const regex = new RegExp(`^${key}=.*`, "gm");
    updatedContent = updatedContent.replace(regex, `${key}=${config[key]}`);
  }

  fs.writeFileSync(".env", updatedContent, "utf8");
}

// Get the node environment
/**
 * The function `getNodeEnvironment` is an asynchronous function that prompts the user to select a Node
 * environment (either "development" or "production") and returns the selected environment as a string.
 * @returns a Promise that resolves to a string representing the selected Node environment.
 */
async function getNodeEnvironment(): Promise<string> {
  const { nodeEnv } = await inquirer.prompt([
    {
      type: "list",
      name: "nodeEnv",
      message: "Select Node environment:",
      choices: ["development", "production"],
      default: "development",
    },
  ]);

  return nodeEnv;
}

/**
 * The function `setNodeEnvironment` sets the Node environment by reading the value from a file, updating the process
 * environment variable, and updating a configuration file.
 */
async function setNodeEnvironment(): Promise<void> {
  try {
    const nodeEnv = await getNodeEnvironment();
    process.env.NODE_ENV = nodeEnv;

    const config = dotenv.parse(fs.readFileSync(".env"));
    config.NODE_ENV = nodeEnv;
    updateEnvVariable(config);
  } catch (err) {
    console.error(err);
    abort();
  }
}

// Generate and update the access and refresh token secrets in .env
/**
 * The function `accessAndRefreshTokens` generates and updates access and refresh tokens if they are
 * null.
 * @param {string | null} accessTokenSecret - A string representing the access token secret. It is
 * initially set to `null` and will be generated if it is `null`.
 * @param {string | null} refreshTokenSecret - The `refreshTokenSecret` parameter is a string that
 * represents the secret key used to generate and verify refresh tokens. Refresh tokens are typically
 * used in authentication systems to obtain new access tokens without requiring the user to
 * re-authenticate.
 */
async function accessAndRefreshTokens(
  accessTokenSecret: string | null,
  refreshTokenSecret: string | null
): Promise<void> {
  const config = dotenv.parse(fs.readFileSync(".env"));

  if (accessTokenSecret === null) {
    accessTokenSecret = cryptolib.randomBytes(32).toString("hex");
    config.ACCESS_TOKEN_SECRET = accessTokenSecret;
    updateEnvVariable(config);
  }

  if (refreshTokenSecret === null) {
    refreshTokenSecret = cryptolib.randomBytes(32).toString("hex");
    config.REFRESH_TOKEN_SECRET = refreshTokenSecret;
    updateEnvVariable(config);
  }
}

// Check connection to Redis with the specified URL.
/**
 * The function `checkRedisConnection` checks if a connection to Redis can be established using the
 * provided URL.
 * @param {string} url - The `url` parameter is a string that represents the URL of the Redis server.
 * It is used to establish a connection to the Redis server.
 * @returns a Promise that resolves to a boolean value.
 */
async function checkRedisConnection(url: string): Promise<boolean> {
  let response = false;
  const client = redis.createClient({ url });

  console.log("\nChecking Redis connection....");

  try {
    await client.connect();
    console.log("\nConnection to Redis successful! 🎉");
    response = true;
  } catch (error) {
    console.log(`\nConnection to Redis failed. Please try again.\n`);
  } finally {
    client.quit();
  }
  return response;
}

// Redis url prompt
/**
 * The function `askForRedisUrl` prompts the user to enter the Redis hostname, port, and password, and
 * returns an object with these values.
 * @returns The function `askForRedisUrl` returns a promise that resolves to an object with the
 * properties `host`, `port`, and `password`.
 */
async function askForRedisUrl(): Promise<{
  host: string;
  port: number;
  password: string;
}> {
  const { host, port, password } = await inquirer.prompt([
    {
      type: "input",
      name: "host",
      message: "Enter Redis hostname (default: localhost):",
      default: "localhost",
    },
    {
      type: "input",
      name: "port",
      message: "Enter Redis port (default: 6379):",
      default: 6379,
    },
    {
      type: "password",
      name: "password",
      message:
        "Enter Redis password (optional : Leave empty for local connections) :",
    },
  ]);

  return { host, port, password };
}

// get the redis url
/**
 * The `redisConfiguration` function updates the Redis configuration by prompting the user for the
 * Redis URL, checking the connection, and updating the environment variables and .env file
 * accordingly.
 */
async function redisConfiguration(): Promise<void> {
  const REDIS_URL = process.env.REDIS_URL;

  try {
    let isConnected = false,
      url = "";
    let host!: string;
    let port!: number;
    let password!: string;

    while (!isConnected) {
      const result = await askForRedisUrl();
      host = result.host;
      port = result.port;
      password = result.password;

      url = `redis://${password ? password + "@" : ""}${host}:${port}`;
      isConnected = await checkRedisConnection(url);
    }

    // Set the Redis parameters in process.env
    process.env.REDIS_URL = url;
    process.env.REDIS_HOST = host;
    process.env.REDIS_PORT = port.toString();
    process.env.REDIS_PASSWORD = password;

    // Update the .env file
    const config = dotenv.parse(fs.readFileSync(".env"));
    config.REDIS_URL = url;
    config.REDIS_HOST = host;
    config.REDIS_PORT = port;
    config.REDIS_PASSWORD = password;
    updateEnvVariable(config);
    console.log("\nRedis configuration updated successfully!");
  } catch (err) {
    console.error(err);
    abort();
  }
}

//LAST_RESORT_SUPERADMIN_EMAIL prompt
/**
 * The function `askForSuperAdminEmail` asks the user to enter an email address and returns it as a promise.
 * @returns The email entered by the user is being returned.
 */
async function askForSuperAdminEmail(): Promise<string> {
  const { email } = await inquirer.prompt([
    {
      type: "input",
      name: "email",
      message:
        "Please make sure to register with this email before logging in.\n Enter the email which you wish to assign as the Super Admin of last resort :",
      validate: (input: string) =>
        isValidEmail(input) || "Invalid email. Please try again.",
    },
  ]);

  return email;
}

// Get the super admin email
/**
 * The function `superAdmin` prompts the user for a super admin email, updates a configuration file
 * with the email, and handles any errors that occur.
 */
async function superAdmin(): Promise<void> {
  try {
    const email = await askForSuperAdminEmail();
    const config = dotenv.parse(fs.readFileSync(".env"));
    config.LAST_RESORT_SUPERADMIN_EMAIL = email;
    updateEnvVariable(config);
  } catch (err) {
    console.log(err);
    abort();
  }
}

// Function to check if Existing MongoDB instance is running
async function checkExistingMongoDB(): Promise<string | null> {
  const existingMongoDbUrls = [
    process.env.MONGO_DB_URL,
    "mongodb://localhost:27017",
  ];

  for (const url of existingMongoDbUrls) {
    if (!url) {
      continue;
    }

    const isConnected = await checkConnection(url);
    if (isConnected) {
      return url;
    }
  }

  return null;
}

// Check the connection to MongoDB with the specified URL.
/**
 * The function `checkConnection` is an asynchronous function that checks the connection to a MongoDB
 * database using the provided URL and returns a boolean value indicating whether the connection was
 * successful or not.
 * @param {string} url - The `url` parameter is a string that represents the connection URL for the
 * MongoDB server. It typically includes the protocol (e.g., `mongodb://`), the host and port
 * information, and any authentication credentials if required.
 * @returns a Promise that resolves to a boolean value. The boolean value indicates whether the
 * connection to the MongoDB server was successful (true) or not (false).
 */
async function checkConnection(url: string): Promise<boolean> {
  console.log("\nChecking MongoDB connection....");

  try {
    const connection = await mongodb.connect(url, {
      useNewUrlParser: true,
      useUnifiedTopology: true,
      serverSelectionTimeoutMS: 1000,
    });
    console.log("\nConnection to MongoDB successful! 🎉");
    await connection.close();
    return true;
  } catch (error) {
    console.log(`\nConnection to MongoDB failed. Please try again.\n`);
    return false;
  }
}

//Mongodb url prompt
/**
 * The function `askForMongoDBUrl` prompts the user to enter a MongoDB URL and returns the entered URL
 * as a string.
 * @returns a Promise that resolves to a string.
 */
async function askForMongoDBUrl(): Promise<string> {
  const { url } = await inquirer.prompt([
    {
      type: "input",
      name: "url",
      message: "Enter your MongoDB URL:",
      default: process.env.MONGO_DB_URL,
    },
  ]);

  return url;
}

// Get the mongodb url
/**
 * The `mongoDB` function connects to a MongoDB database by asking for a URL, checking the connection,
 * and updating the environment variable with the URL.
 */
async function mongoDB(): Promise<void> {
  let DB_URL = process.env.MONGO_DB_URL;
  try {
    let url = await checkExistingMongoDB();

    let isConnected = url !== null;

    if (isConnected) {
      console.log("MongoDB URL detected: " + url);
    }

    while (!isConnected) {
      url = await askForMongoDBUrl();
      isConnected = await checkConnection(url);
    }

    DB_URL = `${url}/talawa-api`;
    const config = dotenv.parse(fs.readFileSync(".env"));
    config.MONGO_DB_URL = DB_URL;
    // Modifying the environment variable to be able to access the url in importData function.
    process.env.MONGO_DB_URL = DB_URL;
    updateEnvVariable(config);
  } catch (err) {
    console.error(err);
  }
}

// Function to ask if the user wants to keep the entered values
/**
 * The function `askToKeepValues` prompts the user with a confirmation message and returns a boolean
 * indicating whether the user wants to keep the entered key.
 * @returns a boolean value, either true or false.
 */
async function askToKeepValues(): Promise<boolean> {
  const { keepValues } = await inquirer.prompt({
    type: "confirm",
    name: "keepValues",
    message: `Would you like to keep the entered key? `,
    default: true,
  });
  return keepValues;
}

//Get recaptcha details
/**
 * The function `recaptcha` prompts the user to enter a reCAPTCHA secret key, validates the input, and
 * allows the user to choose whether to keep the entered value or try again.
 */
async function recaptcha(): Promise<void> {
  const { recaptchaSecretKey } = await inquirer.prompt([
    {
      type: "input",
      name: "recaptchaSecretKey",
      message: "Enter your reCAPTCHA secret key:",
      validate: async (input: string): Promise<boolean | string> => {
        if (validateRecaptcha(input)) {
          return true;
        }
        return "Invalid reCAPTCHA secret key. Please try again.";
      },
    },
  ]);

  const shouldKeepDetails = await askToKeepValues();

  if (shouldKeepDetails) {
    const config = dotenv.parse(fs.readFileSync(".env"));
    config.RECAPTCHA_SECRET_KEY = recaptchaSecretKey;
    updateEnvVariable(config);
  } else {
    await recaptcha();
  }
}

/**
 * The function `recaptchaSiteKey` prompts the user to enter a reCAPTCHA site key, validates the input,
 * and updates the environment variable if the user chooses to keep the entered value.
 */
async function recaptchaSiteKey(): Promise<void> {
  if (process.env.RECAPTCHA_SITE_KEY) {
    console.log(
      `\nreCAPTCHA site key already exists with the value ${process.env.RECAPTCHA_SITE_KEY}`
    );
  }

  const { recaptchaSiteKeyInp } = await inquirer.prompt([
    {
      type: "input",
      name: "recaptchaSiteKeyInp",
      message: "Enter your reCAPTCHA site key:",
      validate: async (input: string): Promise<boolean | string> => {
        if (validateRecaptcha(input)) {
          return true;
        }
        return "Invalid reCAPTCHA site key. Please try again.";
      },
    },
  ]);

  const shouldKeepDetails = await askToKeepValues();

  if (shouldKeepDetails) {
    const config = dotenv.parse(fs.readFileSync(".env"));
    config.RECAPTCHA_SITE_KEY = recaptchaSiteKeyInp;
    updateEnvVariable(config);
  } else {
    await recaptchaSiteKey();
  }
}

/**
 * The function `isValidEmail` checks if a given email address is valid according to a specific pattern.
 * @param {string} email - The `email` parameter is a string that represents an email address.
 * @returns a boolean value. It returns true if the email passed as an argument matches the specified
 * pattern, and false otherwise.
 */
function isValidEmail(email: string): boolean {
  const pattern = /^[a-zA-Z0-9_.+-]+@[a-zA-Z0-9-]+\.[a-zA-Z0-9-.]+$/;
  const match = email.match(pattern);
  return match !== null && match[0] === email;
}

/**
 * The function validates whether a given string matches the pattern of a reCAPTCHA token.
 * @param {string} string - The `string` parameter represents the input string that needs to be
 * validated. In this case, it is expected to be a string containing a Recaptcha response token.
 * @returns a boolean value.
 */
function validateRecaptcha(string: string): boolean {
  const pattern = /^[a-zA-Z0-9_-]{40}$/;
  return pattern.test(string);
}

/**
 * The `abort` function logs a message and exits the process.
 */
function abort(): void {
  console.log("\nSetup process aborted. 🫠");
  process.exit(1);
}

//Get mail username and password
/**
 * The function `twoFactorAuth` prompts the user to set up Two-Factor Authentication Google Account and
 * then collects their email and generated password to update environment variables.
 */
async function twoFactorAuth(): Promise<void> {
  console.log("\nIMPORTANT");
  console.log(
    "\nEnsure that you have Two-Factor Authentication set up on your Google Account."
  );
  console.log("\nVisit Url: https://myaccount.google.com");
  console.log(
    "\nSelect Security and under Signing in to Google section select App Passwords."
  );
  console.log(
    "\nClick on Select app section and choose Other(Custom name), enter talawa as the custom name and press Generate button."
  );

  const { email, password } = await inquirer.prompt([
    {
      type: "input",
      name: "email",
      message: "Enter your email:",
      validate: (input: string) =>
        isValidEmail(input) || "Invalid email. Please try again.",
    },
    {
      type: "password",
      name: "password",
      message: "Enter the generated password:",
    },
  ]);
  const config = dotenv.parse(fs.readFileSync(".env"));

  config.MAIL_USERNAME = email;
  config.MAIL_PASSWORD = password;
  updateEnvVariable(config);
}

//Checks if the data exists and ask for deletion
/**
 * The function `shouldWipeExistingData` checks if there is existing data in a MongoDB database and prompts the user to delete
 * it before importing new data.
 * @param {string} url - The `url` parameter is a string that represents the connection URL for the
 * MongoDB database. It is used to establish a connection to the database using the `MongoClient` class
 * from the `mongodb` package.
 * @returns The function returns a Promise<boolean>.
 */
async function shouldWipeExistingData(url: string): Promise<boolean> {
  let shouldImport = false;
  const client = new mongodb.MongoClient(url, {
    useNewUrlParser: true,
    useUnifiedTopology: true,
  });
  try {
    await client.connect();
    const db = client.db();
    const collections = await db.listCollections().toArray();

    if (collections.length > 0) {
      const { confirmDelete } = await inquirer.prompt({
        type: "confirm",
        name: "confirmDelete",
        message:
          "We found data in the database. Do you want to delete the existing data before importing?",
      });

      if (confirmDelete) {
        for (const collection of collections) {
          await db.collection(collection.name).deleteMany({});
        }
        console.log("All existing data has been deleted.");
        shouldImport = true;
      } else {
        console.log("Deletion & import operation cancelled.");
      }
    } else {
      shouldImport = true;
    }
  } catch (error) {
    console.error("Could not connect to database to check for data");
  }
  client.close();
  return shouldImport;
}

//Import sample data
/**
 * The function `importData` imports sample data into a MongoDB database if the database URL is provided and if it
 * is determined that existing data should be wiped.
 * @returns The function returns a Promise that resolves to `void`.
 */
async function importData(): Promise<void> {
  if (!process.env.MONGO_DB_URL) {
    console.log("Couldn't find mongodb url");
    return;
  }
  const shouldImport = await shouldWipeExistingData(process.env.MONGO_DB_URL);

  if (shouldImport) {
    console.log("Importing sample data...");
    await exec(
      "npm run import:sample-data",
      (error: { message: string }, stdout: string, stderr: string) => {
        if (error) {
          console.error(`Error: ${error.message}`);
          abort();
        }
        if (stderr) {
          console.error(`Error: ${stderr}`);
          abort();
        }
        console.log(`Output: ${stdout}`);
      }
    );
  }
}

<<<<<<< HEAD
/**
 * The main function sets up the Talawa API by prompting the user to configure various environment
 * variables and import sample data if desired.
 */
=======
type VerifySmtpConnectionReturnType = {
  success: boolean;
  error: any;
};
async function verifySmtpConnection(
  config: Record<string, string>
): Promise<VerifySmtpConnectionReturnType> {
  const transporter = nodemailer.createTransport({
    host: config.SMTP_HOST,
    port: Number(config.SMTP_PORT),
    secure: config.SMTP_SSL_TLS === "true",
    auth: {
      user: config.SMTP_USERNAME,
      pass: config.SMTP_PASSWORD,
    },
  });

  try {
    await transporter.verify();
    console.log("SMTP connection verified successfully.");
    return { success: true, error: null };
  } catch (error: any) {
    console.error("SMTP connection verification failed:");
    return { success: false, error };
  } finally {
    transporter.close();
  }
}
async function configureSmtp(): Promise<void> {
  console.log(
    "SMTP Configuration is necessary for sending Emails through Talawa"
  );
  const { shouldConfigureSmtp } = await inquirer.prompt({
    type: "confirm",
    name: "shouldConfigureSmtp",
    message: "Would you like to configure SMTP for Talawa to send emails?",
    default: true,
  });

  if (!shouldConfigureSmtp) {
    console.log("SMTP configuration skipped.");
    return;
  }

  const smtpConfig = await inquirer.prompt([
    {
      type: "input",
      name: "SMTP_HOST",
      message: "Enter SMTP host:",
    },
    {
      type: "input",
      name: "SMTP_PORT",
      message: "Enter SMTP port:",
    },
    {
      type: "input",
      name: "SMTP_USERNAME",
      message: "Enter SMTP username:",
    },
    {
      type: "password",
      name: "SMTP_PASSWORD",
      message: "Enter SMTP password:",
    },
    {
      type: "confirm",
      name: "SMTP_SSL_TLS",
      message: "Use SSL/TLS for SMTP?",
      default: false,
    },
  ]);

  const isValidSmtpConfig =
    smtpConfig.SMTP_HOST &&
    smtpConfig.SMTP_PORT &&
    smtpConfig.SMTP_USERNAME &&
    smtpConfig.SMTP_PASSWORD;

  if (!isValidSmtpConfig) {
    console.error(
      "Invalid SMTP configuration. Please provide all required parameters."
    );
    return;
  }

  const { success, error } = await verifySmtpConnection(smtpConfig);

  if (!success) {
    console.error(
      "SMTP configuration verification failed. Please check your SMTP settings."
    );
    console.log(error.message);
    return;
  }

  const config = dotenv.parse(fs.readFileSync(".env"));
  config.IS_SMTP = "true";
  Object.assign(config, smtpConfig);
  fs.writeFileSync(".env", "");
  for (const key in config) {
    fs.appendFileSync(".env", `${key}=${config[key]}\n`);
  }

  console.log("SMTP configuration saved successfully.");
}

>>>>>>> 0a8f7bed
async function main(): Promise<void> {
  console.log("Welcome to the Talawa API setup! 🚀");

  if (!fs.existsSync(".env")) {
    fs.copyFileSync(".env.sample", ".env");
  } else {
    checkEnvFile();
  }

  if (process.env.NODE_ENV) {
    console.log(`\nNode environment is already set to ${process.env.NODE_ENV}`);
  }
  await setNodeEnvironment();

  let accessToken: string | null = "",
    refreshToken: string | null = "";
  if (process.env.ACCESS_TOKEN_SECRET) {
    console.log(
      `\nAccess token secret already exists with the value:\n${process.env.ACCESS_TOKEN_SECRET}`
    );
  }
  const { shouldGenerateAccessToken } = await inquirer.prompt({
    type: "confirm",
    name: "shouldGenerateAccessToken",
    message: "Would you like to generate a new access token secret?",
    default: process.env.ACCESS_TOKEN_SECRET ? false : true,
  });

  if (shouldGenerateAccessToken) {
    accessToken = null;
  }

  if (process.env.REFRESH_TOKEN_SECRET) {
    console.log(
      `\nRefresh token secret already exists with the value:\n${process.env.REFRESH_TOKEN_SECRET}`
    );
  }
  const { shouldGenerateRefreshToken } = await inquirer.prompt({
    type: "confirm",
    name: "shouldGenerateRefreshToken",
    message: "Would you like to generate a new refresh token secret?",
    default: process.env.REFRESH_TOKEN_SECRET ? false : true,
  });

  if (shouldGenerateRefreshToken) {
    refreshToken = null;
  }

  accessAndRefreshTokens(accessToken, refreshToken);

  const { isDockerInstallation } = await inquirer.prompt({
    type: "confirm",
    name: "isDockerInstallation",
    message: "Are you setting up this project using Docker?",
    default: false,
  });

  if (isDockerInstallation) {
    const DB_URL = "mongodb://localhost:27017/talawa-api";
    const REDIS_HOST = "localhost";
    const REDIS_PORT = "6379"; // default Redis port
    const REDIS_PASSWORD = "";

    const config = dotenv.parse(fs.readFileSync(".env"));

    config.MONGO_DB_URL = DB_URL;
    config.REDIS_HOST = REDIS_HOST;
    config.REDIS_PORT = REDIS_PORT;
    config.REDIS_PASSWORD = REDIS_PASSWORD;

    process.env.MONGO_DB_URL = DB_URL;
    process.env.REDIS_HOST = REDIS_HOST;
    process.env.REDIS_PORT = REDIS_PORT;
    process.env.REDIS_PASSWORD = REDIS_PASSWORD;

    fs.writeFileSync(".env", "");
    for (const key in config) {
      fs.appendFileSync(".env", `${key}=${config[key]}\n`);
    }
    console.log(`Your MongoDB URL is:\n${process.env.MONGO_DB_URL}`);
    console.log(`Your Redis host is:\n${process.env.REDIS_HOST}`);
    console.log(`Your Redis port is:\n${process.env.REDIS_PORT}`);
  }

  if (!isDockerInstallation) {
    // Redis configuration
    if (process.env.REDIS_HOST && process.env.REDIS_PORT) {
      console.log(`\nRedis URL already exists`);

      const { shouldSetupRedis } = await inquirer.prompt({
        type: "confirm",
        name: "shouldSetupRedis",
        message: "Would you like to change the existing Redis URL?",
        default: false,
      });

      if (shouldSetupRedis) {
        await redisConfiguration();
      }
    } else {
      await redisConfiguration();
    }

<<<<<<< HEAD
    // MongoDB configuration
    if (process.env.MONGO_DB_URL) {
      console.log(
        `\nMongoDB URL already exists with the value:\n${process.env.MONGO_DB_URL}`
      );
=======
    const { shouldSetMongoDb } = await inquirer.prompt({
      type: "confirm",
      name: "shouldSetMongoDb",
      message: "Would you like to set up a MongoDB URL?",
      default: true,
    });
>>>>>>> 0a8f7bed

      const { shouldSetupMongo } = await inquirer.prompt({
        type: "confirm",
        name: "shouldSetupMongo",
        message: "Would you like to change the existing Mongo DB URL?",
        default: false,
      });

      if (shouldSetupMongo) {
        await mongoDB();
      }
    } else {
      await mongoDB();
    }
  }
  if (process.env.RECAPTCHA_SECRET_KEY) {
    console.log(
      `\nreCAPTCHA secret key already exists with the value ${process.env.RECAPTCHA_SECRET_KEY}`
    );
  }
  const { shouldSetRecaptcha } = await inquirer.prompt({
    type: "confirm",
    name: "shouldSetRecaptcha",
    message: "Would you like to set up a reCAPTCHA secret key?",
    default: process.env.RECAPTCHA_SECRET_KEY ? false : true,
  });

  if (shouldSetRecaptcha) {
    await recaptcha();
    await recaptchaSiteKey();
  }

  if (process.env.MAIL_USERNAME) {
    console.log(
      `\nMail username already exists with the value ${process.env.MAIL_USERNAME}`
    );
  }
  await configureSmtp();
  const { shouldSetMail } = await inquirer.prompt([
    {
      type: "confirm",
      name: "shouldSetMail",
      message: "Would you like to setup the mail username and password?",
      default: process.env.MAIL_USERNAME ? false : true,
    },
  ]);
  if (shouldSetMail) {
    await twoFactorAuth();
  }

  if (process.env.LAST_RESORT_SUPERADMIN_EMAIL) {
    console.log(
      `\nSuper Admin of last resort already exists with the value ${process.env.LAST_RESORT_SUPERADMIN_EMAIL}`
    );
  }

  const { shouldSetSuperUserEmail } = await inquirer.prompt([
    {
      type: "confirm",
      name: "shouldSetSuperUserEmail",
      message: "Would you like to setup a Super Admin email of last resort?",
      default: process.env.LAST_RESORT_SUPERADMIN_EMAIL ? false : true,
    },
  ]);
  if (shouldSetSuperUserEmail) {
    await superAdmin();
  }
  // check if mail_username is set, if not, set it to mail_username's value
  else if (
    !shouldSetSuperUserEmail &&
    !process.env.LAST_RESORT_SUPERADMIN_EMAIL
    // process.env.MAIL_USERNAME
  ) {
    if (process.env.MAIL_USERNAME) {
      console.log(
        "No super admin email configured, setting it to mail username's value."
      );
    }
    const config = dotenv.parse(fs.readFileSync(".env"));
    config.LAST_RESORT_SUPERADMIN_EMAIL = config.MAIL_USERNAME;
    updateEnvVariable(config);
  }

  if (!isDockerInstallation) {
    const { shouldRunDataImport } = await inquirer.prompt([
      {
        type: "confirm",
        name: "shouldRunDataImport",
        message: "Do you want to import sample data?",
        default: true,
      },
    ]);

    if (shouldRunDataImport) {
      await importData();
    }
  }

  console.log(
    "\nCongratulations! Talawa API has been successfully setup! 🥂🎉"
  );
}

main();<|MERGE_RESOLUTION|>--- conflicted
+++ resolved
@@ -592,16 +592,21 @@
   }
 }
 
-<<<<<<< HEAD
-/**
- * The main function sets up the Talawa API by prompting the user to configure various environment
- * variables and import sample data if desired.
- */
-=======
 type VerifySmtpConnectionReturnType = {
   success: boolean;
   error: any;
 };
+
+/**
+ * The function `verifySmtpConnection` verifies the SMTP connection using the provided configuration
+ * and returns a success status and error message if applicable.
+ * @param config - The `config` parameter is an object that contains the configuration settings for the
+ * SMTP connection. It should have the following properties:
+ * @returns The function `verifySmtpConnection` returns a Promise that resolves to an object of type
+ * `VerifySmtpConnectionReturnType`. The `VerifySmtpConnectionReturnType` object has two properties:
+ * `success` and `error`. If the SMTP connection is verified successfully, the `success` property will
+ * be `true` and the `error` property will be `null`. If the SMTP connection verification fails
+ */
 async function verifySmtpConnection(
   config: Record<string, string>
 ): Promise<VerifySmtpConnectionReturnType> {
@@ -626,6 +631,12 @@
     transporter.close();
   }
 }
+
+/**
+ * The function `configureSmtp` prompts the user to configure SMTP settings for sending emails through
+ * Talawa and saves the configuration in a .env file.
+ * @returns a Promise that resolves to void.
+ */
 async function configureSmtp(): Promise<void> {
   console.log(
     "SMTP Configuration is necessary for sending Emails through Talawa"
@@ -705,7 +716,10 @@
   console.log("SMTP configuration saved successfully.");
 }
 
->>>>>>> 0a8f7bed
+/**
+ * The main function sets up the Talawa API by prompting the user to configure various environment
+ * variables and import sample data if desired.
+ */
 async function main(): Promise<void> {
   console.log("Welcome to the Talawa API setup! 🚀");
 
@@ -809,20 +823,18 @@
       await redisConfiguration();
     }
 
-<<<<<<< HEAD
     // MongoDB configuration
     if (process.env.MONGO_DB_URL) {
       console.log(
         `\nMongoDB URL already exists with the value:\n${process.env.MONGO_DB_URL}`
       );
-=======
+
     const { shouldSetMongoDb } = await inquirer.prompt({
       type: "confirm",
       name: "shouldSetMongoDb",
       message: "Would you like to set up a MongoDB URL?",
       default: true,
     });
->>>>>>> 0a8f7bed
 
       const { shouldSetupMongo } = await inquirer.prompt({
         type: "confirm",
