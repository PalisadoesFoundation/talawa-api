// eslint-disable-next-line
import { MAXIMUM_IMAGE_SIZE_LIMIT_KB } from "./src/constants";
import dotenv from "dotenv";
import fs from "fs";
import path from "path";
import * as cryptolib from "crypto";
import inquirer from "inquirer";
/* eslint-disable */
import {
  askForMongoDBUrl,
  checkConnection,
  checkExistingMongoDB,
} from "./src/setup/MongoDB";
import type { ExecException } from "child_process";
<<<<<<< HEAD
import crypto from "crypto";
=======
import { exec } from "child_process";
import {
  askForRedisUrl,
  checkExistingRedis,
  checkRedisConnection,
} from "./src/setup/redisConfiguration";
import { askToKeepValues } from "./src/setup/askToKeepValues";
import { validateRecaptcha } from "./src/setup/reCaptcha";
import { isValidEmail } from "./src/setup/isValidEmail";
import e from "cors";
import { askForSuperAdminEmail } from "./src/setup/superAdmin";
import {
  setImageUploadSize,
  validateImageFileSize,
} from "./src/setup/setImageUploadSize";
import { updateEnvVariable } from "./src/setup/updateEnvVariable";
import { getNodeEnvironment } from "./src/setup/getNodeEnvironment";
import { verifySmtpConnection } from "./src/setup/verifySmtpConnection";
import mongodb from "mongodb";
/* eslint-enable */
>>>>>>> 59167850

dotenv.config();

// Check if all the fields in .env.sample are present in .env
/**
 * The function `checkEnvFile` checks if any fields are missing in the .env file compared to the .env.sample file, and
 * if so, it copies the missing fields from .env.sampale to .env.
 */
export function checkEnvFile(): void {
  if (process.env.NODE_ENV === "test") {
    const env = dotenv.parse(fs.readFileSync(".env_test"));
    const envSample = dotenv.parse(fs.readFileSync(".env.sample"));
    const misplaced = Object.keys(envSample).filter((key) => !(key in env));
    if (misplaced.length > 0) {
      // copy the missing fields from .env.sample to .env
      for (const key of misplaced) {
        fs.appendFileSync(".env_test", `${key}=${envSample[key]}\n`);
      }
    }
  } else {
    const env = dotenv.parse(fs.readFileSync(".env"));
    const envSample = dotenv.parse(fs.readFileSync(".env.sample"));
    const misplaced = Object.keys(envSample).filter((key) => !(key in env));
    if (misplaced.length > 0) {
      // copy the missing fields from .env.sample to .env
      for (const key of misplaced) {
        fs.appendFileSync(".env", `${key}=${envSample[key]}\n`);
      }
    }
  }
}

/**
 * The function `setNodeEnvironment` sets the Node environment by reading the value from a file, updating the process
 * environment variable, and updating a configuration file.
 */
export async function setNodeEnvironment(): Promise<void> {
  if (process.env.NODE_ENV === "test") {
    try {
      const nodeEnv = await getNodeEnvironment();
      const config = dotenv.parse(fs.readFileSync(".env_test"));
      config.NODE_ENV = nodeEnv;
      updateEnvVariable(config);
    } catch (err) {
      console.error(err);
      abort();
    }
  } else {
    try {
      const nodeEnv = await getNodeEnvironment();
      process.env.NODE_ENV = nodeEnv;

      const config = dotenv.parse(fs.readFileSync(".env"));
      config.NODE_ENV = nodeEnv;
      updateEnvVariable(config);
    } catch (err) {
      console.error(err);
      abort();
    }
  }
}

// Generate and update the access and refresh token secrets in .env
/**
 * The function `accessAndRefreshTokens` generates and updates access and refresh tokens if they are
 * null.
 * @param accessTokenSecret - A string representing the access token secret. It is
 * initially set to `null` and will be generated if it is `null`.
 * @param refreshTokenSecret - The `refreshTokenSecret` parameter is a string that
 * represents the secret key used to generate and verify refresh tokens. Refresh tokens are typically
 * used in authentication systems to obtain new access tokens without requiring the user to
 * re-authenticate.
 */
export async function accessAndRefreshTokens(
  accessTokenSecret: string | null,
  refreshTokenSecret: string | null,
): Promise<void> {
  if (process.env.NODE_ENV === "test") {
    const config = dotenv.parse(fs.readFileSync(".env_test"));

    if (accessTokenSecret === null) {
      accessTokenSecret = cryptolib.randomBytes(32).toString("hex");
      config.ACCESS_TOKEN_SECRET = accessTokenSecret;
      updateEnvVariable(config);
    }

    if (refreshTokenSecret === null) {
      refreshTokenSecret = cryptolib.randomBytes(32).toString("hex");
      config.REFRESH_TOKEN_SECRET = refreshTokenSecret;
      updateEnvVariable(config);
    }
  } else {
    const config = dotenv.parse(fs.readFileSync(".env"));

    if (accessTokenSecret === null) {
      accessTokenSecret = cryptolib.randomBytes(32).toString("hex");
      config.ACCESS_TOKEN_SECRET = accessTokenSecret;
      updateEnvVariable(config);
    }

    if (refreshTokenSecret === null) {
      refreshTokenSecret = cryptolib.randomBytes(32).toString("hex");
      config.REFRESH_TOKEN_SECRET = refreshTokenSecret;
      updateEnvVariable(config);
    }
  }
}

function transactionLogPath(logPath: string | null): void {
  const config = dotenv.parse(fs.readFileSync(".env"));
  config.LOG = "true";
  if (!logPath) {
    // Check if the logs/transaction.log file exists, if not, create it
    const defaultLogPath = path.resolve(__dirname, "logs");
    const defaultLogFile = path.join(defaultLogPath, "transaction.log");
    if (!fs.existsSync(defaultLogPath)) {
      console.log("Creating logs/transaction.log file...");
      fs.mkdirSync(defaultLogPath);
    }

    config.LOG_PATH = defaultLogFile;
  } else {
    // Remove the logs files, if exists
    const logsDirPath = path.resolve(__dirname, "logs");
    if (fs.existsSync(logsDirPath)) {
      fs.readdirSync(logsDirPath).forEach((file: string) => {
        if (file !== "README.md") {
          const curPath = path.join(logsDirPath, file);
          fs.unlinkSync(curPath);
        }
      });
    }
    config.LOG_PATH = logPath;
  }
}

async function askForTransactionLogPath(): Promise<string> {
  let logPath: string | null;
  // Keep asking for path, until user gives a valid path
  // eslint-disable-next-line no-constant-condition
  while (true) {
    const response = await inquirer.prompt([
      {
        type: "input",
        name: "logPath",
        message: "Enter absolute path of log file:",
        default: null,
      },
    ]);
    logPath = response.logPath;
    if (logPath && fs.existsSync(logPath)) {
      try {
        fs.accessSync(logPath, fs.constants.R_OK | fs.constants.W_OK);
        break;
      } catch {
        console.error(
          "The file is not readable/writable. Please enter a valid file path.",
        );
      }
    } else {
      console.error(
        "Invalid path or file does not exist. Please enter a valid file path.",
      );
    }
  }
  return logPath;
}

//Checks if the data exists and ask for deletion
/**
 * The function `shouldWipeExistingData` checks if there is existing data in a MongoDB database and prompts the user to delete
 * it before importing new data.
 * @param url - The `url` parameter is a string that represents the connection URL for the
 * MongoDB database. It is used to establish a connection to the database using the `MongoClient` class
 * from the `mongodb` package.
 * @returns The function returns a Promise<boolean>.
 */
export async function shouldWipeExistingData(url: string): Promise<boolean> {
  let shouldImport = false;
  const client = new mongodb.MongoClient(url, {
    useNewUrlParser: true,
    useUnifiedTopology: true,
  });
  try {
    await client.connect();
    const db = client.db();
    const collections = await db.listCollections().toArray();

    if (collections.length > 0) {
      const { confirmDelete } = await inquirer.prompt({
        type: "confirm",
        name: "confirmDelete",
        message:
          "We found data in the database. Do you want to delete the existing data before importing?",
      });

      if (confirmDelete) {
        for (const collection of collections) {
          await db.collection(collection.name).deleteMany({});
        }
        console.log("All existing data has been deleted.");
        shouldImport = true;
      } else {
        console.log("Deletion & import operation cancelled.");
      }
    } else {
      shouldImport = true;
    }
  } catch (error) {
    console.error("Could not connect to database to check for data");
  }
  client.close();
  return shouldImport;
}
//Import sample data
/**
 * The function `importData` imports sample data into a MongoDB database if the database URL is provided and if it
 * is determined that existing data should be wiped.
 * @returns The function returns a Promise that resolves to `void`.
 */
export async function importData(): Promise<void> {
  if (!process.env.MONGO_DB_URL) {
    console.log("Couldn't find mongodb url");
    return;
  }
  const shouldImport = await shouldWipeExistingData(process.env.MONGO_DB_URL);

  if (shouldImport) {
    console.log("Importing sample data...");
    if (process.env.NODE_ENV !== "test") {
      await exec(
        "npm run import:sample-data",
        (error: ExecException | null, stdout: string, stderr: string) => {
          if (error) {
            console.error(`Error: ${error.message}`);
            abort();
          }
          if (stderr) {
            console.error(`Error: ${stderr}`);
            abort();
          }
          console.log(`Output: ${stdout}`);
        },
      );
    }
  }
}

// get the redis url
/**
 * The `redisConfiguration` function updates the Redis configuration by prompting the user for the
 * Redis URL, checking the connection, and updating the environment variables and .env file
 * accordingly.
 */
export async function redisConfiguration(): Promise<void> {
  try {
    let host!: string;
    let port!: number;
    let password!: string;
    let url = await checkExistingRedis();
    let isConnected = url !== null;

    if (isConnected) {
      console.log("Redis URL detected: " + url);
      const { keepValues } = await inquirer.prompt({
        type: "confirm",
        name: "keepValues",
        message: `Do you want to connect to the detected Redis URL?`,
        default: true,
      });

      if (keepValues) {
        console.log("Keeping existing Redis URL: " + url);
        host = "localhost";
        port = 6379;
        password = "";
      } else {
        isConnected = false;
      }
    }
    url = "";

    while (!isConnected) {
      const result = await askForRedisUrl();
      host = result.host;
      port = result.port;
      password = result.password;
      url = `redis://${password ? password + "@" : ""}${host}:${port}`;
      isConnected = await checkRedisConnection(url);
    }

    if (isConnected) {
      console.log("\nConnection to Redis successful! 🎉");
    }

    // Set the Redis parameters in .env_test
    if (process.env.NODE_ENV === "test") {
      // Update the .env_test file
      const config = dotenv.parse(fs.readFileSync(".env_test"));
      config.REDIS_HOST = host;
      config.REDIS_PORT = port.toString();
      config.REDIS_PASSWORD = password;
      updateEnvVariable(config);
    } else {
      // Set the Redis parameters in process.env
      process.env.REDIS_HOST = host;
      process.env.REDIS_PORT = port.toString();
      process.env.REDIS_PASSWORD = password;

      // Update the .env file
      const config = dotenv.parse(fs.readFileSync(".env"));
      config.REDIS_HOST = host;
      config.REDIS_PORT = port.toString();
      config.REDIS_PASSWORD = password;
      updateEnvVariable(config);
    }
  } catch (err) {
    console.error(err);
    abort();
  }
}

<<<<<<< HEAD
/**
 * The code checks if the environment variable 'ENCRYPTION_KEY' is already set.
 * If 'ENCRYPTION_KEY' is set, it retrieves its value and uses it as the encryption key.
 * If 'ENCRYPTION_KEY' is not set, a random 256-bit (32-byte) key is generated using
 * the crypto library and set as the 'ENCRYPTION_KEY' environment variable.
 * @remarks
 * This ensures that a consistent encryption key is used if already set, or generates
 * and sets a new key if one doesn't exist. The 'ENCRYPTION_KEY' is intended to be used
 * for secure operations such as email encryption and decryption.
 */
export async function setEncryptionKey(): Promise<void> {
  try {
    // Checking if encryption key is already in environment variables
    if (process.env.ENCRYPTION_KEY) {
      console.log("\n Encryption Key already present.");
    } else {
      // Generating random key
      const encryptionKey = await crypto.randomBytes(32).toString("hex");

      // Setting the key as an environment variable
      process.env.ENCRYPTION_KEY = encryptionKey;

      // Writing the key to the .env file
      updateEnvVariable({ ENCRYPTION_KEY: encryptionKey });

      console.log("\n  Encryption key set successfully.");
    }
  } catch (err) {
    console.error("An error occurred:");
  }
}

//LAST_RESORT_SUPERADMIN_EMAIL prompt
/**
 * The function `askForSuperAdminEmail` asks the user to enter an email address and returns it as a promise.
 * @returns The email entered by the user is being returned.
 */
async function askForSuperAdminEmail(): Promise<string> {
  console.log(
    "\nPlease make sure to register with this email before logging in.\n",
  );
  const { email } = await inquirer.prompt([
    {
      type: "input",
      name: "email",
      message:
        "Enter the email which you wish to assign as the Super Admin of last resort :",
      validate: (input: string) =>
        isValidEmail(input) || "Invalid email. Please try again.",
    },
  ]);

  return email;
}

=======
>>>>>>> 59167850
// Get the super admin email
/**
 * The function `superAdmin` prompts the user for a super admin email, updates a configuration file
 * with the email, and handles any errors that occur.
 */
export async function superAdmin(): Promise<void> {
  try {
    const email = await askForSuperAdminEmail();
    if (process.env.NODE_ENV === "test") {
      const config = dotenv.parse(fs.readFileSync(".env_test"));
      config.LAST_RESORT_SUPERADMIN_EMAIL = email;
      updateEnvVariable(config);
    } else {
      const config = dotenv.parse(fs.readFileSync(".env"));
      config.LAST_RESORT_SUPERADMIN_EMAIL = email;
      updateEnvVariable(config);
    }
  } catch (err) {
    console.log(err);
    abort();
  }
}

// Get the mongodb url
/**
 * The `mongoDB` function connects to a MongoDB database by asking for a URL, checking the connection,
 * and updating the environment variable with the URL.
 */
export async function mongoDB(): Promise<void> {
  let DB_URL = process.env.MONGO_DB_URL;

  try {
    let url = await checkExistingMongoDB();
    let isConnected = url !== null;

    if (isConnected) {
      console.log("MongoDB URL detected: " + url);
      const { keepValues } = await inquirer.prompt({
        type: "confirm",
        name: "keepValues",
        message: `Do you want to connect to the detected MongoDB URL?`,
        default: true,
      });

      if (keepValues) {
        console.log("Keeping existing MongoDB URL: " + url);
      } else {
        isConnected = false;
      }
    }

    while (!isConnected) {
      url = await askForMongoDBUrl();
      isConnected = await checkConnection(url);
    }

    if (isConnected) {
      console.log("\nConnection to MongoDB successful! 🎉");
    }
    if (process.env.NODE_ENV === "test") {
      DB_URL = `${url?.endsWith("/talawa-api") ? url : `${url}/talawa-api`}`;
      const config = dotenv.parse(fs.readFileSync(".env_test"));
      // Not updating actual environmental variable when in testing environment.
      config.MONGO_DB_URL = DB_URL;
      updateEnvVariable(config);
    } else {
      DB_URL = `${url?.endsWith("/talawa-api") ? url : `${url}/talawa-api`}`;
      const config = dotenv.parse(fs.readFileSync(".env"));
      config.MONGO_DB_URL = DB_URL;
      // Modifying the environment variable to be able to access the URL in importData function.
      process.env.MONGO_DB_URL = DB_URL;
      updateEnvVariable(config);
    }
  } catch (err) {
    console.error(err);
    abort();
  }
}

//Get recaptcha details
/**
 * The function `recaptcha` prompts the user to enter a reCAPTCHA secret key, validates the input, and
 * allows the user to choose whether to keep the entered value or try again.
 */
export async function recaptcha(): Promise<void> {
  const { recaptchaSecretKey } = await inquirer.prompt([
    {
      type: "input",
      name: "recaptchaSecretKey",
      message: "Enter your reCAPTCHA secret key:",
      validate: async (input: string): Promise<boolean | string> => {
        if (validateRecaptcha(input)) {
          return true;
        }
        return "Invalid reCAPTCHA secret key. Please try again.";
      },
    },
  ]);

  const shouldKeepDetails = await askToKeepValues();

  if (process.env.NODE_ENV === "test") {
    if (shouldKeepDetails) {
      const config = dotenv.parse(fs.readFileSync(".env_test"));
      config.RECAPTCHA_SECRET_KEY = recaptchaSecretKey;
      updateEnvVariable(config);
    }
  } else {
    if (shouldKeepDetails) {
      const config = dotenv.parse(fs.readFileSync(".env"));
      config.RECAPTCHA_SECRET_KEY = recaptchaSecretKey;
      updateEnvVariable(config);
    } else {
      await recaptcha();
    }
  }
}

/**
 * The function `recaptchaSiteKey` prompts the user to enter a reCAPTCHA site key, validates the input,
 * and updates the environment variable if the user chooses to keep the entered value.
 */
export async function recaptchaSiteKey(): Promise<void> {
  if (process.env.RECAPTCHA_SITE_KEY) {
    console.log(
      `\nreCAPTCHA site key already exists with the value ${process.env.RECAPTCHA_SITE_KEY}`,
    );
  }

  const { recaptchaSiteKeyInp } = await inquirer.prompt([
    {
      type: "input",
      name: "recaptchaSiteKeyInp",
      message: "Enter your reCAPTCHA site key:",
      validate: async (input: string): Promise<boolean | string> => {
        if (validateRecaptcha(input)) {
          return true;
        }
        return "Invalid reCAPTCHA site key. Please try again.";
      },
    },
  ]);

  const shouldKeepDetails = await askToKeepValues();

  if (process.env.NODE_ENV === "test") {
    if (shouldKeepDetails) {
      const config = dotenv.parse(fs.readFileSync(".env_test"));
      config.RECAPTCHA_SITE_KEY = recaptchaSiteKeyInp;
      updateEnvVariable(config);
    }
  } else {
    if (shouldKeepDetails) {
      const config = dotenv.parse(fs.readFileSync(".env"));
      config.RECAPTCHA_SITE_KEY = recaptchaSiteKeyInp;
      updateEnvVariable(config);
    } else {
      await recaptchaSiteKey();
    }
  }
}

/**
 * The `abort` function logs a message and exits the process.
 */
export function abort(): void {
  console.log("\nSetup process aborted. 🫠");
  process.exit(1);
}

//Get mail username and password
/**
 * The function `twoFactorAuth` prompts the user to set up Two-Factor Authentication Google Account and
 * then collects their email and generated password to update environment variables.
 */
export async function twoFactorAuth(): Promise<void> {
  console.log("\nIMPORTANT");
  console.log(
    "\nEnsure that you have Two-Factor Authentication set up on your Google Account.",
  );
  console.log("\nVisit Url: https://myaccount.google.com");
  console.log(
    "\nSelect Security and under Signing in to Google section select App Passwords.",
  );
  console.log(
    "\nClick on Select app section and choose Other(Custom name), enter talawa as the custom name and press Generate button.",
  );

  const { email, password } = await inquirer.prompt([
    {
      type: "input",
      name: "email",
      message: "Enter your email:",
      validate: (input: string) =>
        isValidEmail(input) || "Invalid email. Please try again.",
    },
    {
      type: "password",
      name: "password",
      message: "Enter the generated password:",
    },
  ]);
  if (process.env.NODE_ENV === "test") {
    const config = dotenv.parse(fs.readFileSync(".env_test"));

    config.MAIL_USERNAME = email;
    config.MAIL_PASSWORD = password;
    updateEnvVariable(config);
  } else {
    const config = dotenv.parse(fs.readFileSync(".env"));

    config.MAIL_USERNAME = email;
    config.MAIL_PASSWORD = password;
    updateEnvVariable(config);
  }
}

/**
 * The function `configureSmtp` prompts the user to configure SMTP settings for sending emails through
 * Talawa and saves the configuration in a .env file.
 * @returns a Promise that resolves to void.
 */
export async function configureSmtp(): Promise<void> {
  const smtpConfig = await inquirer.prompt([
    {
      type: "input",
      name: "SMTP_HOST",
      message: "Enter SMTP host:",
    },
    {
      type: "input",
      name: "SMTP_PORT",
      message: "Enter SMTP port:",
    },
    {
      type: "input",
      name: "SMTP_USERNAME",
      message: "Enter SMTP username:",
    },
    {
      type: "password",
      name: "SMTP_PASSWORD",
      message: "Enter SMTP password:",
    },
    {
      type: "confirm",
      name: "SMTP_SSL_TLS",
      message: "Use SSL/TLS for SMTP?",
      default: false,
    },
  ]);

  const isValidSmtpConfig =
    smtpConfig.SMTP_HOST &&
    smtpConfig.SMTP_PORT &&
    smtpConfig.SMTP_USERNAME &&
    smtpConfig.SMTP_PASSWORD;

  if (!isValidSmtpConfig) {
    console.error(
      "Invalid SMTP configuration. Please provide all required parameters.",
    );
    return;
  }

  const { success, error } = await verifySmtpConnection(smtpConfig);

  if (!success) {
    console.error(
      "SMTP configuration verification failed. Please check your SMTP settings.",
    );
    if (error instanceof Error) {
      console.log(error.message);
    }
    return;
  }

  if (process.env.NODE_ENV === "test") {
    const config = dotenv.parse(fs.readFileSync(".env_test"));
    config.IS_SMTP = "true";
    Object.assign(config, smtpConfig);
    updateEnvVariable(config);
  } else {
    const config = dotenv.parse(fs.readFileSync(".env"));
    config.IS_SMTP = "true";
    Object.assign(config, smtpConfig);
    updateEnvVariable(config);
  }
  console.log("SMTP configuration saved successfully.");
}

/**
 * The main function sets up the Talawa API by prompting the user to configure various environment
 * variables and import sample data if desired.
 */
async function main(): Promise<void> {
  console.log("Welcome to the Talawa API setup! 🚀");

  if (!fs.existsSync(".env")) {
    fs.copyFileSync(".env.sample", ".env");
  } else {
    checkEnvFile();
  }

  if (!fs.existsSync(".env_test")) {
    fs.copyFileSync(".env.sample", ".env_test");
  } else {
    checkEnvFile();
  }

  if (process.env.NODE_ENV) {
    console.log(`\nNode environment is already set to ${process.env.NODE_ENV}`);
  }
  await setNodeEnvironment();

  let accessToken: string | null = "",
    refreshToken: string | null = "";
  if (process.env.ACCESS_TOKEN_SECRET) {
    console.log(
      `\nAccess token secret already exists with the value:\n${process.env.ACCESS_TOKEN_SECRET}`,
    );
  }
  const { shouldGenerateAccessToken } = await inquirer.prompt({
    type: "confirm",
    name: "shouldGenerateAccessToken",
    message: "Would you like to generate a new access token secret?",
    default: process.env.ACCESS_TOKEN_SECRET ? false : true,
  });

  if (shouldGenerateAccessToken) {
    accessToken = null;
  }

  if (process.env.REFRESH_TOKEN_SECRET) {
    console.log(
      `\nRefresh token secret already exists with the value:\n${process.env.REFRESH_TOKEN_SECRET}`,
    );
  }
  const { shouldGenerateRefreshToken } = await inquirer.prompt({
    type: "confirm",
    name: "shouldGenerateRefreshToken",
    message: "Would you like to generate a new refresh token secret?",
    default: process.env.REFRESH_TOKEN_SECRET ? false : true,
  });

  if (shouldGenerateRefreshToken) {
    refreshToken = null;
  }

  accessAndRefreshTokens(accessToken, refreshToken);

  const { shouldLog } = await inquirer.prompt({
    type: "confirm",
    name: "shouldLog",
    message: "Would you like to enable logging for the database transactions?",
    default: true,
  });

  if (shouldLog) {
    if (process.env.LOG_PATH) {
      console.log(
        `\n Log path already exists with the value:\n${process.env.LOG_PATH}`,
      );
    }
    let logPath: string | null = null;
    const { shouldUseCustomLogPath } = await inquirer.prompt({
      type: "confirm",
      name: "shouldUseCustomLogPath",
      message: "Would you like to provide a custom path for storing logs?",
      default: false,
    });

    if (shouldUseCustomLogPath) {
      logPath = await askForTransactionLogPath();
    }
    transactionLogPath(logPath);
  }

  const { isDockerInstallation } = await inquirer.prompt({
    type: "confirm",
    name: "isDockerInstallation",
    message: "Are you setting up this project using Docker?",
    default: false,
  });

  if (isDockerInstallation) {
    const DB_URL = "mongodb://localhost:27017/talawa-api";
    const REDIS_HOST = "localhost";
    const REDIS_PORT = "6379"; // default Redis port
    const REDIS_PASSWORD = "";

    const config = dotenv.parse(fs.readFileSync(".env"));

    config.MONGO_DB_URL = DB_URL;
    config.REDIS_HOST = REDIS_HOST;
    config.REDIS_PORT = REDIS_PORT;
    config.REDIS_PASSWORD = REDIS_PASSWORD;

    process.env.MONGO_DB_URL = DB_URL;
    process.env.REDIS_HOST = REDIS_HOST;
    process.env.REDIS_PORT = REDIS_PORT;
    process.env.REDIS_PASSWORD = REDIS_PASSWORD;

    updateEnvVariable(config);
    console.log(`Your MongoDB URL is:\n${process.env.MONGO_DB_URL}`);
    console.log(`Your Redis host is:\n${process.env.REDIS_HOST}`);
    console.log(`Your Redis port is:\n${process.env.REDIS_PORT}`);
  }

  if (!isDockerInstallation) {
    // Redis configuration
    if (process.env.REDIS_HOST && process.env.REDIS_PORT) {
      const redisPasswordStr = process.env.REDIS_PASSWORD
        ? "X".repeat(process.env.REDIS_PASSWORD.length)
        : "";

      const url = `redis://${
        process.env.REDIS_PASSWORD ? redisPasswordStr + "@" : ""
      }${process.env.REDIS_HOST}:${process.env.REDIS_PORT}`;

      console.log(`\nRedis URL already exists with the value:\n${url}`);

      const { shouldSetupRedis } = await inquirer.prompt({
        type: "confirm",
        name: "shouldSetupRedis",
        message: "Would you like to change the existing Redis URL?",
        default:
          process.env.REDIS_HOST && process.env.REDIS_PORT ? false : true,
      });

      if (shouldSetupRedis) {
        await redisConfiguration();
      }
    } else {
      await redisConfiguration();
    }

    // MongoDB configuration
    if (process.env.MONGO_DB_URL) {
      console.log(
        `\nMongoDB URL already exists with the value:\n${process.env.MONGO_DB_URL}`,
      );

      const { shouldSetupMongo } = await inquirer.prompt({
        type: "confirm",
        name: "shouldSetupMongo",
        message: "Would you like to change the existing Mongo DB URL?",
        default: false,
      });

      if (shouldSetupMongo) {
        await mongoDB();
      }
    } else {
      await mongoDB();
    }
  }
  if (process.env.RECAPTCHA_SECRET_KEY) {
    console.log(
      `\nreCAPTCHA secret key already exists with the value ${process.env.RECAPTCHA_SECRET_KEY}`,
    );
  }
  const { shouldSetRecaptcha } = await inquirer.prompt({
    type: "confirm",
    name: "shouldSetRecaptcha",
    message: "Would you like to set up a reCAPTCHA secret key?",
    default: process.env.RECAPTCHA_SECRET_KEY ? false : true,
  });

  if (shouldSetRecaptcha) {
    await recaptcha();
    await recaptchaSiteKey();
  }

  console.log(
    "\n You can configure either SMTP or Mail for sending emails through Talawa.\n",
  );

  if (process.env.MAIL_USERNAME) {
    console.log(
      `Mail username already exists with the value ${process.env.MAIL_USERNAME}`,
    );
  }

  const { shouldSetMail } = await inquirer.prompt([
    {
      type: "confirm",
      name: "shouldSetMail",
      message: "Would you like to setup the mail username and password?",
      default: process.env.MAIL_USERNAME ? false : true,
    },
  ]);
  if (shouldSetMail) {
    await twoFactorAuth();
  } else {
    console.log("Mail configuration skipped.\n");

    const { shouldConfigureSmtp } = await inquirer.prompt({
      type: "confirm",
      name: "shouldConfigureSmtp",
      message: "Would you like to configure SMTP for Talawa to send emails?",
      default: true,
    });

    if (shouldConfigureSmtp) {
      await configureSmtp();
    } else {
      console.log("SMTP configuration skipped.\n");
    }
  }

  if (process.env.LAST_RESORT_SUPERADMIN_EMAIL) {
    console.log(
      `\nSuper Admin of last resort already exists with the value ${process.env.LAST_RESORT_SUPERADMIN_EMAIL}`,
    );
  }

  const { shouldSetSuperUserEmail } = await inquirer.prompt([
    {
      type: "confirm",
      name: "shouldSetSuperUserEmail",
      message: "Would you like to setup a Super Admin email of last resort?",
      default: process.env.LAST_RESORT_SUPERADMIN_EMAIL ? false : true,
    },
  ]);
  if (shouldSetSuperUserEmail) {
    await superAdmin();
  }
  // check if mail_username is set, if not, set it to mail_username's value
  else if (
    !shouldSetSuperUserEmail &&
    !process.env.LAST_RESORT_SUPERADMIN_EMAIL
    // process.env.MAIL_USERNAME
  ) {
    if (process.env.MAIL_USERNAME) {
      console.log(
        "No super admin email configured, setting it to mail username's value.",
      );
    }
    const config = dotenv.parse(fs.readFileSync(".env"));
    config.LAST_RESORT_SUPERADMIN_EMAIL = config.MAIL_USERNAME;
    updateEnvVariable(config);
  }

  const { imageSizeLimit } = await inquirer.prompt([
    {
      type: "input",
      name: "imageSizeLimit",
      message: `Enter the maximum size limit of Images uploaded (in MB) max: ${
        MAXIMUM_IMAGE_SIZE_LIMIT_KB / 1000
      }`,
      default: 3,
      validate: (input: number) =>
        validateImageFileSize(input) ||
        `Enter a valid number between 0 and ${
          MAXIMUM_IMAGE_SIZE_LIMIT_KB / 1000
        }`,
    },
  ]);

  await setImageUploadSize(imageSizeLimit * 1000);
  setEncryptionKey();

  if (!isDockerInstallation) {
    const { shouldRunDataImport } = await inquirer.prompt([
      {
        type: "confirm",
        name: "shouldRunDataImport",
        message: "Do you want to import sample data?",
        default: false,
      },
    ]);

    if (shouldRunDataImport) {
      await importData();
    }
  }

  console.log(
    "\nCongratulations! Talawa API has been successfully setup! 🥂🎉",
  );
}

main();<|MERGE_RESOLUTION|>--- conflicted
+++ resolved
@@ -12,9 +12,7 @@
   checkExistingMongoDB,
 } from "./src/setup/MongoDB";
 import type { ExecException } from "child_process";
-<<<<<<< HEAD
 import crypto from "crypto";
-=======
 import { exec } from "child_process";
 import {
   askForRedisUrl,
@@ -35,7 +33,6 @@
 import { verifySmtpConnection } from "./src/setup/verifySmtpConnection";
 import mongodb from "mongodb";
 /* eslint-enable */
->>>>>>> 59167850
 
 dotenv.config();
 
@@ -358,7 +355,6 @@
   }
 }
 
-<<<<<<< HEAD
 /**
  * The code checks if the environment variable 'ENCRYPTION_KEY' is already set.
  * If 'ENCRYPTION_KEY' is set, it retrieves its value and uses it as the encryption key.
@@ -414,8 +410,6 @@
   return email;
 }
 
-=======
->>>>>>> 59167850
 // Get the super admin email
 /**
  * The function `superAdmin` prompts the user for a super admin email, updates a configuration file
