--- conflicted
+++ resolved
@@ -27,11 +27,7 @@
 		locales: ["en"],
 	},
 
-<<<<<<< HEAD
-	stylesheets: ["https://docs.talawa.io/css/styles-latest.css"],
-=======
   stylesheets: ["https://docs.talawa.io/css/styles-latest.css"],
->>>>>>> 12d62274
 
 	presets: [
 		[
@@ -59,130 +55,6 @@
 		],
 	],
 
-<<<<<<< HEAD
-	themeConfig: {
-		// Replace with your project's social card
-		image: "img/docusaurus-social-card.jpg",
-		navbar: {
-			title: "Talawa",
-			logo: {
-				alt: "My Site Logo",
-				src: "img/logos/logo.png",
-				href: "https://docs.talawa.io/",
-				target: "_self",
-			},
-			items: [
-				{
-					position: "left",
-					label: "General",
-					href: "https://docs.talawa.io/docs",
-					target: "_self",
-				},
-				{
-					label: "Mobile Guide",
-					position: "left",
-					href: "https://docs-mobile.talawa.io/docs",
-					target: "_self",
-				},
-				{
-					label: "Admin Guide",
-					position: "left",
-					href: "https://docs-admin.talawa.io/docs",
-					target: "_self",
-				},
-				{
-					to: "/docs",
-					activeBasePath: "docs",
-					label: "API Guide",
-					position: "left",
-				},
-				{
-					label: "Plugin Guide",
-					position: "left",
-					href: "https://docs-plugin.talawa.io/docs",
-					target: "_self",
-				},
-				{
-					label: "Demo",
-					position: "left",
-					href: "https://demo.talawa.io/",
-				},
-				{
-					to: "https://github.com/PalisadoesFoundation",
-					position: "right",
-					className: "header-github-link",
-					"aria-label": "GitHub repository",
-				},
-				{
-					to: "https://www.youtube.com/@PalisadoesOrganization",
-					position: "right",
-					className: "header-youtube-link",
-					"aria-label": "Palisadoes Youtube channel",
-				},
-			],
-		},
-		footer: {
-			style: "dark",
-			links: [
-				{
-					title: "Community",
-					items: [
-						{
-							label: "Slack",
-							href: "https://github.com/PalisadoesFoundation",
-							className: "footer__icon footer__slack",
-						},
-						{
-							label: "News",
-							href: "https://www.palisadoes.org/news/",
-							className: "footer__icon footer__news",
-						},
-						{
-							label: "Contact Us",
-							to: "https://www.palisadoes.org/contact/",
-							className: "footer__icon footer__contact",
-						},
-					],
-				},
-				{
-					title: "Social Media",
-					items: [
-						{
-							label: " Twitter",
-							href: "https://twitter.com/palisadoesorg?lang=en",
-							className: "footer__icon footer__twitter",
-						},
-						{
-							label: " Facebook",
-							href: "https://www.facebook.com/palisadoesproject/",
-							className: "footer__icon footer__facebook",
-						},
-						{
-							label: " Instagram",
-							href: "https://www.instagram.com/palisadoes/?hl=en",
-							className: "footer__icon footer__instagram",
-						},
-					],
-				},
-				{
-					title: "Development",
-					items: [
-						{
-							label: " GitHub",
-							href: "https://github.com/PalisadoesFoundation",
-							className: "footer__icon footer__github",
-						},
-					],
-				},
-			],
-			copyright: `Copyright © ${new Date().getFullYear()} The Palisadoes Foundation, LLC. Built with Docusaurus.`,
-		},
-		prism: {
-			theme: prismThemes.github,
-			darkTheme: prismThemes.dracula,
-		},
-	} satisfies Preset.ThemeConfig,
-=======
   themeConfig: {
     // Replace with your project's social card
     image: "img/docusaurus-social-card.jpg",
@@ -311,7 +183,6 @@
       darkTheme: prismThemes.dracula,
     },
   } satisfies Preset.ThemeConfig,
->>>>>>> 12d62274
 };
 
 export default config;