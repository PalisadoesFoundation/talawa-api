@import url("https://fonts.googleapis.com/css2?family=IBM+Plex+Mono&display=swap");
@import url("https://fonts.googleapis.com/css2?family=Inter:wght@400;500;700&display=swap");

:root {
  /* Root variables remain the same */
  --h1-markdown: #021526;
  --h2-markdown: #3a6d8c;
  --h3-markdown: #474e93;
  --h4-markdown: #508c9b;
  --h5-markdown: #6a9ab0;
  --h6-markdown: #888888;
  --hx-markdown-underline: #eeeeee;
  --ifm-color-primary: #1e56e3;
  --ifm-color-primary-light: #33925d;
  --ifm-color-primary-lighter: #359962;
  --ifm-color-primary-lightest: #3cad6e;
  --ifm-code-font-size: 95%;
  --ifm-code-background: #e5ecff;
  --ifm-code-color: #0087ff;
  --ifm-color-content: #000e33;
  --ifm-heading-line-height: 1.5;
  --ifm-h1-font-size: 2.25rem;
  --ifm-h2-font-size: 1.875rem;
  --ifm-navbar-shadow: 0 1px 2px 0 #0000001a;
  --ifm-navbar-search-input-background-color: var(--ifm-color-gray-100);
  --ifm-navbar-search-input-color: var(--ifm-color-content);
  --ifm-link-color: #1e56e3;
  --ifm-button-background-color: #2e8555;
  --ifm-button-background-color-dark: #205d3b;
  --ifm-hover-overlay: rgba(0, 0, 0, 0.05);
  --ifm-background-surface-color: var(--ifm-color-white);
  --ifm-menu-color: var(--neutral-mid-500);
  --ifm-menu-color-active: #1e56e3;
  --ifm-toc-link-color: var(--ifm-color-gray-600);
  --ifm-breadcrumb-color-active: var(--primary-neutral-600);
  --ifm-table-stripe-background: #efeff2;
  --ifm-font-family-base: system-ui, -apple-system, Segoe UI, Roboto, Ubuntu,
    Cantarell, Noto Sans, sans-serif, BlinkMacSystemFont, "Segoe UI", Helvetica,
    Arial, sans-serif, "Apple Color Emoji", "Segoe UI Emoji", "Segoe UI Symbol";
  --ifm-font-family-monospace: "IBM Plex Mono", SFMono-Regular, Menlo, Monaco,
    Consolas, "Liberation Mono", "Courier New", monospace;
  --ifm-heading-color: #353232;
  --ifm-color-gray-100: #e3e3e6;
  --ifm-color-gray-200: #c9c9cc;
  --ifm-color-gray-300: #b0b0b3;
  --ifm-color-gray-400: #979799;
  --ifm-color-gray-500: #7e7e80;
  --ifm-color-gray-600: #656566;
  --ifm-color-gray-700: #4c4c4d;
  --ifm-color-gray-800: #323233;
  --ifm-color-gray-900: #19191a;
  --ifm-color-emphasis-100: #f4f8fb;
  --ifm-color-emphasis-0: #fff;
  --ifm-toc-border-color: transparent;
  --ifm-h1-font-size: 1.75rem;
  --ifm-h2-font-size: 1.5rem;
  --brand-color: black;
  --base-neutral-0: #ffffff;
  --neutral-mid-0: #1f2a37;
  --neutral-mid-400: #1f2a37;
  --neutral-mid-500: #6c737f;
  --primary-neutral-800: #1f2a37;
  --primary-neutral-600: #4d5761;
  --primary-blue-600: #1e56e3;
  --secondary-blue-400: #80a3ff;
  --secondary-blue-500: #3970fd;
  --secondary-blue-900: #001c63;
  --sidebar-bg-color: #f3f4f6;
  --next-prev-border-color: #e5e7eb;
  --docusaurus-highlighted-code-line-bg: rgba(0, 0, 0, 0.29);
  --icon-github-width: 20px;
  --icon-github-height: 20px;
  --icon-twitter-width: 15px;
  --icon-twitter-height: 15px;
  --icon-youtube-width: 25px;
  --icon-youtube-height: 30px;
}

html[data-theme="dark"] {
  --ifm-background-color: #111927;
  --ifm-background-surface-color: var(--ifm-background-color);
  --ifm-menu-color: var(--neutral-mid-400);
  --ifm-menu-color-active: var(--secondary-blue-900);
  --ifm-toc-link-color: var(--ifm-color-gray-200);
  --ifm-heading-color: #c6d6ff;
  --ifm-code-background: #001b66;
  --ifm-color-primary: #1e56e3;
  --ifm-color-content: var(--ifm-color-white);
  --ifm-navbar-search-input-background-color: #001b66;
  --ifm-navbar-search-input-placeholder-color: var(--ifm-color-gray-200);
  --ifm-navbar-search-input-icon: url('data:image/svg+xml;utf8,<svg fill="%23C9C9CC" alt="Search" xmlns="http://www.w3.org/2000/svg" viewBox="0 0 16 16" height="16px" width="16px"><path d="M6.02945,10.20327a4.17382,4.17382,0,1,1,4.17382-4.17382A4.15609,4.15609,0,0,1,6.02945,10.20327Zm9.69195,4.2199L10.8989,9.59979A5.88021,5.88021,0,0,0,12.058,6.02856,6.00467,6.00467,0,1,0,9.59979,10.8989l4.82338,4.82338a.89729.89729,0,0,0,1.29912,0,.89749.89749,0,0,0-.00087-1.29909Z" /></svg>');
  --ifm-hover-overlay: rgba(0, 0, 0, 0);
  --ifm-button-background-color: #25c2a0;
  --ifm-button-background-color-dark: #2e8555;
  --ifm-navbar-link-color: var(--neutral-mid-400);
  --brand-color: white;
  --sidebar-bg-color: #161f36;
  --neutral-mid-0: #ffffff;
  --neutral-mid-400: #9da4ae;
  --primary-neutral-600: #c4c4c4;
  --primary-neutral-800: #9da4ae;
  --primary-blue-600: var(--secondary-blue-900);
  --secondary-blue-900: #c6d6ff;
  --next-prev-border-color: #293441;
  --ifm-color-emphasis-100: #1d1e30;
  --ifm-color-emphasis-0: #111f3b;
  --ifm-table-stripe-background: #001242;
}

/* Class definitions consolidated */
.docusaurus-highlight-code-line {
  background-color: rgb(72, 77, 91);
  display: block;
  margin: 0 calc(-1 * var(--ifm-pre-padding));
  padding: 0 var(--ifm-pre-padding);
}

.table-of-contents {
  font-size: 0.75rem;
  padding: var(--ifm-toc-padding-vertical) 0;
}

.menu {
  background-color: var(--sidebar-bg-color);
}

.menu__link,
.menu * {
  line-height: 1.5;
  font-size: 0.7rem;
  padding-bottom: 0;
  /* padding-left: 0.3rem; */
  font-weight: 800;
  background: transparent !important;
}

.menu__link:hover {
  color: var(--primary-blue-600);
}

.menu__list {
  border-bottom: 1px solid var(--next-prev-border-color);
}

.menu__list-item {
  padding: 0.5rem 0;
}

/* Target specifically the link text */
.menu__link {
  white-space: normal !important;
  word-break: break-word !important;
  overflow-wrap: break-word !important;
  width: 100% !important;
  max-width: 100% !important;
  /* line-height: 1.2 !important; */
  padding-right: 1rem !important;
}

/* Target the container of menu items */
.menu__list-item {
  width: 95% !important;
  padding-right: 0px !important;
}

/* Ensure the menu itself has proper width */
.menu__list {
  width: 100% !important;
}

/* Target the entire menu container */
.theme-doc-sidebar-menu {
  width: 100% !important;
  max-width: 100% !important;
}

/* Markdown styles */
.markdown > h2 {
  --ifm-h2-font-size: 1.875rem;
  margin-bottom: 0.8rem;
  margin-top: calc(var(--ifm-h2-vertical-rhythm-top) * 0rem);
  color: var(--h2-markdown);
  border-bottom: 1px solid var(--hx-markdown-underline);
  padding-bottom: 5px;
}

.markdown > h3 {
  --ifm-h3-font-size: 1.5rem;
  margin-bottom: 0.8rem;
  margin-top: calc(var(--ifm-h3-vertical-rhythm-top) * 0rem);
  color: var(--h3-markdown);
  border-bottom: 1px solid var(--hx-markdown-underline);
  padding-bottom: 5px;
}

.markdown > h4 {
  color: var(--h4-markdown);
  border-bottom: 1px solid var(--hx-markdown-underline);
  padding-bottom: 5px;
}

.markdown > h5 {
  color: var(--h5-markdown);
}

.markdown > h6 {
  color: var(--h6-markdown);
}

/* Navbar styles */
.navbar {
  background-color: var(--sidebar-bg-color);
  box-shadow: var(--ifm-navbar-shadow);
  padding: 24px 48px;
  height: auto;
}

.navbar__item {
  font-size: 0.875rem;
}

.navbar__link:hover,
.navbar__link--active {
  color: var(--primary-blue-600);
  text-decoration: none;
}

.navbar__items--right > .navbar__item:not(:first-of-type) {
  margin-left: 0.25px;
}

.dropdown__link:hover {
  color: #2563eb;
}

.dropdown__link--active {
  background-color: transparent;
}

.dropdown__link {
  color: var(--ifm-navbar-link-color);
}

.header-github-link:hover {
  opacity: 0.7;
}

.header-youtube-link:hover {
  opacity: 0.7;
}

.youtube-button {
  background: linear-gradient(90deg, #ff3600 0%, #ff8100 100%);
  border: none;
  border-radius: 4px;
  padding: 7px 21px;
  color: #fff;
  font-weight: bold;
  font-size: 14px;
  text-decoration: none;
  display: inline-flex;
  margin-right: 2.75rem;
}

.github-button {
  background: linear-gradient(90deg, #ff3600 0%, #ff8100 100%);
  border: none;
  border-radius: 4px;
  padding: 7px 21px;
  color: #fff;
  font-weight: bold;
  font-size: 14px;
  text-decoration: none;
  display: inline-flex;
  margin-right: 2.75rem;
}

.github-button:hover {
  color: #fff;
  text-decoration: none;
}

.youtube-button:hover {
  color: #fff;
  text-decoration: none;
}

.header-github-link:before {
  content: "";
<<<<<<< HEAD
  width: var(--icon-github-width);
  height: var(--icon-github-height);
=======
  width: 20px;
  height: 20px;
>>>>>>> 332a9576
  display: flex;
  background: url("/img/icons/github-dark.svg") no-repeat;
  position: relative;
  right: 8px;
  top: 1.5px;
}

.header-twitter-link:before {
  content: "";
<<<<<<< HEAD
  width: var(--icon-twitter-width);
  height: var(--icon-twitter-height);
=======
  width: 15px;
  height: 15px;
>>>>>>> 332a9576
  display: flex;
  background: url("/img/icons/twitter.svg") no-repeat 90% 100%;
  position: relative;
  right: 6px;
  top: 2px;
}

.header-youtube-link:before {
  content: "";
<<<<<<< HEAD
  width: var(--icon-youtube-width);
  height: var(--icon-youtube-height);
=======
  width: 25px;
  height: 30px;
>>>>>>> 332a9576
  display: flex;
  background: url("/img/icons/youtube.svg") no-repeat;
  position: relative;
  right: 8px;
  top: 4.5px;
}

h1 {
  font-size: 1.75rem;
  font-weight: 700;
}

.Heading {
  font-size: 1.5rem;
  font-weight: 700;
  text-align: center !important;
}

a {
  color: #2563eb;
  text-decoration: none;
}

a:hover {
  color: #86a7ef;
}

[data-theme="dark"] {
  --ifm-color-primary: #1e56e3;
  --ifm-color-primary-light: #29d5b0;
  --ifm-color-primary-lighter: #32d8b4;
  --ifm-color-primary-lightest: #4fddbf;
  --docusaurus-highlighted-code-line-bg: rgba(0, 0, 0, 0.3);
}

[data-theme="dark"] .themedComponent--light_NVdE {
  display: initial;
}

[data-theme="dark"] .navbar {
  border-bottom: 1px solid #2d3956;
}

.container > div > div:first-child {
  padding: 1rem 5rem;
}

.breadcrumbs {
  margin-bottom: 2rem;
}

.table-of-contents {
  padding: var(--ifm-toc-padding-vertical) 0;
}

.table-of-contents li .table-of-contents__link {
  overflow: hidden;
  text-overflow: ellipsis;
  white-space: nowrap;
}

.table-of-contents ul {
  padding-left: 1.25rem;
}

.table-of-contents li {
  margin: var(--ifm-toc-padding-vertical) var(--ifm-toc-padding-horizontal);
  margin-left: 0;
}

.table-of-contents__link {
  border-left: 0.125rem solid #0000;
  font-size: 0.875rem;
  padding-left: 1.25rem;
  font-weight: 500;
  color: var(--neutral-mid-400);
}

.table-of-contents__link--active {
  border-left: 0.125rem solid var(--secondary-blue-400);
  font-weight: 600;
  margin-left: 0;
}

.table-of-contents__link:hover,
.table-of-contents__link:hover code,
.table-of-contents__link--active,
.table-of-contents__link--active code {
  color: var(--neutral-mid-0);
}

h1 {
  font-size: var(--ifm-h1-font-size);
  margin-bottom: 1.5rem;
}

.theme-doc-sidebar-item-link-level-1 .menu__link,
.menu__link--sublist {
  text-transform: uppercase;
}

.menu {
  background-color: var(--sidebar-bg-color);
}

.menu__link:hover {
  color: var(--primary-blue-600);
}

.menu__list {
  border-bottom: 1px solid var(--next-prev-border-color);
}

.menu__list-item {
  padding: 0.5rem 0;
}

.menu__list ul {
  margin-left: 15px;
  margin-right: 15px;
}

@media (min-width: 997px) {
  .menu {
    flex-grow: 1;
    padding: 1rem !important;
  }
}

.navbar {
  background-color: var(--sidebar-bg-color);
  box-shadow: var(--ifm-navbar-shadow);
  padding: 24px 48px;
  height: auto;
}

.navbar__item {
  font-size: 0.875rem;
}

.navbar__link:hover,
.navbar__link--active {
  color: var(--primary-blue-600);
  text-decoration: none;
}

.navbar__items--right > .navbar__item:not(:first-of-type) {
  margin-left: 0.25px;
}

.dropdown__link:hover {
  color: #2563eb;
}

.dropdown__link--active {
  background-color: transparent;
}

.dropdown__link {
  color: var(--ifm-navbar-link-color);
}

.markdown {
  --ifm-h1-vertical-rhythm-top: 3;
  --ifm-h2-vertical-rhythm-top: 4.5;
  --ifm-h3-vertical-rhythm-top: 2.5;
  --ifm-heading-vertical-rhythm-top: 1.25;
  --ifm-h1-vertical-rhythm-bottom: 1.25;
}

.youtube-button {
  background: linear-gradient(90deg, #ff3600 0%, #ff8100 100%);
  border: none;
  border-radius: 4px;
  padding: 7px 21px;
  color: #fff;
  font-weight: bold;
  font-size: 14px;
  text-decoration: none;
  display: inline-flex;
  margin-right: 2.75rem;
}

.github-button {
  background: linear-gradient(90deg, #ff3600 0%, #ff8100 100%);
  border: none;
  border-radius: 4px;
  padding: 7px 21px;
  color: #fff;
  font-weight: bold;
  font-size: 14px;
  text-decoration: none;
  display: inline-flex;
  margin-right: 2.75rem;
}

.github-button:hover {
  color: #fff;
  text-decoration: none;
}

.youtube-button:hover {
  color: #fff;
  text-decoration: none;
}

.footer--dark {
  --ifm-footer-background-color: #111927;
}

.footer--dark li {
  margin-bottom: 0;
  line-height: normal;
}

.footer__icon {
  margin: 0;
  padding: 2px;
  color: #fff;
}

.footer__icon:before {
  content: "";
  display: inline-flex;
  height: 16px;
  width: 16px;
  background-color: #fff;
}

.footer__icon:hover:before {
  background-color: var(--ifm-navbar-link-hover-color);
}

.footer__github:before {
  margin-bottom: 10px;
  mask: url(/img/github.svg) no-repeat 100% 100%;
  mask-size: cover;
}

.footer__slack:before {
  margin-bottom: 10px;
  mask: url(/img/slack.svg) no-repeat 100% 100%;
  mask-size: cover;
}

.footer__facebook:before {
  margin-top: 10px;
  mask: url(/img/facebook.svg) no-repeat 100% 100%;
  mask-size: cover;
}

.footer__instagram:before {
  margin-top: 10px;
  mask: url(/img/instagram.svg) no-repeat 100% 100%;
  mask-size: cover;
}

.footer__twitter:before {
  mask: url(/img/twitter.svg) no-repeat 100% 100%;
  mask-size: cover;
}

.footer__news:before {
  margin-bottom: 10px;
  mask: url(/img/source.svg) no-repeat 100% 100%;
  mask-size: cover;
}

.footer__contact:before {
  mask: url(/img/source.svg) no-repeat 100% 100%;
  mask-size: cover;
}

.footer__opportunities:before {
  mask: url(/img/opportunities.svg) no-repeat 100% 100%;
  mask-size: cover;
}

.footer__team:before {
  mask: url(/img/team.svg) no-repeat 100% 100%;
  mask-size: cover;
}

html[data-theme="dark"] .header-github-link:before {
  background: url(/img/github.svg) no-repeat;
}

html[data-theme="dark"] .header-youtube-link:before {
  background: url(/img/youtube-white.svg) no-repeat;
}

.markdown > button {
  background: linear-gradient(90deg, #ff3600 0%, #ff8100 100%);
  border: none;
  border-radius: 5px;
  padding: 16.8px 32px;
  color: #fff;
  font-weight: bold;
  cursor: pointer;
  transition: 0.8s;
  font-size: 16px;
}

.markdown > button:hover {
  background: linear-gradient(90deg, #ff3600 30%, #ff8100 78%);
}

.Heading {
  font-size: 1.5rem;
  font-weight: 700;
  text-align: left !important;
}

h1,
h2,
h3,
h4,
h5,
h6 {
  color: var(--secondary-blue-900);
  margin: 20px 0 !important;
}

p,
textarea,
.Heading div {
  margin-bottom: 1.25rem;
  color: var(--primary-neutral-800);
  font-size: 0.9375rem;
  line-height: 1.625rem;
  text-align: left;
}

.my-svg-icon path {
  fill: var(--secondary-blue-900);
}

.HeaderHero {
<<<<<<< HEAD
  height: clamp(500px, 70vh, 800px);
=======
  min-height: 500px;
  max-height: 800px;
  height: 70vh;
>>>>>>> 332a9576
}
/* Hide external link svg on Navbar */

.navbar__item > svg,
.navbar-sidebar svg {
<<<<<<< HEAD
  position: absolute;
  width: 0;
  height: 0;
  margin: 0;
  padding: 0;
  border: 0;
  clip: rect(0 0 0 0);
  clip-path: inset(50%);
  overflow: hidden;
}

=======
  display: none !important;
}
>>>>>>> 332a9576
/* Small Screen (max-width: 768px) */
@media (max-width: 768px) {
  .container > div > div:first-child {
    padding: 1rem !important;
  }

  .center {
    text-align: center;
  }
}

/* Medium Screens (max-width: 996px) */
@media (max-width: 996px) {
  .navbar__item.github-button,
  .navbar__item.youtube-button {
    display: none;
  }

  .github-button,
  .youtube-button {
    margin: var(--ifm-menu-link-padding-vertical)
      var(--ifm-menu-link-padding-horizontal);
  }

  .center {
    text-align: center;
  }
}

/* Small to Medium Screens (max-width: 1000px) */
@media (max-width: 1000px) {
  .navbar__items--right > .navbar__item:not(:first-of-type) {
    margin-left: 0.25rem;
  }

  .github-button,
  .youtube-button {
    margin-right: 0.5rem;
  }

  .hero__title {
    font-size: 2rem;
  }
}

/* Large to Medium Screens (max-width: 1049px) and (min-width: 1001px) */
@media (max-width: 1049px) and (min-width: 1001px) {
  .navbar__items--right > .navbar__item:not(:first-of-type) {
    margin-left: 0.5rem;
  }

  .github-button,
  .youtube-button {
    margin-right: 0.5rem;
  }
}

/* Medium to Large Screens (max-width: 1149px) and (min-width: 1050px) */
@media (max-width: 1149px) and (min-width: 1050px) {
  .navbar__items--right > .navbar__item:not(:first-of-type) {
    margin-left: 1.5rem;
  }

  .github-button,
  .youtube-button {
    margin-right: 0.5rem;
  }
}

/* Tablet Responsiveness (min-width: 481px) and (max-width: 960px) */
@media only screen and (min-width: 481px) and (max-width: 960px) {
  .ActionButton {
    max-width: 100%;
    width: 100%;
    display: block;
    white-space: nowrap;
  }

  .ActionButton.secondary {
    margin-top: 1rem;
  }

  .HeaderHero .ActionButton {
    margin: auto;
    margin-top: 1rem;
  }

  .HeaderHero {
    margin-top: 2rem;
  }
}

/* Extra Wide Screens (min-width: 1200px) */
@media only screen and (min-width: 1200px) {
  .HeaderHero {
    height: 50vh;
    overflow: hidden;
  }
}

/* Responsiveness for Medium to Extra Large Screens (min-width: 997px) and (max-width: 1327px) */
@media (min-width: 997px) and (max-width: 1327px) {
  .container > div > div:first-child {
    padding-left: 4rem !important;
    padding-right: 4rem !important;
  }
}<|MERGE_RESOLUTION|>--- conflicted
+++ resolved
@@ -287,13 +287,8 @@
 
 .header-github-link:before {
   content: "";
-<<<<<<< HEAD
   width: var(--icon-github-width);
   height: var(--icon-github-height);
-=======
-  width: 20px;
-  height: 20px;
->>>>>>> 332a9576
   display: flex;
   background: url("/img/icons/github-dark.svg") no-repeat;
   position: relative;
@@ -303,13 +298,8 @@
 
 .header-twitter-link:before {
   content: "";
-<<<<<<< HEAD
   width: var(--icon-twitter-width);
   height: var(--icon-twitter-height);
-=======
-  width: 15px;
-  height: 15px;
->>>>>>> 332a9576
   display: flex;
   background: url("/img/icons/twitter.svg") no-repeat 90% 100%;
   position: relative;
@@ -319,13 +309,8 @@
 
 .header-youtube-link:before {
   content: "";
-<<<<<<< HEAD
   width: var(--icon-youtube-width);
   height: var(--icon-youtube-height);
-=======
-  width: 25px;
-  height: 30px;
->>>>>>> 332a9576
   display: flex;
   background: url("/img/icons/youtube.svg") no-repeat;
   position: relative;
@@ -664,19 +649,12 @@
 }
 
 .HeaderHero {
-<<<<<<< HEAD
   height: clamp(500px, 70vh, 800px);
-=======
-  min-height: 500px;
-  max-height: 800px;
-  height: 70vh;
->>>>>>> 332a9576
 }
 /* Hide external link svg on Navbar */
 
 .navbar__item > svg,
 .navbar-sidebar svg {
-<<<<<<< HEAD
   position: absolute;
   width: 0;
   height: 0;
@@ -687,11 +665,6 @@
   clip-path: inset(50%);
   overflow: hidden;
 }
-
-=======
-  display: none !important;
-}
->>>>>>> 332a9576
 /* Small Screen (max-width: 768px) */
 @media (max-width: 768px) {
   .container > div > div:first-child {
