{
  "version": "7",
  "dialect": "postgresql",
  "entries": [
    {
      "idx": 0,
      "version": "7",
      "when": 1761493796426,
      "tag": "20251026154956_fair_the_anarchist",
      "breakpoints": true
    },
    {
      "idx": 8,
      "version": "7",
      "when": 1765452377949,
      "tag": "20251211112617_chilly_spectrum",
      "breakpoints": true
    },
    {
      "idx": 9,
      "version": "7",
      "when": 1765920399896,
      "tag": "20251216212639_fixed_dark_beast",
      "breakpoints": true
    },
    {
      "idx": 10,
      "version": "7",
      "when": 1766075652257,
      "tag": "20251218163412_groovy_klaw",
      "breakpoints": true
    },
    {
      "idx": 11,
      "version": "7",
      "when": 1766306028197,
      "tag": "20251221083348_hesitant_rafael_vega",
      "breakpoints": true
    },
    {
      "idx": 12,
      "version": "7",
<<<<<<< HEAD
      "when": 1766788329283,
      "tag": "20251226223209_thick_nocturne",
=======
      "when": 1766458491426,
      "tag": "20251223025451_slimy_franklin_richards",
      "breakpoints": true
    },
    {
      "idx": 13,
      "version": "7",
      "when": 1766653730858,
      "tag": "20251225090850_grey_hellfire_club",
>>>>>>> 05fba31d
      "breakpoints": true
    }
  ]
}<|MERGE_RESOLUTION|>--- conflicted
+++ resolved
@@ -40,10 +40,6 @@
     {
       "idx": 12,
       "version": "7",
-<<<<<<< HEAD
-      "when": 1766788329283,
-      "tag": "20251226223209_thick_nocturne",
-=======
       "when": 1766458491426,
       "tag": "20251223025451_slimy_franklin_richards",
       "breakpoints": true
@@ -53,7 +49,27 @@
       "version": "7",
       "when": 1766653730858,
       "tag": "20251225090850_grey_hellfire_club",
->>>>>>> 05fba31d
+      "breakpoints": true
+    },
+    {
+      "idx": 14,
+      "version": "7",
+      "when": 1766788995024,
+      "tag": "20251226224315_rich_pet_avengers",
+      "breakpoints": true
+    },
+    {
+      "idx": 15,
+      "version": "7",
+      "when": 1766789732160,
+      "tag": "20251226225532_classy_sway",
+      "breakpoints": true
+    },
+    {
+      "idx": 16,
+      "version": "7",
+      "when": 1766820359653,
+      "tag": "20251227072559_stormy_blob",
       "breakpoints": true
     }
   ]
