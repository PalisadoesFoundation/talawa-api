--- conflicted
+++ resolved
@@ -1,5 +1,5 @@
 {
-<<<<<<< HEAD
+
 	"version": "7",
 	"dialect": "postgresql",
 	"entries": [
@@ -11,17 +11,4 @@
 			"breakpoints": true
 		}
 	]
-=======
-  "version": "7",
-  "dialect": "postgresql",
-  "entries": [
-    {
-      "idx": 0,
-      "version": "7",
-      "when": 1754419788604,
-      "tag": "20250805184948_tough_blackheart",
-      "breakpoints": true
-    }
-  ]
->>>>>>> a777d9de
 }