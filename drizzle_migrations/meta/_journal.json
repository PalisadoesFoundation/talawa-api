--- conflicted
+++ resolved
@@ -1,60 +1,62 @@
 {
-  "version": "7",
-  "dialect": "postgresql",
-  "entries": [
-    {
-      "idx": 0,
-      "version": "7",
-      "when": 1757832957902,
-      "tag": "20250914065557_robust_tombstone",
-      "breakpoints": true
-    },
-    {
-      "idx": 1,
-      "version": "7",
-      "when": 1754547882351,
-      "tag": "20250807062442_curved_psylocke",
-      "breakpoints": true
-    },
-    {
-      "idx": 2,
-      "version": "7",
-      "when": 1754719182474,
-      "tag": "20250809055942_sour_thena",
-      "breakpoints": true
-    },
-    {
-      "idx": 3,
-      "version": "7",
-      "when": 1756360074111,
-      "tag": "20250828054754_pink_brother_voodoo",
-      "breakpoints": true
-    },
-    {
-      "idx": 4,
-      "version": "7",
-      "when": 1759768508415,
-      "tag": "20251006163508_condemned_lilith",
-      "breakpoints": true
-    },
-    {
-      "idx": 5,
-      "version": "7",
-      "when": 1760034993060,
-      "tag": "20251009183633_greedy_war_machine",
-      "breakpoints": true
-    },
-    {
-      "idx": 6,
-      "version": "7",
-<<<<<<< HEAD
-      "when": 1760544439117,
-      "tag": "20251015160719_perpetual_wasp",
-=======
-      "when": 1760539571345,
-      "tag": "20251015144611_nostalgic_the_watchers",
->>>>>>> 09908117
-      "breakpoints": true
-    }
-  ]
+	"version": "7",
+	"dialect": "postgresql",
+	"entries": [
+		{
+			"idx": 0,
+			"version": "7",
+			"when": 1757832957902,
+			"tag": "20250914065557_robust_tombstone",
+			"breakpoints": true
+		},
+		{
+			"idx": 1,
+			"version": "7",
+			"when": 1754547882351,
+			"tag": "20250807062442_curved_psylocke",
+			"breakpoints": true
+		},
+		{
+			"idx": 2,
+			"version": "7",
+			"when": 1754719182474,
+			"tag": "20250809055942_sour_thena",
+			"breakpoints": true
+		},
+		{
+			"idx": 3,
+			"version": "7",
+			"when": 1756360074111,
+			"tag": "20250828054754_pink_brother_voodoo",
+			"breakpoints": true
+		},
+		{
+			"idx": 4,
+			"version": "7",
+			"when": 1759768508415,
+			"tag": "20251006163508_condemned_lilith",
+			"breakpoints": true
+		},
+		{
+			"idx": 5,
+			"version": "7",
+			"when": 1760034993060,
+			"tag": "20251009183633_greedy_war_machine",
+			"breakpoints": true
+		},
+		{
+			"idx": 6,
+			"version": "7",
+			"when": 1760539571345,
+			"tag": "20251015144611_nostalgic_the_watchers",
+			"breakpoints": true
+		},
+		{
+			"idx": 7,
+			"version": "7",
+			"when": 1760544439117,
+			"tag": "20251015160719_perpetual_wasp",
+			"breakpoints": true
+		}
+	]
 }