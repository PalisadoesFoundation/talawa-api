--- conflicted
+++ resolved
@@ -1,5 +1,4 @@
 {
-<<<<<<< HEAD
   "version": "7",
   "dialect": "postgresql",
   "entries": [
@@ -11,17 +10,4 @@
       "breakpoints": true
     }
   ]
-=======
-	"version": "7",
-	"dialect": "postgresql",
-	"entries": [
-		{
-			"idx": 0,
-			"version": "7",
-			"when": 1741947508569,
-			"tag": "20250314101828_polite_sharon_ventura",
-			"breakpoints": true
-		}
-	]
->>>>>>> 70740c97
-}+}
