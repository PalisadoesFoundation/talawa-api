--- conflicted
+++ resolved
@@ -5,13 +5,8 @@
     {
       "idx": 0,
       "version": "7",
-<<<<<<< HEAD
-      "when": 1752507820003,
-      "tag": "20250714154340_clean_iceman",
-=======
-      "when": 1751913008860,
-      "tag": "20250707183008_careless_earthquake",
->>>>>>> 85295bc0
+      "when": 1752769252129,
+      "tag": "20250717162052_deep_tyrannus",
       "breakpoints": true
     }
   ]
