--- conflicted
+++ resolved
@@ -5,10 +5,6 @@
     {
       "idx": 0,
       "version": "7",
-<<<<<<< HEAD
-      "when": 1741678759072,
-      "tag": "20250311073919_cuddly_pride",
-=======
       "when": 1742890975799,
       "tag": "20250325082255_clean_orphan",
       "breakpoints": true
@@ -25,7 +21,6 @@
       "version": "7",
       "when": 1743087971798,
       "tag": "20250327150611_old_christian_walker",
->>>>>>> 04adcbca
       "breakpoints": true
     }
   ]
