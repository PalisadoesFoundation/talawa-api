--- conflicted
+++ resolved
@@ -40,13 +40,15 @@
     {
       "idx": 5,
       "version": "7",
-<<<<<<< HEAD
-      "when": 1760266929418,
-      "tag": "20251012110209_parched_yellow_claw",
-=======
       "when": 1760034993060,
       "tag": "20251009183633_greedy_war_machine",
->>>>>>> fa9c272c
+      "breakpoints": true
+    },
+    {
+      "idx": 6,
+      "version": "7",
+      "when": 1760539571345,
+      "tag": "20251015144611_nostalgic_the_watchers",
       "breakpoints": true
     }
   ]
