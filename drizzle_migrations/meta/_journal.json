--- conflicted
+++ resolved
@@ -1,42 +1,13 @@
-<<<<<<< HEAD
-{
-  "version": "7",
-  "dialect": "postgresql",
-  "entries": [
-    {
-      "idx": 0,
-      "version": "7",
-      "when": 1743950436505,
-      "tag": "20250406144036_curious_rattler",
-      "breakpoints": true
-    },
-    {
-      "idx": 1,
-      "version": "7",
-      "when": 1748449937661,
-      "tag": "20250528163217_zippy_supernaut",
-      "breakpoints": true
-    },
-    {
-      "idx": 2,
-      "version": "7",
-      "when": 1750430116838,
-      "tag": "20250620143516_eager_the_fallen",
-      "breakpoints": true
-    }
-  ]
-=======
-{
-  "version": "7",
-  "dialect": "postgresql",
-  "entries": [
-    {
-      "idx": 0,
-      "version": "7",
-      "when": 1751913008860,
-      "tag": "20250707183008_careless_earthquake",
-      "breakpoints": true
-    }
-  ]
->>>>>>> f171e530
+{
+  "version": "7",
+  "dialect": "postgresql",
+  "entries": [
+    {
+      "idx": 0,
+      "version": "7",
+      "when": 1751913008860,
+      "tag": "20250707183008_careless_earthquake",
+      "breakpoints": true
+    }
+  ]
 }