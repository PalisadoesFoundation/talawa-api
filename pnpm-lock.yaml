lockfileVersion: '9.0'

settings:
  autoInstallPeers: true
  excludeLinksFromLockfile: false

importers:

  .:
    dependencies:
      '@fastify/cors':
        specifier: ^11.0.1
        version: 11.0.1
      '@fastify/helmet':
        specifier: ^13.0.1
        version: 13.0.1
      '@fastify/jwt':
        specifier: ^9.0.3
        version: 9.0.4
      '@fastify/rate-limit':
        specifier: ^10.2.2
        version: 10.2.2
      '@fastify/redis':
        specifier: ^7.0.2
        version: 7.0.2
      '@fastify/type-provider-typebox':
        specifier: ^5.1.0
        version: 5.1.0(@sinclair/typebox@0.34.28)
      '@node-rs/argon2':
        specifier: ^2.0.2
        version: 2.0.2
      '@pothos/core':
        specifier: ^4.5.0
        version: 4.5.0(graphql@16.10.0)
      '@pothos/plugin-complexity':
        specifier: ^4.1.0
        version: 4.1.0(@pothos/core@4.5.0(graphql@16.10.0))(graphql@16.10.0)
      '@pothos/plugin-relay':
        specifier: ^4.3.0
        version: 4.4.0(@pothos/core@4.5.0(graphql@16.10.0))(graphql@16.10.0)
      '@sinclair/typebox':
        specifier: ^0.34.15
        version: 0.34.28
      ajv-formats:
        specifier: ^3.0.1
        version: 3.0.1(ajv@8.17.1)
      close-with-grace:
        specifier: ^2.2.0
        version: 2.2.0
      dotenv:
        specifier: ^16.4.7
        version: 16.4.7
      drizzle-orm:
        specifier: ^0.39.1
        version: 0.39.3(postgres@3.4.5)
      drizzle-zod:
        specifier: 0.6.1
        version: 0.6.1(drizzle-orm@0.39.3(postgres@3.4.5))(zod@3.24.2)
      env-schema:
        specifier: ^6.0.1
        version: 6.0.1
      fastify:
        specifier: ^5.2.1
        version: 5.2.1
      fastify-plugin:
        specifier: ^5.0.1
        version: 5.0.1
      graphql:
        specifier: ^16.10.0
        version: 16.10.0
      graphql-scalars:
        specifier: ^1.24.0
        version: 1.24.1(graphql@16.10.0)
      graphql-upload-minimal:
        specifier: ^1.6.1
        version: 1.6.1(graphql@16.10.0)
      inquirer:
        specifier: ^12.4.2
        version: 12.4.2(@types/node@22.13.17)
      mercurius:
        specifier: ^16.0.1
        version: 16.1.0(graphql@16.10.0)
      mercurius-upload:
        specifier: ^8.0.0
        version: 8.0.0(graphql@16.10.0)
      minio:
        specifier: ^8.0.5
        version: 8.0.5
      postgres:
        specifier: ^3.4.5
        version: 3.4.5
      ulidx:
        specifier: ^2.4.1
        version: 2.4.1
      uuidv7:
        specifier: ^1.0.2
        version: 1.0.2
      zod:
        specifier: ^3.24.2
        version: 3.24.2
    devDependencies:
      '@biomejs/biome':
        specifier: ^1.9.4
        version: 1.9.4
      '@faker-js/faker':
        specifier: ^9.4.0
        version: 9.5.1
      '@swc/cli':
        specifier: 0.6.0
        version: 0.6.0(@swc/core@1.11.24)
      '@swc/core':
        specifier: ^1.11.24
        version: 1.11.24
      '@types/node':
        specifier: ^22.13.17
        version: 22.13.17
      '@vitest/coverage-v8':
        specifier: ^3.1.1
        version: 3.1.1(vitest@3.1.1(@types/node@22.13.17)(tsx@4.19.3)(yaml@2.8.0))
      drizzle-kit:
        specifier: ^0.30.6
        version: 0.30.6
      drizzle-seed:
        specifier: ^0.3.1
        version: 0.3.1(drizzle-orm@0.39.3(postgres@3.4.5))
      gql.tada:
        specifier: ^1.8.10
        version: 1.8.10(graphql@16.10.0)(typescript@5.7.3)
      lefthook:
        specifier: ^1.11.12
        version: 1.11.12
      mercurius-integration-testing:
        specifier: ^9.0.1
        version: 9.0.1(fastify@5.2.1)(graphql@16.10.0)(mercurius@16.1.0(graphql@16.10.0))
      pino-pretty:
        specifier: ^13.0.0
        version: 13.0.0
      tsx:
        specifier: ^4.19.2
        version: 4.19.3
      typedoc:
<<<<<<< HEAD
        specifier: ^0.28.3
        version: 0.28.3(typescript@5.7.3)
      typedoc-plugin-markdown:
        specifier: ^4.6.4
        version: 4.6.4(typedoc@0.28.3(typescript@5.7.3))
=======
        specifier: ^0.28.5
        version: 0.28.5(typescript@5.7.3)
>>>>>>> 61d037fe
      typescript:
        specifier: ^5.7.3
        version: 5.7.3
      vite-tsconfig-paths:
        specifier: ^5.1.4
        version: 5.1.4(typescript@5.7.3)(vite@6.2.0(@types/node@22.13.17)(tsx@4.19.3)(yaml@2.8.0))
      vitest:
        specifier: ^3.1.1
        version: 3.1.1(@types/node@22.13.17)(tsx@4.19.3)(yaml@2.8.0)

packages:

  '@0no-co/graphql.web@1.1.1':
    resolution: {integrity: sha512-F2i3xdycesw78QCOBHmpTn7eaD2iNXGwB2gkfwxcOfBbeauYpr8RBSyJOkDrFtKtVRMclg8Sg3n1ip0ACyUuag==}
    peerDependencies:
      graphql: ^14.0.0 || ^15.0.0 || ^16.0.0
    peerDependenciesMeta:
      graphql:
        optional: true

  '@0no-co/graphqlsp@1.12.16':
    resolution: {integrity: sha512-B5pyYVH93Etv7xjT6IfB7QtMBdaaC07yjbhN6v8H7KgFStMkPvi+oWYBTibMFRMY89qwc9H8YixXg8SXDVgYWw==}
    peerDependencies:
      graphql: ^15.5.0 || ^16.0.0 || ^17.0.0
      typescript: ^5.0.0

  '@ampproject/remapping@2.3.0':
    resolution: {integrity: sha512-30iZtAPgz+LTIYoeivqYo853f02jBYSd5uGnGpkFV0M3xOt9aN73erkgYAmZU43x4VfqcnLxW9Kpg3R5LC4YYw==}
    engines: {node: '>=6.0.0'}

  '@babel/helper-string-parser@7.25.9':
    resolution: {integrity: sha512-4A/SCr/2KLd5jrtOMFzaKjVtAei3+2r/NChoBNoZ3EyP/+GlhoaEGoWOZUmFmoITP7zOJyHIMm+DYRd8o3PvHA==}
    engines: {node: '>=6.9.0'}

  '@babel/helper-validator-identifier@7.25.9':
    resolution: {integrity: sha512-Ed61U6XJc3CVRfkERJWDz4dJwKe7iLmmJsbOGu9wSloNSFttHV0I8g6UAgb7qnK5ly5bGLPd4oXZlxCdANBOWQ==}
    engines: {node: '>=6.9.0'}

  '@babel/parser@7.27.0':
    resolution: {integrity: sha512-iaepho73/2Pz7w2eMS0Q5f83+0RKI7i4xmiYeBmDzfRVbQtTOG7Ts0S4HzJVsTMGI9keU8rNfuZr8DKfSt7Yyg==}
    engines: {node: '>=6.0.0'}
    hasBin: true

  '@babel/types@7.27.0':
    resolution: {integrity: sha512-H45s8fVLYjbhFH62dIJ3WtmJ6RSPt/3DRO0ZcT2SUiYiQyz3BLVb9ADEnLl91m74aQPS3AzzeajZHYOalWe3bg==}
    engines: {node: '>=6.9.0'}

  '@bcoe/v8-coverage@1.0.2':
    resolution: {integrity: sha512-6zABk/ECA/QYSCQ1NGiVwwbQerUCZ+TQbp64Q3AgmfNvurHH0j8TtXa1qbShXA6qqkpAj4V5W8pP6mLe1mcMqA==}
    engines: {node: '>=18'}

  '@biomejs/biome@1.9.4':
    resolution: {integrity: sha512-1rkd7G70+o9KkTn5KLmDYXihGoTaIGO9PIIN2ZB7UJxFrWw04CZHPYiMRjYsaDvVV7hP1dYNRLxSANLaBFGpog==}
    engines: {node: '>=14.21.3'}
    hasBin: true

  '@biomejs/cli-darwin-arm64@1.9.4':
    resolution: {integrity: sha512-bFBsPWrNvkdKrNCYeAp+xo2HecOGPAy9WyNyB/jKnnedgzl4W4Hb9ZMzYNbf8dMCGmUdSavlYHiR01QaYR58cw==}
    engines: {node: '>=14.21.3'}
    cpu: [arm64]
    os: [darwin]

  '@biomejs/cli-darwin-x64@1.9.4':
    resolution: {integrity: sha512-ngYBh/+bEedqkSevPVhLP4QfVPCpb+4BBe2p7Xs32dBgs7rh9nY2AIYUL6BgLw1JVXV8GlpKmb/hNiuIxfPfZg==}
    engines: {node: '>=14.21.3'}
    cpu: [x64]
    os: [darwin]

  '@biomejs/cli-linux-arm64-musl@1.9.4':
    resolution: {integrity: sha512-v665Ct9WCRjGa8+kTr0CzApU0+XXtRgwmzIf1SeKSGAv+2scAlW6JR5PMFo6FzqqZ64Po79cKODKf3/AAmECqA==}
    engines: {node: '>=14.21.3'}
    cpu: [arm64]
    os: [linux]

  '@biomejs/cli-linux-arm64@1.9.4':
    resolution: {integrity: sha512-fJIW0+LYujdjUgJJuwesP4EjIBl/N/TcOX3IvIHJQNsAqvV2CHIogsmA94BPG6jZATS4Hi+xv4SkBBQSt1N4/g==}
    engines: {node: '>=14.21.3'}
    cpu: [arm64]
    os: [linux]

  '@biomejs/cli-linux-x64-musl@1.9.4':
    resolution: {integrity: sha512-gEhi/jSBhZ2m6wjV530Yy8+fNqG8PAinM3oV7CyO+6c3CEh16Eizm21uHVsyVBEB6RIM8JHIl6AGYCv6Q6Q9Tg==}
    engines: {node: '>=14.21.3'}
    cpu: [x64]
    os: [linux]

  '@biomejs/cli-linux-x64@1.9.4':
    resolution: {integrity: sha512-lRCJv/Vi3Vlwmbd6K+oQ0KhLHMAysN8lXoCI7XeHlxaajk06u7G+UsFSO01NAs5iYuWKmVZjmiOzJ0OJmGsMwg==}
    engines: {node: '>=14.21.3'}
    cpu: [x64]
    os: [linux]

  '@biomejs/cli-win32-arm64@1.9.4':
    resolution: {integrity: sha512-tlbhLk+WXZmgwoIKwHIHEBZUwxml7bRJgk0X2sPyNR3S93cdRq6XulAZRQJ17FYGGzWne0fgrXBKpl7l4M87Hg==}
    engines: {node: '>=14.21.3'}
    cpu: [arm64]
    os: [win32]

  '@biomejs/cli-win32-x64@1.9.4':
    resolution: {integrity: sha512-8Y5wMhVIPaWe6jw2H+KlEm4wP/f7EW3810ZLmDlrEEy5KvBsb9ECEfu/kMWD484ijfQ8+nIi0giMgu9g1UAuuA==}
    engines: {node: '>=14.21.3'}
    cpu: [x64]
    os: [win32]

  '@drizzle-team/brocli@0.10.2':
    resolution: {integrity: sha512-z33Il7l5dKjUgGULTqBsQBQwckHh5AbIuxhdsIxDDiZAzBOrZO6q9ogcWC65kU382AfynTfgNumVcNIjuIua6w==}

  '@emnapi/core@1.3.1':
    resolution: {integrity: sha512-pVGjBIt1Y6gg3EJN8jTcfpP/+uuRksIo055oE/OBkDNcjZqVbfkWCksG1Jp4yZnj3iKWyWX8fdG/j6UDYPbFog==}

  '@emnapi/runtime@1.3.1':
    resolution: {integrity: sha512-kEBmG8KyqtxJZv+ygbEim+KCGtIq1fC22Ms3S4ziXmYKm8uyoLX0MHONVKwp+9opg390VaKRNt4a7A9NwmpNhw==}

  '@emnapi/wasi-threads@1.0.1':
    resolution: {integrity: sha512-iIBu7mwkq4UQGeMEM8bLwNK962nXdhodeScX4slfQnRhEMMzvYivHhutCIk8uojvmASXXPC2WNEjwxFWk72Oqw==}

  '@esbuild-kit/core-utils@3.3.2':
    resolution: {integrity: sha512-sPRAnw9CdSsRmEtnsl2WXWdyquogVpB3yZ3dgwJfe8zrOzTsV7cJvmwrKVa+0ma5BoiGJ+BoqkMvawbayKUsqQ==}
    deprecated: 'Merged into tsx: https://tsx.is'

  '@esbuild-kit/esm-loader@2.6.5':
    resolution: {integrity: sha512-FxEMIkJKnodyA1OaCUoEvbYRkoZlLZ4d/eXFu9Fh8CbBBgP5EmZxrfTRyN0qpXZ4vOvqnE5YdRdcrmUUXuU+dA==}
    deprecated: 'Merged into tsx: https://tsx.is'

  '@esbuild/aix-ppc64@0.19.12':
    resolution: {integrity: sha512-bmoCYyWdEL3wDQIVbcyzRyeKLgk2WtWLTWz1ZIAZF/EGbNOwSA6ew3PftJ1PqMiOOGu0OyFMzG53L0zqIpPeNA==}
    engines: {node: '>=12'}
    cpu: [ppc64]
    os: [aix]

  '@esbuild/aix-ppc64@0.25.0':
    resolution: {integrity: sha512-O7vun9Sf8DFjH2UtqK8Ku3LkquL9SZL8OLY1T5NZkA34+wG3OQF7cl4Ql8vdNzM6fzBbYfLaiRLIOZ+2FOCgBQ==}
    engines: {node: '>=18'}
    cpu: [ppc64]
    os: [aix]

  '@esbuild/aix-ppc64@0.25.2':
    resolution: {integrity: sha512-wCIboOL2yXZym2cgm6mlA742s9QeJ8DjGVaL39dLN4rRwrOgOyYSnOaFPhKZGLb2ngj4EyfAFjsNJwPXZvseag==}
    engines: {node: '>=18'}
    cpu: [ppc64]
    os: [aix]

  '@esbuild/android-arm64@0.18.20':
    resolution: {integrity: sha512-Nz4rJcchGDtENV0eMKUNa6L12zz2zBDXuhj/Vjh18zGqB44Bi7MBMSXjgunJgjRhCmKOjnPuZp4Mb6OKqtMHLQ==}
    engines: {node: '>=12'}
    cpu: [arm64]
    os: [android]

  '@esbuild/android-arm64@0.19.12':
    resolution: {integrity: sha512-P0UVNGIienjZv3f5zq0DP3Nt2IE/3plFzuaS96vihvD0Hd6H/q4WXUGpCxD/E8YrSXfNyRPbpTq+T8ZQioSuPA==}
    engines: {node: '>=12'}
    cpu: [arm64]
    os: [android]

  '@esbuild/android-arm64@0.25.0':
    resolution: {integrity: sha512-grvv8WncGjDSyUBjN9yHXNt+cq0snxXbDxy5pJtzMKGmmpPxeAmAhWxXI+01lU5rwZomDgD3kJwulEnhTRUd6g==}
    engines: {node: '>=18'}
    cpu: [arm64]
    os: [android]

  '@esbuild/android-arm64@0.25.2':
    resolution: {integrity: sha512-5ZAX5xOmTligeBaeNEPnPaeEuah53Id2tX4c2CVP3JaROTH+j4fnfHCkr1PjXMd78hMst+TlkfKcW/DlTq0i4w==}
    engines: {node: '>=18'}
    cpu: [arm64]
    os: [android]

  '@esbuild/android-arm@0.18.20':
    resolution: {integrity: sha512-fyi7TDI/ijKKNZTUJAQqiG5T7YjJXgnzkURqmGj13C6dCqckZBLdl4h7bkhHt/t0WP+zO9/zwroDvANaOqO5Sw==}
    engines: {node: '>=12'}
    cpu: [arm]
    os: [android]

  '@esbuild/android-arm@0.19.12':
    resolution: {integrity: sha512-qg/Lj1mu3CdQlDEEiWrlC4eaPZ1KztwGJ9B6J+/6G+/4ewxJg7gqj8eVYWvao1bXrqGiW2rsBZFSX3q2lcW05w==}
    engines: {node: '>=12'}
    cpu: [arm]
    os: [android]

  '@esbuild/android-arm@0.25.0':
    resolution: {integrity: sha512-PTyWCYYiU0+1eJKmw21lWtC+d08JDZPQ5g+kFyxP0V+es6VPPSUhM6zk8iImp2jbV6GwjX4pap0JFbUQN65X1g==}
    engines: {node: '>=18'}
    cpu: [arm]
    os: [android]

  '@esbuild/android-arm@0.25.2':
    resolution: {integrity: sha512-NQhH7jFstVY5x8CKbcfa166GoV0EFkaPkCKBQkdPJFvo5u+nGXLEH/ooniLb3QI8Fk58YAx7nsPLozUWfCBOJA==}
    engines: {node: '>=18'}
    cpu: [arm]
    os: [android]

  '@esbuild/android-x64@0.18.20':
    resolution: {integrity: sha512-8GDdlePJA8D6zlZYJV/jnrRAi6rOiNaCC/JclcXpB+KIuvfBN4owLtgzY2bsxnx666XjJx2kDPUmnTtR8qKQUg==}
    engines: {node: '>=12'}
    cpu: [x64]
    os: [android]

  '@esbuild/android-x64@0.19.12':
    resolution: {integrity: sha512-3k7ZoUW6Q6YqhdhIaq/WZ7HwBpnFBlW905Fa4s4qWJyiNOgT1dOqDiVAQFwBH7gBRZr17gLrlFCRzF6jFh7Kew==}
    engines: {node: '>=12'}
    cpu: [x64]
    os: [android]

  '@esbuild/android-x64@0.25.0':
    resolution: {integrity: sha512-m/ix7SfKG5buCnxasr52+LI78SQ+wgdENi9CqyCXwjVR2X4Jkz+BpC3le3AoBPYTC9NHklwngVXvbJ9/Akhrfg==}
    engines: {node: '>=18'}
    cpu: [x64]
    os: [android]

  '@esbuild/android-x64@0.25.2':
    resolution: {integrity: sha512-Ffcx+nnma8Sge4jzddPHCZVRvIfQ0kMsUsCMcJRHkGJ1cDmhe4SsrYIjLUKn1xpHZybmOqCWwB0zQvsjdEHtkg==}
    engines: {node: '>=18'}
    cpu: [x64]
    os: [android]

  '@esbuild/darwin-arm64@0.18.20':
    resolution: {integrity: sha512-bxRHW5kHU38zS2lPTPOyuyTm+S+eobPUnTNkdJEfAddYgEcll4xkT8DB9d2008DtTbl7uJag2HuE5NZAZgnNEA==}
    engines: {node: '>=12'}
    cpu: [arm64]
    os: [darwin]

  '@esbuild/darwin-arm64@0.19.12':
    resolution: {integrity: sha512-B6IeSgZgtEzGC42jsI+YYu9Z3HKRxp8ZT3cqhvliEHovq8HSX2YX8lNocDn79gCKJXOSaEot9MVYky7AKjCs8g==}
    engines: {node: '>=12'}
    cpu: [arm64]
    os: [darwin]

  '@esbuild/darwin-arm64@0.25.0':
    resolution: {integrity: sha512-mVwdUb5SRkPayVadIOI78K7aAnPamoeFR2bT5nszFUZ9P8UpK4ratOdYbZZXYSqPKMHfS1wdHCJk1P1EZpRdvw==}
    engines: {node: '>=18'}
    cpu: [arm64]
    os: [darwin]

  '@esbuild/darwin-arm64@0.25.2':
    resolution: {integrity: sha512-MpM6LUVTXAzOvN4KbjzU/q5smzryuoNjlriAIx+06RpecwCkL9JpenNzpKd2YMzLJFOdPqBpuub6eVRP5IgiSA==}
    engines: {node: '>=18'}
    cpu: [arm64]
    os: [darwin]

  '@esbuild/darwin-x64@0.18.20':
    resolution: {integrity: sha512-pc5gxlMDxzm513qPGbCbDukOdsGtKhfxD1zJKXjCCcU7ju50O7MeAZ8c4krSJcOIJGFR+qx21yMMVYwiQvyTyQ==}
    engines: {node: '>=12'}
    cpu: [x64]
    os: [darwin]

  '@esbuild/darwin-x64@0.19.12':
    resolution: {integrity: sha512-hKoVkKzFiToTgn+41qGhsUJXFlIjxI/jSYeZf3ugemDYZldIXIxhvwN6erJGlX4t5h417iFuheZ7l+YVn05N3A==}
    engines: {node: '>=12'}
    cpu: [x64]
    os: [darwin]

  '@esbuild/darwin-x64@0.25.0':
    resolution: {integrity: sha512-DgDaYsPWFTS4S3nWpFcMn/33ZZwAAeAFKNHNa1QN0rI4pUjgqf0f7ONmXf6d22tqTY+H9FNdgeaAa+YIFUn2Rg==}
    engines: {node: '>=18'}
    cpu: [x64]
    os: [darwin]

  '@esbuild/darwin-x64@0.25.2':
    resolution: {integrity: sha512-5eRPrTX7wFyuWe8FqEFPG2cU0+butQQVNcT4sVipqjLYQjjh8a8+vUTfgBKM88ObB85ahsnTwF7PSIt6PG+QkA==}
    engines: {node: '>=18'}
    cpu: [x64]
    os: [darwin]

  '@esbuild/freebsd-arm64@0.18.20':
    resolution: {integrity: sha512-yqDQHy4QHevpMAaxhhIwYPMv1NECwOvIpGCZkECn8w2WFHXjEwrBn3CeNIYsibZ/iZEUemj++M26W3cNR5h+Tw==}
    engines: {node: '>=12'}
    cpu: [arm64]
    os: [freebsd]

  '@esbuild/freebsd-arm64@0.19.12':
    resolution: {integrity: sha512-4aRvFIXmwAcDBw9AueDQ2YnGmz5L6obe5kmPT8Vd+/+x/JMVKCgdcRwH6APrbpNXsPz+K653Qg8HB/oXvXVukA==}
    engines: {node: '>=12'}
    cpu: [arm64]
    os: [freebsd]

  '@esbuild/freebsd-arm64@0.25.0':
    resolution: {integrity: sha512-VN4ocxy6dxefN1MepBx/iD1dH5K8qNtNe227I0mnTRjry8tj5MRk4zprLEdG8WPyAPb93/e4pSgi1SoHdgOa4w==}
    engines: {node: '>=18'}
    cpu: [arm64]
    os: [freebsd]

  '@esbuild/freebsd-arm64@0.25.2':
    resolution: {integrity: sha512-mLwm4vXKiQ2UTSX4+ImyiPdiHjiZhIaE9QvC7sw0tZ6HoNMjYAqQpGyui5VRIi5sGd+uWq940gdCbY3VLvsO1w==}
    engines: {node: '>=18'}
    cpu: [arm64]
    os: [freebsd]

  '@esbuild/freebsd-x64@0.18.20':
    resolution: {integrity: sha512-tgWRPPuQsd3RmBZwarGVHZQvtzfEBOreNuxEMKFcd5DaDn2PbBxfwLcj4+aenoh7ctXcbXmOQIn8HI6mCSw5MQ==}
    engines: {node: '>=12'}
    cpu: [x64]
    os: [freebsd]

  '@esbuild/freebsd-x64@0.19.12':
    resolution: {integrity: sha512-EYoXZ4d8xtBoVN7CEwWY2IN4ho76xjYXqSXMNccFSx2lgqOG/1TBPW0yPx1bJZk94qu3tX0fycJeeQsKovA8gg==}
    engines: {node: '>=12'}
    cpu: [x64]
    os: [freebsd]

  '@esbuild/freebsd-x64@0.25.0':
    resolution: {integrity: sha512-mrSgt7lCh07FY+hDD1TxiTyIHyttn6vnjesnPoVDNmDfOmggTLXRv8Id5fNZey1gl/V2dyVK1VXXqVsQIiAk+A==}
    engines: {node: '>=18'}
    cpu: [x64]
    os: [freebsd]

  '@esbuild/freebsd-x64@0.25.2':
    resolution: {integrity: sha512-6qyyn6TjayJSwGpm8J9QYYGQcRgc90nmfdUb0O7pp1s4lTY+9D0H9O02v5JqGApUyiHOtkz6+1hZNvNtEhbwRQ==}
    engines: {node: '>=18'}
    cpu: [x64]
    os: [freebsd]

  '@esbuild/linux-arm64@0.18.20':
    resolution: {integrity: sha512-2YbscF+UL7SQAVIpnWvYwM+3LskyDmPhe31pE7/aoTMFKKzIc9lLbyGUpmmb8a8AixOL61sQ/mFh3jEjHYFvdA==}
    engines: {node: '>=12'}
    cpu: [arm64]
    os: [linux]

  '@esbuild/linux-arm64@0.19.12':
    resolution: {integrity: sha512-EoTjyYyLuVPfdPLsGVVVC8a0p1BFFvtpQDB/YLEhaXyf/5bczaGeN15QkR+O4S5LeJ92Tqotve7i1jn35qwvdA==}
    engines: {node: '>=12'}
    cpu: [arm64]
    os: [linux]

  '@esbuild/linux-arm64@0.25.0':
    resolution: {integrity: sha512-9QAQjTWNDM/Vk2bgBl17yWuZxZNQIF0OUUuPZRKoDtqF2k4EtYbpyiG5/Dk7nqeK6kIJWPYldkOcBqjXjrUlmg==}
    engines: {node: '>=18'}
    cpu: [arm64]
    os: [linux]

  '@esbuild/linux-arm64@0.25.2':
    resolution: {integrity: sha512-gq/sjLsOyMT19I8obBISvhoYiZIAaGF8JpeXu1u8yPv8BE5HlWYobmlsfijFIZ9hIVGYkbdFhEqC0NvM4kNO0g==}
    engines: {node: '>=18'}
    cpu: [arm64]
    os: [linux]

  '@esbuild/linux-arm@0.18.20':
    resolution: {integrity: sha512-/5bHkMWnq1EgKr1V+Ybz3s1hWXok7mDFUMQ4cG10AfW3wL02PSZi5kFpYKrptDsgb2WAJIvRcDm+qIvXf/apvg==}
    engines: {node: '>=12'}
    cpu: [arm]
    os: [linux]

  '@esbuild/linux-arm@0.19.12':
    resolution: {integrity: sha512-J5jPms//KhSNv+LO1S1TX1UWp1ucM6N6XuL6ITdKWElCu8wXP72l9MM0zDTzzeikVyqFE6U8YAV9/tFyj0ti+w==}
    engines: {node: '>=12'}
    cpu: [arm]
    os: [linux]

  '@esbuild/linux-arm@0.25.0':
    resolution: {integrity: sha512-vkB3IYj2IDo3g9xX7HqhPYxVkNQe8qTK55fraQyTzTX/fxaDtXiEnavv9geOsonh2Fd2RMB+i5cbhu2zMNWJwg==}
    engines: {node: '>=18'}
    cpu: [arm]
    os: [linux]

  '@esbuild/linux-arm@0.25.2':
    resolution: {integrity: sha512-UHBRgJcmjJv5oeQF8EpTRZs/1knq6loLxTsjc3nxO9eXAPDLcWW55flrMVc97qFPbmZP31ta1AZVUKQzKTzb0g==}
    engines: {node: '>=18'}
    cpu: [arm]
    os: [linux]

  '@esbuild/linux-ia32@0.18.20':
    resolution: {integrity: sha512-P4etWwq6IsReT0E1KHU40bOnzMHoH73aXp96Fs8TIT6z9Hu8G6+0SHSw9i2isWrD2nbx2qo5yUqACgdfVGx7TA==}
    engines: {node: '>=12'}
    cpu: [ia32]
    os: [linux]

  '@esbuild/linux-ia32@0.19.12':
    resolution: {integrity: sha512-Thsa42rrP1+UIGaWz47uydHSBOgTUnwBwNq59khgIwktK6x60Hivfbux9iNR0eHCHzOLjLMLfUMLCypBkZXMHA==}
    engines: {node: '>=12'}
    cpu: [ia32]
    os: [linux]

  '@esbuild/linux-ia32@0.25.0':
    resolution: {integrity: sha512-43ET5bHbphBegyeqLb7I1eYn2P/JYGNmzzdidq/w0T8E2SsYL1U6un2NFROFRg1JZLTzdCoRomg8Rvf9M6W6Gg==}
    engines: {node: '>=18'}
    cpu: [ia32]
    os: [linux]

  '@esbuild/linux-ia32@0.25.2':
    resolution: {integrity: sha512-bBYCv9obgW2cBP+2ZWfjYTU+f5cxRoGGQ5SeDbYdFCAZpYWrfjjfYwvUpP8MlKbP0nwZ5gyOU/0aUzZ5HWPuvQ==}
    engines: {node: '>=18'}
    cpu: [ia32]
    os: [linux]

  '@esbuild/linux-loong64@0.18.20':
    resolution: {integrity: sha512-nXW8nqBTrOpDLPgPY9uV+/1DjxoQ7DoB2N8eocyq8I9XuqJ7BiAMDMf9n1xZM9TgW0J8zrquIb/A7s3BJv7rjg==}
    engines: {node: '>=12'}
    cpu: [loong64]
    os: [linux]

  '@esbuild/linux-loong64@0.19.12':
    resolution: {integrity: sha512-LiXdXA0s3IqRRjm6rV6XaWATScKAXjI4R4LoDlvO7+yQqFdlr1Bax62sRwkVvRIrwXxvtYEHHI4dm50jAXkuAA==}
    engines: {node: '>=12'}
    cpu: [loong64]
    os: [linux]

  '@esbuild/linux-loong64@0.25.0':
    resolution: {integrity: sha512-fC95c/xyNFueMhClxJmeRIj2yrSMdDfmqJnyOY4ZqsALkDrrKJfIg5NTMSzVBr5YW1jf+l7/cndBfP3MSDpoHw==}
    engines: {node: '>=18'}
    cpu: [loong64]
    os: [linux]

  '@esbuild/linux-loong64@0.25.2':
    resolution: {integrity: sha512-SHNGiKtvnU2dBlM5D8CXRFdd+6etgZ9dXfaPCeJtz+37PIUlixvlIhI23L5khKXs3DIzAn9V8v+qb1TRKrgT5w==}
    engines: {node: '>=18'}
    cpu: [loong64]
    os: [linux]

  '@esbuild/linux-mips64el@0.18.20':
    resolution: {integrity: sha512-d5NeaXZcHp8PzYy5VnXV3VSd2D328Zb+9dEq5HE6bw6+N86JVPExrA6O68OPwobntbNJ0pzCpUFZTo3w0GyetQ==}
    engines: {node: '>=12'}
    cpu: [mips64el]
    os: [linux]

  '@esbuild/linux-mips64el@0.19.12':
    resolution: {integrity: sha512-fEnAuj5VGTanfJ07ff0gOA6IPsvrVHLVb6Lyd1g2/ed67oU1eFzL0r9WL7ZzscD+/N6i3dWumGE1Un4f7Amf+w==}
    engines: {node: '>=12'}
    cpu: [mips64el]
    os: [linux]

  '@esbuild/linux-mips64el@0.25.0':
    resolution: {integrity: sha512-nkAMFju7KDW73T1DdH7glcyIptm95a7Le8irTQNO/qtkoyypZAnjchQgooFUDQhNAy4iu08N79W4T4pMBwhPwQ==}
    engines: {node: '>=18'}
    cpu: [mips64el]
    os: [linux]

  '@esbuild/linux-mips64el@0.25.2':
    resolution: {integrity: sha512-hDDRlzE6rPeoj+5fsADqdUZl1OzqDYow4TB4Y/3PlKBD0ph1e6uPHzIQcv2Z65u2K0kpeByIyAjCmjn1hJgG0Q==}
    engines: {node: '>=18'}
    cpu: [mips64el]
    os: [linux]

  '@esbuild/linux-ppc64@0.18.20':
    resolution: {integrity: sha512-WHPyeScRNcmANnLQkq6AfyXRFr5D6N2sKgkFo2FqguP44Nw2eyDlbTdZwd9GYk98DZG9QItIiTlFLHJHjxP3FA==}
    engines: {node: '>=12'}
    cpu: [ppc64]
    os: [linux]

  '@esbuild/linux-ppc64@0.19.12':
    resolution: {integrity: sha512-nYJA2/QPimDQOh1rKWedNOe3Gfc8PabU7HT3iXWtNUbRzXS9+vgB0Fjaqr//XNbd82mCxHzik2qotuI89cfixg==}
    engines: {node: '>=12'}
    cpu: [ppc64]
    os: [linux]

  '@esbuild/linux-ppc64@0.25.0':
    resolution: {integrity: sha512-NhyOejdhRGS8Iwv+KKR2zTq2PpysF9XqY+Zk77vQHqNbo/PwZCzB5/h7VGuREZm1fixhs4Q/qWRSi5zmAiO4Fw==}
    engines: {node: '>=18'}
    cpu: [ppc64]
    os: [linux]

  '@esbuild/linux-ppc64@0.25.2':
    resolution: {integrity: sha512-tsHu2RRSWzipmUi9UBDEzc0nLc4HtpZEI5Ba+Omms5456x5WaNuiG3u7xh5AO6sipnJ9r4cRWQB2tUjPyIkc6g==}
    engines: {node: '>=18'}
    cpu: [ppc64]
    os: [linux]

  '@esbuild/linux-riscv64@0.18.20':
    resolution: {integrity: sha512-WSxo6h5ecI5XH34KC7w5veNnKkju3zBRLEQNY7mv5mtBmrP/MjNBCAlsM2u5hDBlS3NGcTQpoBvRzqBcRtpq1A==}
    engines: {node: '>=12'}
    cpu: [riscv64]
    os: [linux]

  '@esbuild/linux-riscv64@0.19.12':
    resolution: {integrity: sha512-2MueBrlPQCw5dVJJpQdUYgeqIzDQgw3QtiAHUC4RBz9FXPrskyyU3VI1hw7C0BSKB9OduwSJ79FTCqtGMWqJHg==}
    engines: {node: '>=12'}
    cpu: [riscv64]
    os: [linux]

  '@esbuild/linux-riscv64@0.25.0':
    resolution: {integrity: sha512-5S/rbP5OY+GHLC5qXp1y/Mx//e92L1YDqkiBbO9TQOvuFXM+iDqUNG5XopAnXoRH3FjIUDkeGcY1cgNvnXp/kA==}
    engines: {node: '>=18'}
    cpu: [riscv64]
    os: [linux]

  '@esbuild/linux-riscv64@0.25.2':
    resolution: {integrity: sha512-k4LtpgV7NJQOml/10uPU0s4SAXGnowi5qBSjaLWMojNCUICNu7TshqHLAEbkBdAszL5TabfvQ48kK84hyFzjnw==}
    engines: {node: '>=18'}
    cpu: [riscv64]
    os: [linux]

  '@esbuild/linux-s390x@0.18.20':
    resolution: {integrity: sha512-+8231GMs3mAEth6Ja1iK0a1sQ3ohfcpzpRLH8uuc5/KVDFneH6jtAJLFGafpzpMRO6DzJ6AvXKze9LfFMrIHVQ==}
    engines: {node: '>=12'}
    cpu: [s390x]
    os: [linux]

  '@esbuild/linux-s390x@0.19.12':
    resolution: {integrity: sha512-+Pil1Nv3Umes4m3AZKqA2anfhJiVmNCYkPchwFJNEJN5QxmTs1uzyy4TvmDrCRNT2ApwSari7ZIgrPeUx4UZDg==}
    engines: {node: '>=12'}
    cpu: [s390x]
    os: [linux]

  '@esbuild/linux-s390x@0.25.0':
    resolution: {integrity: sha512-XM2BFsEBz0Fw37V0zU4CXfcfuACMrppsMFKdYY2WuTS3yi8O1nFOhil/xhKTmE1nPmVyvQJjJivgDT+xh8pXJA==}
    engines: {node: '>=18'}
    cpu: [s390x]
    os: [linux]

  '@esbuild/linux-s390x@0.25.2':
    resolution: {integrity: sha512-GRa4IshOdvKY7M/rDpRR3gkiTNp34M0eLTaC1a08gNrh4u488aPhuZOCpkF6+2wl3zAN7L7XIpOFBhnaE3/Q8Q==}
    engines: {node: '>=18'}
    cpu: [s390x]
    os: [linux]

  '@esbuild/linux-x64@0.18.20':
    resolution: {integrity: sha512-UYqiqemphJcNsFEskc73jQ7B9jgwjWrSayxawS6UVFZGWrAAtkzjxSqnoclCXxWtfwLdzU+vTpcNYhpn43uP1w==}
    engines: {node: '>=12'}
    cpu: [x64]
    os: [linux]

  '@esbuild/linux-x64@0.19.12':
    resolution: {integrity: sha512-B71g1QpxfwBvNrfyJdVDexenDIt1CiDN1TIXLbhOw0KhJzE78KIFGX6OJ9MrtC0oOqMWf+0xop4qEU8JrJTwCg==}
    engines: {node: '>=12'}
    cpu: [x64]
    os: [linux]

  '@esbuild/linux-x64@0.25.0':
    resolution: {integrity: sha512-9yl91rHw/cpwMCNytUDxwj2XjFpxML0y9HAOH9pNVQDpQrBxHy01Dx+vaMu0N1CKa/RzBD2hB4u//nfc+Sd3Cw==}
    engines: {node: '>=18'}
    cpu: [x64]
    os: [linux]

  '@esbuild/linux-x64@0.25.2':
    resolution: {integrity: sha512-QInHERlqpTTZ4FRB0fROQWXcYRD64lAoiegezDunLpalZMjcUcld3YzZmVJ2H/Cp0wJRZ8Xtjtj0cEHhYc/uUg==}
    engines: {node: '>=18'}
    cpu: [x64]
    os: [linux]

  '@esbuild/netbsd-arm64@0.25.0':
    resolution: {integrity: sha512-RuG4PSMPFfrkH6UwCAqBzauBWTygTvb1nxWasEJooGSJ/NwRw7b2HOwyRTQIU97Hq37l3npXoZGYMy3b3xYvPw==}
    engines: {node: '>=18'}
    cpu: [arm64]
    os: [netbsd]

  '@esbuild/netbsd-arm64@0.25.2':
    resolution: {integrity: sha512-talAIBoY5M8vHc6EeI2WW9d/CkiO9MQJ0IOWX8hrLhxGbro/vBXJvaQXefW2cP0z0nQVTdQ/eNyGFV1GSKrxfw==}
    engines: {node: '>=18'}
    cpu: [arm64]
    os: [netbsd]

  '@esbuild/netbsd-x64@0.18.20':
    resolution: {integrity: sha512-iO1c++VP6xUBUmltHZoMtCUdPlnPGdBom6IrO4gyKPFFVBKioIImVooR5I83nTew5UOYrk3gIJhbZh8X44y06A==}
    engines: {node: '>=12'}
    cpu: [x64]
    os: [netbsd]

  '@esbuild/netbsd-x64@0.19.12':
    resolution: {integrity: sha512-3ltjQ7n1owJgFbuC61Oj++XhtzmymoCihNFgT84UAmJnxJfm4sYCiSLTXZtE00VWYpPMYc+ZQmB6xbSdVh0JWA==}
    engines: {node: '>=12'}
    cpu: [x64]
    os: [netbsd]

  '@esbuild/netbsd-x64@0.25.0':
    resolution: {integrity: sha512-jl+qisSB5jk01N5f7sPCsBENCOlPiS/xptD5yxOx2oqQfyourJwIKLRA2yqWdifj3owQZCL2sn6o08dBzZGQzA==}
    engines: {node: '>=18'}
    cpu: [x64]
    os: [netbsd]

  '@esbuild/netbsd-x64@0.25.2':
    resolution: {integrity: sha512-voZT9Z+tpOxrvfKFyfDYPc4DO4rk06qamv1a/fkuzHpiVBMOhpjK+vBmWM8J1eiB3OLSMFYNaOaBNLXGChf5tg==}
    engines: {node: '>=18'}
    cpu: [x64]
    os: [netbsd]

  '@esbuild/openbsd-arm64@0.25.0':
    resolution: {integrity: sha512-21sUNbq2r84YE+SJDfaQRvdgznTD8Xc0oc3p3iW/a1EVWeNj/SdUCbm5U0itZPQYRuRTW20fPMWMpcrciH2EJw==}
    engines: {node: '>=18'}
    cpu: [arm64]
    os: [openbsd]

  '@esbuild/openbsd-arm64@0.25.2':
    resolution: {integrity: sha512-dcXYOC6NXOqcykeDlwId9kB6OkPUxOEqU+rkrYVqJbK2hagWOMrsTGsMr8+rW02M+d5Op5NNlgMmjzecaRf7Tg==}
    engines: {node: '>=18'}
    cpu: [arm64]
    os: [openbsd]

  '@esbuild/openbsd-x64@0.18.20':
    resolution: {integrity: sha512-e5e4YSsuQfX4cxcygw/UCPIEP6wbIL+se3sxPdCiMbFLBWu0eiZOJ7WoD+ptCLrmjZBK1Wk7I6D/I3NglUGOxg==}
    engines: {node: '>=12'}
    cpu: [x64]
    os: [openbsd]

  '@esbuild/openbsd-x64@0.19.12':
    resolution: {integrity: sha512-RbrfTB9SWsr0kWmb9srfF+L933uMDdu9BIzdA7os2t0TXhCRjrQyCeOt6wVxr79CKD4c+p+YhCj31HBkYcXebw==}
    engines: {node: '>=12'}
    cpu: [x64]
    os: [openbsd]

  '@esbuild/openbsd-x64@0.25.0':
    resolution: {integrity: sha512-2gwwriSMPcCFRlPlKx3zLQhfN/2WjJ2NSlg5TKLQOJdV0mSxIcYNTMhk3H3ulL/cak+Xj0lY1Ym9ysDV1igceg==}
    engines: {node: '>=18'}
    cpu: [x64]
    os: [openbsd]

  '@esbuild/openbsd-x64@0.25.2':
    resolution: {integrity: sha512-t/TkWwahkH0Tsgoq1Ju7QfgGhArkGLkF1uYz8nQS/PPFlXbP5YgRpqQR3ARRiC2iXoLTWFxc6DJMSK10dVXluw==}
    engines: {node: '>=18'}
    cpu: [x64]
    os: [openbsd]

  '@esbuild/sunos-x64@0.18.20':
    resolution: {integrity: sha512-kDbFRFp0YpTQVVrqUd5FTYmWo45zGaXe0X8E1G/LKFC0v8x0vWrhOWSLITcCn63lmZIxfOMXtCfti/RxN/0wnQ==}
    engines: {node: '>=12'}
    cpu: [x64]
    os: [sunos]

  '@esbuild/sunos-x64@0.19.12':
    resolution: {integrity: sha512-HKjJwRrW8uWtCQnQOz9qcU3mUZhTUQvi56Q8DPTLLB+DawoiQdjsYq+j+D3s9I8VFtDr+F9CjgXKKC4ss89IeA==}
    engines: {node: '>=12'}
    cpu: [x64]
    os: [sunos]

  '@esbuild/sunos-x64@0.25.0':
    resolution: {integrity: sha512-bxI7ThgLzPrPz484/S9jLlvUAHYMzy6I0XiU1ZMeAEOBcS0VePBFxh1JjTQt3Xiat5b6Oh4x7UC7IwKQKIJRIg==}
    engines: {node: '>=18'}
    cpu: [x64]
    os: [sunos]

  '@esbuild/sunos-x64@0.25.2':
    resolution: {integrity: sha512-cfZH1co2+imVdWCjd+D1gf9NjkchVhhdpgb1q5y6Hcv9TP6Zi9ZG/beI3ig8TvwT9lH9dlxLq5MQBBgwuj4xvA==}
    engines: {node: '>=18'}
    cpu: [x64]
    os: [sunos]

  '@esbuild/win32-arm64@0.18.20':
    resolution: {integrity: sha512-ddYFR6ItYgoaq4v4JmQQaAI5s7npztfV4Ag6NrhiaW0RrnOXqBkgwZLofVTlq1daVTQNhtI5oieTvkRPfZrePg==}
    engines: {node: '>=12'}
    cpu: [arm64]
    os: [win32]

  '@esbuild/win32-arm64@0.19.12':
    resolution: {integrity: sha512-URgtR1dJnmGvX864pn1B2YUYNzjmXkuJOIqG2HdU62MVS4EHpU2946OZoTMnRUHklGtJdJZ33QfzdjGACXhn1A==}
    engines: {node: '>=12'}
    cpu: [arm64]
    os: [win32]

  '@esbuild/win32-arm64@0.25.0':
    resolution: {integrity: sha512-ZUAc2YK6JW89xTbXvftxdnYy3m4iHIkDtK3CLce8wg8M2L+YZhIvO1DKpxrd0Yr59AeNNkTiic9YLf6FTtXWMw==}
    engines: {node: '>=18'}
    cpu: [arm64]
    os: [win32]

  '@esbuild/win32-arm64@0.25.2':
    resolution: {integrity: sha512-7Loyjh+D/Nx/sOTzV8vfbB3GJuHdOQyrOryFdZvPHLf42Tk9ivBU5Aedi7iyX+x6rbn2Mh68T4qq1SDqJBQO5Q==}
    engines: {node: '>=18'}
    cpu: [arm64]
    os: [win32]

  '@esbuild/win32-ia32@0.18.20':
    resolution: {integrity: sha512-Wv7QBi3ID/rROT08SABTS7eV4hX26sVduqDOTe1MvGMjNd3EjOz4b7zeexIR62GTIEKrfJXKL9LFxTYgkyeu7g==}
    engines: {node: '>=12'}
    cpu: [ia32]
    os: [win32]

  '@esbuild/win32-ia32@0.19.12':
    resolution: {integrity: sha512-+ZOE6pUkMOJfmxmBZElNOx72NKpIa/HFOMGzu8fqzQJ5kgf6aTGrcJaFsNiVMH4JKpMipyK+7k0n2UXN7a8YKQ==}
    engines: {node: '>=12'}
    cpu: [ia32]
    os: [win32]

  '@esbuild/win32-ia32@0.25.0':
    resolution: {integrity: sha512-eSNxISBu8XweVEWG31/JzjkIGbGIJN/TrRoiSVZwZ6pkC6VX4Im/WV2cz559/TXLcYbcrDN8JtKgd9DJVIo8GA==}
    engines: {node: '>=18'}
    cpu: [ia32]
    os: [win32]

  '@esbuild/win32-ia32@0.25.2':
    resolution: {integrity: sha512-WRJgsz9un0nqZJ4MfhabxaD9Ft8KioqU3JMinOTvobbX6MOSUigSBlogP8QB3uxpJDsFS6yN+3FDBdqE5lg9kg==}
    engines: {node: '>=18'}
    cpu: [ia32]
    os: [win32]

  '@esbuild/win32-x64@0.18.20':
    resolution: {integrity: sha512-kTdfRcSiDfQca/y9QIkng02avJ+NCaQvrMejlsB3RRv5sE9rRoeBPISaZpKxHELzRxZyLvNts1P27W3wV+8geQ==}
    engines: {node: '>=12'}
    cpu: [x64]
    os: [win32]

  '@esbuild/win32-x64@0.19.12':
    resolution: {integrity: sha512-T1QyPSDCyMXaO3pzBkF96E8xMkiRYbUEZADd29SyPGabqxMViNoii+NcK7eWJAEoU6RZyEm5lVSIjTmcdoB9HA==}
    engines: {node: '>=12'}
    cpu: [x64]
    os: [win32]

  '@esbuild/win32-x64@0.25.0':
    resolution: {integrity: sha512-ZENoHJBxA20C2zFzh6AI4fT6RraMzjYw4xKWemRTRmRVtN9c5DcH9r/f2ihEkMjOW5eGgrwCslG/+Y/3bL+DHQ==}
    engines: {node: '>=18'}
    cpu: [x64]
    os: [win32]

  '@esbuild/win32-x64@0.25.2':
    resolution: {integrity: sha512-kM3HKb16VIXZyIeVrM1ygYmZBKybX8N4p754bw390wGO3Tf2j4L2/WYL+4suWujpgf6GBYs3jv7TyUivdd05JA==}
    engines: {node: '>=18'}
    cpu: [x64]
    os: [win32]

  '@faker-js/faker@9.5.1':
    resolution: {integrity: sha512-0fzMEDxkExR2cn731kpDaCCnBGBUOIXEi2S1N5l8Hltp6aPf4soTMJ+g4k8r2sI5oB+rpwIW8Uy/6jkwGpnWPg==}
    engines: {node: '>=18.0.0', npm: '>=9.0.0'}
    deprecated: Please update to a newer version

  '@fastify/accept-negotiator@2.0.1':
    resolution: {integrity: sha512-/c/TW2bO/v9JeEgoD/g1G5GxGeCF1Hafdf79WPmUlgYiBXummY0oX3VVq4yFkKKVBKDNlaDUYoab7g38RpPqCQ==}

  '@fastify/ajv-compiler@4.0.2':
    resolution: {integrity: sha512-Rkiu/8wIjpsf46Rr+Fitd3HRP+VsxUFDDeag0hs9L0ksfnwx2g7SPQQTFL0E8Qv+rfXzQOxBJnjUB9ITUDjfWQ==}

  '@fastify/cors@11.0.1':
    resolution: {integrity: sha512-dmZaE7M1f4SM8ZZuk5RhSsDJ+ezTgI7v3HHRj8Ow9CneczsPLZV6+2j2uwdaSLn8zhTv6QV0F4ZRcqdalGx1pQ==}

  '@fastify/error@4.0.0':
    resolution: {integrity: sha512-OO/SA8As24JtT1usTUTKgGH7uLvhfwZPwlptRi2Dp5P4KKmJI3gvsZ8MIHnNwDs4sLf/aai5LzTyl66xr7qMxA==}

  '@fastify/fast-json-stringify-compiler@5.0.2':
    resolution: {integrity: sha512-YdR7gqlLg1xZAQa+SX4sMNzQHY5pC54fu9oC5aYSUqBhyn6fkLkrdtKlpVdCNPlwuUuXA1PjFTEmvMF6ZVXVGw==}

  '@fastify/forwarded@3.0.0':
    resolution: {integrity: sha512-kJExsp4JCms7ipzg7SJ3y8DwmePaELHxKYtg+tZow+k0znUTf3cb+npgyqm8+ATZOdmfgfydIebPDWM172wfyA==}

  '@fastify/helmet@13.0.1':
    resolution: {integrity: sha512-i+ifqazG3d0HwHL3zuZdg6B/WPc9Ee6kVfGpwGho4nxm0UaK1htss0zq+1rVhOoAorZlCgTZ3/i4S58hUGkkoA==}

  '@fastify/jwt@9.0.4':
    resolution: {integrity: sha512-OJ5moNArmagwYIAeAE5xRI/cnZk7Nvuc+kz7Q+EWzODBszBfQaaeRABIkPD8nIkDrOh1fOnlNyrSpNV/QomiaQ==}

  '@fastify/merge-json-schemas@0.1.1':
    resolution: {integrity: sha512-fERDVz7topgNjtXsJTTW1JKLy0rhuLRcquYqNR9rF7OcVpCa2OVW49ZPDIhaRRCaUuvVxI+N416xUoF76HNSXA==}

  '@fastify/merge-json-schemas@0.2.1':
    resolution: {integrity: sha512-OA3KGBCy6KtIvLf8DINC5880o5iBlDX4SxzLQS8HorJAbqluzLRn80UXU0bxZn7UOFhFgpRJDasfwn9nG4FG4A==}

  '@fastify/proxy-addr@5.0.0':
    resolution: {integrity: sha512-37qVVA1qZ5sgH7KpHkkC4z9SK6StIsIcOmpjvMPXNb3vx2GQxhZocogVYbr2PbbeLCQxYIPDok307xEvRZOzGA==}

  '@fastify/rate-limit@10.2.2':
    resolution: {integrity: sha512-45vXZImiYthKlMohF4XoHXYiBXCyRYY+zmtjLZuQrGraW0Zj9hYPYNOIa47012+5A65M0KJQxIVbzYCNP90hcg==}

  '@fastify/redis@7.0.2':
    resolution: {integrity: sha512-6YbczZMz1EGqp2nSbhpmuSYPQei5BgmPTIk/Ks8+N3UtpujGF6CfjlsG2Wdl1TqsaDzVZaWjTqDSMZUMs/yM/A==}

  '@fastify/send@3.3.1':
    resolution: {integrity: sha512-6pofeVwaHN+E/MAofCwDqkWUliE3i++jlD0VH/LOfU8TJlCkMUSgKvA9bawDdVXxjve7XrdYMyDmkiYaoGWEtA==}

  '@fastify/static@8.1.1':
    resolution: {integrity: sha512-TW9eyVHJLytZNpBlSIqd0bl1giJkEaRaPZG+5AT3L/OBKq9U8D7g/OYmc2NPQZnzPURGhMt3IAWuyVkvd2nOkQ==}

  '@fastify/type-provider-typebox@5.1.0':
    resolution: {integrity: sha512-F1AQHeLiKp1hu6GMWm5W6fZ6zXQ0mTV+qHOzrptAie9AYewvFr5Q3blfy8Qmx9gUgwA3Yj+CWvQQJeTwDgTnIg==}
    peerDependencies:
      '@sinclair/typebox': '>=0.26 <=0.34'

  '@fastify/websocket@11.0.2':
    resolution: {integrity: sha512-1oyJkNSZNJGjo/A5fXvlpEcm1kTBD91nRAN9lA7RNVsVNsyC5DuhOXdNL9/4UawVe7SKvzPT/QVI4RdtE9ylnA==}

  '@gerrit0/mini-shiki@3.4.2':
    resolution: {integrity: sha512-3jXo5bNjvvimvdbIhKGfFxSnKCX+MA8wzHv55ptzk/cx8wOzT+BRcYgj8aFN3yTiTs+zvQQiaZFr7Jce1ZG3fw==}

  '@gql.tada/cli-utils@1.6.3':
    resolution: {integrity: sha512-jFFSY8OxYeBxdKi58UzeMXG1tdm4FVjXa8WHIi66Gzu9JWtCE6mqom3a8xkmSw+mVaybFW5EN2WXf1WztJVNyQ==}
    peerDependencies:
      '@0no-co/graphqlsp': ^1.12.13
      '@gql.tada/svelte-support': 1.0.1
      '@gql.tada/vue-support': 1.0.1
      graphql: ^15.5.0 || ^16.0.0 || ^17.0.0
      typescript: ^5.0.0
    peerDependenciesMeta:
      '@gql.tada/svelte-support':
        optional: true
      '@gql.tada/vue-support':
        optional: true

  '@gql.tada/internal@1.0.8':
    resolution: {integrity: sha512-XYdxJhtHC5WtZfdDqtKjcQ4d7R1s0d1rnlSs3OcBEUbYiPoJJfZU7tWsVXuv047Z6msvmr4ompJ7eLSK5Km57g==}
    peerDependencies:
      graphql: ^15.5.0 || ^16.0.0 || ^17.0.0
      typescript: ^5.0.0

  '@graphql-typed-document-node/core@3.2.0':
    resolution: {integrity: sha512-mB9oAsNCm9aM3/SOv4YtBMqZbYj10R7dkq8byBqxGY/ncFwhf2oQzMV+LCRlWoDSEBJ3COiR1yeDvMtsoOsuFQ==}
    peerDependencies:
      graphql: ^0.8.0 || ^0.9.0 || ^0.10.0 || ^0.11.0 || ^0.12.0 || ^0.13.0 || ^14.0.0 || ^15.0.0 || ^16.0.0 || ^17.0.0

  '@inquirer/checkbox@4.1.2':
    resolution: {integrity: sha512-PL9ixC5YsPXzXhAZFUPmkXGxfgjkdfZdPEPPmt4kFwQ4LBMDG9n/nHXYRGGZSKZJs+d1sGKWgS2GiPzVRKUdtQ==}
    engines: {node: '>=18'}
    peerDependencies:
      '@types/node': '>=18'
    peerDependenciesMeta:
      '@types/node':
        optional: true

  '@inquirer/confirm@5.1.6':
    resolution: {integrity: sha512-6ZXYK3M1XmaVBZX6FCfChgtponnL0R6I7k8Nu+kaoNkT828FVZTcca1MqmWQipaW2oNREQl5AaPCUOOCVNdRMw==}
    engines: {node: '>=18'}
    peerDependencies:
      '@types/node': '>=18'
    peerDependenciesMeta:
      '@types/node':
        optional: true

  '@inquirer/core@10.1.7':
    resolution: {integrity: sha512-AA9CQhlrt6ZgiSy6qoAigiA1izOa751ugX6ioSjqgJ+/Gd+tEN/TORk5sUYNjXuHWfW0r1n/a6ak4u/NqHHrtA==}
    engines: {node: '>=18'}
    peerDependencies:
      '@types/node': '>=18'
    peerDependenciesMeta:
      '@types/node':
        optional: true

  '@inquirer/editor@4.2.7':
    resolution: {integrity: sha512-gktCSQtnSZHaBytkJKMKEuswSk2cDBuXX5rxGFv306mwHfBPjg5UAldw9zWGoEyvA9KpRDkeM4jfrx0rXn0GyA==}
    engines: {node: '>=18'}
    peerDependencies:
      '@types/node': '>=18'
    peerDependenciesMeta:
      '@types/node':
        optional: true

  '@inquirer/expand@4.0.9':
    resolution: {integrity: sha512-Xxt6nhomWTAmuSX61kVgglLjMEFGa+7+F6UUtdEUeg7fg4r9vaFttUUKrtkViYYrQBA5Ia1tkOJj2koP9BuLig==}
    engines: {node: '>=18'}
    peerDependencies:
      '@types/node': '>=18'
    peerDependenciesMeta:
      '@types/node':
        optional: true

  '@inquirer/figures@1.0.10':
    resolution: {integrity: sha512-Ey6176gZmeqZuY/W/nZiUyvmb1/qInjcpiZjXWi6nON+nxJpD1bxtSoBxNliGISae32n6OwbY+TSXPZ1CfS4bw==}
    engines: {node: '>=18'}

  '@inquirer/input@4.1.6':
    resolution: {integrity: sha512-1f5AIsZuVjPT4ecA8AwaxDFNHny/tSershP/cTvTDxLdiIGTeILNcKozB0LaYt6mojJLUbOYhpIxicaYf7UKIQ==}
    engines: {node: '>=18'}
    peerDependencies:
      '@types/node': '>=18'
    peerDependenciesMeta:
      '@types/node':
        optional: true

  '@inquirer/number@3.0.9':
    resolution: {integrity: sha512-iN2xZvH3tyIYXLXBvlVh0npk1q/aVuKXZo5hj+K3W3D4ngAEq/DkLpofRzx6oebTUhBvOgryZ+rMV0yImKnG3w==}
    engines: {node: '>=18'}
    peerDependencies:
      '@types/node': '>=18'
    peerDependenciesMeta:
      '@types/node':
        optional: true

  '@inquirer/password@4.0.9':
    resolution: {integrity: sha512-xBEoOw1XKb0rIN208YU7wM7oJEHhIYkfG7LpTJAEW913GZeaoQerzf5U/LSHI45EVvjAdgNXmXgH51cUXKZcJQ==}
    engines: {node: '>=18'}
    peerDependencies:
      '@types/node': '>=18'
    peerDependenciesMeta:
      '@types/node':
        optional: true

  '@inquirer/prompts@7.3.2':
    resolution: {integrity: sha512-G1ytyOoHh5BphmEBxSwALin3n1KGNYB6yImbICcRQdzXfOGbuJ9Jske/Of5Sebk339NSGGNfUshnzK8YWkTPsQ==}
    engines: {node: '>=18'}
    peerDependencies:
      '@types/node': '>=18'
    peerDependenciesMeta:
      '@types/node':
        optional: true

  '@inquirer/rawlist@4.0.9':
    resolution: {integrity: sha512-+5t6ebehKqgoxV8fXwE49HkSF2Rc9ijNiVGEQZwvbMI61/Q5RcD+jWD6Gs1tKdz5lkI8GRBL31iO0HjGK1bv+A==}
    engines: {node: '>=18'}
    peerDependencies:
      '@types/node': '>=18'
    peerDependenciesMeta:
      '@types/node':
        optional: true

  '@inquirer/search@3.0.9':
    resolution: {integrity: sha512-DWmKztkYo9CvldGBaRMr0ETUHgR86zE6sPDVOHsqz4ISe9o1LuiWfgJk+2r75acFclA93J/lqzhT0dTjCzHuoA==}
    engines: {node: '>=18'}
    peerDependencies:
      '@types/node': '>=18'
    peerDependenciesMeta:
      '@types/node':
        optional: true

  '@inquirer/select@4.0.9':
    resolution: {integrity: sha512-BpJyJe7Dkhv2kz7yG7bPSbJLQuu/rqyNlF1CfiiFeFwouegfH+zh13KDyt6+d9DwucKo7hqM3wKLLyJxZMO+Xg==}
    engines: {node: '>=18'}
    peerDependencies:
      '@types/node': '>=18'
    peerDependenciesMeta:
      '@types/node':
        optional: true

  '@inquirer/type@3.0.4':
    resolution: {integrity: sha512-2MNFrDY8jkFYc9Il9DgLsHhMzuHnOYM1+CUYVWbzu9oT0hC7V7EcYvdCKeoll/Fcci04A+ERZ9wcc7cQ8lTkIA==}
    engines: {node: '>=18'}
    peerDependencies:
      '@types/node': '>=18'
    peerDependenciesMeta:
      '@types/node':
        optional: true

  '@ioredis/commands@1.2.0':
    resolution: {integrity: sha512-Sx1pU8EM64o2BrqNpEO1CNLtKQwyhuXuqyfH7oGKCk+1a33d2r5saW8zNwm3j6BTExtjrv2BxTgzzkMwts6vGg==}

  '@isaacs/cliui@8.0.2':
    resolution: {integrity: sha512-O8jcjabXaleOG9DQ0+ARXWZBTfnP4WNAqzuiJK7ll44AmxGKv/J2M4TPjxjY3znBCfvBXFzucm1twdyFybFqEA==}
    engines: {node: '>=12'}

  '@istanbuljs/schema@0.1.3':
    resolution: {integrity: sha512-ZXRY4jNvVgSVQ8DL3LTcakaAtXwTVUxE81hslsyD2AtoXW/wVob10HkOJ1X/pAlcI7D+2YoZKg5do8G/w6RYgA==}
    engines: {node: '>=8'}

  '@jridgewell/gen-mapping@0.3.8':
    resolution: {integrity: sha512-imAbBGkb+ebQyxKgzv5Hu2nmROxoDOXHh80evxdoXNOrvAnVx7zimzc1Oo5h9RlfV4vPXaE2iM5pOFbvOCClWA==}
    engines: {node: '>=6.0.0'}

  '@jridgewell/resolve-uri@3.1.2':
    resolution: {integrity: sha512-bRISgCIjP20/tbWSPWMEi54QVPRZExkuD9lJL+UIxUKtwVJA8wW1Trb1jMs1RFXo1CBTNZ/5hpC9QvmKWdopKw==}
    engines: {node: '>=6.0.0'}

  '@jridgewell/set-array@1.2.1':
    resolution: {integrity: sha512-R8gLRTZeyp03ymzP/6Lil/28tGeGEzhx1q2k703KGWRAI1VdvPIXdG70VJc2pAMw3NA6JKL5hhFu1sJX0Mnn/A==}
    engines: {node: '>=6.0.0'}

  '@jridgewell/sourcemap-codec@1.5.0':
    resolution: {integrity: sha512-gv3ZRaISU3fjPAgNsriBRqGWQL6quFx04YMPW/zD8XMLsU32mhCCbfbO6KZFLjvYpCZ8zyDEgqsgf+PwPaM7GQ==}

  '@jridgewell/trace-mapping@0.3.25':
    resolution: {integrity: sha512-vNk6aEwybGtawWmy/PzwnGDOjCkLWSD2wqvjGGAgOAwCGWySYXfYoxt00IJkTF+8Lb57DwOb3Aa0o9CApepiYQ==}

  '@lukeed/ms@2.0.2':
    resolution: {integrity: sha512-9I2Zn6+NJLfaGoz9jN3lpwDgAYvfGeNYdbAIjJOqzs4Tpc+VU3Jqq4IofSUBKajiDS8k9fZIg18/z13mpk1bsA==}
    engines: {node: '>=8'}

  '@napi-rs/nice-android-arm-eabi@1.0.1':
    resolution: {integrity: sha512-5qpvOu5IGwDo7MEKVqqyAxF90I6aLj4n07OzpARdgDRfz8UbBztTByBp0RC59r3J1Ij8uzYi6jI7r5Lws7nn6w==}
    engines: {node: '>= 10'}
    cpu: [arm]
    os: [android]

  '@napi-rs/nice-android-arm64@1.0.1':
    resolution: {integrity: sha512-GqvXL0P8fZ+mQqG1g0o4AO9hJjQaeYG84FRfZaYjyJtZZZcMjXW5TwkL8Y8UApheJgyE13TQ4YNUssQaTgTyvA==}
    engines: {node: '>= 10'}
    cpu: [arm64]
    os: [android]

  '@napi-rs/nice-darwin-arm64@1.0.1':
    resolution: {integrity: sha512-91k3HEqUl2fsrz/sKkuEkscj6EAj3/eZNCLqzD2AA0TtVbkQi8nqxZCZDMkfklULmxLkMxuUdKe7RvG/T6s2AA==}
    engines: {node: '>= 10'}
    cpu: [arm64]
    os: [darwin]

  '@napi-rs/nice-darwin-x64@1.0.1':
    resolution: {integrity: sha512-jXnMleYSIR/+TAN/p5u+NkCA7yidgswx5ftqzXdD5wgy/hNR92oerTXHc0jrlBisbd7DpzoaGY4cFD7Sm5GlgQ==}
    engines: {node: '>= 10'}
    cpu: [x64]
    os: [darwin]

  '@napi-rs/nice-freebsd-x64@1.0.1':
    resolution: {integrity: sha512-j+iJ/ezONXRQsVIB/FJfwjeQXX7A2tf3gEXs4WUGFrJjpe/z2KB7sOv6zpkm08PofF36C9S7wTNuzHZ/Iiccfw==}
    engines: {node: '>= 10'}
    cpu: [x64]
    os: [freebsd]

  '@napi-rs/nice-linux-arm-gnueabihf@1.0.1':
    resolution: {integrity: sha512-G8RgJ8FYXYkkSGQwywAUh84m946UTn6l03/vmEXBYNJxQJcD+I3B3k5jmjFG/OPiU8DfvxutOP8bi+F89MCV7Q==}
    engines: {node: '>= 10'}
    cpu: [arm]
    os: [linux]

  '@napi-rs/nice-linux-arm64-gnu@1.0.1':
    resolution: {integrity: sha512-IMDak59/W5JSab1oZvmNbrms3mHqcreaCeClUjwlwDr0m3BoR09ZiN8cKFBzuSlXgRdZ4PNqCYNeGQv7YMTjuA==}
    engines: {node: '>= 10'}
    cpu: [arm64]
    os: [linux]

  '@napi-rs/nice-linux-arm64-musl@1.0.1':
    resolution: {integrity: sha512-wG8fa2VKuWM4CfjOjjRX9YLIbysSVV1S3Kgm2Fnc67ap/soHBeYZa6AGMeR5BJAylYRjnoVOzV19Cmkco3QEPw==}
    engines: {node: '>= 10'}
    cpu: [arm64]
    os: [linux]

  '@napi-rs/nice-linux-ppc64-gnu@1.0.1':
    resolution: {integrity: sha512-lxQ9WrBf0IlNTCA9oS2jg/iAjQyTI6JHzABV664LLrLA/SIdD+I1i3Mjf7TsnoUbgopBcCuDztVLfJ0q9ubf6Q==}
    engines: {node: '>= 10'}
    cpu: [ppc64]
    os: [linux]

  '@napi-rs/nice-linux-riscv64-gnu@1.0.1':
    resolution: {integrity: sha512-3xs69dO8WSWBb13KBVex+yvxmUeEsdWexxibqskzoKaWx9AIqkMbWmE2npkazJoopPKX2ULKd8Fm9veEn0g4Ig==}
    engines: {node: '>= 10'}
    cpu: [riscv64]
    os: [linux]

  '@napi-rs/nice-linux-s390x-gnu@1.0.1':
    resolution: {integrity: sha512-lMFI3i9rlW7hgToyAzTaEybQYGbQHDrpRkg+1gJWEpH0PLAQoZ8jiY0IzakLfNWnVda1eTYYlxxFYzW8Rqczkg==}
    engines: {node: '>= 10'}
    cpu: [s390x]
    os: [linux]

  '@napi-rs/nice-linux-x64-gnu@1.0.1':
    resolution: {integrity: sha512-XQAJs7DRN2GpLN6Fb+ZdGFeYZDdGl2Fn3TmFlqEL5JorgWKrQGRUrpGKbgZ25UeZPILuTKJ+OowG2avN8mThBA==}
    engines: {node: '>= 10'}
    cpu: [x64]
    os: [linux]

  '@napi-rs/nice-linux-x64-musl@1.0.1':
    resolution: {integrity: sha512-/rodHpRSgiI9o1faq9SZOp/o2QkKQg7T+DK0R5AkbnI/YxvAIEHf2cngjYzLMQSQgUhxym+LFr+UGZx4vK4QdQ==}
    engines: {node: '>= 10'}
    cpu: [x64]
    os: [linux]

  '@napi-rs/nice-win32-arm64-msvc@1.0.1':
    resolution: {integrity: sha512-rEcz9vZymaCB3OqEXoHnp9YViLct8ugF+6uO5McifTedjq4QMQs3DHz35xBEGhH3gJWEsXMUbzazkz5KNM5YUg==}
    engines: {node: '>= 10'}
    cpu: [arm64]
    os: [win32]

  '@napi-rs/nice-win32-ia32-msvc@1.0.1':
    resolution: {integrity: sha512-t7eBAyPUrWL8su3gDxw9xxxqNwZzAqKo0Szv3IjVQd1GpXXVkb6vBBQUuxfIYaXMzZLwlxRQ7uzM2vdUE9ULGw==}
    engines: {node: '>= 10'}
    cpu: [ia32]
    os: [win32]

  '@napi-rs/nice-win32-x64-msvc@1.0.1':
    resolution: {integrity: sha512-JlF+uDcatt3St2ntBG8H02F1mM45i5SF9W+bIKiReVE6wiy3o16oBP/yxt+RZ+N6LbCImJXJ6bXNO2kn9AXicg==}
    engines: {node: '>= 10'}
    cpu: [x64]
    os: [win32]

  '@napi-rs/nice@1.0.1':
    resolution: {integrity: sha512-zM0mVWSXE0a0h9aKACLwKmD6nHcRiKrPpCfvaKqG1CqDEyjEawId0ocXxVzPMCAm6kkWr2P025msfxXEnt8UGQ==}
    engines: {node: '>= 10'}

  '@napi-rs/wasm-runtime@0.2.7':
    resolution: {integrity: sha512-5yximcFK5FNompXfJFoWanu5l8v1hNGqNHh9du1xETp9HWk/B/PzvchX55WYOPaIeNglG8++68AAiauBAtbnzw==}

  '@node-rs/argon2-android-arm-eabi@2.0.2':
    resolution: {integrity: sha512-DV/H8p/jt40lrao5z5g6nM9dPNPGEHL+aK6Iy/og+dbL503Uj0AHLqj1Hk9aVUSCNnsDdUEKp4TVMi0YakDYKw==}
    engines: {node: '>= 10'}
    cpu: [arm]
    os: [android]

  '@node-rs/argon2-android-arm64@2.0.2':
    resolution: {integrity: sha512-1LKwskau+8O1ktKx7TbK7jx1oMOMt4YEXZOdSNIar1TQKxm6isZ0cRXgHLibPHEcNHgYRsJWDE9zvDGBB17QDg==}
    engines: {node: '>= 10'}
    cpu: [arm64]
    os: [android]

  '@node-rs/argon2-darwin-arm64@2.0.2':
    resolution: {integrity: sha512-3TTNL/7wbcpNju5YcqUrCgXnXUSbD7ogeAKatzBVHsbpjZQbNb1NDxDjqqrWoTt6XL3z9mJUMGwbAk7zQltHtA==}
    engines: {node: '>= 10'}
    cpu: [arm64]
    os: [darwin]

  '@node-rs/argon2-darwin-x64@2.0.2':
    resolution: {integrity: sha512-vNPfkLj5Ij5111UTiYuwgxMqE7DRbOS2y58O2DIySzSHbcnu+nipmRKg+P0doRq6eKIJStyBK8dQi5Ic8pFyDw==}
    engines: {node: '>= 10'}
    cpu: [x64]
    os: [darwin]

  '@node-rs/argon2-freebsd-x64@2.0.2':
    resolution: {integrity: sha512-M8vQZk01qojQfCqQU0/O1j1a4zPPrz93zc9fSINY7Q/6RhQRBCYwDw7ltDCZXg5JRGlSaeS8cUXWyhPGar3cGg==}
    engines: {node: '>= 10'}
    cpu: [x64]
    os: [freebsd]

  '@node-rs/argon2-linux-arm-gnueabihf@2.0.2':
    resolution: {integrity: sha512-7EmmEPHLzcu0G2GDh30L6G48CH38roFC2dqlQJmtRCxs6no3tTE/pvgBGatTp/o2n2oyOJcfmgndVFcUpwMnww==}
    engines: {node: '>= 10'}
    cpu: [arm]
    os: [linux]

  '@node-rs/argon2-linux-arm64-gnu@2.0.2':
    resolution: {integrity: sha512-6lsYh3Ftbk+HAIZ7wNuRF4SZDtxtFTfK+HYFAQQyW7Ig3LHqasqwfUKRXVSV5tJ+xTnxjqgKzvZSUJCAyIfHew==}
    engines: {node: '>= 10'}
    cpu: [arm64]
    os: [linux]

  '@node-rs/argon2-linux-arm64-musl@2.0.2':
    resolution: {integrity: sha512-p3YqVMNT/4DNR67tIHTYGbedYmXxW9QlFmF39SkXyEbGQwpgSf6pH457/fyXBIYznTU/smnG9EH+C1uzT5j4hA==}
    engines: {node: '>= 10'}
    cpu: [arm64]
    os: [linux]

  '@node-rs/argon2-linux-x64-gnu@2.0.2':
    resolution: {integrity: sha512-ZM3jrHuJ0dKOhvA80gKJqBpBRmTJTFSo2+xVZR+phQcbAKRlDMSZMFDiKbSTnctkfwNFtjgDdh5g1vaEV04AvA==}
    engines: {node: '>= 10'}
    cpu: [x64]
    os: [linux]

  '@node-rs/argon2-linux-x64-musl@2.0.2':
    resolution: {integrity: sha512-of5uPqk7oCRF/44a89YlWTEfjsftPywyTULwuFDKyD8QtVZoonrJR6ZWvfFE/6jBT68S0okAkAzzMEdBVWdxWw==}
    engines: {node: '>= 10'}
    cpu: [x64]
    os: [linux]

  '@node-rs/argon2-wasm32-wasi@2.0.2':
    resolution: {integrity: sha512-U3PzLYKSQYzTERstgtHLd4ZTkOF9co57zTXT77r0cVUsleGZOrd6ut7rHzeWwoJSiHOVxxa0OhG1JVQeB7lLoQ==}
    engines: {node: '>=14.0.0'}
    cpu: [wasm32]

  '@node-rs/argon2-win32-arm64-msvc@2.0.2':
    resolution: {integrity: sha512-Eisd7/NM0m23ijrGr6xI2iMocdOuyl6gO27gfMfya4C5BODbUSP7ljKJ7LrA0teqZMdYHesRDzx36Js++/vhiQ==}
    engines: {node: '>= 10'}
    cpu: [arm64]
    os: [win32]

  '@node-rs/argon2-win32-ia32-msvc@2.0.2':
    resolution: {integrity: sha512-GsE2ezwAYwh72f9gIjbGTZOf4HxEksb5M2eCaj+Y5rGYVwAdt7C12Q2e9H5LRYxWcFvLH4m4jiSZpQQ4upnPAQ==}
    engines: {node: '>= 10'}
    cpu: [ia32]
    os: [win32]

  '@node-rs/argon2-win32-x64-msvc@2.0.2':
    resolution: {integrity: sha512-cJxWXanH4Ew9CfuZ4IAEiafpOBCe97bzoKowHCGk5lG/7kR4WF/eknnBlHW9m8q7t10mKq75kruPLtbSDqgRTw==}
    engines: {node: '>= 10'}
    cpu: [x64]
    os: [win32]

  '@node-rs/argon2@2.0.2':
    resolution: {integrity: sha512-t64wIsPEtNd4aUPuTAyeL2ubxATCBGmeluaKXEMAFk/8w6AJIVVkeLKMBpgLW6LU2t5cQxT+env/c6jxbtTQBg==}
    engines: {node: '>= 10'}

  '@nodelib/fs.scandir@2.1.5':
    resolution: {integrity: sha512-vq24Bq3ym5HEQm2NKCr3yXDwjc7vTsEThRDnkp2DK9p1uqLR+DHurm/NOTo0KG7HYHU7eppKZj3MyqYuMBf62g==}
    engines: {node: '>= 8'}

  '@nodelib/fs.stat@2.0.5':
    resolution: {integrity: sha512-RkhPPp2zrqDAQA/2jNhnztcPAlv64XdhIp7a7454A5ovI7Bukxgt7MX7udwAu3zg1DcpPU0rz3VV1SeaqvY4+A==}
    engines: {node: '>= 8'}

  '@nodelib/fs.walk@1.2.8':
    resolution: {integrity: sha512-oGB+UxlgWcgQkgwo8GcEGwemoTFt3FIO9ababBmaGwXIoBKZ+GTy0pP185beGg7Llih/NSHSV2XAs1lnznocSg==}
    engines: {node: '>= 8'}

  '@petamoriken/float16@3.9.2':
    resolution: {integrity: sha512-VgffxawQde93xKxT3qap3OH+meZf7VaSB5Sqd4Rqc+FP5alWbpOyan/7tRbOAvynjpG3GpdtAuGU/NdhQpmrog==}

  '@pkgjs/parseargs@0.11.0':
    resolution: {integrity: sha512-+1VkjdD0QBLPodGrJUeqarH8VAIvQODIbwh9XpP5Syisf7YoQgsJKPNFoqqLQlu+VQ/tVSshMR6loPMn8U+dPg==}
    engines: {node: '>=14'}

  '@pothos/core@4.5.0':
    resolution: {integrity: sha512-OBktnbaTkcS3pZMGCC2375tNSypsvVRP2SJSjN0VW9MXlJFP9+2lZTNeKyGFndTH5QLbxoLUe3nUSVdkBHMLzA==}
    peerDependencies:
      graphql: '>=16.6.0'

  '@pothos/plugin-complexity@4.1.0':
    resolution: {integrity: sha512-huETiKiFuyNIzuZRFgTKkcUyYJOhn9UC/+lhGk5R6L0mhlCwutYfuycK/LDkqVIgQ+BTj0QnnQXvnTLHSLKOAQ==}
    peerDependencies:
      '@pothos/core': '*'
      graphql: '>=16.6.0'

  '@pothos/plugin-relay@4.4.0':
    resolution: {integrity: sha512-ifCnRkBvqlQG9/Inx/Z1+spyecvGllf4hjTsE8vpnyQt1zsgcjdMfWTcw04Jr5LqSiST7Z5NbfVd56TjAOkMPg==}
    peerDependencies:
      '@pothos/core': '*'
      graphql: '>=16.6.0'

  '@rollup/rollup-android-arm-eabi@4.34.9':
    resolution: {integrity: sha512-qZdlImWXur0CFakn2BJ2znJOdqYZKiedEPEVNTBrpfPjc/YuTGcaYZcdmNFTkUj3DU0ZM/AElcM8Ybww3xVLzA==}
    cpu: [arm]
    os: [android]

  '@rollup/rollup-android-arm64@4.34.9':
    resolution: {integrity: sha512-4KW7P53h6HtJf5Y608T1ISKvNIYLWRKMvfnG0c44M6In4DQVU58HZFEVhWINDZKp7FZps98G3gxwC1sb0wXUUg==}
    cpu: [arm64]
    os: [android]

  '@rollup/rollup-darwin-arm64@4.34.9':
    resolution: {integrity: sha512-0CY3/K54slrzLDjOA7TOjN1NuLKERBgk9nY5V34mhmuu673YNb+7ghaDUs6N0ujXR7fz5XaS5Aa6d2TNxZd0OQ==}
    cpu: [arm64]
    os: [darwin]

  '@rollup/rollup-darwin-x64@4.34.9':
    resolution: {integrity: sha512-eOojSEAi/acnsJVYRxnMkPFqcxSMFfrw7r2iD9Q32SGkb/Q9FpUY1UlAu1DH9T7j++gZ0lHjnm4OyH2vCI7l7Q==}
    cpu: [x64]
    os: [darwin]

  '@rollup/rollup-freebsd-arm64@4.34.9':
    resolution: {integrity: sha512-2lzjQPJbN5UnHm7bHIUKFMulGTQwdvOkouJDpPysJS+QFBGDJqcfh+CxxtG23Ik/9tEvnebQiylYoazFMAgrYw==}
    cpu: [arm64]
    os: [freebsd]

  '@rollup/rollup-freebsd-x64@4.34.9':
    resolution: {integrity: sha512-SLl0hi2Ah2H7xQYd6Qaiu01kFPzQ+hqvdYSoOtHYg/zCIFs6t8sV95kaoqjzjFwuYQLtOI0RZre/Ke0nPaQV+g==}
    cpu: [x64]
    os: [freebsd]

  '@rollup/rollup-linux-arm-gnueabihf@4.34.9':
    resolution: {integrity: sha512-88I+D3TeKItrw+Y/2ud4Tw0+3CxQ2kLgu3QvrogZ0OfkmX/DEppehus7L3TS2Q4lpB+hYyxhkQiYPJ6Mf5/dPg==}
    cpu: [arm]
    os: [linux]

  '@rollup/rollup-linux-arm-musleabihf@4.34.9':
    resolution: {integrity: sha512-3qyfWljSFHi9zH0KgtEPG4cBXHDFhwD8kwg6xLfHQ0IWuH9crp005GfoUUh/6w9/FWGBwEHg3lxK1iHRN1MFlA==}
    cpu: [arm]
    os: [linux]

  '@rollup/rollup-linux-arm64-gnu@4.34.9':
    resolution: {integrity: sha512-6TZjPHjKZUQKmVKMUowF3ewHxctrRR09eYyvT5eFv8w/fXarEra83A2mHTVJLA5xU91aCNOUnM+DWFMSbQ0Nxw==}
    cpu: [arm64]
    os: [linux]

  '@rollup/rollup-linux-arm64-musl@4.34.9':
    resolution: {integrity: sha512-LD2fytxZJZ6xzOKnMbIpgzFOuIKlxVOpiMAXawsAZ2mHBPEYOnLRK5TTEsID6z4eM23DuO88X0Tq1mErHMVq0A==}
    cpu: [arm64]
    os: [linux]

  '@rollup/rollup-linux-loongarch64-gnu@4.34.9':
    resolution: {integrity: sha512-dRAgTfDsn0TE0HI6cmo13hemKpVHOEyeciGtvlBTkpx/F65kTvShtY/EVyZEIfxFkV5JJTuQ9tP5HGBS0hfxIg==}
    cpu: [loong64]
    os: [linux]

  '@rollup/rollup-linux-powerpc64le-gnu@4.34.9':
    resolution: {integrity: sha512-PHcNOAEhkoMSQtMf+rJofwisZqaU8iQ8EaSps58f5HYll9EAY5BSErCZ8qBDMVbq88h4UxaNPlbrKqfWP8RfJA==}
    cpu: [ppc64]
    os: [linux]

  '@rollup/rollup-linux-riscv64-gnu@4.34.9':
    resolution: {integrity: sha512-Z2i0Uy5G96KBYKjeQFKbbsB54xFOL5/y1P5wNBsbXB8yE+At3oh0DVMjQVzCJRJSfReiB2tX8T6HUFZ2k8iaKg==}
    cpu: [riscv64]
    os: [linux]

  '@rollup/rollup-linux-s390x-gnu@4.34.9':
    resolution: {integrity: sha512-U+5SwTMoeYXoDzJX5dhDTxRltSrIax8KWwfaaYcynuJw8mT33W7oOgz0a+AaXtGuvhzTr2tVKh5UO8GVANTxyQ==}
    cpu: [s390x]
    os: [linux]

  '@rollup/rollup-linux-x64-gnu@4.34.9':
    resolution: {integrity: sha512-FwBHNSOjUTQLP4MG7y6rR6qbGw4MFeQnIBrMe161QGaQoBQLqSUEKlHIiVgF3g/mb3lxlxzJOpIBhaP+C+KP2A==}
    cpu: [x64]
    os: [linux]

  '@rollup/rollup-linux-x64-musl@4.34.9':
    resolution: {integrity: sha512-cYRpV4650z2I3/s6+5/LONkjIz8MBeqrk+vPXV10ORBnshpn8S32bPqQ2Utv39jCiDcO2eJTuSlPXpnvmaIgRA==}
    cpu: [x64]
    os: [linux]

  '@rollup/rollup-win32-arm64-msvc@4.34.9':
    resolution: {integrity: sha512-z4mQK9dAN6byRA/vsSgQiPeuO63wdiDxZ9yg9iyX2QTzKuQM7T4xlBoeUP/J8uiFkqxkcWndWi+W7bXdPbt27Q==}
    cpu: [arm64]
    os: [win32]

  '@rollup/rollup-win32-ia32-msvc@4.34.9':
    resolution: {integrity: sha512-KB48mPtaoHy1AwDNkAJfHXvHp24H0ryZog28spEs0V48l3H1fr4i37tiyHsgKZJnCmvxsbATdZGBpbmxTE3a9w==}
    cpu: [ia32]
    os: [win32]

  '@rollup/rollup-win32-x64-msvc@4.34.9':
    resolution: {integrity: sha512-AyleYRPU7+rgkMWbEh71fQlrzRfeP6SyMnRf9XX4fCdDPAJumdSBqYEcWPMzVQ4ScAl7E4oFfK0GUVn77xSwbw==}
    cpu: [x64]
    os: [win32]

  '@sec-ant/readable-stream@0.4.1':
    resolution: {integrity: sha512-831qok9r2t8AlxLko40y2ebgSDhenenCatLVeW/uBtnHPyhHOvG0C7TvfgecV+wHzIm5KUICgzmVpWS+IMEAeg==}

  '@shikijs/engine-oniguruma@3.4.2':
    resolution: {integrity: sha512-zcZKMnNndgRa3ORja6Iemsr3DrLtkX3cAF7lTJkdMB6v9alhlBsX9uNiCpqofNrXOvpA3h6lHcLJxgCIhVOU5Q==}

  '@shikijs/langs@3.4.2':
    resolution: {integrity: sha512-H6azIAM+OXD98yztIfs/KH5H4PU39t+SREhmM8LaNXyUrqj2mx+zVkr8MWYqjceSjDw9I1jawm1WdFqU806rMA==}

  '@shikijs/themes@3.4.2':
    resolution: {integrity: sha512-qAEuAQh+brd8Jyej2UDDf+b4V2g1Rm8aBIdvt32XhDPrHvDkEnpb7Kzc9hSuHUxz0Iuflmq7elaDuQAP9bHIhg==}

  '@shikijs/types@3.4.2':
    resolution: {integrity: sha512-zHC1l7L+eQlDXLnxvM9R91Efh2V4+rN3oMVS2swCBssbj2U/FBwybD1eeLaq8yl/iwT+zih8iUbTBCgGZOYlVg==}

  '@shikijs/vscode-textmate@10.0.2':
    resolution: {integrity: sha512-83yeghZ2xxin3Nj8z1NMd/NCuca+gsYXswywDy5bHvwlWL8tpTQmzGeUuHd9FC3E/SBEMvzJRwWEOz5gGes9Qg==}

  '@sinclair/typebox@0.34.28':
    resolution: {integrity: sha512-e2B9vmvaa5ym5hWgCHw5CstP54au6AOLXrhZErLsOyyRzuWJtXl/8TszKtc5x8rw/b+oY7HKS9m9iRI53RK0WQ==}

  '@sindresorhus/is@5.6.0':
    resolution: {integrity: sha512-TV7t8GKYaJWsn00tFDqBw8+Uqmr8A0fRU1tvTQhyZzGv0sJCGRQL3JGMI3ucuKo3XIZdUP+Lx7/gh2t3lewy7g==}
    engines: {node: '>=14.16'}

  '@swc/cli@0.6.0':
    resolution: {integrity: sha512-Q5FsI3Cw0fGMXhmsg7c08i4EmXCrcl+WnAxb6LYOLHw4JFFC3yzmx9LaXZ7QMbA+JZXbigU2TirI7RAfO0Qlnw==}
    engines: {node: '>= 16.14.0'}
    hasBin: true
    peerDependencies:
      '@swc/core': ^1.2.66
      chokidar: ^4.0.1
    peerDependenciesMeta:
      chokidar:
        optional: true

  '@swc/core-darwin-arm64@1.11.24':
    resolution: {integrity: sha512-dhtVj0PC1APOF4fl5qT2neGjRLgHAAYfiVP8poJelhzhB/318bO+QCFWAiimcDoyMgpCXOhTp757gnoJJrheWA==}
    engines: {node: '>=10'}
    cpu: [arm64]
    os: [darwin]

  '@swc/core-darwin-x64@1.11.24':
    resolution: {integrity: sha512-H/3cPs8uxcj2Fe3SoLlofN5JG6Ny5bl8DuZ6Yc2wr7gQFBmyBkbZEz+sPVgsID7IXuz7vTP95kMm1VL74SO5AQ==}
    engines: {node: '>=10'}
    cpu: [x64]
    os: [darwin]

  '@swc/core-linux-arm-gnueabihf@1.11.24':
    resolution: {integrity: sha512-PHJgWEpCsLo/NGj+A2lXZ2mgGjsr96ULNW3+T3Bj2KTc8XtMUkE8tmY2Da20ItZOvPNC/69KroU7edyo1Flfbw==}
    engines: {node: '>=10'}
    cpu: [arm]
    os: [linux]

  '@swc/core-linux-arm64-gnu@1.11.24':
    resolution: {integrity: sha512-C2FJb08+n5SD4CYWCTZx1uR88BN41ZieoHvI8A55hfVf2woT8+6ZiBzt74qW2g+ntZ535Jts5VwXAKdu41HpBg==}
    engines: {node: '>=10'}
    cpu: [arm64]
    os: [linux]

  '@swc/core-linux-arm64-musl@1.11.24':
    resolution: {integrity: sha512-ypXLIdszRo0re7PNNaXN0+2lD454G8l9LPK/rbfRXnhLWDBPURxzKlLlU/YGd2zP98wPcVooMmegRSNOKfvErw==}
    engines: {node: '>=10'}
    cpu: [arm64]
    os: [linux]

  '@swc/core-linux-x64-gnu@1.11.24':
    resolution: {integrity: sha512-IM7d+STVZD48zxcgo69L0yYptfhaaE9cMZ+9OoMxirNafhKKXwoZuufol1+alEFKc+Wbwp+aUPe/DeWC/Lh3dg==}
    engines: {node: '>=10'}
    cpu: [x64]
    os: [linux]

  '@swc/core-linux-x64-musl@1.11.24':
    resolution: {integrity: sha512-DZByJaMVzSfjQKKQn3cqSeqwy6lpMaQDQQ4HPlch9FWtDx/dLcpdIhxssqZXcR2rhaQVIaRQsCqwV6orSDGAGw==}
    engines: {node: '>=10'}
    cpu: [x64]
    os: [linux]

  '@swc/core-win32-arm64-msvc@1.11.24':
    resolution: {integrity: sha512-Q64Ytn23y9aVDKN5iryFi8mRgyHw3/kyjTjT4qFCa8AEb5sGUuSj//AUZ6c0J7hQKMHlg9do5Etvoe61V98/JQ==}
    engines: {node: '>=10'}
    cpu: [arm64]
    os: [win32]

  '@swc/core-win32-ia32-msvc@1.11.24':
    resolution: {integrity: sha512-9pKLIisE/Hh2vJhGIPvSoTK4uBSPxNVyXHmOrtdDot4E1FUUI74Vi8tFdlwNbaj8/vusVnb8xPXsxF1uB0VgiQ==}
    engines: {node: '>=10'}
    cpu: [ia32]
    os: [win32]

  '@swc/core-win32-x64-msvc@1.11.24':
    resolution: {integrity: sha512-sybnXtOsdB+XvzVFlBVGgRHLqp3yRpHK7CrmpuDKszhj/QhmsaZzY/GHSeALlMtLup13M0gqbcQvsTNlAHTg3w==}
    engines: {node: '>=10'}
    cpu: [x64]
    os: [win32]

  '@swc/core@1.11.24':
    resolution: {integrity: sha512-MaQEIpfcEMzx3VWWopbofKJvaraqmL6HbLlw2bFZ7qYqYw3rkhM0cQVEgyzbHtTWwCwPMFZSC2DUbhlZgrMfLg==}
    engines: {node: '>=10'}
    peerDependencies:
      '@swc/helpers': '>=0.5.17'
    peerDependenciesMeta:
      '@swc/helpers':
        optional: true

  '@swc/counter@0.1.3':
    resolution: {integrity: sha512-e2BR4lsJkkRlKZ/qCHPw9ZaSxc0MVUd7gtbtaB7aMvHeJVYe8sOB8DBZkP2DtISHGSku9sCK6T6cnY0CtXrOCQ==}

  '@swc/types@0.1.21':
    resolution: {integrity: sha512-2YEtj5HJVbKivud9N4bpPBAyZhj4S2Ipe5LkUG94alTpr7in/GU/EARgPAd3BwU+YOmFVJC2+kjqhGRi3r0ZpQ==}

  '@szmarczak/http-timer@5.0.1':
    resolution: {integrity: sha512-+PmQX0PiAYPMeVYe237LJAYvOMYW1j2rH5YROyS3b4CTVJum34HfRvKvAzozHAQG0TnHNdUfY9nCeUyRAs//cw==}
    engines: {node: '>=14.16'}

  '@tokenizer/token@0.3.0':
    resolution: {integrity: sha512-OvjF+z51L3ov0OyAU0duzsYuvO01PH7x4t6DJx+guahgTnBHkhJdG7soQeTSFLWN3efnHyibZ4Z8l2EuWwJN3A==}

  '@tybys/wasm-util@0.9.0':
    resolution: {integrity: sha512-6+7nlbMVX/PVDCwaIQ8nTOPveOcFLSt8GcXdx8hD0bt39uWxYT88uXzqTd4fTvqta7oeUJqudepapKNt2DYJFw==}

  '@types/estree@1.0.6':
    resolution: {integrity: sha512-AYnb1nQyY49te+VRAVgmzfcgjYS91mY5P0TKUDCLEM+gNnA+3T6rWITXRLYCpahpqSQbN5cE+gHpnPyXjHWxcw==}

  '@types/hast@3.0.4':
    resolution: {integrity: sha512-WPs+bbQw5aCj+x6laNGWLH3wviHtoCv/P3+otBhbOhJgG8qtpdAMlTCxLtsTWA7LH1Oh/bFCHsBn0TPS5m30EQ==}

  '@types/http-cache-semantics@4.0.4':
    resolution: {integrity: sha512-1m0bIFVc7eJWyve9S0RnuRgcQqF/Xd5QsUZAZeQFr1Q3/p9JWoQQEqmVy+DPTNpGXwhgIetAoYF8JSc33q29QA==}

  '@types/node@22.13.17':
    resolution: {integrity: sha512-nAJuQXoyPj04uLgu+obZcSmsfOenUg6DxPKogeUy6yNCFwWaj5sBF8/G/pNo8EtBJjAfSVgfIlugR/BCOleO+g==}

  '@types/unist@3.0.3':
    resolution: {integrity: sha512-ko/gIFJRv177XgZsZcBwnqJN5x/Gien8qNOn0D5bQU/zAzVf9Zt3BlcUiLqhV9y4ARk0GbT3tnUiPNgnTXzc/Q==}

  '@vitest/coverage-v8@3.1.1':
    resolution: {integrity: sha512-MgV6D2dhpD6Hp/uroUoAIvFqA8AuvXEFBC2eepG3WFc1pxTfdk1LEqqkWoWhjz+rytoqrnUUCdf6Lzco3iHkLQ==}
    peerDependencies:
      '@vitest/browser': 3.1.1
      vitest: 3.1.1
    peerDependenciesMeta:
      '@vitest/browser':
        optional: true

  '@vitest/expect@3.1.1':
    resolution: {integrity: sha512-q/zjrW9lgynctNbwvFtQkGK9+vvHA5UzVi2V8APrp1C6fG6/MuYYkmlx4FubuqLycCeSdHD5aadWfua/Vr0EUA==}

  '@vitest/mocker@3.1.1':
    resolution: {integrity: sha512-bmpJJm7Y7i9BBELlLuuM1J1Q6EQ6K5Ye4wcyOpOMXMcePYKSIYlpcrCm4l/O6ja4VJA5G2aMJiuZkZdnxlC3SA==}
    peerDependencies:
      msw: ^2.4.9
      vite: ^5.0.0 || ^6.0.0
    peerDependenciesMeta:
      msw:
        optional: true
      vite:
        optional: true

  '@vitest/pretty-format@3.1.1':
    resolution: {integrity: sha512-dg0CIzNx+hMMYfNmSqJlLSXEmnNhMswcn3sXO7Tpldr0LiGmg3eXdLLhwkv2ZqgHb/d5xg5F7ezNFRA1fA13yA==}

  '@vitest/runner@3.1.1':
    resolution: {integrity: sha512-X/d46qzJuEDO8ueyjtKfxffiXraPRfmYasoC4i5+mlLEJ10UvPb0XH5M9C3gWuxd7BAQhpK42cJgJtq53YnWVA==}

  '@vitest/snapshot@3.1.1':
    resolution: {integrity: sha512-bByMwaVWe/+1WDf9exFxWWgAixelSdiwo2p33tpqIlM14vW7PRV5ppayVXtfycqze4Qhtwag5sVhX400MLBOOw==}

  '@vitest/spy@3.1.1':
    resolution: {integrity: sha512-+EmrUOOXbKzLkTDwlsc/xrwOlPDXyVk3Z6P6K4oiCndxz7YLpp/0R0UsWVOKT0IXWjjBJuSMk6D27qipaupcvQ==}

  '@vitest/utils@3.1.1':
    resolution: {integrity: sha512-1XIjflyaU2k3HMArJ50bwSh3wKWPD6Q47wz/NUSmRV0zNywPc4w79ARjg/i/aNINHwA+mIALhUVqD9/aUvZNgg==}

  '@xhmikosr/archive-type@7.0.0':
    resolution: {integrity: sha512-sIm84ZneCOJuiy3PpWR5bxkx3HaNt1pqaN+vncUBZIlPZCq8ASZH+hBVdu5H8znR7qYC6sKwx+ie2Q7qztJTxA==}
    engines: {node: ^14.14.0 || >=16.0.0}

  '@xhmikosr/bin-check@7.0.3':
    resolution: {integrity: sha512-4UnCLCs8DB+itHJVkqFp9Zjg+w/205/J2j2wNBsCEAm/BuBmtua2hhUOdAMQE47b1c7P9Xmddj0p+X1XVsfHsA==}
    engines: {node: '>=18'}

  '@xhmikosr/bin-wrapper@13.0.5':
    resolution: {integrity: sha512-DT2SAuHDeOw0G5bs7wZbQTbf4hd8pJ14tO0i4cWhRkIJfgRdKmMfkDilpaJ8uZyPA0NVRwasCNAmMJcWA67osw==}
    engines: {node: '>=18'}

  '@xhmikosr/decompress-tar@8.0.1':
    resolution: {integrity: sha512-dpEgs0cQKJ2xpIaGSO0hrzz3Kt8TQHYdizHsgDtLorWajuHJqxzot9Hbi0huRxJuAGG2qiHSQkwyvHHQtlE+fg==}
    engines: {node: '>=18'}

  '@xhmikosr/decompress-tarbz2@8.0.2':
    resolution: {integrity: sha512-p5A2r/AVynTQSsF34Pig6olt9CvRj6J5ikIhzUd3b57pUXyFDGtmBstcw+xXza0QFUh93zJsmY3zGeNDlR2AQQ==}
    engines: {node: '>=18'}

  '@xhmikosr/decompress-targz@8.0.1':
    resolution: {integrity: sha512-mvy5AIDIZjQ2IagMI/wvauEiSNHhu/g65qpdM4EVoYHUJBAmkQWqcPJa8Xzi1aKVTmOA5xLJeDk7dqSjlHq8Mg==}
    engines: {node: '>=18'}

  '@xhmikosr/decompress-unzip@7.0.0':
    resolution: {integrity: sha512-GQMpzIpWTsNr6UZbISawsGI0hJ4KA/mz5nFq+cEoPs12UybAqZWKbyIaZZyLbJebKl5FkLpsGBkrplJdjvUoSQ==}
    engines: {node: '>=18'}

  '@xhmikosr/decompress@10.0.1':
    resolution: {integrity: sha512-6uHnEEt5jv9ro0CDzqWlFgPycdE+H+kbJnwyxgZregIMLQ7unQSCNVsYG255FoqU8cP46DyggI7F7LohzEl8Ag==}
    engines: {node: '>=18'}

  '@xhmikosr/downloader@15.0.1':
    resolution: {integrity: sha512-fiuFHf3Dt6pkX8HQrVBsK0uXtkgkVlhrZEh8b7VgoDqFf+zrgFBPyrwCqE/3nDwn3hLeNz+BsrS7q3mu13Lp1g==}
    engines: {node: '>=18'}

  '@xhmikosr/os-filter-obj@3.0.0':
    resolution: {integrity: sha512-siPY6BD5dQ2SZPl3I0OZBHL27ZqZvLEosObsZRQ1NUB8qcxegwt0T9eKtV96JMFQpIz1elhkzqOg4c/Ri6Dp9A==}
    engines: {node: ^14.14.0 || >=16.0.0}

  '@zxing/text-encoding@0.9.0':
    resolution: {integrity: sha512-U/4aVJ2mxI0aDNI8Uq0wEhMgY+u4CNtEb0om3+y3+niDAsoTCOB33UF0sxpzqzdqXLqmvc+vZyAt4O8pPdfkwA==}

  abort-controller@3.0.0:
    resolution: {integrity: sha512-h8lQ8tacZYnR3vNQTgibj+tODHI5/+l06Au2Pcriv/Gmet0eaj4TwWH41sO9wnHDiQsEj19q0drzdWdeAHtweg==}
    engines: {node: '>=6.5'}

  abstract-logging@2.0.1:
    resolution: {integrity: sha512-2BjRTZxTPvheOvGbBslFSYOUkr+SjPtOnrLP33f+VIWLzezQpZcqVg7ja3L4dBXmzzgwT+a029jRx5PCi3JuiA==}

  aggregate-error@3.1.0:
    resolution: {integrity: sha512-4I7Td01quW/RpocfNayFdFVk1qSuoh0E7JrbRJ16nH01HhKFQ88INq9Sd+nd72zqRySlr9BmDA8xlEJ6vJMrYA==}
    engines: {node: '>=8'}

  ajv-formats@3.0.1:
    resolution: {integrity: sha512-8iUql50EUR+uUcdRQ3HDqa6EVyo3docL8g5WJ3FNcWmu62IbkGUue/pEyLBW8VGKKucTPgqeks4fIU1DA4yowQ==}
    peerDependencies:
      ajv: ^8.0.0
    peerDependenciesMeta:
      ajv:
        optional: true

  ajv@8.17.1:
    resolution: {integrity: sha512-B/gBuNg5SiMTrPkC+A2+cW0RszwxYmn6VYxB/inlBStS5nx6xHIt/ehKRhIMhqusl7a8LjQoZnjCs5vhwxOQ1g==}

  ansi-escapes@4.3.2:
    resolution: {integrity: sha512-gKXj5ALrKWQLsYG9jlTRmR/xKluxHV+Z9QEwNIgCfM1/uwPMCuzVVnh5mwTd+OuBZcwSIMbqssNWRm1lE51QaQ==}
    engines: {node: '>=8'}

  ansi-regex@5.0.1:
    resolution: {integrity: sha512-quJQXlTSUGL2LH9SUXo8VwsY4soanhgo6LNSm84E1LBcE8s3O0wpdiRzyR9z/ZZJMlMWv37qOOb9pdJlMUEKFQ==}
    engines: {node: '>=8'}

  ansi-regex@6.1.0:
    resolution: {integrity: sha512-7HSX4QQb4CspciLpVFwyRe79O3xsIZDDLER21kERQ71oaPodF8jL725AgJMFAYbooIqolJoRLuM81SpeUkpkvA==}
    engines: {node: '>=12'}

  ansi-styles@4.3.0:
    resolution: {integrity: sha512-zbB9rCJAT1rbjiVDb2hqKFHNYLxgtk8NURxZ3IZwD3F6NtxbXZQCnnSi1Lkx+IDohdPlFp222wVALIheZJQSEg==}
    engines: {node: '>=8'}

  ansi-styles@6.2.1:
    resolution: {integrity: sha512-bN798gFfQX+viw3R7yrGWRqnrN2oRkEkUjjl4JNn4E8GxxbjtG3FbrEIIY3l8/hrwUwIeCZvi4QuOTP4MErVug==}
    engines: {node: '>=12'}

  arch@3.0.0:
    resolution: {integrity: sha512-AmIAC+Wtm2AU8lGfTtHsw0Y9Qtftx2YXEEtiBP10xFUtMOA+sHHx6OAddyL52mUKh1vsXQ6/w1mVDptZCyUt4Q==}

  argparse@2.0.1:
    resolution: {integrity: sha512-8+9WqebbFzpX9OR+Wa6O29asIogeRMzcGtAINdpMHHyAg10f05aSFVBbcEqGf/PXw1EjAZ+q2/bEBg3DvurK3Q==}

  asn1.js@5.4.1:
    resolution: {integrity: sha512-+I//4cYPccV8LdmBLiX8CYvf9Sp3vQsrqu2QNXRcrbiWvcx/UdlFiqUJJzxRQxgsZmvhXhn4cSKeSmoFjVdupA==}

  assertion-error@2.0.1:
    resolution: {integrity: sha512-Izi8RQcffqCeNVgFigKli1ssklIbpHnCYc6AknXGYoB6grJqyeby7jv12JUQgmTAnIDnbck1uxksT4dzN3PWBA==}
    engines: {node: '>=12'}

  async@3.2.6:
    resolution: {integrity: sha512-htCUDlxyyCLMgaM3xXg0C0LW2xqfuQ6p05pCEIsXuyQ+a1koYKTuBMzRNwmybfLgvJDMd0r1LTn4+E0Ti6C2AA==}

  atomic-sleep@1.0.0:
    resolution: {integrity: sha512-kNOjDqAh7px0XWNI+4QbzoiR/nTkHAWNud2uvnJquD1/x5a7EQZMJT0AczqK0Qn67oY/TTQ1LbUKajZpp3I9tQ==}
    engines: {node: '>=8.0.0'}

  available-typed-arrays@1.0.7:
    resolution: {integrity: sha512-wvUjBtSGN7+7SjNpq/9M2Tg350UZD3q62IFZLbRAR1bSMlCo1ZaeW+BJ+D090e4hIIZLBcTDWe4Mh4jvUDajzQ==}
    engines: {node: '>= 0.4'}

  avvio@9.1.0:
    resolution: {integrity: sha512-fYASnYi600CsH/j9EQov7lECAniYiBFiiAtBNuZYLA2leLe9qOvZzqYHFjtIj6gD2VMoMLP14834LFWvr4IfDw==}

  b4a@1.6.7:
    resolution: {integrity: sha512-OnAYlL5b7LEkALw87fUVafQw5rVR9RjwGd4KUwNQ6DrrNmaVaUCgLipfVlzrPQ4tWOR9P0IXGNOx50jYCCdSJg==}

  balanced-match@1.0.2:
    resolution: {integrity: sha512-3oSeUO0TMV67hN1AmbXsK4yaqU7tjiHlbxRDZOpH0KW9+CeX4bRAaX0Anxt0tx2MrpRpWwQaPwIlISEJhYU5Pw==}

  bare-events@2.5.4:
    resolution: {integrity: sha512-+gFfDkR8pj4/TrWCGUGWmJIkBwuxPS5F+a5yWjOHQt2hHvNZd5YLzadjmDUtFmMM4y429bnKLa8bYBMHcYdnQA==}

  base64-js@1.5.1:
    resolution: {integrity: sha512-AKpaYlHn8t4SVbOHCy+b5+KKgvR4vrsD8vbvrbiQJps7fKDTkjkDry6ji0rUJjC0kzbNePLwzxq8iypo41qeWA==}

  bin-version-check@5.1.0:
    resolution: {integrity: sha512-bYsvMqJ8yNGILLz1KP9zKLzQ6YpljV3ln1gqhuLkUtyfGi3qXKGuK2p+U4NAvjVFzDFiBBtOpCOSFNuYYEGZ5g==}
    engines: {node: '>=12'}

  bin-version@6.0.0:
    resolution: {integrity: sha512-nk5wEsP4RiKjG+vF+uG8lFsEn4d7Y6FVDamzzftSunXOoOcOOkzcWdKVlGgFFwlUQCj63SgnUkLLGF8v7lufhw==}
    engines: {node: '>=12'}

  block-stream2@2.1.0:
    resolution: {integrity: sha512-suhjmLI57Ewpmq00qaygS8UgEq2ly2PCItenIyhMqVjo4t4pGzqMvfgJuX8iWTeSDdfSSqS6j38fL4ToNL7Pfg==}

  bn.js@4.12.1:
    resolution: {integrity: sha512-k8TVBiPkPJT9uHLdOKfFpqcfprwBFOAAXXozRubr7R7PfIuKvQlzcI4M0pALeqXN09vdaMbUdUj+pass+uULAg==}

  brace-expansion@2.0.1:
    resolution: {integrity: sha512-XnAIvQ8eM+kC6aULx6wuQiwVsnzsi9d3WxzV3FpWTGA19F621kwdbsAcFKXgKUHZWsy+mY6iL1sHTxWEFCytDA==}

  braces@3.0.3:
    resolution: {integrity: sha512-yQbXgO/OSZVD2IsiLlro+7Hf6Q18EJrKSEsdoMzKePKXct3gvD8oLcOQdIzGupr5Fj+EDe8gO/lxc1BzfMpxvA==}
    engines: {node: '>=8'}

  browser-or-node@2.1.1:
    resolution: {integrity: sha512-8CVjaLJGuSKMVTxJ2DpBl5XnlNDiT4cQFeuCJJrvJmts9YrTZDizTX7PjC2s6W4x+MBGZeEY6dGMrF04/6Hgqg==}

  buffer-crc32@0.2.13:
    resolution: {integrity: sha512-VO9Ht/+p3SN7SKWqcrgEzjGbRSJYTx+Q1pTQC0wrWqHx0vpJraQ6GtHx8tvcg1rlK1byhU5gccxgOgj7B0TDkQ==}

  buffer-crc32@1.0.0:
    resolution: {integrity: sha512-Db1SbgBS/fg/392AblrMJk97KggmvYhr4pB5ZIMTWtaivCPMWLkmb7m21cJvpvgK+J3nsU2CmmixNBZx4vFj/w==}
    engines: {node: '>=8.0.0'}

  buffer-from@1.1.2:
    resolution: {integrity: sha512-E+XQCRwSbaaiChtv6k6Dwgc+bx+Bs6vuKJHHl5kox/BaKbhiXzqQOwK4cO22yElGp2OCmjwVhT3HmxgyPGnJfQ==}

  buffer@5.7.1:
    resolution: {integrity: sha512-EHcyIPBQ4BSGlvjB16k5KgAJ27CIsHY/2JBmCRReo48y9rQ3MaUzWX3KVlBa4U7MyX02HdVj0K7C3WaB3ju7FQ==}

  buffer@6.0.3:
    resolution: {integrity: sha512-FTiCpNxtwiZZHEZbcbTIcZjERVICn9yq/pDFkTl95/AxzD1naBctN7YO68riM/gLSDY7sdrMby8hofADYuuqOA==}

  busboy@1.6.0:
    resolution: {integrity: sha512-8SFQbg/0hQ9xy3UNTB0YEnsNBbWfhf7RtnzpL7TkBiTBRfrQ9Fxcnz7VJsleJpyp6rVLvXiuORqjlHi5q+PYuA==}
    engines: {node: '>=10.16.0'}

  cac@6.7.14:
    resolution: {integrity: sha512-b6Ilus+c3RrdDk+JhLKUAQfzzgLEPy6wcXqS7f/xe1EETvsDP6GORG7SFuOs6cID5YkqchW/LXZbX5bc8j7ZcQ==}
    engines: {node: '>=8'}

  cacheable-lookup@7.0.0:
    resolution: {integrity: sha512-+qJyx4xiKra8mZrcwhjMRMUhD5NR1R8esPkzIYxX96JiecFoxAXFuz/GpR3+ev4PE1WamHip78wV0vcmPQtp8w==}
    engines: {node: '>=14.16'}

  cacheable-request@10.2.14:
    resolution: {integrity: sha512-zkDT5WAF4hSSoUgyfg5tFIxz8XQK+25W/TLVojJTMKBaxevLBBtLxgqguAuVQB8PVW79FVjHcU+GJ9tVbDZ9mQ==}
    engines: {node: '>=14.16'}

  call-bind-apply-helpers@1.0.2:
    resolution: {integrity: sha512-Sp1ablJ0ivDkSzjcaJdxEunN5/XvksFJ2sMBFfq6x0ryhQV/2b/KwFe21cMpmHtPOSij8K99/wSfoEuTObmuMQ==}
    engines: {node: '>= 0.4'}

  call-bind@1.0.8:
    resolution: {integrity: sha512-oKlSFMcMwpUg2ednkhQ454wfWiU/ul3CkJe/PEHcTKuiX6RpbehUiFMXu13HalGZxfUwCQzZG747YXBn1im9ww==}
    engines: {node: '>= 0.4'}

  call-bound@1.0.4:
    resolution: {integrity: sha512-+ys997U96po4Kx/ABpBCqhA9EuxJaQWDQg7295H4hBphv3IZg0boBKuwYpt4YXp6MZ5AmZQnU/tyMTlRpaSejg==}
    engines: {node: '>= 0.4'}

  chai@5.2.0:
    resolution: {integrity: sha512-mCuXncKXk5iCLhfhwTc0izo0gtEmpz5CtG2y8GiOINBlMVS6v8TMRc5TaLWKS6692m9+dVVfzgeVxR5UxWHTYw==}
    engines: {node: '>=12'}

  chardet@0.7.0:
    resolution: {integrity: sha512-mT8iDcrh03qDGRRmoA2hmBJnxpllMR+0/0qlzjqZES6NdiWDcZkCNAk4rPFZ9Q85r27unkiNNg8ZOiwZXBHwcA==}

  check-error@2.1.1:
    resolution: {integrity: sha512-OAlb+T7V4Op9OwdkjmguYRqncdlx5JiofwOAUkmTF+jNdHwzTaTs4sRAGpzLF3oOz5xAyDGrPgeIDFQmDOTiJw==}
    engines: {node: '>= 16'}

  clean-stack@2.2.0:
    resolution: {integrity: sha512-4diC9HaTE+KRAMWhDhrGOECgWZxoevMc5TlkObMqNSsVU62PYzXZ/SMTjzyGAFF1YusgxGcSWTEXBhp0CPwQ1A==}
    engines: {node: '>=6'}

  cli-width@4.1.0:
    resolution: {integrity: sha512-ouuZd4/dm2Sw5Gmqy6bGyNNNe1qt9RpmxveLSO7KcgsTnU7RXfsw+/bukWGo1abgBiMAic068rclZsO4IWmmxQ==}
    engines: {node: '>= 12'}

  close-with-grace@2.2.0:
    resolution: {integrity: sha512-OdcFxnxTm/AMLPHA4Aq3J1BLpkojXP7I4G5QBQLN5TT55ED/rk04rAoDbtfNnfZ988kGXPxh1bdRLeIU9bz/lA==}

  cluster-key-slot@1.1.2:
    resolution: {integrity: sha512-RMr0FhtfXemyinomL4hrWcYJxmX6deFdCxpJzhDttxgO1+bcCnkk+9drydLVDmAMG7NE6aN/fl4F7ucU/90gAA==}
    engines: {node: '>=0.10.0'}

  color-convert@2.0.1:
    resolution: {integrity: sha512-RRECPsj7iu/xb5oKYcsFHSppFNnsj/52OVTRKb4zP5onXwVF3zVmmToNcOfGC+CRDpfK/U584fMg38ZHCaElKQ==}
    engines: {node: '>=7.0.0'}

  color-name@1.1.4:
    resolution: {integrity: sha512-dOy+3AuW3a2wNbZHIuMZpTcgjGuLU/uBL/ubcZF9OXbDo8ff4O8yVp5Bf0efS8uEoYo5q4Fx7dY9OgQGXgAsQA==}

  colorette@2.0.20:
    resolution: {integrity: sha512-IfEDxwoWIjkeXL1eXcDiow4UbKjhLdq6/EuSVR9GMN7KVH3r9gQ83e73hsz1Nd1T3ijd5xv1wcWRYO+D6kCI2w==}

  commander@6.2.1:
    resolution: {integrity: sha512-U7VdrJFnJgo4xjrHpTzu0yrHPGImdsmD95ZlgYSEajAn2JKzDhDTPG9kBTefmObL2w/ngeZnilk+OV9CG3d7UA==}
    engines: {node: '>= 6'}

  commander@8.3.0:
    resolution: {integrity: sha512-OkTL9umf+He2DZkUq8f8J9of7yL6RJKI24dVITBmNfZBmri9zYZQrKkuXiKhyfPSu8tUhnVBB1iKXevvnlR4Ww==}
    engines: {node: '>= 12'}

  content-disposition@0.5.4:
    resolution: {integrity: sha512-FveZTNuGw04cxlAiWbzi6zTAL/lhehaWbTtgluJh4/E95DqMwTmha3KZN1aAWA8cFIhHzMZUvLevkw5Rqk+tSQ==}
    engines: {node: '>= 0.6'}

  cookie@1.0.2:
    resolution: {integrity: sha512-9Kr/j4O16ISv8zBBhJoi4bXOYNTkFLOqSL3UDB0njXxCXNezjeyVrJyGOWtgfs/q2km1gwBcfH8q1yEGoMYunA==}
    engines: {node: '>=18'}

  cross-spawn@7.0.6:
    resolution: {integrity: sha512-uV2QOWP2nWzsy2aMp8aRibhi9dlzF5Hgh5SHaB9OiTGEyDTiJJyx0uy51QXdyWbtAHNua4XJzUKca3OzKUd3vA==}
    engines: {node: '>= 8'}

  dateformat@4.6.3:
    resolution: {integrity: sha512-2P0p0pFGzHS5EMnhdxQi7aJN+iMheud0UhG4dlE1DLAlvL8JHjJJTX/CSm4JXwV0Ka5nGk3zC5mcb5bUQUxxMA==}

  debug@4.4.0:
    resolution: {integrity: sha512-6WTZ/IxCY/T6BALoZHaE4ctp9xm+Z5kY/pzYaCHRFeyVhojxlrm+46y68HA6hr0TcwEssoxNiDEUJQjfPZ/RYA==}
    engines: {node: '>=6.0'}
    peerDependencies:
      supports-color: '*'
    peerDependenciesMeta:
      supports-color:
        optional: true

  decode-uri-component@0.2.2:
    resolution: {integrity: sha512-FqUYQ+8o158GyGTrMFJms9qh3CqTKvAqgqsTnkLI8sKu0028orqBhxNMFkFen0zGyg6epACD32pjVk58ngIErQ==}
    engines: {node: '>=0.10'}

  decompress-response@6.0.0:
    resolution: {integrity: sha512-aW35yZM6Bb/4oJlZncMH2LCoZtJXTRxES17vE3hoRiowU2kWHaJKFkSBDnDR+cm9J+9QhXmREyIfv0pji9ejCQ==}
    engines: {node: '>=10'}

  deep-eql@5.0.2:
    resolution: {integrity: sha512-h5k/5U50IJJFpzfL6nO9jaaumfjO/f2NjK/oYB2Djzm4p9L+3T9qWpZqZ2hAbLPuuYq9wrU08WQyBTL5GbPk5Q==}
    engines: {node: '>=6'}

  defaults@3.0.0:
    resolution: {integrity: sha512-RsqXDEAALjfRTro+IFNKpcPCt0/Cy2FqHSIlnomiJp9YGadpQnrtbRpSgN2+np21qHcIKiva4fiOQGjS9/qR/A==}
    engines: {node: '>=18'}

  defer-to-connect@2.0.1:
    resolution: {integrity: sha512-4tvttepXG1VaYGrRibk5EwJd1t4udunSOVMdLSAL6mId1ix438oPwPZMALY41FCijukO1L0twNcGsdzS7dHgDg==}
    engines: {node: '>=10'}

  define-data-property@1.1.4:
    resolution: {integrity: sha512-rBMvIzlpA8v6E+SJZoo++HAYqsLrkg7MSfIinMPFhmkorw7X+dOXVJQs+QT69zGkzMyfDnIMN2Wid1+NbL3T+A==}
    engines: {node: '>= 0.4'}

  denque@2.1.0:
    resolution: {integrity: sha512-HVQE3AAb/pxF8fQAoiqpvg9i3evqug3hoiwakOyZAwJm+6vZehbkYXZ0l4JxS+I3QxM97v5aaRNhj8v5oBhekw==}
    engines: {node: '>=0.10'}

  depd@2.0.0:
    resolution: {integrity: sha512-g7nH6P6dyDioJogAAGprGpCtVImJhpPk/roCzdb3fIh61/s/nPsfR6onyMwkCAR/OlC3yBC0lESvUoQEAssIrw==}
    engines: {node: '>= 0.8'}

  dequal@2.0.3:
    resolution: {integrity: sha512-0je+qPKHEMohvfRTCEo3CrPG6cAzAYgmzKyxRiYSSDkS6eGJdyVJm7WaYA5ECaAD9wLB2T4EEeymA5aFVcYXCA==}
    engines: {node: '>=6'}

  dotenv-expand@10.0.0:
    resolution: {integrity: sha512-GopVGCpVS1UKH75VKHGuQFqS1Gusej0z4FyQkPdwjil2gNIv+LNsqBlboOzpJFZKVT95GkCyWJbBSdFEFUWI2A==}
    engines: {node: '>=12'}

  dotenv@16.4.7:
    resolution: {integrity: sha512-47qPchRCykZC03FhkYAhrvwU4xDBFIj1QPqaarj6mdM/hgUzfPHcpkHJOn3mJAufFeeAxAzeGsr5X0M4k6fLZQ==}
    engines: {node: '>=12'}

  drizzle-kit@0.30.6:
    resolution: {integrity: sha512-U4wWit0fyZuGuP7iNmRleQyK2V8wCuv57vf5l3MnG4z4fzNTjY/U13M8owyQ5RavqvqxBifWORaR3wIUzlN64g==}
    hasBin: true

  drizzle-orm@0.39.3:
    resolution: {integrity: sha512-EZ8ZpYvDIvKU9C56JYLOmUskazhad+uXZCTCRN4OnRMsL+xAJ05dv1eCpAG5xzhsm1hqiuC5kAZUCS924u2DTw==}
    peerDependencies:
      '@aws-sdk/client-rds-data': '>=3'
      '@cloudflare/workers-types': '>=4'
      '@electric-sql/pglite': '>=0.2.0'
      '@libsql/client': '>=0.10.0'
      '@libsql/client-wasm': '>=0.10.0'
      '@neondatabase/serverless': '>=0.10.0'
      '@op-engineering/op-sqlite': '>=2'
      '@opentelemetry/api': ^1.4.1
      '@planetscale/database': '>=1'
      '@prisma/client': '*'
      '@tidbcloud/serverless': '*'
      '@types/better-sqlite3': '*'
      '@types/pg': '*'
      '@types/sql.js': '*'
      '@vercel/postgres': '>=0.8.0'
      '@xata.io/client': '*'
      better-sqlite3: '>=7'
      bun-types: '*'
      expo-sqlite: '>=14.0.0'
      knex: '*'
      kysely: '*'
      mysql2: '>=2'
      pg: '>=8'
      postgres: '>=3'
      prisma: '*'
      sql.js: '>=1'
      sqlite3: '>=5'
    peerDependenciesMeta:
      '@aws-sdk/client-rds-data':
        optional: true
      '@cloudflare/workers-types':
        optional: true
      '@electric-sql/pglite':
        optional: true
      '@libsql/client':
        optional: true
      '@libsql/client-wasm':
        optional: true
      '@neondatabase/serverless':
        optional: true
      '@op-engineering/op-sqlite':
        optional: true
      '@opentelemetry/api':
        optional: true
      '@planetscale/database':
        optional: true
      '@prisma/client':
        optional: true
      '@tidbcloud/serverless':
        optional: true
      '@types/better-sqlite3':
        optional: true
      '@types/pg':
        optional: true
      '@types/sql.js':
        optional: true
      '@vercel/postgres':
        optional: true
      '@xata.io/client':
        optional: true
      better-sqlite3:
        optional: true
      bun-types:
        optional: true
      expo-sqlite:
        optional: true
      knex:
        optional: true
      kysely:
        optional: true
      mysql2:
        optional: true
      pg:
        optional: true
      postgres:
        optional: true
      prisma:
        optional: true
      sql.js:
        optional: true
      sqlite3:
        optional: true

  drizzle-seed@0.3.1:
    resolution: {integrity: sha512-F/0lgvfOAsqlYoHM/QAGut4xXIOXoE5VoAdv2FIl7DpGYVXlAzKuJO+IphkKUFK3Dz+rFlOsQLnMNrvoQ0cx7g==}
    peerDependencies:
      drizzle-orm: '>=0.36.4'
    peerDependenciesMeta:
      drizzle-orm:
        optional: true

  drizzle-zod@0.6.1:
    resolution: {integrity: sha512-huEbUgnsuR8tupnmLiyB2F1I2H9dswI3GfM36IbIqx9i0YUeYjRsDpJVyFVeziUvI1ogT9JHRL2Q03cC4QmvxA==}
    peerDependencies:
      drizzle-orm: '>=0.36.0'
      zod: '>=3.0.0'

  dunder-proto@1.0.1:
    resolution: {integrity: sha512-KIN/nDJBQRcXw0MLVhZE9iQHmG68qAVIBg9CqmUYjmQIhgij9U5MFvrqkUL5FbtyyzZuOeOt0zdeRe4UY7ct+A==}
    engines: {node: '>= 0.4'}

  duplexify@4.1.3:
    resolution: {integrity: sha512-M3BmBhwJRZsSx38lZyhE53Csddgzl5R7xGJNk7CVddZD6CcmwMCH8J+7AprIrQKH7TonKxaCjcv27Qmf+sQ+oA==}

  eastasianwidth@0.2.0:
    resolution: {integrity: sha512-I88TYZWc9XiYHRQ4/3c5rjjfgkjhLyW2luGIheGERbNQ6OY7yTybanSpDXZa8y7VUP9YmDcYa+eyq4ca7iLqWA==}

  ecdsa-sig-formatter@1.0.11:
    resolution: {integrity: sha512-nagl3RYrbNv6kQkeJIpt6NJZy8twLB/2vtz6yN9Z4vRKHN4/QZJIEbqohALSgwKdnksuY3k5Addp5lg8sVoVcQ==}

  emoji-regex@8.0.0:
    resolution: {integrity: sha512-MSjYzcWNOA0ewAHpz0MxpYFvwg6yjy1NG3xteoqz644VCo/RPgnr1/GGt+ic3iJTzQ8Eu3TdM14SawnVUmGE6A==}

  emoji-regex@9.2.2:
    resolution: {integrity: sha512-L18DaJsXSUk2+42pv8mLs5jJT2hqFkFE4j21wOmgbUqsZ2hL72NsUU785g9RXgo3s0ZNgVl42TiHp3ZtOv/Vyg==}

  end-of-stream@1.4.4:
    resolution: {integrity: sha512-+uw1inIHVPQoaVuHzRyXd21icM+cnt4CzD5rW+NC1wjOUSTOs+Te7FOv7AhN7vS9x/oIyhLP5PR1H+phQAHu5Q==}

  entities@4.5.0:
    resolution: {integrity: sha512-V0hjH4dGPh9Ao5p0MoRY6BVqtwCjhz6vI5LT8AJ55H+4g9/4vbHx1I54fS0XuclLhDHArPQCiMjDxjaL8fPxhw==}
    engines: {node: '>=0.12'}

  env-paths@3.0.0:
    resolution: {integrity: sha512-dtJUTepzMW3Lm/NPxRf3wP4642UWhjL2sQxc+ym2YMj1m/H2zDNQOlezafzkHwn6sMstjHTwG6iQQsctDW/b1A==}
    engines: {node: ^12.20.0 || ^14.13.1 || >=16.0.0}

  env-schema@6.0.1:
    resolution: {integrity: sha512-WRD40Q25pP4NUbI3g3CNU5PPzcaiX7YYcPwiCZlfR4qGsKmTlckRixgHww0/fOXiXSNKA87pwshzq0ULTK/48A==}

  es-define-property@1.0.1:
    resolution: {integrity: sha512-e3nRfgfUZ4rNGL232gUgX06QNyyez04KdjFrF+LTRoOXmrOgFKDg4BCdsjW8EnT69eqdYGmRpJwiPVYNrCaW3g==}
    engines: {node: '>= 0.4'}

  es-errors@1.3.0:
    resolution: {integrity: sha512-Zf5H2Kxt2xjTvbJvP2ZWLEICxA6j+hAmMzIlypy4xcBg1vKVnx89Wy0GbS+kf5cwCVFFzdCFh2XSCFNULS6csw==}
    engines: {node: '>= 0.4'}

  es-module-lexer@1.6.0:
    resolution: {integrity: sha512-qqnD1yMU6tk/jnaMosogGySTZP8YtUgAffA9nMN+E/rjxcfRQ6IEk7IiozUjgxKoFHBGjTLnrHB/YC45r/59EQ==}

  es-object-atoms@1.1.1:
    resolution: {integrity: sha512-FGgH2h8zKNim9ljj7dankFPcICIK9Cp5bm+c2gQSYePhpaG5+esrLODihIorn+Pe6FGJzWhXQotPv73jTaldXA==}
    engines: {node: '>= 0.4'}

  esbuild-register@3.6.0:
    resolution: {integrity: sha512-H2/S7Pm8a9CL1uhp9OvjwrBh5Pvx0H8qVOxNu8Wed9Y7qv56MPtq+GGM8RJpq6glYJn9Wspr8uw7l55uyinNeg==}
    peerDependencies:
      esbuild: '>=0.12 <1'

  esbuild@0.18.20:
    resolution: {integrity: sha512-ceqxoedUrcayh7Y7ZX6NdbbDzGROiyVBgC4PriJThBKSVPWnnFHZAkfI1lJT8QFkOwH4qOS2SJkS4wvpGl8BpA==}
    engines: {node: '>=12'}
    hasBin: true

  esbuild@0.19.12:
    resolution: {integrity: sha512-aARqgq8roFBj054KvQr5f1sFu0D65G+miZRCuJyJ0G13Zwx7vRar5Zhn2tkQNzIXcBrNVsv/8stehpj+GAjgbg==}
    engines: {node: '>=12'}
    hasBin: true

  esbuild@0.25.0:
    resolution: {integrity: sha512-BXq5mqc8ltbaN34cDqWuYKyNhX8D/Z0J1xdtdQ8UcIIIyJyz+ZMKUt58tF3SrZ85jcfN/PZYhjR5uDQAYNVbuw==}
    engines: {node: '>=18'}
    hasBin: true

  esbuild@0.25.2:
    resolution: {integrity: sha512-16854zccKPnC+toMywC+uKNeYSv+/eXkevRAfwRD/G9Cleq66m8XFIrigkbvauLLlCfDL45Q2cWegSg53gGBnQ==}
    engines: {node: '>=18'}
    hasBin: true

  escape-html@1.0.3:
    resolution: {integrity: sha512-NiSupZ4OeuGwr68lGIeym/ksIZMJodUGOSCZ/FSnTxcrekbvqrgdUxlJOMpijaKZVjAJrWrGs/6Jy8OMuyj9ow==}

  estree-walker@3.0.3:
    resolution: {integrity: sha512-7RUKfXgSMMkzt6ZuXmqapOurLGPPfgj6l9uRZ7lRGolvk0y2yocc35LdcxKC5PQZdn2DMqioAQ2NoWcrTKmm6g==}

  event-target-shim@5.0.1:
    resolution: {integrity: sha512-i/2XbnSz/uxRCU6+NdVJgKWDTM427+MqYbkQzD321DuCQJUqOuJKIA0IM2+W2xtYHdKOmZ4dR6fExsd4SXL+WQ==}
    engines: {node: '>=6'}

  eventemitter3@5.0.1:
    resolution: {integrity: sha512-GWkBvjiSZK87ELrYOSESUYeVIc9mvLLf/nXalMOS5dYrgZq9o5OVkbZAVM06CVxYsCwH9BDZFPlQTlPA1j4ahA==}

  events@3.3.0:
    resolution: {integrity: sha512-mQw+2fkQbALzQ7V0MY0IqdnXNOeTtP4r0lN9z7AAawCXgqea7bDii20AYrIBrFd/Hx0M2Ocz6S111CaFkUcb0Q==}
    engines: {node: '>=0.8.x'}

  execa@5.1.1:
    resolution: {integrity: sha512-8uSpZZocAZRBAPIEINJj3Lo9HyGitllczc27Eh5YYojjMFMn8yHMDMaUHE2Jqfq05D/wucwI4JGURyXt1vchyg==}
    engines: {node: '>=10'}

  expect-type@1.2.0:
    resolution: {integrity: sha512-80F22aiJ3GLyVnS/B3HzgR6RelZVumzj9jkL0Rhz4h0xYbNW9PjlQz5h3J/SShErbXBc295vseR4/MIbVmUbeA==}
    engines: {node: '>=12.0.0'}

  ext-list@2.2.2:
    resolution: {integrity: sha512-u+SQgsubraE6zItfVA0tBuCBhfU9ogSRnsvygI7wht9TS510oLkBRXBsqopeUG/GBOIQyKZO9wjTqIu/sf5zFA==}
    engines: {node: '>=0.10.0'}

  ext-name@5.0.0:
    resolution: {integrity: sha512-yblEwXAbGv1VQDmow7s38W77hzAgJAO50ztBLMcUyUBfxv1HC+LGwtiEN+Co6LtlqT/5uwVOxsD4TNIilWhwdQ==}
    engines: {node: '>=4'}

  external-editor@3.1.0:
    resolution: {integrity: sha512-hMQ4CX1p1izmuLYyZqLMO/qGNw10wSv9QDCPfzXfyFrOaCSSoRfqE1Kf1s5an66J5JZC62NewG+mK49jOCtQew==}
    engines: {node: '>=4'}

  fast-copy@3.0.2:
    resolution: {integrity: sha512-dl0O9Vhju8IrcLndv2eU4ldt1ftXMqqfgN4H1cpmGV7P6jeB9FwpN9a2c8DPGE1Ys88rNUJVYDHq73CGAGOPfQ==}

  fast-decode-uri-component@1.0.1:
    resolution: {integrity: sha512-WKgKWg5eUxvRZGwW8FvfbaH7AXSh2cL+3j5fMGzUMCxWBJ3dV3a7Wz8y2f/uQ0e3B6WmodD3oS54jTQ9HVTIIg==}

  fast-deep-equal@3.1.3:
    resolution: {integrity: sha512-f3qQ9oQy9j2AhBe/H9VC91wLmKBCCU/gDOnKNAYG5hswO7BLKj09Hc5HYNz9cGI++xlpDCIgDaitVs03ATR84Q==}

  fast-fifo@1.3.2:
    resolution: {integrity: sha512-/d9sfos4yxzpwkDkuN7k2SqFKtYNmCTzgfEpz82x34IM9/zc8KGxQoXg1liNC/izpRM/MBdt44Nmx41ZWqk+FQ==}

  fast-glob@3.3.3:
    resolution: {integrity: sha512-7MptL8U0cqcFdzIzwOTHoilX9x5BrNqye7Z/LuC7kCMRio1EMSyqRK3BEAUD7sXRq4iT4AzTVuZdhgQ2TCvYLg==}
    engines: {node: '>=8.6.0'}

  fast-json-stringify@5.16.1:
    resolution: {integrity: sha512-KAdnLvy1yu/XrRtP+LJnxbBGrhN+xXu+gt3EUvZhYGKCr3lFHq/7UFJHHFgmJKoqlh6B40bZLEv7w46B0mqn1g==}

  fast-json-stringify@6.0.1:
    resolution: {integrity: sha512-s7SJE83QKBZwg54dIbD5rCtzOBVD43V1ReWXXYqBgwCwHLYAAT0RQc/FmrQglXqWPpz6omtryJQOau5jI4Nrvg==}

  fast-jwt@5.0.5:
    resolution: {integrity: sha512-Ch94zewwBjRznO0r76NFI5FDT0lOtnzkWVO4r7+d7E2WKuf7WW1FVOWRpv7QGEFlXzz9OAayrb5BhEmkOkwjhg==}
    engines: {node: '>=20'}

  fast-querystring@1.1.2:
    resolution: {integrity: sha512-g6KuKWmFXc0fID8WWH0jit4g0AGBoJhCkJMb1RmbsSEUNvQ+ZC8D6CUZ+GtF8nMzSPXnhiePyyqqipzNNEnHjg==}

  fast-redact@3.5.0:
    resolution: {integrity: sha512-dwsoQlS7h9hMeYUq1W++23NDcBLV4KqONnITDV9DjfS3q1SgDGVrBdvvTLUotWtPSD7asWDV9/CmsZPy8Hf70A==}
    engines: {node: '>=6'}

  fast-safe-stringify@2.1.1:
    resolution: {integrity: sha512-W+KJc2dmILlPplD/H4K9l9LcAHAfPtP6BY84uVLXQ6Evcz9Lcg33Y2z1IVblT6xdY54PXYVHEv+0Wpq8Io6zkA==}

  fast-uri@2.4.0:
    resolution: {integrity: sha512-ypuAmmMKInk5q7XcepxlnUWDLWv4GFtaJqAzWKqn62IpQ3pejtr5dTVbt3vwqVaMKmkNR55sTT+CqUKIaT21BA==}

  fast-uri@3.0.6:
    resolution: {integrity: sha512-Atfo14OibSv5wAp4VWNsFYE1AchQRTv9cBGWET4pZWHzYshFSS9NQI6I57rdKn9croWVMbYFbLhJ+yJvmZIIHw==}

  fast-xml-parser@4.5.3:
    resolution: {integrity: sha512-RKihhV+SHsIUGXObeVy9AXiBbFwkVk7Syp8XgwN5U3JV416+Gwp/GO9i0JYKmikykgz/UHRrrV4ROuZEo/T0ig==}
    hasBin: true

  fastfall@1.5.1:
    resolution: {integrity: sha512-KH6p+Z8AKPXnmA7+Iz2Lh8ARCMr+8WNPVludm1LGkZoD2MjY6LVnRMtTKhkdzI+jr0RzQWXKzKyBJm1zoHEL4Q==}
    engines: {node: '>=0.10.0'}

  fastify-plugin@5.0.1:
    resolution: {integrity: sha512-HCxs+YnRaWzCl+cWRYFnHmeRFyR5GVnJTAaCJQiYzQSDwK9MgJdyAsuL3nh0EWRCYMgQ5MeziymvmAhUHYHDUQ==}

  fastify@5.2.1:
    resolution: {integrity: sha512-rslrNBF67eg8/Gyn7P2URV8/6pz8kSAscFL4EThZJ8JBMaXacVdVE4hmUcnPNKERl5o/xTiBSLfdowBRhVF1WA==}

  fastparallel@2.4.1:
    resolution: {integrity: sha512-qUmhxPgNHmvRjZKBFUNI0oZuuH9OlSIOXmJ98lhKPxMZZ7zS/Fi0wRHOihDSz0R1YiIOjxzOY4bq65YTcdBi2Q==}

  fastq@1.19.1:
    resolution: {integrity: sha512-GwLTyxkCXjXbxqIhTsMI2Nui8huMPtnxg7krajPJAjnEG/iiOS7i+zCtWGZR9G0NBKbXKh6X9m9UIsYX/N6vvQ==}

  fastseries@1.7.2:
    resolution: {integrity: sha512-dTPFrPGS8SNSzAt7u/CbMKCJ3s01N04s4JFbORHcmyvVfVKmbhMD1VtRbh5enGHxkaQDqWyLefiKOGGmohGDDQ==}

  file-type@19.6.0:
    resolution: {integrity: sha512-VZR5I7k5wkD0HgFnMsq5hOsSc710MJMu5Nc5QYsbe38NN5iPV/XTObYLc/cpttRTf6lX538+5uO1ZQRhYibiZQ==}
    engines: {node: '>=18'}

  filename-reserved-regex@3.0.0:
    resolution: {integrity: sha512-hn4cQfU6GOT/7cFHXBqeBg2TbrMBgdD0kcjLhvSQYYwm3s4B6cjvBfb7nBALJLAXqmU5xajSa7X2NnUud/VCdw==}
    engines: {node: ^12.20.0 || ^14.13.1 || >=16.0.0}

  filenamify@6.0.0:
    resolution: {integrity: sha512-vqIlNogKeyD3yzrm0yhRMQg8hOVwYcYRfjEoODd49iCprMn4HL85gK3HcykQE53EPIpX3HcAbGA5ELQv216dAQ==}
    engines: {node: '>=16'}

  fill-range@7.1.1:
    resolution: {integrity: sha512-YsGpe3WHLK8ZYi4tWDg2Jy3ebRz2rXowDxnld4bkQB00cc/1Zw9AWnC0i9ztDJitivtQvaI9KaLyKrc+hBW0yg==}
    engines: {node: '>=8'}

  filter-obj@1.1.0:
    resolution: {integrity: sha512-8rXg1ZnX7xzy2NGDVkBVaAy+lSlPNwad13BtgSlLuxfIslyt5Vg64U7tFcCt4WS1R0hvtnQybT/IyCkGZ3DpXQ==}
    engines: {node: '>=0.10.0'}

  find-my-way@9.2.0:
    resolution: {integrity: sha512-d3uCir8Hmg7W1Ywp8nKf2lJJYU9Nwinvo+1D39Dn09nz65UKXIxUh7j7K8zeWhxqe1WrkS7FJyON/Q/3lPoc6w==}
    engines: {node: '>=14'}

  find-versions@5.1.0:
    resolution: {integrity: sha512-+iwzCJ7C5v5KgcBuueqVoNiHVoQpwiUK5XFLjf0affFTep+Wcw93tPvmb8tqujDNmzhBDPddnWV/qgWSXgq+Hg==}
    engines: {node: '>=12'}

  for-each@0.3.5:
    resolution: {integrity: sha512-dKx12eRCVIzqCxFGplyFKJMPvLEWgmNtUrpTiJIR5u97zEhRG8ySrtboPHZXx7daLxQVrl643cTzbab2tkQjxg==}
    engines: {node: '>= 0.4'}

  foreground-child@3.3.1:
    resolution: {integrity: sha512-gIXjKqtFuWEgzFRJA9WCQeSJLZDjgJUOMCMzxtvFq/37KojM1BFGufqsCy0r4qSQmYLsZYMeyRqzIWOMup03sw==}
    engines: {node: '>=14'}

  form-data-encoder@2.1.4:
    resolution: {integrity: sha512-yDYSgNMraqvnxiEXO4hi88+YZxaHC6QKzb5N84iRCTDeRO7ZALpir/lVmf/uXUhnwUr2O4HU8s/n6x+yNjQkHw==}
    engines: {node: '>= 14.17'}

  fsevents@2.3.3:
    resolution: {integrity: sha512-5xoDfX+fL7faATnagmWPpbFtwh/R77WmMMqqHGS65C3vvB0YHrgF+B1YmZ3441tMj5n63k0212XNoJwzlhffQw==}
    engines: {node: ^8.16.0 || ^10.6.0 || >=11.0.0}
    os: [darwin]

  function-bind@1.1.2:
    resolution: {integrity: sha512-7XHNxH7qX9xG5mIwxkhumTox/MIRNcOgDrxWsMt2pAr23WHp6MrRlN7FBSFpCpr+oVO0F744iUgR82nJMfG2SA==}

  gel@2.0.1:
    resolution: {integrity: sha512-gfem3IGvqKqXwEq7XseBogyaRwGsQGuE7Cw/yQsjLGdgiyqX92G1xENPCE0ltunPGcsJIa6XBOTx/PK169mOqw==}
    engines: {node: '>= 18.0.0'}
    hasBin: true

  generate-function@2.3.1:
    resolution: {integrity: sha512-eeB5GfMNeevm/GRYq20ShmsaGcmI81kIX2K9XQx5miC8KdHaC6Jm0qQ8ZNeGOi7wYB8OsdxKs+Y2oVuTFuVwKQ==}

  get-intrinsic@1.3.0:
    resolution: {integrity: sha512-9fSjSaos/fRIVIp+xSJlE6lfwhES7LNtKaCBIamHsjr2na1BiABJPo0mOjjz8GJDURarmCPGqaiVg5mfjb98CQ==}
    engines: {node: '>= 0.4'}

  get-proto@1.0.1:
    resolution: {integrity: sha512-sTSfBjoXBp89JvIKIefqw7U2CCebsc74kiY6awiGogKtoSGbgjYE/G/+l9sF3MWFPNc9IcoOC4ODfKHfxFmp0g==}
    engines: {node: '>= 0.4'}

  get-stream@6.0.1:
    resolution: {integrity: sha512-ts6Wi+2j3jQjqi70w5AlN8DFnkSwC+MqmxEzdEALB2qXZYV3X/b1CTfgPLGJNMeAWxdPfU8FO1ms3NUfaHCPYg==}
    engines: {node: '>=10'}

  get-stream@9.0.1:
    resolution: {integrity: sha512-kVCxPF3vQM/N0B1PmoqVUqgHP+EeVjmZSQn+1oCRPxd2P21P2F19lIgbR3HBosbB1PUhOAoctJnfEn2GbN2eZA==}
    engines: {node: '>=18'}

  get-tsconfig@4.10.0:
    resolution: {integrity: sha512-kGzZ3LWWQcGIAmg6iWvXn0ei6WDtV26wzHRMwDSzmAbcXrTEXxHy6IehI6/4eT6VRKyMP1eF1VqwrVUmE/LR7A==}

  glob-parent@5.1.2:
    resolution: {integrity: sha512-AOIgSQCepiJYwP3ARnGx+5VnTu2HBYdzbGP45eLw1vr3zB3vZLeyed1sC9hnbcOc9/SrMyM5RPQrkGz4aS9Zow==}
    engines: {node: '>= 6'}

  glob@10.4.5:
    resolution: {integrity: sha512-7Bv8RF0k6xjo7d4A/PxYLbUCfb6c+Vpd2/mB2yRDlew7Jb5hEXiCD9ibfO7wpk8i4sevK6DFny9h7EYbM3/sHg==}
    hasBin: true

  glob@11.0.1:
    resolution: {integrity: sha512-zrQDm8XPnYEKawJScsnM0QzobJxlT/kHOOlRTio8IH/GrmxRE5fjllkzdaHclIuNjUQTJYH2xHNIGfdpJkDJUw==}
    engines: {node: 20 || >=22}
    hasBin: true

  globrex@0.1.2:
    resolution: {integrity: sha512-uHJgbwAMwNFf5mLst7IWLNg14x1CkeqglJb/K3doi4dw6q2IvAAmM/Y81kevy83wP+Sst+nutFTYOGg3d1lsxg==}

  gopd@1.2.0:
    resolution: {integrity: sha512-ZUKRh6/kUFoAiTAtTYPZJ3hw9wNxx+BIBOijnlG9PnrJsCcSjs1wyyD6vJpaYtgnzDrKYRSqf3OO6Rfa93xsRg==}
    engines: {node: '>= 0.4'}

  got@13.0.0:
    resolution: {integrity: sha512-XfBk1CxOOScDcMr9O1yKkNaQyy865NbYs+F7dr4H0LZMVgCj2Le59k6PqbNHoL5ToeaEQUYh6c6yMfVcc6SJxA==}
    engines: {node: '>=16'}

  gql.tada@1.8.10:
    resolution: {integrity: sha512-FrvSxgz838FYVPgZHGOSgbpOjhR+yq44rCzww3oOPJYi0OvBJjAgCiP6LEokZIYND2fUTXzQAyLgcvgw1yNP5A==}
    hasBin: true
    peerDependencies:
      typescript: ^5.0.0

  graceful-fs@4.2.11:
    resolution: {integrity: sha512-RbJ5/jmFcNNCcDV5o9eTnBLJ/HszWV0P73bc+Ff4nS/rJj+YaS6IGyiOL0VoBYX+l1Wrl3k63h/KrH+nhJ0XvQ==}

  graphql-jit@0.8.7:
    resolution: {integrity: sha512-KGzCrsxQPfEiXOUIJCexWKiWF6ycjO89kAO6SdO8OWRGwYXbG0hsLuTnbFfMq0gj7d7/ib/Gh7jtst7FHZEEjw==}
    peerDependencies:
      graphql: '>=15'

  graphql-scalars@1.24.1:
    resolution: {integrity: sha512-3L553TMPh3YpHQM4x9G4tXcyD+AX8QQOYA6tUn1nrNiWEXE0JfAnWdjoe3WGxRuGjnZrzvHDz62q8S+sSGXXwA==}
    engines: {node: '>=10'}
    peerDependencies:
      graphql: ^0.8.0 || ^0.9.0 || ^0.10.0 || ^0.11.0 || ^0.12.0 || ^0.13.0 || ^14.0.0 || ^15.0.0 || ^16.0.0

  graphql-upload-minimal@1.6.1:
    resolution: {integrity: sha512-wNUf/KqA0B/OguL1k6qWa4AmAduLUAhXzovh9i14SKbpBa8HX2vc7f+fR67S0rG7fSpGdM/aivxzC329/+9xXw==}
    engines: {node: '>=12'}
    peerDependencies:
      graphql: 0.13.1 - 16

  graphql@16.10.0:
    resolution: {integrity: sha512-AjqGKbDGUFRKIRCP9tCKiIGHyriz2oHEbPIbEtcSLSs4YjReZOIPQQWek4+6hjw62H9QShXHyaGivGiYVLeYFQ==}
    engines: {node: ^12.22.0 || ^14.16.0 || ^16.0.0 || >=17.0.0}

  has-flag@4.0.0:
    resolution: {integrity: sha512-EykJT/Q1KjTWctppgIAgfSO0tKVuZUjhgMr17kqTumMl6Afv3EISleU7qZUzoXDFTAHTDC4NOoG/ZxU3EvlMPQ==}
    engines: {node: '>=8'}

  has-property-descriptors@1.0.2:
    resolution: {integrity: sha512-55JNKuIW+vq4Ke1BjOTjM2YctQIvCT7GFzHwmfZPGo5wnrgkid0YQtnAleFSqumZm4az3n2BS+erby5ipJdgrg==}

  has-symbols@1.1.0:
    resolution: {integrity: sha512-1cDNdwJ2Jaohmb3sg4OmKaMBwuC48sYni5HUw2DvsC8LjGTLK9h+eb1X6RyuOHe4hT0ULCW68iomhjUoKUqlPQ==}
    engines: {node: '>= 0.4'}

  has-tostringtag@1.0.2:
    resolution: {integrity: sha512-NqADB8VjPFLM2V0VvHUewwwsw0ZWBaIdgo+ieHtK3hasLz4qeCRjYcqfB6AQrBggRKppKF8L52/VqdVsO47Dlw==}
    engines: {node: '>= 0.4'}

  hasown@2.0.2:
    resolution: {integrity: sha512-0hJU9SCPvmMzIBdZFqNPXWa6dqh7WdH0cII9y+CyS8rG3nL48Bclra9HmKhVVUHyPWNH5Y7xDwAB7bfgSjkUMQ==}
    engines: {node: '>= 0.4'}

  helmet@8.0.0:
    resolution: {integrity: sha512-VyusHLEIIO5mjQPUI1wpOAEu+wl6Q0998jzTxqUYGE45xCIcAxy3MsbEK/yyJUJ3ADeMoB6MornPH6GMWAf+Pw==}
    engines: {node: '>=18.0.0'}

  help-me@5.0.0:
    resolution: {integrity: sha512-7xgomUX6ADmcYzFik0HzAxh/73YlKR9bmFzf51CZwR+b6YtzU2m0u49hQCqV6SvlqIqsaxovfwdvbnsw3b/zpg==}

  html-escaper@2.0.2:
    resolution: {integrity: sha512-H2iMtd0I4Mt5eYiapRdIDjp+XzelXQ0tFE4JS7YFwFevXXMmOp9myNrUvCg0D6ws8iqkRPBfKHgbwig1SmlLfg==}

  http-cache-semantics@4.1.1:
    resolution: {integrity: sha512-er295DKPVsV82j5kw1Gjt+ADA/XYHsajl82cGNQG2eyoPkvgUhX+nDIyelzhIWbbsXP39EHcI6l5tYs2FYqYXQ==}

  http-errors@2.0.0:
    resolution: {integrity: sha512-FtwrG/euBzaEjYeRqOgly7G0qviiXoJWnvEH2Z1plBdXgbyjv34pHTSb9zoeHMyDy33+DWy5Wt9Wo+TURtOYSQ==}
    engines: {node: '>= 0.8'}

  http2-wrapper@2.2.1:
    resolution: {integrity: sha512-V5nVw1PAOgfI3Lmeaj2Exmeg7fenjhRUgz1lPSezy1CuhPYbgQtbQj4jZfEAEMlaL+vupsvhjqCyjzob0yxsmQ==}
    engines: {node: '>=10.19.0'}

  human-signals@2.1.0:
    resolution: {integrity: sha512-B4FFZ6q/T2jhhksgkbEW3HBvWIfDW85snkQgawt07S7J5QXTk6BkNV+0yAeZrM5QpMAdYlocGoljn0sJ/WQkFw==}
    engines: {node: '>=10.17.0'}

  iconv-lite@0.4.24:
    resolution: {integrity: sha512-v3MXnZAcvnywkTUEZomIActle7RXXeedOR31wwl7VlyoXO4Qi9arvSenNQWne1TcRwhCL1HwLI21bEqdpj8/rA==}
    engines: {node: '>=0.10.0'}

  ieee754@1.2.1:
    resolution: {integrity: sha512-dcyqhDvX1C46lXZcVqCpK+FtMRQVdIMN6/Df5js2zouUsqG7I6sFxitIC+7KYK29KdXOLHdu9zL4sFnoVQnqaA==}

  indent-string@4.0.0:
    resolution: {integrity: sha512-EdDDZu4A2OyIK7Lr/2zG+w5jmbuk1DVBnEwREQvBzspBJkCEbRa8GxU1lghYcaGJCnRWibjDXlq779X1/y5xwg==}
    engines: {node: '>=8'}

  inherits@2.0.4:
    resolution: {integrity: sha512-k/vGaX4/Yla3WzyMCvTQOXYeIHvqOKtnqBduzTHpzpQZzAskKMhZ2K+EnBiSM9zGSoIFeMpXKxa4dYeZIQqewQ==}

  inquirer@12.4.2:
    resolution: {integrity: sha512-reyjHcwyK2LObXgTJH4T1Dpfhwu88LNPTZmg/KenmTsy3T8lN/kZT8Oo7UwwkB9q8+ss2qjjN7GV8oFAfyz9Xg==}
    engines: {node: '>=18'}
    peerDependencies:
      '@types/node': '>=18'
    peerDependenciesMeta:
      '@types/node':
        optional: true

  inspect-with-kind@1.0.5:
    resolution: {integrity: sha512-MAQUJuIo7Xqk8EVNP+6d3CKq9c80hi4tjIbIAT6lmGW9W6WzlHiu9PS8uSuUYU+Do+j1baiFp3H25XEVxDIG2g==}

  ioredis@5.6.0:
    resolution: {integrity: sha512-tBZlIIWbndeWBWCXWZiqtOF/yxf6yZX3tAlTJ7nfo5jhd6dctNxF7QnYlZLZ1a0o0pDoen7CgZqO+zjNaFbJAg==}
    engines: {node: '>=12.22.0'}

  ipaddr.js@2.2.0:
    resolution: {integrity: sha512-Ag3wB2o37wslZS19hZqorUnrnzSkpOVy+IiiDEiTqNubEYpYuHWIf6K4psgN2ZWKExS4xhVCrRVfb/wfW8fWJA==}
    engines: {node: '>= 10'}

  is-arguments@1.2.0:
    resolution: {integrity: sha512-7bVbi0huj/wrIAOzb8U1aszg9kdi3KN/CyU19CTI7tAoZYEZoL9yCDXpbXN+uPsuWnP02cyug1gleqq+TU+YCA==}
    engines: {node: '>= 0.4'}

  is-callable@1.2.7:
    resolution: {integrity: sha512-1BC0BVFhS/p0qtw6enp8e+8OD0UrK0oFLztSjNzhcKA3WDuJxxAPXzPuPtKkjEY9UUoEWlX/8fgKeu2S8i9JTA==}
    engines: {node: '>= 0.4'}

  is-extglob@2.1.1:
    resolution: {integrity: sha512-SbKbANkN603Vi4jEZv49LeVJMn4yGwsbzZworEoyEiutsN3nJYdbO36zfhGJ6QEDpOZIFkDtnq5JRxmvl3jsoQ==}
    engines: {node: '>=0.10.0'}

  is-fullwidth-code-point@3.0.0:
    resolution: {integrity: sha512-zymm5+u+sCsSWyD9qNaejV3DFvhCKclKdizYaJUuHA83RLjb7nSuGnddCHGv0hk+KY7BMAlsWeK4Ueg6EV6XQg==}
    engines: {node: '>=8'}

  is-generator-function@1.1.0:
    resolution: {integrity: sha512-nPUB5km40q9e8UfN/Zc24eLlzdSf9OfKByBw9CIdw4H1giPMeA0OIJvbchsCu4npfI2QcMVBsGEBHKZ7wLTWmQ==}
    engines: {node: '>= 0.4'}

  is-glob@4.0.3:
    resolution: {integrity: sha512-xelSayHH36ZgE7ZWhli7pW34hNbNl8Ojv5KVmkJD4hBdD3th8Tfk9vYasLM+mXWOZhFkgZfxhLSnrwRr4elSSg==}
    engines: {node: '>=0.10.0'}

  is-number@7.0.0:
    resolution: {integrity: sha512-41Cifkg6e8TylSpdtTpeLVMqvSBEVzTttHvERD741+pnZ8ANv0004MRL43QKPDlK9cGvNp6NZWZUBlbGXYxxng==}
    engines: {node: '>=0.12.0'}

  is-plain-obj@1.1.0:
    resolution: {integrity: sha512-yvkRyxmFKEOQ4pNXCmJG5AEQNlXJS5LaONXo5/cLdTZdWvsZ1ioJEonLGAosKlMWE8lwUy/bJzMjcw8az73+Fg==}
    engines: {node: '>=0.10.0'}

  is-property@1.0.2:
    resolution: {integrity: sha512-Ks/IoX00TtClbGQr4TWXemAnktAQvYB7HzcCxDGqEZU6oCmb2INHuOoKxbtR+HFkmYWBKv/dOZtGRiAjDhj92g==}

  is-regex@1.2.1:
    resolution: {integrity: sha512-MjYsKHO5O7mCsmRGxWcLWheFqN9DJ/2TmngvjKXihe6efViPqc274+Fx/4fYj/r03+ESvBdTXK0V6tA3rgez1g==}
    engines: {node: '>= 0.4'}

  is-stream@2.0.1:
    resolution: {integrity: sha512-hFoiJiTl63nn+kstHGBtewWSKnQLpyb155KHheA1l39uvtO9nWIop1p3udqPcUd/xbF1VLMO4n7OI6p7RbngDg==}
    engines: {node: '>=8'}

  is-stream@4.0.1:
    resolution: {integrity: sha512-Dnz92NInDqYckGEUJv689RbRiTSEHCQ7wOVeALbkOz999YpqT46yMRIGtSNl2iCL1waAZSx40+h59NV/EwzV/A==}
    engines: {node: '>=18'}

  is-typed-array@1.1.15:
    resolution: {integrity: sha512-p3EcsicXjit7SaskXHs1hA91QxgTw46Fv6EFKKGS5DRFLD8yKnohjF3hxoju94b/OcMZoQukzpPpBE9uLVKzgQ==}
    engines: {node: '>= 0.4'}

  isexe@2.0.0:
    resolution: {integrity: sha512-RHxMLp9lnKHGHRng9QFhRCMbYAcVpn69smSGcq3f36xjgVVWThj4qqLbTLlq7Ssj8B+fIQ1EuCEGI2lKsyQeIw==}

  isexe@3.1.1:
    resolution: {integrity: sha512-LpB/54B+/2J5hqQ7imZHfdU31OlgQqx7ZicVlkm9kzg9/w8GKLEcFfJl/t7DCEDueOyBAD6zCCwTO6Fzs0NoEQ==}
    engines: {node: '>=16'}

  istanbul-lib-coverage@3.2.2:
    resolution: {integrity: sha512-O8dpsF+r0WV/8MNRKfnmrtCWhuKjxrq2w+jpzBL5UZKTi2LeVWnWOmWRxFlesJONmc+wLAGvKQZEOanko0LFTg==}
    engines: {node: '>=8'}

  istanbul-lib-report@3.0.1:
    resolution: {integrity: sha512-GCfE1mtsHGOELCU8e/Z7YWzpmybrx/+dSTfLrvY8qRmaY6zXTKWn6WQIjaAFw069icm6GVMNkgu0NzI4iPZUNw==}
    engines: {node: '>=10'}

  istanbul-lib-source-maps@5.0.6:
    resolution: {integrity: sha512-yg2d+Em4KizZC5niWhQaIomgf5WlL4vOOjZ5xGCmF8SnPE/mDWWXgvRExdcpCgh9lLRRa1/fSYp2ymmbJ1pI+A==}
    engines: {node: '>=10'}

  istanbul-reports@3.1.7:
    resolution: {integrity: sha512-BewmUXImeuRk2YY0PVbxgKAysvhRPUQE0h5QRM++nVWyubKGV0l8qQ5op8+B2DOmwSe63Jivj0BjkPQVf8fP5g==}
    engines: {node: '>=8'}

  jackspeak@3.4.3:
    resolution: {integrity: sha512-OGlZQpz2yfahA/Rd1Y8Cd9SIEsqvXkLVoSw/cgwhnhFMDbsQFeZYoJJ7bIZBS9BcamUW96asq/npPWugM+RQBw==}

  jackspeak@4.1.0:
    resolution: {integrity: sha512-9DDdhb5j6cpeitCbvLO7n7J4IxnbM6hoF6O1g4HQ5TfhvvKN8ywDM7668ZhMHRqVmxqhps/F6syWK2KcPxYlkw==}
    engines: {node: 20 || >=22}

  joycon@3.1.1:
    resolution: {integrity: sha512-34wB/Y7MW7bzjKRjUKTa46I2Z7eV62Rkhva+KkopW7Qvv/OSWBqvkSY7vusOPrNuZcUG3tApvdVgNB8POj3SPw==}
    engines: {node: '>=10'}

  json-buffer@3.0.1:
    resolution: {integrity: sha512-4bV5BfR2mqfQTJm+V5tPPdf+ZpuhiIvTuAB5g8kcrXOZpTT/QwwVRWBywX1ozr6lEuPdbHxwaJlm9G6mI2sfSQ==}

  json-schema-ref-resolver@1.0.1:
    resolution: {integrity: sha512-EJAj1pgHc1hxF6vo2Z3s69fMjO1INq6eGHXZ8Z6wCQeldCuwxGK9Sxf4/cScGn3FZubCVUehfWtcDM/PLteCQw==}

  json-schema-ref-resolver@2.0.1:
    resolution: {integrity: sha512-HG0SIB9X4J8bwbxCbnd5FfPEbcXAJYTi1pBJeP/QPON+w8ovSME8iRG+ElHNxZNX2Qh6eYn1GdzJFS4cDFfx0Q==}

  json-schema-traverse@1.0.0:
    resolution: {integrity: sha512-NM8/P9n3XjXhIZn1lLhkFaACTOURQXjWhV4BA/RnOv8xvgqtqpAX9IO4mRQxSx1Rlo4tqzeqb0sOlruaOy3dug==}

  keyv@4.5.4:
    resolution: {integrity: sha512-oxVHkHR/EJf2CNXnWxRLW6mg7JyCCUcG0DtEGmL2ctUo1PNTin1PUil+r/+4r5MpVgC/fn1kjsx7mjSujKqIpw==}

  kind-of@6.0.3:
    resolution: {integrity: sha512-dcS1ul+9tmeD95T+x28/ehLgd9mENa3LsvDTtzm3vyBEO7RPptvAD+t44WVXaUjTBRcrpFeFlC8WCruUR456hw==}
    engines: {node: '>=0.10.0'}

  layerr@3.0.0:
    resolution: {integrity: sha512-tv754Ki2dXpPVApOrjTyRo4/QegVb9eVFq4mjqp4+NM5NaX7syQvN5BBNfV/ZpAHCEHV24XdUVrBAoka4jt3pA==}

  lefthook-darwin-arm64@1.11.12:
    resolution: {integrity: sha512-nB3rZVGoign6lhlbdfT1/knk4fV4Kx7kgbho8oSFcpw/o2qRQpLqmclCWUTtf+Pyj4vCzE7hiee/m+uQtvu19w==}
    cpu: [arm64]
    os: [darwin]

  lefthook-darwin-x64@1.11.12:
    resolution: {integrity: sha512-ExNz8ctFRRaVz2wpvjmOtV4GeZcRdsAZwnZbmvlu1fMcJ6WtjAuR6fB0ybtcsc03/zBNrfShiq+VtZLkGv8Oeg==}
    cpu: [x64]
    os: [darwin]

  lefthook-freebsd-arm64@1.11.12:
    resolution: {integrity: sha512-3Si6YJ8YLEMJ6TGsaBI2ni64XSrJX69N4gX7OKQp85IXeizPUEy7oorYAJCUaw5nMffRbIkzxNTjaMkcn4iwag==}
    cpu: [arm64]
    os: [freebsd]

  lefthook-freebsd-x64@1.11.12:
    resolution: {integrity: sha512-J18MNYZKkVdHJ5K54MT8kxJ/W4TBUxD8aCi4e+Oliw8UXAiwaJSTGPkdY5P8aUlVYDknN2w+6I99Dxre6CJRFw==}
    cpu: [x64]
    os: [freebsd]

  lefthook-linux-arm64@1.11.12:
    resolution: {integrity: sha512-oIWcj7mcHnFB4tcfz4dsZTnDTXIyF7cjCEqhDQTvqJQLbE1XRfjU0RzQdgSKrzdmXIcUFB+lmcgeRwJnKBEJ8Q==}
    cpu: [arm64]
    os: [linux]

  lefthook-linux-x64@1.11.12:
    resolution: {integrity: sha512-sr9X5dW5dl9Fa3Kdk3x66DPGgCz/rykm+JHIyQGfnuvZnaeqkEaXgNubBaVGBbOimagXgtA5DwXc6D6fzUYALA==}
    cpu: [x64]
    os: [linux]

  lefthook-openbsd-arm64@1.11.12:
    resolution: {integrity: sha512-4TuX8c/lwky1DSNIY6knIFlMIHQZrVBxh6O5vSTjOAjKv5YmIkNgeUlwcBD+SMru9tQBj7MvOpJSkVkaLK5hhQ==}
    cpu: [arm64]
    os: [openbsd]

  lefthook-openbsd-x64@1.11.12:
    resolution: {integrity: sha512-Y/rPvyXtsIH+pxACfLHwxqc2Ahk+aExj8Izce3zXp75Wki5DH+6TXm5tWj5CgIuefL7CMqNFsOZCjEe1+SyM+w==}
    cpu: [x64]
    os: [openbsd]

  lefthook-windows-arm64@1.11.12:
    resolution: {integrity: sha512-OJaElGktzsMrkmIpXBqwlc+eZx5kwxx+tJFByTXiW/rb8ttBwj0ueVyfo3lw/PqqlbMy73qc9Uj3CHYkaKsDKw==}
    cpu: [arm64]
    os: [win32]

  lefthook-windows-x64@1.11.12:
    resolution: {integrity: sha512-ZhKsisibIcaG+rv9i7UJUgnuejI6mfaS5T3FreqsWt5vAsEIvLLNmZUA15MHPr99n+L4La1YQ2jTqie1kH57dA==}
    cpu: [x64]
    os: [win32]

  lefthook@1.11.12:
    resolution: {integrity: sha512-refh8mlcNtwJfmHDH+2mN1KTIVjp1EHlrjzOjfH/hJ4vFQByH2+1KfFDlJLX9V16VESwUNyOGkEZ9cJEF6zNgg==}
    hasBin: true

  light-my-request@6.6.0:
    resolution: {integrity: sha512-CHYbu8RtboSIoVsHZ6Ye4cj4Aw/yg2oAFimlF7mNvfDV192LR7nDiKtSIfCuLT7KokPSTn/9kfVLm5OGN0A28A==}

  linkify-it@5.0.0:
    resolution: {integrity: sha512-5aHCbzQRADcdP+ATqnDuhhJ/MRIqDkZX5pyjFHRRysS8vZ5AbqGEoFIb6pYHPZ+L/OC2Lc+xT8uHVVR5CAK/wQ==}

  lodash.defaults@4.2.0:
    resolution: {integrity: sha512-qjxPLHd3r5DnsdGacqOMU6pb/avJzdh9tFX2ymgoZE27BmjXrNy/y4LoaiTeAb+O3gL8AfpJGtqfX/ae2leYYQ==}

  lodash.isarguments@3.1.0:
    resolution: {integrity: sha512-chi4NHZlZqZD18a0imDHnZPrDeBbTtVN7GXMwuGdRH9qotxAjYs3aVLKc7zNOG9eddR5Ksd8rvFEBc9SsggPpg==}

  lodash.memoize@4.1.2:
    resolution: {integrity: sha512-t7j+NzmgnQzTAYXcsHYLgimltOV1MXHtlOWf6GjL9Kj8GK5FInw5JotxvbOs+IvV1/Dzo04/fCGfLVs7aXb4Ag==}

  lodash.merge@4.6.2:
    resolution: {integrity: sha512-0KpjqXRVvrYyCsX1swR/XTK0va6VQkQM6MNo7PqW77ByjAhoARA8EfrP1N4+KlKj8YS0ZUCtRT/YUuhyYDujIQ==}

  lodash.mergewith@4.6.2:
    resolution: {integrity: sha512-GK3g5RPZWTRSeLSpgP8Xhra+pnjBC56q9FZYe1d5RN3TJ35dbkGy3YqBSMbyCrlbi+CM9Z3Jk5yTL7RCsqboyQ==}

  lodash@4.17.21:
    resolution: {integrity: sha512-v2kDEe57lecTulaDIuNTPy3Ry4gLGJ6Z1O3vE1krgXZNrsQ+LFTGHVxVjcXPs17LhbZVGedAJv8XZ1tvj5FvSg==}

  loupe@3.1.3:
    resolution: {integrity: sha512-kkIp7XSkP78ZxJEsSxW3712C6teJVoeHHwgo9zJ380de7IYyJ2ISlxojcH2pC5OFLewESmnRi/+XCDIEEVyoug==}

  lowercase-keys@3.0.0:
    resolution: {integrity: sha512-ozCC6gdQ+glXOQsveKD0YsDy8DSQFjDTz4zyzEHNV5+JP5D62LmfDZ6o1cycFx9ouG940M5dE8C8CTewdj2YWQ==}
    engines: {node: ^12.20.0 || ^14.13.1 || >=16.0.0}

  lru-cache@10.4.3:
    resolution: {integrity: sha512-JNAzZcXrCt42VGLuYz0zfAzDfAvJWW6AfYlDBQyDV5DClI2m5sAmK+OIO7s59XfsRsWHp02jAJrRadPRGTt6SQ==}

  lru-cache@11.0.2:
    resolution: {integrity: sha512-123qHRfJBmo2jXDbo/a5YOQrJoHF/GNQTLzQ5+IdK5pWpceK17yRc6ozlWd25FxvGKQbIUs91fDFkXmDHTKcyA==}
    engines: {node: 20 || >=22}

  lunr@2.3.9:
    resolution: {integrity: sha512-zTU3DaZaF3Rt9rhN3uBMGQD3dD2/vFQqnvZCDv4dl5iOzq2IZQqTxu90r4E5J+nP70J3ilqVCrbho2eWaeW8Ow==}

  magic-string@0.30.17:
    resolution: {integrity: sha512-sNPKHvyjVf7gyjwS4xGTaW/mCnF8wnjtifKBEhxfZ7E/S8tQ0rssrwGNn6q8JH/ohItJfSQp9mBtQYuTlH5QnA==}

  magicast@0.3.5:
    resolution: {integrity: sha512-L0WhttDl+2BOsybvEOLK7fW3UA0OQ0IQ2d6Zl2x/a6vVRs3bAY0ECOSHHeL5jD+SbOpOCUEi0y1DgHEn9Qn1AQ==}

  make-dir@4.0.0:
    resolution: {integrity: sha512-hXdUTZYIVOt1Ex//jAQi+wTZZpUpwBj/0QsOzqegb3rGMMeJiSEu5xLHnYfBrRV4RH2+OCSOO95Is/7x1WJ4bw==}
    engines: {node: '>=10'}

  markdown-it@14.1.0:
    resolution: {integrity: sha512-a54IwgWPaeBCAAsv13YgmALOF1elABB08FxO9i+r4VFk5Vl4pKokRPeX8u5TCgSsPi6ec1otfLjdOpVcgbpshg==}
    hasBin: true

  math-intrinsics@1.1.0:
    resolution: {integrity: sha512-/IXtbwEk5HTPyEwyKX6hGkYXxM9nbj64B+ilVJnC/R6B0pH5G4V3b0pVbL7DBj4tkhBAppbQUlf6F6Xl9LHu1g==}
    engines: {node: '>= 0.4'}

  mdurl@2.0.0:
    resolution: {integrity: sha512-Lf+9+2r+Tdp5wXDXC4PcIBjTDtq4UKjCPMQhKIuzpJNW0b96kVqSwW0bT7FhRSfmAiFYgP+SCRvdrDozfh0U5w==}

  mercurius-integration-testing@9.0.1:
    resolution: {integrity: sha512-AAE0slhjNPtNbRD3guczsEzlh38ClzFlvU/VnuMHqjWUDsc7pHkk8psFTxlJ6ihFiNIVBBPDIfWnBzbMJ+7IrA==}
    engines: {node: '>=14'}
    peerDependencies:
      '@mercuriusjs/federation': ^1 || ^2
      '@mercuriusjs/gateway': ^1.2.0
      fastify: ^4.0.0 || ^5.0.0
      graphql: '*'
      mercurius: ^12 || ^13 || ^14 || ^15 || ^16
    peerDependenciesMeta:
      '@mercuriusjs/federation':
        optional: true
      '@mercuriusjs/gateway':
        optional: true

  mercurius-upload@8.0.0:
    resolution: {integrity: sha512-lKYtqo6enNHRhFa6MrGE2OLf5/G0CvaXLCFp/Wczb6vS14LxtWor1fPwayNbiHV3RCS9DsiMnqCWdWaySZxKWA==}
    peerDependencies:
      graphql: ^16.3.0

  mercurius@16.1.0:
    resolution: {integrity: sha512-foMnqtFn3Wf/3zh0IJEz30Dq0alZIlIMCoQpxpS3/GkDB12h/LfmcoZ6ASCZ8xBJIvStEIKYxOyjfDeEcYhjLQ==}
    engines: {node: ^20.9.0 || >=22.0.0}
    peerDependencies:
      graphql: ^16.0.0

  merge-stream@2.0.0:
    resolution: {integrity: sha512-abv/qOcuPfk3URPfDzmZU1LKmuw8kT+0nIHvKrKgFrwifol/doWcdA4ZqsWQ8ENrFKkd67Mfpo/LovbIUsbt3w==}

  merge2@1.4.1:
    resolution: {integrity: sha512-8q7VEgMJW4J8tcfVPy8g09NcQwZdbwFEqhe/WZkoIzjn/3TGDwtOCYtXGxA3O8tPzpczCCDgv+P2P5y00ZJOOg==}
    engines: {node: '>= 8'}

  micromatch@4.0.8:
    resolution: {integrity: sha512-PXwfBhYu0hBCPw8Dn0E+WDYb7af3dSLVWKi3HGv84IdF4TyFoC0ysxFd0Goxw7nSv4T/PzEJQxsYsEiFCKo2BA==}
    engines: {node: '>=8.6'}

  mime-db@1.52.0:
    resolution: {integrity: sha512-sPU4uV7dYlvtWJxwwxHD0PuihVNiE7TyAbQ5SWxDCB9mUYvOgroQOwYQQOKPJ8CIbE+1ETVlOoK1UC2nU3gYvg==}
    engines: {node: '>= 0.6'}

  mime-db@1.54.0:
    resolution: {integrity: sha512-aU5EJuIN2WDemCcAp2vFBfp/m4EAhWJnUNSSw0ixs7/kXbd6Pg64EmwJkNdFhB8aWt1sH2CTXrLxo/iAGV3oPQ==}
    engines: {node: '>= 0.6'}

  mime-types@2.1.35:
    resolution: {integrity: sha512-ZDY+bPm5zTTF+YpCrAU9nK0UgICYPT0QtT1NZWFv4s++TNkcgVaT0g6+4R2uI4MjQjzysHB1zxuWL50hzaeXiw==}
    engines: {node: '>= 0.6'}

  mime@3.0.0:
    resolution: {integrity: sha512-jSCU7/VB1loIWBZe14aEYHU/+1UMEHoaO7qxCOVJOw9GgH72VAWppxNcjU+x9a2k3GSIBXNKxXQFqRvvZ7vr3A==}
    engines: {node: '>=10.0.0'}
    hasBin: true

  mimic-fn@2.1.0:
    resolution: {integrity: sha512-OqbOk5oEQeAZ8WXWydlu9HJjz9WVdEIvamMCcXmuqUYjTknH/sqsWvhQ3vgwKFRR1HpjvNBKQ37nbJgYzGqGcg==}
    engines: {node: '>=6'}

  mimic-response@3.1.0:
    resolution: {integrity: sha512-z0yWI+4FDrrweS8Zmt4Ej5HdJmky15+L2e6Wgn3+iK5fWzb6T3fhNFq2+MeTRb064c6Wr4N/wv0DzQTjNzHNGQ==}
    engines: {node: '>=10'}

  mimic-response@4.0.0:
    resolution: {integrity: sha512-e5ISH9xMYU0DzrT+jl8q2ze9D6eWBto+I8CNpe+VI+K2J/F/k3PdkdTdz4wvGVH4NTpo+NRYTVIuMQEMMcsLqg==}
    engines: {node: ^12.20.0 || ^14.13.1 || >=16.0.0}

  minimalistic-assert@1.0.1:
    resolution: {integrity: sha512-UtJcAD4yEaGtjPezWuO9wC4nwUnVH/8/Im3yEHQP4b67cXlD/Qr9hdITCU1xDbSEXg2XKNaP8jsReV7vQd00/A==}

  minimatch@10.0.1:
    resolution: {integrity: sha512-ethXTt3SGGR+95gudmqJ1eNhRO7eGEGIgYA9vnPatK4/etz2MEVDno5GMCibdMTuBMyElzIlgxMna3K94XDIDQ==}
    engines: {node: 20 || >=22}

  minimatch@9.0.5:
    resolution: {integrity: sha512-G6T0ZX48xgozx7587koeX9Ys2NYy6Gmv//P89sEte9V9whIapMNF4idKxnW2QtCcLiTWlb/wfCabAtAFWhhBow==}
    engines: {node: '>=16 || 14 >=14.17'}

  minimist@1.2.8:
    resolution: {integrity: sha512-2yyAR8qBkN3YuheJanUpWC5U3bb5osDywNB8RzDVlDwDHbocAJveqqj1u8+SVD7jkWT4yvsHCpWqqWqAxb0zCA==}

  minio@8.0.5:
    resolution: {integrity: sha512-/vAze1uyrK2R/DSkVutE4cjVoAowvIQ18RAwn7HrqnLecLlMazFnY0oNBqfuoAWvu7mZIGX75AzpuV05TJeoHg==}
    engines: {node: ^16 || ^18 || >=20}

  minipass@7.1.2:
    resolution: {integrity: sha512-qOOzS1cBTWYF4BH8fVePDBOO9iptMnGUEZwNc/cMWnTV2nVLZ7VoNWEPHkYczZA0pdoA7dl6e7FL659nX9S2aw==}
    engines: {node: '>=16 || 14 >=14.17'}

  mnemonist@0.39.8:
    resolution: {integrity: sha512-vyWo2K3fjrUw8YeeZ1zF0fy6Mu59RHokURlld8ymdUPjMlD9EC9ov1/YPqTgqRvUN9nTr3Gqfz29LYAmu0PHPQ==}

  mqemitter@6.0.2:
    resolution: {integrity: sha512-8RGlznQx/Nb1xC3xKUFXHWov7pn7JdH++YVwlr6SLT6k3ft1h+ImGqZdVudbdKruFckIq9wheq9s4hgCivJDow==}
    engines: {node: '>=16'}

  ms@2.1.3:
    resolution: {integrity: sha512-6FlzubTLZG3J2a/NVCAleEhjzq5oxgHyaCU9yYXvcLsvoVaHJq/s5xXI6/XXP6tz7R9xAOtHnSO/tXtF3WRTlA==}

  mute-stream@2.0.0:
    resolution: {integrity: sha512-WWdIxpyjEn+FhQJQQv9aQAYlHoNVdzIzUySNV1gHUPDSdZJ3yZn7pAAbQcV7B56Mvu881q9FZV+0Vx2xC44VWA==}
    engines: {node: ^18.17.0 || >=20.5.0}

  nanoid@3.3.8:
    resolution: {integrity: sha512-WNLf5Sd8oZxOm+TzppcYk8gVOgP+l58xNy58D0nbUnOxOWRWvlcCV4kUF7ltmI6PsrLl/BgKEyS4mqsGChFN0w==}
    engines: {node: ^10 || ^12 || ^13.7 || ^14 || >=15.0.1}
    hasBin: true

  normalize-url@8.0.1:
    resolution: {integrity: sha512-IO9QvjUMWxPQQhs60oOu10CRkWCiZzSUkzbXGGV9pviYl1fXYcvkzQ5jV9z8Y6un8ARoVRl4EtC6v6jNqbaJ/w==}
    engines: {node: '>=14.16'}

  npm-run-path@4.0.1:
    resolution: {integrity: sha512-S48WzZW777zhNIrn7gxOlISNAqi9ZC/uQFnRdbeIHhZhCA6UqpkOT8T1G7BvfdgP4Er8gF4sUbaS0i7QvIfCWw==}
    engines: {node: '>=8'}

  obliterator@2.0.5:
    resolution: {integrity: sha512-42CPE9AhahZRsMNslczq0ctAEtqk8Eka26QofnqC346BZdHDySk3LWka23LI7ULIw11NmltpiLagIq8gBozxTw==}

  on-exit-leak-free@2.1.2:
    resolution: {integrity: sha512-0eJJY6hXLGf1udHwfNftBqH+g73EU4B504nZeKpz1sYRKafAghwxEJunB2O7rDZkL4PGfsMVnTXZ2EjibbqcsA==}
    engines: {node: '>=14.0.0'}

  once@1.4.0:
    resolution: {integrity: sha512-lNaJgI+2Q5URQBkccEKHTQOPaXdUxnZZElQTZY0MFUAuaEqe1E+Nyvgdz/aIyNi6Z9MzO5dv1H8n58/GELp3+w==}

  onetime@5.1.2:
    resolution: {integrity: sha512-kbpaSSGJTWdAY5KPVeMOKXSrPtr8C8C7wodJbcsd51jRnmD+GZu8Y0VoU6Dm5Z4vWr0Ig/1NKuWRKf7j5aaYSg==}
    engines: {node: '>=6'}

  os-tmpdir@1.0.2:
    resolution: {integrity: sha512-D2FR03Vir7FIu45XBY20mTb+/ZSWB00sjU9jdQXt83gDrI4Ztz5Fs7/yy74g2N5SVQY4xY1qDr4rNddwYRVX0g==}
    engines: {node: '>=0.10.0'}

  p-cancelable@3.0.0:
    resolution: {integrity: sha512-mlVgR3PGuzlo0MmTdk4cXqXWlwQDLnONTAg6sm62XkMJEiRxN3GL3SffkYvqwonbkJBcrI7Uvv5Zh9yjvn2iUw==}
    engines: {node: '>=12.20'}

  p-map@4.0.0:
    resolution: {integrity: sha512-/bjOqmgETBYB5BoEeGVea8dmvHb2m9GLy1E9W43yeyfP6QQCZGFNa+XRceJEuDB6zqr+gKpIAmlLebMpykw/MQ==}
    engines: {node: '>=10'}

  package-json-from-dist@1.0.1:
    resolution: {integrity: sha512-UEZIS3/by4OC8vL3P2dTXRETpebLI2NiI5vIrjaD/5UtrkFX/tNbwjTSRAGC/+7CAo2pIcBaRgWmcBBHcsaCIw==}

  path-key@3.1.1:
    resolution: {integrity: sha512-ojmeN0qd+y0jszEtoY48r0Peq5dwMEkIlCOu6Q5f41lfkswXuKtYrhgoTpLnyIcHm24Uhqx+5Tqm2InSwLhE6Q==}
    engines: {node: '>=8'}

  path-scurry@1.11.1:
    resolution: {integrity: sha512-Xa4Nw17FS9ApQFJ9umLiJS4orGjm7ZzwUrwamcGQuHSzDyth9boKDaycYdDcZDuqYATXw4HFXgaqWTctW/v1HA==}
    engines: {node: '>=16 || 14 >=14.18'}

  path-scurry@2.0.0:
    resolution: {integrity: sha512-ypGJsmGtdXUOeM5u93TyeIEfEhM6s+ljAhrk5vAvSx8uyY/02OvrZnA0YNGUrPXfpJMgI1ODd3nwz8Npx4O4cg==}
    engines: {node: 20 || >=22}

  pathe@2.0.3:
    resolution: {integrity: sha512-WUjGcAqP1gQacoQe+OBJsFA7Ld4DyXuUIjZ5cc75cLHvJ7dtNsTugphxIADwspS+AraAUePCKrSVtPLFj/F88w==}

  pathval@2.0.0:
    resolution: {integrity: sha512-vE7JKRyES09KiunauX7nd2Q9/L7lhok4smP9RZTDeD4MVs72Dp2qNFVz39Nz5a0FVEW0BJR6C0DYrq6unoziZA==}
    engines: {node: '>= 14.16'}

  peek-readable@5.4.2:
    resolution: {integrity: sha512-peBp3qZyuS6cNIJ2akRNG1uo1WJ1d0wTxg/fxMdZ0BqCVhx242bSFHM9eNqflfJVS9SsgkzgT/1UgnsurBOTMg==}
    engines: {node: '>=14.16'}

  pend@1.2.0:
    resolution: {integrity: sha512-F3asv42UuXchdzt+xXqfW1OGlVBe+mxa2mqI0pg5yAHZPvFmY3Y6drSf/GQ1A86WgWEN9Kzh/WrgKa6iGcHXLg==}

  picocolors@1.1.1:
    resolution: {integrity: sha512-xceH2snhtb5M9liqDsmEw56le376mTZkEX/jEb/RxNFyegNul7eNslCXP9FDj/Lcu0X8KEyMceP2ntpaHrDEVA==}

  picomatch@2.3.1:
    resolution: {integrity: sha512-JU3teHTNjmE2VCGFzuY8EXzCDVwEqB2a8fsIvwaStHhAWJEeVd1o1QD80CU6+ZdEXXSLbSsuLwJjkCBWqRQUVA==}
    engines: {node: '>=8.6'}

  pino-abstract-transport@2.0.0:
    resolution: {integrity: sha512-F63x5tizV6WCh4R6RHyi2Ml+M70DNRXt/+HANowMflpgGFMAym/VKm6G7ZOQRjqN7XbGxK1Lg9t6ZrtzOaivMw==}

  pino-pretty@13.0.0:
    resolution: {integrity: sha512-cQBBIVG3YajgoUjo1FdKVRX6t9XPxwB9lcNJVD5GCnNM4Y6T12YYx8c6zEejxQsU0wrg9TwmDulcE9LR7qcJqA==}
    hasBin: true

  pino-std-serializers@7.0.0:
    resolution: {integrity: sha512-e906FRY0+tV27iq4juKzSYPbUj2do2X2JX4EzSca1631EB2QJQUqGbDuERal7LCtOpxl6x3+nvo9NPZcmjkiFA==}

  pino@9.6.0:
    resolution: {integrity: sha512-i85pKRCt4qMjZ1+L7sy2Ag4t1atFcdbEt76+7iRJn1g2BvsnRMGu9p8pivl9fs63M2kF/A0OacFZhTub+m/qMg==}
    hasBin: true

  piscina@4.8.0:
    resolution: {integrity: sha512-EZJb+ZxDrQf3dihsUL7p42pjNyrNIFJCrRHPMgxu/svsj+P3xS3fuEWp7k2+rfsavfl1N0G29b1HGs7J0m8rZA==}

  possible-typed-array-names@1.1.0:
    resolution: {integrity: sha512-/+5VFTchJDoVj3bhoqi6UeymcD00DAwb1nJwamzPvHEszJ4FpF6SNNbUbOS8yI56qHzdV8eK0qEfOSiodkTdxg==}
    engines: {node: '>= 0.4'}

  postcss@8.5.3:
    resolution: {integrity: sha512-dle9A3yYxlBSrt8Fu+IpjGT8SY8hN0mlaA6GY8t0P5PjIOZemULz/E2Bnm/2dcUOena75OTNkHI76uZBNUUq3A==}
    engines: {node: ^10 || ^12 || >=14}

  postgres@3.4.5:
    resolution: {integrity: sha512-cDWgoah1Gez9rN3H4165peY9qfpEo+SA61oQv65O3cRUE1pOEoJWwddwcqKE8XZYjbblOJlYDlLV4h67HrEVDg==}
    engines: {node: '>=12'}

  process-warning@4.0.1:
    resolution: {integrity: sha512-3c2LzQ3rY9d0hc1emcsHhfT9Jwz0cChib/QN89oME2R451w5fy3f0afAhERFZAwrbDU43wk12d0ORBpDVME50Q==}

  process@0.11.10:
    resolution: {integrity: sha512-cdGef/drWFoydD1JsMzuFf8100nZl+GT+yacc2bEced5f9Rjk4z+WtFUTBu9PhOi9j/jfmBPu0mMEY4wIdAF8A==}
    engines: {node: '>= 0.6.0'}

  pump@3.0.2:
    resolution: {integrity: sha512-tUPXtzlGM8FE3P0ZL6DVs/3P58k9nk8/jZeQCurTJylQA8qFYzHFfhBJkuqyE0FifOsQ0uKWekiZ5g8wtr28cw==}

  punycode.js@2.3.1:
    resolution: {integrity: sha512-uxFIHU0YlHYhDQtV4R9J6a52SLx28BCjT+4ieh7IGbgwVJWO+km431c4yRlREUAsAmt/uMjQUyQHNEPf0M39CA==}
    engines: {node: '>=6'}

  pure-rand@6.1.0:
    resolution: {integrity: sha512-bVWawvoZoBYpp6yIoQtQXHZjmz35RSVHnUOTefl8Vcjr8snTPY1wnpSPMWekcFwbxI6gtmT7rSYPFvz71ldiOA==}

  qlobber@8.0.1:
    resolution: {integrity: sha512-O+Wd1chXj5YE1DwmD+ae0bXiSLehmnS3czlC1R9FL/Nt/3q8uMS1bIHmg2lJfCoiimCxClWM8AAuJrF0EvNiog==}
    engines: {node: '>= 16'}

  query-string@7.1.3:
    resolution: {integrity: sha512-hh2WYhq4fi8+b+/2Kg9CEge4fDPvHS534aOOvOZeQ3+Vf2mCFsaFBYj0i+iXcAq6I9Vzp5fjMFBlONvayDC1qg==}
    engines: {node: '>=6'}

  queue-microtask@1.2.3:
    resolution: {integrity: sha512-NuaNSa6flKT5JaSYQzJok04JzTL1CA6aGhv5rfLW3PgqA+M2ChpZQnAC8h8i4ZFkBS8X5RqkDBHA7r4hej3K9A==}

  quick-format-unescaped@4.0.4:
    resolution: {integrity: sha512-tYC1Q1hgyRuHgloV/YXs2w15unPVh8qfu/qCTfhTYamaw7fyhumKa2yGpdSo87vY32rIclj+4fWYQXUMs9EHvg==}

  quick-lru@5.1.1:
    resolution: {integrity: sha512-WuyALRjWPDGtt/wzJiadO5AXY+8hZ80hVpe6MyivgraREW751X3SbhRvG3eLKOYN+8VEvqLcf3wdnt44Z4S4SA==}
    engines: {node: '>=10'}

  quick-lru@7.0.0:
    resolution: {integrity: sha512-MX8gB7cVYTrYcFfAnfLlhRd0+Toyl8yX8uBx1MrX7K0jegiz9TumwOK27ldXrgDlHRdVi+MqU9Ssw6dr4BNreg==}
    engines: {node: '>=18'}

  readable-stream@3.6.2:
    resolution: {integrity: sha512-9u/sniCrY3D5WdsERHzHE4G2YCXqoG5FTHUiCC4SIbr6XcLZBY05ya9EKjYek9O5xOAwjGq+1JdGBAS7Q9ScoA==}
    engines: {node: '>= 6'}

  readable-stream@4.7.0:
    resolution: {integrity: sha512-oIGGmcpTLwPga8Bn6/Z75SVaH1z5dUut2ibSyAMVhmUggWpmDn2dapB0n7f8nwaSiRtepAsfJyfXIO5DCVAODg==}
    engines: {node: ^12.22.0 || ^14.17.0 || >=16.0.0}

  real-require@0.2.0:
    resolution: {integrity: sha512-57frrGM/OCTLqLOAh0mhVA9VBMHd+9U7Zb2THMGdBUoZVOtGbJzjxsYGDJ3A9AYYCP4hn6y1TVbaOfzWtm5GFg==}
    engines: {node: '>= 12.13.0'}

  redis-errors@1.2.0:
    resolution: {integrity: sha512-1qny3OExCf0UvUV/5wpYKf2YwPcOqXzkwKKSmKHiE6ZMQs5heeE/c8eXK+PNllPvmjgAbfnsbpkGZWy8cBpn9w==}
    engines: {node: '>=4'}

  redis-parser@3.0.0:
    resolution: {integrity: sha512-DJnGAeenTdpMEH6uAJRK/uiyEIH9WVsUmoLwzudwGJUwZPp80PDBWPHXSAGNPwNvIXAbe7MSUB1zQFugFml66A==}
    engines: {node: '>=4'}

  require-from-string@2.0.2:
    resolution: {integrity: sha512-Xf0nWe6RseziFMu+Ap9biiUbmplq6S9/p+7w7YXP/JBHhrUDDUhwa+vANyubuqfZWTveU//DYVGsDG7RKL/vEw==}
    engines: {node: '>=0.10.0'}

  resolve-alpn@1.2.1:
    resolution: {integrity: sha512-0a1F4l73/ZFZOakJnQ3FvkJ2+gSTQWz/r2KE5OdDY0TxPm5h4GkqkWWfM47T7HsbnOtcJVEF4epCVy6u7Q3K+g==}

  resolve-pkg-maps@1.0.0:
    resolution: {integrity: sha512-seS2Tj26TBVOC2NIc2rOe2y2ZO7efxITtLZcGSOnHHNOQ7CkiUBfw0Iw2ck6xkIhPwLhKNLS8BO+hEpngQlqzw==}

  responselike@3.0.0:
    resolution: {integrity: sha512-40yHxbNcl2+rzXvZuVkrYohathsSJlMTXKryG5y8uciHv1+xDLHQpgjG64JUO9nrEq2jGLH6IZ8BcZyw3wrweg==}
    engines: {node: '>=14.16'}

  ret@0.5.0:
    resolution: {integrity: sha512-I1XxrZSQ+oErkRR4jYbAyEEu2I0avBvvMM5JN+6EBprOGRCs63ENqZ3vjavq8fBw2+62G5LF5XelKwuJpcvcxw==}
    engines: {node: '>=10'}

  reusify@1.1.0:
    resolution: {integrity: sha512-g6QUff04oZpHs0eG5p83rFLhHeV00ug/Yf9nZM6fLeUrPguBTkTQOdpAWWspMh55TZfVQDPaN3NQJfbVRAxdIw==}
    engines: {iojs: '>=1.0.0', node: '>=0.10.0'}

  rfdc@1.4.1:
    resolution: {integrity: sha512-q1b3N5QkRUWUl7iyylaaj3kOpIT0N2i9MqIEQXP73GVsN9cw3fdx8X63cEmWhJGi2PPCF23Ijp7ktmd39rawIA==}

  rollup@4.34.9:
    resolution: {integrity: sha512-nF5XYqWWp9hx/LrpC8sZvvvmq0TeTjQgaZHYmAgwysT9nh8sWnZhBnM8ZyVbbJFIQBLwHDNoMqsBZBbUo4U8sQ==}
    engines: {node: '>=18.0.0', npm: '>=8.0.0'}
    hasBin: true

  run-async@3.0.0:
    resolution: {integrity: sha512-540WwVDOMxA6dN6We19EcT9sc3hkXPw5mzRNGM3FkdN/vtE9NFvj5lFAPNwUDmJjXidm3v7TC1cTE7t17Ulm1Q==}
    engines: {node: '>=0.12.0'}

  run-parallel@1.2.0:
    resolution: {integrity: sha512-5l4VyZR86LZ/lDxZTR6jqL8AFE2S0IFLMP26AbjsLVADxHdhB/c0GUsH+y39UfCi3dzz8OlQuPmnaJOMoDHQBA==}

  rxjs@7.8.2:
    resolution: {integrity: sha512-dhKf903U/PQZY6boNNtAGdWbG85WAbjT/1xYoZIC7FAY0yWapOBQVsVrDl58W86//e1VpMNBtRV4MaXfdMySFA==}

  safe-buffer@5.2.1:
    resolution: {integrity: sha512-rp3So07KcdmmKbGvgaNxQSJr7bGVSVk5S9Eq1F+ppbRo70+YeaDxkw5Dd8NPN+GD6bjnYm2VuPuCXmpuYvmCXQ==}

  safe-regex-test@1.1.0:
    resolution: {integrity: sha512-x/+Cz4YrimQxQccJf5mKEbIa1NzeCRNI5Ecl/ekmlYaampdNLPalVyIcCZNNH3MvmqBugV5TMYZXv0ljslUlaw==}
    engines: {node: '>= 0.4'}

  safe-regex2@4.0.1:
    resolution: {integrity: sha512-goqsB+bSlOmVX+CiFX2PFc1OV88j5jvBqIM+DgqrucHnUguAUNtiNOs+aTadq2NqsLQ+TQ3UEVG3gtSFcdlkCg==}

  safe-stable-stringify@2.5.0:
    resolution: {integrity: sha512-b3rppTKm9T+PsVCBEOUR46GWI7fdOs00VKZ1+9c1EWDaDMvjQc6tUwuFyIprgGgTcWoVHSKrU8H31ZHA2e0RHA==}
    engines: {node: '>=10'}

  safer-buffer@2.1.2:
    resolution: {integrity: sha512-YZo3K82SD7Riyi0E1EQPojLz7kpepnSQI9IyPbHHg1XXXevb5dJI7tpyN2ADxGcQbHG7vcyRHk0cbwqcQriUtg==}

  sax@1.4.1:
    resolution: {integrity: sha512-+aWOz7yVScEGoKNd4PA10LZ8sk0A/z5+nXQG5giUO5rprX9jgYsTdov9qCchZiPIZezbZH+jRut8nPodFAX4Jg==}

  secure-json-parse@2.7.0:
    resolution: {integrity: sha512-6aU+Rwsezw7VR8/nyvKTx8QpWH9FrcYiXXlqC4z5d5XQBDRqtbfsRjnwGyqbi3gddNtWHuEk9OANUotL26qKUw==}

  secure-json-parse@3.0.2:
    resolution: {integrity: sha512-H6nS2o8bWfpFEV6U38sOSjS7bTbdgbCGU9wEM6W14P5H0QOsz94KCusifV44GpHDTu2nqZbuDNhTzu+mjDSw1w==}

  seek-bzip@2.0.0:
    resolution: {integrity: sha512-SMguiTnYrhpLdk3PwfzHeotrcwi8bNV4iemL9tx9poR/yeaMYwB9VzR1w7b57DuWpuqR8n6oZboi0hj3AxZxQg==}
    hasBin: true

  semver-regex@4.0.5:
    resolution: {integrity: sha512-hunMQrEy1T6Jr2uEVjrAIqjwWcQTgOAcIM52C8MY1EZSD3DDNft04XzvYKPqjED65bNVVko0YI38nYeEHCX3yw==}
    engines: {node: '>=12'}

  semver-truncate@3.0.0:
    resolution: {integrity: sha512-LJWA9kSvMolR51oDE6PN3kALBNaUdkxzAGcexw8gjMA8xr5zUqK0JiR3CgARSqanYF3Z1YHvsErb1KDgh+v7Rg==}
    engines: {node: '>=12'}

  semver@7.7.1:
    resolution: {integrity: sha512-hlq8tAfn0m/61p4BVRcPzIGr6LKiMwo4VM6dGi6pt4qcRkmNzTcWq6eCEjEh+qXjkMDvPlOFFSGwQjoEa6gyMA==}
    engines: {node: '>=10'}
    hasBin: true

  set-cookie-parser@2.7.1:
    resolution: {integrity: sha512-IOc8uWeOZgnb3ptbCURJWNjWUPcO3ZnTTdzsurqERrP6nPyv+paC55vJM0LpOlT2ne+Ix+9+CRG1MNLlyZ4GjQ==}

  set-function-length@1.2.2:
    resolution: {integrity: sha512-pgRc4hJ4/sNjWCSS9AmnS40x3bNMDTknHgL5UaMBTMyJnU90EgWh1Rz+MC9eFu4BuN/UwZjKQuY/1v3rM7HMfg==}
    engines: {node: '>= 0.4'}

  setprototypeof@1.2.0:
    resolution: {integrity: sha512-E5LDX7Wrp85Kil5bhZv46j8jOeboKq5JMmYM3gVGdGH8xFpPWXUMsNrlODCrkoxMEeNi/XZIwuRvY4XNwYMJpw==}

  shebang-command@2.0.0:
    resolution: {integrity: sha512-kHxr2zZpYtdmrN1qDjrrX/Z1rR1kG8Dx+gkpK1G4eXmvXswmcE1hTWBWYUzlraYw1/yZp6YuDY77YtvbN0dmDA==}
    engines: {node: '>=8'}

  shebang-regex@3.0.0:
    resolution: {integrity: sha512-7++dFhtcx3353uBaq8DDR4NuxBetBzC7ZQOhmTQInHEd6bSrXdiEyzCvG07Z44UYdLShWUyXt5M/yhz8ekcb1A==}
    engines: {node: '>=8'}

  shell-quote@1.8.2:
    resolution: {integrity: sha512-AzqKpGKjrj7EM6rKVQEPpB288oCfnrEIuyoT9cyF4nmGa7V8Zk6f7RRqYisX8X9m+Q7bd632aZW4ky7EhbQztA==}
    engines: {node: '>= 0.4'}

  siginfo@2.0.0:
    resolution: {integrity: sha512-ybx0WO1/8bSBLEWXZvEd7gMW3Sn3JFlW3TvX1nREbDLRNQNaeNN8WK0meBwPdAaOI7TtRRRJn/Es1zhrrCHu7g==}

  signal-exit@3.0.7:
    resolution: {integrity: sha512-wnD2ZE+l+SPC/uoS0vXeE9L1+0wuaMqKlfz9AMUo38JsyLSBWSFcHR1Rri62LZc12vLr1gb3jl7iwQhgwpAbGQ==}

  signal-exit@4.1.0:
    resolution: {integrity: sha512-bzyZ1e88w9O1iNJbKnOlvYTrWPDl46O1bG0D3XInv+9tkPrxrN8jUUTiFlDkkmKWgn1M6CfIA13SuGqOa9Korw==}
    engines: {node: '>=14'}

  single-user-cache@1.0.1:
    resolution: {integrity: sha512-xFW/TuZUKoMZl47xqfC2jb7dO1XtJ5VgZxQliOKQWTueIH96CX6USaPiZcyDN0HFb4Ow+tsXpJZViRyIkl/rDA==}

  slash@3.0.0:
    resolution: {integrity: sha512-g9Q1haeby36OSStwb4ntCGGGaKsaVSjQ68fBxoQcutl5fS1vuY18H3wSt3jFyFtrkx+Kz0V1G85A4MyAdDMi2Q==}
    engines: {node: '>=8'}

  sonic-boom@4.2.0:
    resolution: {integrity: sha512-INb7TM37/mAcsGmc9hyyI6+QR3rR1zVRu36B0NeGXKnOOLiZOfER5SA+N7X7k3yUYRzLWafduTDvJAfDswwEww==}

  sort-keys-length@1.0.1:
    resolution: {integrity: sha512-GRbEOUqCxemTAk/b32F2xa8wDTs+Z1QHOkbhJDQTvv/6G3ZkbJ+frYWsTcc7cBB3Fu4wy4XlLCuNtJuMn7Gsvw==}
    engines: {node: '>=0.10.0'}

  sort-keys@1.1.2:
    resolution: {integrity: sha512-vzn8aSqKgytVik0iwdBEi+zevbTYZogewTUM6dtpmGwEcdzbub/TX4bCzRhebDCRC3QzXgJsLRKB2V/Oof7HXg==}
    engines: {node: '>=0.10.0'}

  source-map-js@1.2.1:
    resolution: {integrity: sha512-UXWMKhLOwVKb728IUtQPXxfYU+usdybtUrK/8uGE8CQMvrhOpwvzDBwj0QhSL7MQc7vIsISBG8VQ8+IDQxpfQA==}
    engines: {node: '>=0.10.0'}

  source-map-support@0.5.21:
    resolution: {integrity: sha512-uBHU3L3czsIyYXKX88fdrGovxdSCoTGDRZ6SYXtSRxLZUzHg5P/66Ht6uoUlHu9EZod+inXhKo3qQgwXUT/y1w==}

  source-map@0.6.1:
    resolution: {integrity: sha512-UjgapumWlbMhkBgzT7Ykc5YXUT46F0iKu8SGXq0bcwP5dz/h0Plj6enJqjz1Zbq2l5WaqYnrVbwWOWMyF3F47g==}
    engines: {node: '>=0.10.0'}

  source-map@0.7.4:
    resolution: {integrity: sha512-l3BikUxvPOcn5E74dZiq5BGsTb5yEwhaTSzccU6t4sDOH8NWJCstKO5QT2CvtFoK6F0saL7p9xHAqHOlCPJygA==}
    engines: {node: '>= 8'}

  split-on-first@1.1.0:
    resolution: {integrity: sha512-43ZssAJaMusuKWL8sKUBQXHWOpq8d6CfN/u1p4gUzfJkM05C8rxTmYrkIPTXapZpORA6LkkzcUulJ8FqA7Uudw==}
    engines: {node: '>=6'}

  split2@4.2.0:
    resolution: {integrity: sha512-UcjcJOWknrNkF6PLX83qcHM6KHgVKNkV62Y8a5uYDVv9ydGQVwAHMKqHdJje1VTWpljG0WYpCDhrCdAOYH4TWg==}
    engines: {node: '>= 10.x'}

  stackback@0.0.2:
    resolution: {integrity: sha512-1XMJE5fQo1jGH6Y/7ebnwPOBEkIEnT4QF32d5R1+VXdXveM0IBMJt8zfaxX1P3QhVwrYe+576+jkANtSS2mBbw==}

  standard-as-callback@2.1.0:
    resolution: {integrity: sha512-qoRRSyROncaz1z0mvYqIE4lCd9p2R90i6GxW3uZv5ucSu8tU7B5HXUP1gG8pVZsYNVaXjk8ClXHPttLyxAL48A==}

  statuses@2.0.1:
    resolution: {integrity: sha512-RwNA9Z/7PrK06rYLIzFMlaF+l73iwpzsqRIFgbMLbTcLD6cOao82TaWefPXQvB2fOC4AjuYSEndS7N/mTCbkdQ==}
    engines: {node: '>= 0.8'}

  std-env@3.9.0:
    resolution: {integrity: sha512-UGvjygr6F6tpH7o2qyqR6QYpwraIjKSdtzyBdyytFOHmPZY917kwdwLG0RbOjWOnKmnm3PeHjaoLLMie7kPLQw==}

  steed@1.1.3:
    resolution: {integrity: sha512-EUkci0FAUiE4IvGTSKcDJIQ/eRUP2JJb56+fvZ4sdnguLTqIdKjSxUe138poW8mkvKWXW2sFPrgTsxqoISnmoA==}

  stream-chain@2.2.5:
    resolution: {integrity: sha512-1TJmBx6aSWqZ4tx7aTpBDXK0/e2hhcNSTV8+CbFJtDjbb+I1mZ8lHit0Grw9GRT+6JbIrrDd8esncgBi8aBXGA==}

  stream-json@1.9.1:
    resolution: {integrity: sha512-uWkjJ+2Nt/LO9Z/JyKZbMusL8Dkh97uUBTv3AJQ74y07lVahLY4eEFsPsE97pxYBwr8nnjMAIch5eqI0gPShyw==}

  stream-shift@1.0.3:
    resolution: {integrity: sha512-76ORR0DO1o1hlKwTbi/DM3EXWGf3ZJYO8cXX5RJwnul2DEg2oyoZyjLNoQM8WsvZiFKCRfC1O0J7iCvie3RZmQ==}

  streamsearch@1.1.0:
    resolution: {integrity: sha512-Mcc5wHehp9aXz1ax6bZUyY5afg9u2rv5cqQI3mRrYkGC8rW2hM02jWuwjtL++LS5qinSyhj2QfLyNsuc+VsExg==}
    engines: {node: '>=10.0.0'}

  streamx@2.22.0:
    resolution: {integrity: sha512-sLh1evHOzBy/iWRiR6d1zRcLao4gGZr3C1kzNz4fopCOKJb6xD9ub8Mpi9Mr1R6id5o43S+d93fI48UC5uM9aw==}

  strict-uri-encode@2.0.0:
    resolution: {integrity: sha512-QwiXZgpRcKkhTj2Scnn++4PKtWsH0kpzZ62L2R6c/LUVYv7hVnZqcg2+sMuT6R7Jusu1vviK/MFsu6kNJfWlEQ==}
    engines: {node: '>=4'}

  string-width@4.2.3:
    resolution: {integrity: sha512-wKyQRQpjJ0sIp62ErSZdGsjMJWsap5oRNihHhu6G7JVO/9jIB6UyevL+tXuOqrng8j/cxKTWyWUwvSTriiZz/g==}
    engines: {node: '>=8'}

  string-width@5.1.2:
    resolution: {integrity: sha512-HnLOCR3vjcY8beoNLtcjZ5/nxn2afmME6lhrDrebokqMap+XbeW8n9TXpPDOqdGK5qcI3oT0GKTW6wC7EMiVqA==}
    engines: {node: '>=12'}

  string_decoder@1.3.0:
    resolution: {integrity: sha512-hkRX8U1WjJFd8LsDJ2yQ/wWWxaopEsABU1XfkM8A+j0+85JAGppt16cr1Whg6KIbb4okU6Mql6BOj+uup/wKeA==}

  strip-ansi@6.0.1:
    resolution: {integrity: sha512-Y38VPSHcqkFrCpFnQ9vuSXmquuv5oXOKpGeT6aGrr3o3Gc9AlVa6JBfUSOCnbxGGZF+/0ooI7KrPuUSztUdU5A==}
    engines: {node: '>=8'}

  strip-ansi@7.1.0:
    resolution: {integrity: sha512-iq6eVVI64nQQTRYq2KtEg2d2uU7LElhTJwsH4YzIHZshxlgZms/wIc4VoDQTlG/IvVIrBKG06CrZnp0qv7hkcQ==}
    engines: {node: '>=12'}

  strip-dirs@3.0.0:
    resolution: {integrity: sha512-I0sdgcFTfKQlUPZyAqPJmSG3HLO9rWDFnxonnIbskYNM3DwFOeTNB5KzVq3dA1GdRAc/25b5Y7UO2TQfKWw4aQ==}

  strip-final-newline@2.0.0:
    resolution: {integrity: sha512-BrpvfNAE3dcvq7ll3xVumzjKjZQ5tI1sEUIKr3Uoks0XUl45St3FlatVqef9prk4jRDzhW6WZg+3bk93y6pLjA==}
    engines: {node: '>=6'}

  strip-json-comments@3.1.1:
    resolution: {integrity: sha512-6fPc+R4ihwqP6N/aIv2f1gMH8lOVtWQHoqC4yK6oSDVVocumAsfCqjkXnqiYMhmMwS/mEHLp7Vehlt3ql6lEig==}
    engines: {node: '>=8'}

  strnum@1.1.2:
    resolution: {integrity: sha512-vrN+B7DBIoTTZjnPNewwhx6cBA/H+IS7rfW68n7XxC1y7uoiGQBxaKzqucGUgavX15dJgiGztLJ8vxuEzwqBdA==}

  strtok3@9.1.1:
    resolution: {integrity: sha512-FhwotcEqjr241ZbjFzjlIYg6c5/L/s4yBGWSMvJ9UoExiSqL+FnFA/CaeZx17WGaZMS/4SOZp8wH18jSS4R4lw==}
    engines: {node: '>=16'}

  supports-color@7.2.0:
    resolution: {integrity: sha512-qpCAvRl9stuOHveKsn7HncJRvv501qIacKzQlO/+Lwxc9+0q2wLyv4Dfvt80/DPn2pqOBsJdDiogXGR9+OvwRw==}
    engines: {node: '>=8'}

  tar-stream@3.1.7:
    resolution: {integrity: sha512-qJj60CXt7IU1Ffyc3NJMjh6EkuCFej46zUqJ4J7pqYlThyd9bO0XBTmcOIhSzZJVWfsLks0+nle/j538YAW9RQ==}

  test-exclude@7.0.1:
    resolution: {integrity: sha512-pFYqmTw68LXVjeWJMST4+borgQP2AyMNbg1BpZh9LbyhUeNkeaPF9gzfPGUAnSMV3qPYdWUwDIjjCLiSDOl7vg==}
    engines: {node: '>=18'}

  text-decoder@1.2.3:
    resolution: {integrity: sha512-3/o9z3X0X0fTupwsYvR03pJ/DjWuqqrfwBgTQzdWDiQSm9KitAyz/9WqsT2JQW7KV2m+bC2ol/zqpW37NHxLaA==}

  thread-stream@3.1.0:
    resolution: {integrity: sha512-OqyPZ9u96VohAyMfJykzmivOrY2wfMSf3C5TtFJVgN+Hm6aj+voFhlK+kZEIv2FBh1X6Xp3DlnCOfEQ3B2J86A==}

  through2@4.0.2:
    resolution: {integrity: sha512-iOqSav00cVxEEICeD7TjLB1sueEL+81Wpzp2bY17uZjZN0pWZPuo4suZ/61VujxmqSGFfgOcNuTZ85QJwNZQpw==}

  through@2.3.8:
    resolution: {integrity: sha512-w89qg7PI8wAdvX60bMDP+bFoD5Dvhm9oLheFp5O4a2QF0cSBGsBX4qZmadPMvVqlLJBBci+WqGGOAPvcDeNSVg==}

  tiny-lru@11.2.11:
    resolution: {integrity: sha512-27BIW0dIWTYYoWNnqSmoNMKe5WIbkXsc0xaCQHd3/3xT2XMuMJrzHdrO9QBFR14emBz1Bu0dOAs2sCBBrvgPQA==}
    engines: {node: '>=12'}

  tinybench@2.9.0:
    resolution: {integrity: sha512-0+DUvqWMValLmha6lr4kD8iAMK1HzV0/aKnCtWb9v9641TnP/MFb7Pc2bxoxQjTXAErryXVgUOfv2YqNllqGeg==}

  tinyexec@0.3.2:
    resolution: {integrity: sha512-KQQR9yN7R5+OSwaK0XQoj22pwHoTlgYqmUscPYoknOoWCWfj/5/ABTMRi69FrKU5ffPVh5QcFikpWJI/P1ocHA==}

  tinypool@1.0.2:
    resolution: {integrity: sha512-al6n+QEANGFOMf/dmUMsuS5/r9B06uwlyNjZZql/zv8J7ybHCgoihBNORZCY2mzUuAnomQa2JdhyHKzZxPCrFA==}
    engines: {node: ^18.0.0 || >=20.0.0}

  tinyrainbow@2.0.0:
    resolution: {integrity: sha512-op4nsTR47R6p0vMUUoYl/a+ljLFVtlfaXkLQmqfLR1qHma1h/ysYk4hEXZ880bf2CYgTskvTa/e196Vd5dDQXw==}
    engines: {node: '>=14.0.0'}

  tinyspy@3.0.2:
    resolution: {integrity: sha512-n1cw8k1k0x4pgA2+9XrOkFydTerNcJ1zWCO5Nn9scWHTD+5tp8dghT2x1uduQePZTZgd3Tupf+x9BxJjeJi77Q==}
    engines: {node: '>=14.0.0'}

  tmp@0.0.33:
    resolution: {integrity: sha512-jRCJlojKnZ3addtTOjdIqoRuPEKBvNXcGYqzO6zWZX8KfKEpnGY5jfggJQ3EjKuu8D4bJRr0y+cYJFmYbImXGw==}
    engines: {node: '>=0.6.0'}

  to-regex-range@5.0.1:
    resolution: {integrity: sha512-65P7iz6X5yEr1cwcgvQxbbIw7Uk3gOy5dIdtZ4rDveLqhrdJP+Li/Hx6tyK0NEb+2GCyneCMJiGqrADCSNk8sQ==}
    engines: {node: '>=8.0'}

  toad-cache@3.7.0:
    resolution: {integrity: sha512-/m8M+2BJUpoJdgAHoG+baCwBT+tf2VraSfkBgl0Y00qIWt41DJ8R5B8nsEw0I58YwF5IZH6z24/2TobDKnqSWw==}
    engines: {node: '>=12'}

  toidentifier@1.0.1:
    resolution: {integrity: sha512-o5sSPKEkg/DIQNmH43V0/uerLrpzVedkUh8tGNvaeXpfpuwjKenlSox/2O/BTlZUtEe+JG7s5YhEz608PlAHRA==}
    engines: {node: '>=0.6'}

  token-types@6.0.0:
    resolution: {integrity: sha512-lbDrTLVsHhOMljPscd0yitpozq7Ga2M5Cvez5AjGg8GASBjtt6iERCAJ93yommPmz62fb45oFIXHEZ3u9bfJEA==}
    engines: {node: '>=14.16'}

  tsconfck@3.1.5:
    resolution: {integrity: sha512-CLDfGgUp7XPswWnezWwsCRxNmgQjhYq3VXHM0/XIRxhVrKw0M1if9agzryh1QS3nxjCROvV+xWxoJO1YctzzWg==}
    engines: {node: ^18 || >=20}
    hasBin: true
    peerDependencies:
      typescript: ^5.0.0
    peerDependenciesMeta:
      typescript:
        optional: true

  tslib@2.8.1:
    resolution: {integrity: sha512-oJFu94HQb+KVduSUQL7wnpmqnfmLsOA/nAh6b6EH0wCEoK0/mPeXU6c3wKDV83MkOuHPRHtSXKKU99IBazS/2w==}

  tsx@4.19.3:
    resolution: {integrity: sha512-4H8vUNGNjQ4V2EOoGw005+c+dGuPSnhpPBPHBtsZdGZBk/iJb4kguGlPWaZTZ3q5nMtFOEsY0nRDlh9PJyd6SQ==}
    engines: {node: '>=18.0.0'}
    hasBin: true

  type-fest@0.21.3:
    resolution: {integrity: sha512-t0rzBq87m3fVcduHDUFhKmyyX+9eo6WQjZvf51Ea/M0Q7+T374Jp1aUiyUl0GKxp8M/OETVHSDvmkyPgvX+X2w==}
    engines: {node: '>=10'}

<<<<<<< HEAD
  typedoc-plugin-markdown@4.6.4:
    resolution: {integrity: sha512-AnbToFS1T1H+n40QbO2+i0wE6L+55rWnj7zxnM1r781+2gmhMF2dB6dzFpaylWLQYkbg4D1Y13sYnne/6qZwdw==}
    engines: {node: '>= 18'}
    peerDependencies:
      typedoc: 0.28.x

  typedoc@0.28.3:
    resolution: {integrity: sha512-5svOCTfXvVSh6zbZKSQluZhR8yN2tKpTeHZxlmWpE6N5vc3R8k/jhg9nnD6n5tN9/ObuQTojkONrOxFdUFUG9w==}
=======
  typedoc@0.28.5:
    resolution: {integrity: sha512-5PzUddaA9FbaarUzIsEc4wNXCiO4Ot3bJNeMF2qKpYlTmM9TTaSHQ7162w756ERCkXER/+o2purRG6YOAv6EMA==}
>>>>>>> 61d037fe
    engines: {node: '>= 18', pnpm: '>= 10'}
    hasBin: true
    peerDependencies:
      typescript: 5.0.x || 5.1.x || 5.2.x || 5.3.x || 5.4.x || 5.5.x || 5.6.x || 5.7.x || 5.8.x

  typescript@5.7.3:
    resolution: {integrity: sha512-84MVSjMEHP+FQRPy3pX9sTVV/INIex71s9TL2Gm5FG/WG1SqXeKyZ0k7/blY/4FdOzI12CBy1vGc4og/eus0fw==}
    engines: {node: '>=14.17'}
    hasBin: true

  uc.micro@2.1.0:
    resolution: {integrity: sha512-ARDJmphmdvUk6Glw7y9DQ2bFkKBHwQHLi2lsaH6PPmz/Ka9sFOBsBluozhDltWmnv9u/cF6Rt87znRTPV+yp/A==}

  uint8array-extras@1.4.0:
    resolution: {integrity: sha512-ZPtzy0hu4cZjv3z5NW9gfKnNLjoz4y6uv4HlelAjDK7sY/xOkKZv9xK/WQpcsBB3jEybChz9DPC2U/+cusjJVQ==}
    engines: {node: '>=18'}

  ulidx@2.4.1:
    resolution: {integrity: sha512-xY7c8LPyzvhvew0Fn+Ek3wBC9STZAuDI/Y5andCKi9AX6/jvfaX45PhsDX8oxgPL0YFp0Jhr8qWMbS/p9375Xg==}
    engines: {node: '>=16'}

  unbzip2-stream@1.4.3:
    resolution: {integrity: sha512-mlExGW4w71ebDJviH16lQLtZS32VKqsSfk80GCfUlwT/4/hNRFsoscrF/c++9xinkMzECL1uL9DDwXqFWkruPg==}

  undici-types@6.20.0:
    resolution: {integrity: sha512-Ny6QZ2Nju20vw1SRHe3d9jVu6gJ+4e3+MMpqu7pqE5HT6WsTSlce++GQmK5UXS8mzV8DSYHrQH+Xrf2jVcuKNg==}

  util-deprecate@1.0.2:
    resolution: {integrity: sha512-EPD5q1uXyFxJpCrLnCc1nHnq3gOa6DZBocAIiI2TaSCA7VCJ1UJDMagCzIkXNsUYfD1daK//LTEQ8xiIbrHtcw==}

  util@0.12.5:
    resolution: {integrity: sha512-kZf/K6hEIrWHI6XqOFUiiMa+79wE/D8Q+NCNAWclkyg3b4d2k7s0QGepNjiABc+aR3N1PAyHL7p6UcLY6LmrnA==}

  uuidv7@1.0.2:
    resolution: {integrity: sha512-8JQkH4ooXnm1JCIhqTMbtmdnYEn6oKukBxHn1Ic9878jMkL7daTI7anTExfY18VRCX7tcdn5quzvCb6EWrR8PA==}
    hasBin: true

  vite-node@3.1.1:
    resolution: {integrity: sha512-V+IxPAE2FvXpTCHXyNem0M+gWm6J7eRyWPR6vYoG/Gl+IscNOjXzztUhimQgTxaAoUoj40Qqimaa0NLIOOAH4w==}
    engines: {node: ^18.0.0 || ^20.0.0 || >=22.0.0}
    hasBin: true

  vite-tsconfig-paths@5.1.4:
    resolution: {integrity: sha512-cYj0LRuLV2c2sMqhqhGpaO3LretdtMn/BVX4cPLanIZuwwrkVl+lK84E/miEXkCHWXuq65rhNN4rXsBcOB3S4w==}
    peerDependencies:
      vite: '*'
    peerDependenciesMeta:
      vite:
        optional: true

  vite@6.2.0:
    resolution: {integrity: sha512-7dPxoo+WsT/64rDcwoOjk76XHj+TqNTIvHKcuMQ1k4/SeHDaQt5GFAeLYzrimZrMpn/O6DtdI03WUjdxuPM0oQ==}
    engines: {node: ^18.0.0 || ^20.0.0 || >=22.0.0}
    hasBin: true
    peerDependencies:
      '@types/node': ^18.0.0 || ^20.0.0 || >=22.0.0
      jiti: '>=1.21.0'
      less: '*'
      lightningcss: ^1.21.0
      sass: '*'
      sass-embedded: '*'
      stylus: '*'
      sugarss: '*'
      terser: ^5.16.0
      tsx: ^4.8.1
      yaml: ^2.4.2
    peerDependenciesMeta:
      '@types/node':
        optional: true
      jiti:
        optional: true
      less:
        optional: true
      lightningcss:
        optional: true
      sass:
        optional: true
      sass-embedded:
        optional: true
      stylus:
        optional: true
      sugarss:
        optional: true
      terser:
        optional: true
      tsx:
        optional: true
      yaml:
        optional: true

  vitest@3.1.1:
    resolution: {integrity: sha512-kiZc/IYmKICeBAZr9DQ5rT7/6bD9G7uqQEki4fxazi1jdVl2mWGzedtBs5s6llz59yQhVb7FFY2MbHzHCnT79Q==}
    engines: {node: ^18.0.0 || ^20.0.0 || >=22.0.0}
    hasBin: true
    peerDependencies:
      '@edge-runtime/vm': '*'
      '@types/debug': ^4.1.12
      '@types/node': ^18.0.0 || ^20.0.0 || >=22.0.0
      '@vitest/browser': 3.1.1
      '@vitest/ui': 3.1.1
      happy-dom: '*'
      jsdom: '*'
    peerDependenciesMeta:
      '@edge-runtime/vm':
        optional: true
      '@types/debug':
        optional: true
      '@types/node':
        optional: true
      '@vitest/browser':
        optional: true
      '@vitest/ui':
        optional: true
      happy-dom:
        optional: true
      jsdom:
        optional: true

  web-encoding@1.1.5:
    resolution: {integrity: sha512-HYLeVCdJ0+lBYV2FvNZmv3HJ2Nt0QYXqZojk3d9FJOLkwnuhzM9tmamh8d7HPM8QqjKH8DeHkFTx+CFlWpZZDA==}

  which-typed-array@1.1.19:
    resolution: {integrity: sha512-rEvr90Bck4WZt9HHFC4DJMsjvu7x+r6bImz0/BrbWb7A2djJ8hnZMrWnHo9F8ssv0OMErasDhftrfROTyqSDrw==}
    engines: {node: '>= 0.4'}

  which@2.0.2:
    resolution: {integrity: sha512-BLI3Tl1TW3Pvl70l3yq3Y64i+awpwXqsGBYWkkqMtnbXgrMD+yj7rhW0kuEDxzJaYXGjEW5ogapKNMEKNMjibA==}
    engines: {node: '>= 8'}
    hasBin: true

  which@4.0.0:
    resolution: {integrity: sha512-GlaYyEb07DPxYCKhKzplCWBJtvxZcZMrL+4UkrTSJHHPyZU4mYYTv3qaOe77H7EODLSSopAUFAc6W8U4yqvscg==}
    engines: {node: ^16.13.0 || >=18.0.0}
    hasBin: true

  why-is-node-running@2.3.0:
    resolution: {integrity: sha512-hUrmaWBdVDcxvYqnyh09zunKzROWjbZTiNy8dBEjkS7ehEDQibXJ7XvlmtbwuTclUiIyN+CyXQD4Vmko8fNm8w==}
    engines: {node: '>=8'}
    hasBin: true

  wrap-ansi@6.2.0:
    resolution: {integrity: sha512-r6lPcBGxZXlIcymEu7InxDMhdW0KDxpLgoFLcguasxCaJ/SOIZwINatK9KY/tf+ZrlywOKU0UDj3ATXUBfxJXA==}
    engines: {node: '>=8'}

  wrap-ansi@7.0.0:
    resolution: {integrity: sha512-YVGIj2kamLSTxw6NsZjoBxfSwsn0ycdesmc4p+Q21c5zPuZ1pl+NfxVdxPtdHvmNVOQ6XSYG4AUtyt/Fi7D16Q==}
    engines: {node: '>=10'}

  wrap-ansi@8.1.0:
    resolution: {integrity: sha512-si7QWI6zUMq56bESFvagtmzMdGOtoxfR+Sez11Mobfc7tm+VkUckk9bW2UeffTGVUbOksxmSw0AA2gs8g71NCQ==}
    engines: {node: '>=12'}

  wrappy@1.0.2:
    resolution: {integrity: sha512-l4Sp/DRseor9wL6EvV2+TuQn63dMkPjZ/sp9XkghTEbV9KlPS1xUsZ3u7/IQO4wxtcFB4bgpQPRcR3QCvezPcQ==}

  ws@8.18.1:
    resolution: {integrity: sha512-RKW2aJZMXeMxVpnZ6bck+RswznaxmzdULiBr6KY7XkTnW8uvt0iT9H5DkHUChXrc+uurzwa0rVI16n/Xzjdz1w==}
    engines: {node: '>=10.0.0'}
    peerDependencies:
      bufferutil: ^4.0.1
      utf-8-validate: '>=5.0.2'
    peerDependenciesMeta:
      bufferutil:
        optional: true
      utf-8-validate:
        optional: true

  xml2js@0.6.2:
    resolution: {integrity: sha512-T4rieHaC1EXcES0Kxxj4JWgaUQHDk+qwHcYOCFHfiwKz7tOVPLq7Hjq9dM1WCMhylqMEfP7hMcOIChvotiZegA==}
    engines: {node: '>=4.0.0'}

  xmlbuilder@11.0.1:
    resolution: {integrity: sha512-fDlsI/kFEx7gLvbecc0/ohLG50fugQp8ryHzMTuW9vSa1GJ0XYWKnhsUx7oie3G98+r56aTQIUB4kht42R3JvA==}
    engines: {node: '>=4.0'}

  xtend@4.0.2:
    resolution: {integrity: sha512-LKYU1iAXJXUgAXn9URjiu+MWhyUXHsvfp7mcuYm9dSUKK0/CjtrUwFAxD82/mCWbtLsGjFIad0wIsod4zrTAEQ==}
    engines: {node: '>=0.4'}

  yaml@2.8.0:
    resolution: {integrity: sha512-4lLa/EcQCB0cJkyts+FpIRx5G/llPxfP6VQU5KByHEhLxY3IJCH0f0Hy1MHI8sClTvsIb8qwRJ6R/ZdlDJ/leQ==}
    engines: {node: '>= 14.6'}
    hasBin: true

  yauzl@3.2.0:
    resolution: {integrity: sha512-Ow9nuGZE+qp1u4JIPvg+uCiUr7xGQWdff7JQSk5VGYTAZMDe2q8lxJ10ygv10qmSj031Ty/6FNJpLO4o1Sgc+w==}
    engines: {node: '>=12'}

  yoctocolors-cjs@2.1.2:
    resolution: {integrity: sha512-cYVsTjKl8b+FrnidjibDWskAv7UKOfcwaVZdp/it9n1s9fU3IkgDbhdIRKCW4JDsAlECJY0ytoVPT3sK6kideA==}
    engines: {node: '>=18'}

  zod@3.24.2:
    resolution: {integrity: sha512-lY7CDW43ECgW9u1TcT3IoXHflywfVqDYze4waEz812jR/bZ8FHDsl7pFQoSZTz5N+2NqRXs8GBwnAwo3ZNxqhQ==}

snapshots:

  '@0no-co/graphql.web@1.1.1(graphql@16.10.0)':
    optionalDependencies:
      graphql: 16.10.0

  '@0no-co/graphqlsp@1.12.16(graphql@16.10.0)(typescript@5.7.3)':
    dependencies:
      '@gql.tada/internal': 1.0.8(graphql@16.10.0)(typescript@5.7.3)
      graphql: 16.10.0
      typescript: 5.7.3

  '@ampproject/remapping@2.3.0':
    dependencies:
      '@jridgewell/gen-mapping': 0.3.8
      '@jridgewell/trace-mapping': 0.3.25

  '@babel/helper-string-parser@7.25.9': {}

  '@babel/helper-validator-identifier@7.25.9': {}

  '@babel/parser@7.27.0':
    dependencies:
      '@babel/types': 7.27.0

  '@babel/types@7.27.0':
    dependencies:
      '@babel/helper-string-parser': 7.25.9
      '@babel/helper-validator-identifier': 7.25.9

  '@bcoe/v8-coverage@1.0.2': {}

  '@biomejs/biome@1.9.4':
    optionalDependencies:
      '@biomejs/cli-darwin-arm64': 1.9.4
      '@biomejs/cli-darwin-x64': 1.9.4
      '@biomejs/cli-linux-arm64': 1.9.4
      '@biomejs/cli-linux-arm64-musl': 1.9.4
      '@biomejs/cli-linux-x64': 1.9.4
      '@biomejs/cli-linux-x64-musl': 1.9.4
      '@biomejs/cli-win32-arm64': 1.9.4
      '@biomejs/cli-win32-x64': 1.9.4

  '@biomejs/cli-darwin-arm64@1.9.4':
    optional: true

  '@biomejs/cli-darwin-x64@1.9.4':
    optional: true

  '@biomejs/cli-linux-arm64-musl@1.9.4':
    optional: true

  '@biomejs/cli-linux-arm64@1.9.4':
    optional: true

  '@biomejs/cli-linux-x64-musl@1.9.4':
    optional: true

  '@biomejs/cli-linux-x64@1.9.4':
    optional: true

  '@biomejs/cli-win32-arm64@1.9.4':
    optional: true

  '@biomejs/cli-win32-x64@1.9.4':
    optional: true

  '@drizzle-team/brocli@0.10.2': {}

  '@emnapi/core@1.3.1':
    dependencies:
      '@emnapi/wasi-threads': 1.0.1
      tslib: 2.8.1
    optional: true

  '@emnapi/runtime@1.3.1':
    dependencies:
      tslib: 2.8.1
    optional: true

  '@emnapi/wasi-threads@1.0.1':
    dependencies:
      tslib: 2.8.1
    optional: true

  '@esbuild-kit/core-utils@3.3.2':
    dependencies:
      esbuild: 0.18.20
      source-map-support: 0.5.21

  '@esbuild-kit/esm-loader@2.6.5':
    dependencies:
      '@esbuild-kit/core-utils': 3.3.2
      get-tsconfig: 4.10.0

  '@esbuild/aix-ppc64@0.19.12':
    optional: true

  '@esbuild/aix-ppc64@0.25.0':
    optional: true

  '@esbuild/aix-ppc64@0.25.2':
    optional: true

  '@esbuild/android-arm64@0.18.20':
    optional: true

  '@esbuild/android-arm64@0.19.12':
    optional: true

  '@esbuild/android-arm64@0.25.0':
    optional: true

  '@esbuild/android-arm64@0.25.2':
    optional: true

  '@esbuild/android-arm@0.18.20':
    optional: true

  '@esbuild/android-arm@0.19.12':
    optional: true

  '@esbuild/android-arm@0.25.0':
    optional: true

  '@esbuild/android-arm@0.25.2':
    optional: true

  '@esbuild/android-x64@0.18.20':
    optional: true

  '@esbuild/android-x64@0.19.12':
    optional: true

  '@esbuild/android-x64@0.25.0':
    optional: true

  '@esbuild/android-x64@0.25.2':
    optional: true

  '@esbuild/darwin-arm64@0.18.20':
    optional: true

  '@esbuild/darwin-arm64@0.19.12':
    optional: true

  '@esbuild/darwin-arm64@0.25.0':
    optional: true

  '@esbuild/darwin-arm64@0.25.2':
    optional: true

  '@esbuild/darwin-x64@0.18.20':
    optional: true

  '@esbuild/darwin-x64@0.19.12':
    optional: true

  '@esbuild/darwin-x64@0.25.0':
    optional: true

  '@esbuild/darwin-x64@0.25.2':
    optional: true

  '@esbuild/freebsd-arm64@0.18.20':
    optional: true

  '@esbuild/freebsd-arm64@0.19.12':
    optional: true

  '@esbuild/freebsd-arm64@0.25.0':
    optional: true

  '@esbuild/freebsd-arm64@0.25.2':
    optional: true

  '@esbuild/freebsd-x64@0.18.20':
    optional: true

  '@esbuild/freebsd-x64@0.19.12':
    optional: true

  '@esbuild/freebsd-x64@0.25.0':
    optional: true

  '@esbuild/freebsd-x64@0.25.2':
    optional: true

  '@esbuild/linux-arm64@0.18.20':
    optional: true

  '@esbuild/linux-arm64@0.19.12':
    optional: true

  '@esbuild/linux-arm64@0.25.0':
    optional: true

  '@esbuild/linux-arm64@0.25.2':
    optional: true

  '@esbuild/linux-arm@0.18.20':
    optional: true

  '@esbuild/linux-arm@0.19.12':
    optional: true

  '@esbuild/linux-arm@0.25.0':
    optional: true

  '@esbuild/linux-arm@0.25.2':
    optional: true

  '@esbuild/linux-ia32@0.18.20':
    optional: true

  '@esbuild/linux-ia32@0.19.12':
    optional: true

  '@esbuild/linux-ia32@0.25.0':
    optional: true

  '@esbuild/linux-ia32@0.25.2':
    optional: true

  '@esbuild/linux-loong64@0.18.20':
    optional: true

  '@esbuild/linux-loong64@0.19.12':
    optional: true

  '@esbuild/linux-loong64@0.25.0':
    optional: true

  '@esbuild/linux-loong64@0.25.2':
    optional: true

  '@esbuild/linux-mips64el@0.18.20':
    optional: true

  '@esbuild/linux-mips64el@0.19.12':
    optional: true

  '@esbuild/linux-mips64el@0.25.0':
    optional: true

  '@esbuild/linux-mips64el@0.25.2':
    optional: true

  '@esbuild/linux-ppc64@0.18.20':
    optional: true

  '@esbuild/linux-ppc64@0.19.12':
    optional: true

  '@esbuild/linux-ppc64@0.25.0':
    optional: true

  '@esbuild/linux-ppc64@0.25.2':
    optional: true

  '@esbuild/linux-riscv64@0.18.20':
    optional: true

  '@esbuild/linux-riscv64@0.19.12':
    optional: true

  '@esbuild/linux-riscv64@0.25.0':
    optional: true

  '@esbuild/linux-riscv64@0.25.2':
    optional: true

  '@esbuild/linux-s390x@0.18.20':
    optional: true

  '@esbuild/linux-s390x@0.19.12':
    optional: true

  '@esbuild/linux-s390x@0.25.0':
    optional: true

  '@esbuild/linux-s390x@0.25.2':
    optional: true

  '@esbuild/linux-x64@0.18.20':
    optional: true

  '@esbuild/linux-x64@0.19.12':
    optional: true

  '@esbuild/linux-x64@0.25.0':
    optional: true

  '@esbuild/linux-x64@0.25.2':
    optional: true

  '@esbuild/netbsd-arm64@0.25.0':
    optional: true

  '@esbuild/netbsd-arm64@0.25.2':
    optional: true

  '@esbuild/netbsd-x64@0.18.20':
    optional: true

  '@esbuild/netbsd-x64@0.19.12':
    optional: true

  '@esbuild/netbsd-x64@0.25.0':
    optional: true

  '@esbuild/netbsd-x64@0.25.2':
    optional: true

  '@esbuild/openbsd-arm64@0.25.0':
    optional: true

  '@esbuild/openbsd-arm64@0.25.2':
    optional: true

  '@esbuild/openbsd-x64@0.18.20':
    optional: true

  '@esbuild/openbsd-x64@0.19.12':
    optional: true

  '@esbuild/openbsd-x64@0.25.0':
    optional: true

  '@esbuild/openbsd-x64@0.25.2':
    optional: true

  '@esbuild/sunos-x64@0.18.20':
    optional: true

  '@esbuild/sunos-x64@0.19.12':
    optional: true

  '@esbuild/sunos-x64@0.25.0':
    optional: true

  '@esbuild/sunos-x64@0.25.2':
    optional: true

  '@esbuild/win32-arm64@0.18.20':
    optional: true

  '@esbuild/win32-arm64@0.19.12':
    optional: true

  '@esbuild/win32-arm64@0.25.0':
    optional: true

  '@esbuild/win32-arm64@0.25.2':
    optional: true

  '@esbuild/win32-ia32@0.18.20':
    optional: true

  '@esbuild/win32-ia32@0.19.12':
    optional: true

  '@esbuild/win32-ia32@0.25.0':
    optional: true

  '@esbuild/win32-ia32@0.25.2':
    optional: true

  '@esbuild/win32-x64@0.18.20':
    optional: true

  '@esbuild/win32-x64@0.19.12':
    optional: true

  '@esbuild/win32-x64@0.25.0':
    optional: true

  '@esbuild/win32-x64@0.25.2':
    optional: true

  '@faker-js/faker@9.5.1': {}

  '@fastify/accept-negotiator@2.0.1': {}

  '@fastify/ajv-compiler@4.0.2':
    dependencies:
      ajv: 8.17.1
      ajv-formats: 3.0.1(ajv@8.17.1)
      fast-uri: 3.0.6

  '@fastify/cors@11.0.1':
    dependencies:
      fastify-plugin: 5.0.1
      toad-cache: 3.7.0

  '@fastify/error@4.0.0': {}

  '@fastify/fast-json-stringify-compiler@5.0.2':
    dependencies:
      fast-json-stringify: 6.0.1

  '@fastify/forwarded@3.0.0': {}

  '@fastify/helmet@13.0.1':
    dependencies:
      fastify-plugin: 5.0.1
      helmet: 8.0.0

  '@fastify/jwt@9.0.4':
    dependencies:
      '@fastify/error': 4.0.0
      '@lukeed/ms': 2.0.2
      fast-jwt: 5.0.5
      fastify-plugin: 5.0.1
      steed: 1.1.3

  '@fastify/merge-json-schemas@0.1.1':
    dependencies:
      fast-deep-equal: 3.1.3

  '@fastify/merge-json-schemas@0.2.1':
    dependencies:
      dequal: 2.0.3

  '@fastify/proxy-addr@5.0.0':
    dependencies:
      '@fastify/forwarded': 3.0.0
      ipaddr.js: 2.2.0

  '@fastify/rate-limit@10.2.2':
    dependencies:
      '@lukeed/ms': 2.0.2
      fastify-plugin: 5.0.1
      toad-cache: 3.7.0

  '@fastify/redis@7.0.2':
    dependencies:
      fastify-plugin: 5.0.1
      ioredis: 5.6.0
    transitivePeerDependencies:
      - supports-color

  '@fastify/send@3.3.1':
    dependencies:
      '@lukeed/ms': 2.0.2
      escape-html: 1.0.3
      fast-decode-uri-component: 1.0.1
      http-errors: 2.0.0
      mime: 3.0.0

  '@fastify/static@8.1.1':
    dependencies:
      '@fastify/accept-negotiator': 2.0.1
      '@fastify/send': 3.3.1
      content-disposition: 0.5.4
      fastify-plugin: 5.0.1
      fastq: 1.19.1
      glob: 11.0.1

  '@fastify/type-provider-typebox@5.1.0(@sinclair/typebox@0.34.28)':
    dependencies:
      '@sinclair/typebox': 0.34.28

  '@fastify/websocket@11.0.2':
    dependencies:
      duplexify: 4.1.3
      fastify-plugin: 5.0.1
      ws: 8.18.1
    transitivePeerDependencies:
      - bufferutil
      - utf-8-validate

  '@gerrit0/mini-shiki@3.4.2':
    dependencies:
      '@shikijs/engine-oniguruma': 3.4.2
      '@shikijs/langs': 3.4.2
      '@shikijs/themes': 3.4.2
      '@shikijs/types': 3.4.2
      '@shikijs/vscode-textmate': 10.0.2

  '@gql.tada/cli-utils@1.6.3(@0no-co/graphqlsp@1.12.16(graphql@16.10.0)(typescript@5.7.3))(graphql@16.10.0)(typescript@5.7.3)':
    dependencies:
      '@0no-co/graphqlsp': 1.12.16(graphql@16.10.0)(typescript@5.7.3)
      '@gql.tada/internal': 1.0.8(graphql@16.10.0)(typescript@5.7.3)
      graphql: 16.10.0
      typescript: 5.7.3

  '@gql.tada/internal@1.0.8(graphql@16.10.0)(typescript@5.7.3)':
    dependencies:
      '@0no-co/graphql.web': 1.1.1(graphql@16.10.0)
      graphql: 16.10.0
      typescript: 5.7.3

  '@graphql-typed-document-node/core@3.2.0(graphql@16.10.0)':
    dependencies:
      graphql: 16.10.0

  '@inquirer/checkbox@4.1.2(@types/node@22.13.17)':
    dependencies:
      '@inquirer/core': 10.1.7(@types/node@22.13.17)
      '@inquirer/figures': 1.0.10
      '@inquirer/type': 3.0.4(@types/node@22.13.17)
      ansi-escapes: 4.3.2
      yoctocolors-cjs: 2.1.2
    optionalDependencies:
      '@types/node': 22.13.17

  '@inquirer/confirm@5.1.6(@types/node@22.13.17)':
    dependencies:
      '@inquirer/core': 10.1.7(@types/node@22.13.17)
      '@inquirer/type': 3.0.4(@types/node@22.13.17)
    optionalDependencies:
      '@types/node': 22.13.17

  '@inquirer/core@10.1.7(@types/node@22.13.17)':
    dependencies:
      '@inquirer/figures': 1.0.10
      '@inquirer/type': 3.0.4(@types/node@22.13.17)
      ansi-escapes: 4.3.2
      cli-width: 4.1.0
      mute-stream: 2.0.0
      signal-exit: 4.1.0
      wrap-ansi: 6.2.0
      yoctocolors-cjs: 2.1.2
    optionalDependencies:
      '@types/node': 22.13.17

  '@inquirer/editor@4.2.7(@types/node@22.13.17)':
    dependencies:
      '@inquirer/core': 10.1.7(@types/node@22.13.17)
      '@inquirer/type': 3.0.4(@types/node@22.13.17)
      external-editor: 3.1.0
    optionalDependencies:
      '@types/node': 22.13.17

  '@inquirer/expand@4.0.9(@types/node@22.13.17)':
    dependencies:
      '@inquirer/core': 10.1.7(@types/node@22.13.17)
      '@inquirer/type': 3.0.4(@types/node@22.13.17)
      yoctocolors-cjs: 2.1.2
    optionalDependencies:
      '@types/node': 22.13.17

  '@inquirer/figures@1.0.10': {}

  '@inquirer/input@4.1.6(@types/node@22.13.17)':
    dependencies:
      '@inquirer/core': 10.1.7(@types/node@22.13.17)
      '@inquirer/type': 3.0.4(@types/node@22.13.17)
    optionalDependencies:
      '@types/node': 22.13.17

  '@inquirer/number@3.0.9(@types/node@22.13.17)':
    dependencies:
      '@inquirer/core': 10.1.7(@types/node@22.13.17)
      '@inquirer/type': 3.0.4(@types/node@22.13.17)
    optionalDependencies:
      '@types/node': 22.13.17

  '@inquirer/password@4.0.9(@types/node@22.13.17)':
    dependencies:
      '@inquirer/core': 10.1.7(@types/node@22.13.17)
      '@inquirer/type': 3.0.4(@types/node@22.13.17)
      ansi-escapes: 4.3.2
    optionalDependencies:
      '@types/node': 22.13.17

  '@inquirer/prompts@7.3.2(@types/node@22.13.17)':
    dependencies:
      '@inquirer/checkbox': 4.1.2(@types/node@22.13.17)
      '@inquirer/confirm': 5.1.6(@types/node@22.13.17)
      '@inquirer/editor': 4.2.7(@types/node@22.13.17)
      '@inquirer/expand': 4.0.9(@types/node@22.13.17)
      '@inquirer/input': 4.1.6(@types/node@22.13.17)
      '@inquirer/number': 3.0.9(@types/node@22.13.17)
      '@inquirer/password': 4.0.9(@types/node@22.13.17)
      '@inquirer/rawlist': 4.0.9(@types/node@22.13.17)
      '@inquirer/search': 3.0.9(@types/node@22.13.17)
      '@inquirer/select': 4.0.9(@types/node@22.13.17)
    optionalDependencies:
      '@types/node': 22.13.17

  '@inquirer/rawlist@4.0.9(@types/node@22.13.17)':
    dependencies:
      '@inquirer/core': 10.1.7(@types/node@22.13.17)
      '@inquirer/type': 3.0.4(@types/node@22.13.17)
      yoctocolors-cjs: 2.1.2
    optionalDependencies:
      '@types/node': 22.13.17

  '@inquirer/search@3.0.9(@types/node@22.13.17)':
    dependencies:
      '@inquirer/core': 10.1.7(@types/node@22.13.17)
      '@inquirer/figures': 1.0.10
      '@inquirer/type': 3.0.4(@types/node@22.13.17)
      yoctocolors-cjs: 2.1.2
    optionalDependencies:
      '@types/node': 22.13.17

  '@inquirer/select@4.0.9(@types/node@22.13.17)':
    dependencies:
      '@inquirer/core': 10.1.7(@types/node@22.13.17)
      '@inquirer/figures': 1.0.10
      '@inquirer/type': 3.0.4(@types/node@22.13.17)
      ansi-escapes: 4.3.2
      yoctocolors-cjs: 2.1.2
    optionalDependencies:
      '@types/node': 22.13.17

  '@inquirer/type@3.0.4(@types/node@22.13.17)':
    optionalDependencies:
      '@types/node': 22.13.17

  '@ioredis/commands@1.2.0': {}

  '@isaacs/cliui@8.0.2':
    dependencies:
      string-width: 5.1.2
      string-width-cjs: string-width@4.2.3
      strip-ansi: 7.1.0
      strip-ansi-cjs: strip-ansi@6.0.1
      wrap-ansi: 8.1.0
      wrap-ansi-cjs: wrap-ansi@7.0.0

  '@istanbuljs/schema@0.1.3': {}

  '@jridgewell/gen-mapping@0.3.8':
    dependencies:
      '@jridgewell/set-array': 1.2.1
      '@jridgewell/sourcemap-codec': 1.5.0
      '@jridgewell/trace-mapping': 0.3.25

  '@jridgewell/resolve-uri@3.1.2': {}

  '@jridgewell/set-array@1.2.1': {}

  '@jridgewell/sourcemap-codec@1.5.0': {}

  '@jridgewell/trace-mapping@0.3.25':
    dependencies:
      '@jridgewell/resolve-uri': 3.1.2
      '@jridgewell/sourcemap-codec': 1.5.0

  '@lukeed/ms@2.0.2': {}

  '@napi-rs/nice-android-arm-eabi@1.0.1':
    optional: true

  '@napi-rs/nice-android-arm64@1.0.1':
    optional: true

  '@napi-rs/nice-darwin-arm64@1.0.1':
    optional: true

  '@napi-rs/nice-darwin-x64@1.0.1':
    optional: true

  '@napi-rs/nice-freebsd-x64@1.0.1':
    optional: true

  '@napi-rs/nice-linux-arm-gnueabihf@1.0.1':
    optional: true

  '@napi-rs/nice-linux-arm64-gnu@1.0.1':
    optional: true

  '@napi-rs/nice-linux-arm64-musl@1.0.1':
    optional: true

  '@napi-rs/nice-linux-ppc64-gnu@1.0.1':
    optional: true

  '@napi-rs/nice-linux-riscv64-gnu@1.0.1':
    optional: true

  '@napi-rs/nice-linux-s390x-gnu@1.0.1':
    optional: true

  '@napi-rs/nice-linux-x64-gnu@1.0.1':
    optional: true

  '@napi-rs/nice-linux-x64-musl@1.0.1':
    optional: true

  '@napi-rs/nice-win32-arm64-msvc@1.0.1':
    optional: true

  '@napi-rs/nice-win32-ia32-msvc@1.0.1':
    optional: true

  '@napi-rs/nice-win32-x64-msvc@1.0.1':
    optional: true

  '@napi-rs/nice@1.0.1':
    optionalDependencies:
      '@napi-rs/nice-android-arm-eabi': 1.0.1
      '@napi-rs/nice-android-arm64': 1.0.1
      '@napi-rs/nice-darwin-arm64': 1.0.1
      '@napi-rs/nice-darwin-x64': 1.0.1
      '@napi-rs/nice-freebsd-x64': 1.0.1
      '@napi-rs/nice-linux-arm-gnueabihf': 1.0.1
      '@napi-rs/nice-linux-arm64-gnu': 1.0.1
      '@napi-rs/nice-linux-arm64-musl': 1.0.1
      '@napi-rs/nice-linux-ppc64-gnu': 1.0.1
      '@napi-rs/nice-linux-riscv64-gnu': 1.0.1
      '@napi-rs/nice-linux-s390x-gnu': 1.0.1
      '@napi-rs/nice-linux-x64-gnu': 1.0.1
      '@napi-rs/nice-linux-x64-musl': 1.0.1
      '@napi-rs/nice-win32-arm64-msvc': 1.0.1
      '@napi-rs/nice-win32-ia32-msvc': 1.0.1
      '@napi-rs/nice-win32-x64-msvc': 1.0.1
    optional: true

  '@napi-rs/wasm-runtime@0.2.7':
    dependencies:
      '@emnapi/core': 1.3.1
      '@emnapi/runtime': 1.3.1
      '@tybys/wasm-util': 0.9.0
    optional: true

  '@node-rs/argon2-android-arm-eabi@2.0.2':
    optional: true

  '@node-rs/argon2-android-arm64@2.0.2':
    optional: true

  '@node-rs/argon2-darwin-arm64@2.0.2':
    optional: true

  '@node-rs/argon2-darwin-x64@2.0.2':
    optional: true

  '@node-rs/argon2-freebsd-x64@2.0.2':
    optional: true

  '@node-rs/argon2-linux-arm-gnueabihf@2.0.2':
    optional: true

  '@node-rs/argon2-linux-arm64-gnu@2.0.2':
    optional: true

  '@node-rs/argon2-linux-arm64-musl@2.0.2':
    optional: true

  '@node-rs/argon2-linux-x64-gnu@2.0.2':
    optional: true

  '@node-rs/argon2-linux-x64-musl@2.0.2':
    optional: true

  '@node-rs/argon2-wasm32-wasi@2.0.2':
    dependencies:
      '@napi-rs/wasm-runtime': 0.2.7
    optional: true

  '@node-rs/argon2-win32-arm64-msvc@2.0.2':
    optional: true

  '@node-rs/argon2-win32-ia32-msvc@2.0.2':
    optional: true

  '@node-rs/argon2-win32-x64-msvc@2.0.2':
    optional: true

  '@node-rs/argon2@2.0.2':
    optionalDependencies:
      '@node-rs/argon2-android-arm-eabi': 2.0.2
      '@node-rs/argon2-android-arm64': 2.0.2
      '@node-rs/argon2-darwin-arm64': 2.0.2
      '@node-rs/argon2-darwin-x64': 2.0.2
      '@node-rs/argon2-freebsd-x64': 2.0.2
      '@node-rs/argon2-linux-arm-gnueabihf': 2.0.2
      '@node-rs/argon2-linux-arm64-gnu': 2.0.2
      '@node-rs/argon2-linux-arm64-musl': 2.0.2
      '@node-rs/argon2-linux-x64-gnu': 2.0.2
      '@node-rs/argon2-linux-x64-musl': 2.0.2
      '@node-rs/argon2-wasm32-wasi': 2.0.2
      '@node-rs/argon2-win32-arm64-msvc': 2.0.2
      '@node-rs/argon2-win32-ia32-msvc': 2.0.2
      '@node-rs/argon2-win32-x64-msvc': 2.0.2

  '@nodelib/fs.scandir@2.1.5':
    dependencies:
      '@nodelib/fs.stat': 2.0.5
      run-parallel: 1.2.0

  '@nodelib/fs.stat@2.0.5': {}

  '@nodelib/fs.walk@1.2.8':
    dependencies:
      '@nodelib/fs.scandir': 2.1.5
      fastq: 1.19.1

  '@petamoriken/float16@3.9.2': {}

  '@pkgjs/parseargs@0.11.0':
    optional: true

  '@pothos/core@4.5.0(graphql@16.10.0)':
    dependencies:
      graphql: 16.10.0

  '@pothos/plugin-complexity@4.1.0(@pothos/core@4.5.0(graphql@16.10.0))(graphql@16.10.0)':
    dependencies:
      '@pothos/core': 4.5.0(graphql@16.10.0)
      graphql: 16.10.0

  '@pothos/plugin-relay@4.4.0(@pothos/core@4.5.0(graphql@16.10.0))(graphql@16.10.0)':
    dependencies:
      '@pothos/core': 4.5.0(graphql@16.10.0)
      graphql: 16.10.0

  '@rollup/rollup-android-arm-eabi@4.34.9':
    optional: true

  '@rollup/rollup-android-arm64@4.34.9':
    optional: true

  '@rollup/rollup-darwin-arm64@4.34.9':
    optional: true

  '@rollup/rollup-darwin-x64@4.34.9':
    optional: true

  '@rollup/rollup-freebsd-arm64@4.34.9':
    optional: true

  '@rollup/rollup-freebsd-x64@4.34.9':
    optional: true

  '@rollup/rollup-linux-arm-gnueabihf@4.34.9':
    optional: true

  '@rollup/rollup-linux-arm-musleabihf@4.34.9':
    optional: true

  '@rollup/rollup-linux-arm64-gnu@4.34.9':
    optional: true

  '@rollup/rollup-linux-arm64-musl@4.34.9':
    optional: true

  '@rollup/rollup-linux-loongarch64-gnu@4.34.9':
    optional: true

  '@rollup/rollup-linux-powerpc64le-gnu@4.34.9':
    optional: true

  '@rollup/rollup-linux-riscv64-gnu@4.34.9':
    optional: true

  '@rollup/rollup-linux-s390x-gnu@4.34.9':
    optional: true

  '@rollup/rollup-linux-x64-gnu@4.34.9':
    optional: true

  '@rollup/rollup-linux-x64-musl@4.34.9':
    optional: true

  '@rollup/rollup-win32-arm64-msvc@4.34.9':
    optional: true

  '@rollup/rollup-win32-ia32-msvc@4.34.9':
    optional: true

  '@rollup/rollup-win32-x64-msvc@4.34.9':
    optional: true

  '@sec-ant/readable-stream@0.4.1': {}

  '@shikijs/engine-oniguruma@3.4.2':
    dependencies:
      '@shikijs/types': 3.4.2
      '@shikijs/vscode-textmate': 10.0.2

  '@shikijs/langs@3.4.2':
    dependencies:
      '@shikijs/types': 3.4.2

  '@shikijs/themes@3.4.2':
    dependencies:
      '@shikijs/types': 3.4.2

  '@shikijs/types@3.4.2':
    dependencies:
      '@shikijs/vscode-textmate': 10.0.2
      '@types/hast': 3.0.4

  '@shikijs/vscode-textmate@10.0.2': {}

  '@sinclair/typebox@0.34.28': {}

  '@sindresorhus/is@5.6.0': {}

  '@swc/cli@0.6.0(@swc/core@1.11.24)':
    dependencies:
      '@swc/core': 1.11.24
      '@swc/counter': 0.1.3
      '@xhmikosr/bin-wrapper': 13.0.5
      commander: 8.3.0
      fast-glob: 3.3.3
      minimatch: 9.0.5
      piscina: 4.8.0
      semver: 7.7.1
      slash: 3.0.0
      source-map: 0.7.4

  '@swc/core-darwin-arm64@1.11.24':
    optional: true

  '@swc/core-darwin-x64@1.11.24':
    optional: true

  '@swc/core-linux-arm-gnueabihf@1.11.24':
    optional: true

  '@swc/core-linux-arm64-gnu@1.11.24':
    optional: true

  '@swc/core-linux-arm64-musl@1.11.24':
    optional: true

  '@swc/core-linux-x64-gnu@1.11.24':
    optional: true

  '@swc/core-linux-x64-musl@1.11.24':
    optional: true

  '@swc/core-win32-arm64-msvc@1.11.24':
    optional: true

  '@swc/core-win32-ia32-msvc@1.11.24':
    optional: true

  '@swc/core-win32-x64-msvc@1.11.24':
    optional: true

  '@swc/core@1.11.24':
    dependencies:
      '@swc/counter': 0.1.3
      '@swc/types': 0.1.21
    optionalDependencies:
      '@swc/core-darwin-arm64': 1.11.24
      '@swc/core-darwin-x64': 1.11.24
      '@swc/core-linux-arm-gnueabihf': 1.11.24
      '@swc/core-linux-arm64-gnu': 1.11.24
      '@swc/core-linux-arm64-musl': 1.11.24
      '@swc/core-linux-x64-gnu': 1.11.24
      '@swc/core-linux-x64-musl': 1.11.24
      '@swc/core-win32-arm64-msvc': 1.11.24
      '@swc/core-win32-ia32-msvc': 1.11.24
      '@swc/core-win32-x64-msvc': 1.11.24

  '@swc/counter@0.1.3': {}

  '@swc/types@0.1.21':
    dependencies:
      '@swc/counter': 0.1.3

  '@szmarczak/http-timer@5.0.1':
    dependencies:
      defer-to-connect: 2.0.1

  '@tokenizer/token@0.3.0': {}

  '@tybys/wasm-util@0.9.0':
    dependencies:
      tslib: 2.8.1
    optional: true

  '@types/estree@1.0.6': {}

  '@types/hast@3.0.4':
    dependencies:
      '@types/unist': 3.0.3

  '@types/http-cache-semantics@4.0.4': {}

  '@types/node@22.13.17':
    dependencies:
      undici-types: 6.20.0

  '@types/unist@3.0.3': {}

  '@vitest/coverage-v8@3.1.1(vitest@3.1.1(@types/node@22.13.17)(tsx@4.19.3)(yaml@2.8.0))':
    dependencies:
      '@ampproject/remapping': 2.3.0
      '@bcoe/v8-coverage': 1.0.2
      debug: 4.4.0
      istanbul-lib-coverage: 3.2.2
      istanbul-lib-report: 3.0.1
      istanbul-lib-source-maps: 5.0.6
      istanbul-reports: 3.1.7
      magic-string: 0.30.17
      magicast: 0.3.5
      std-env: 3.9.0
      test-exclude: 7.0.1
      tinyrainbow: 2.0.0
      vitest: 3.1.1(@types/node@22.13.17)(tsx@4.19.3)(yaml@2.8.0)
    transitivePeerDependencies:
      - supports-color

  '@vitest/expect@3.1.1':
    dependencies:
      '@vitest/spy': 3.1.1
      '@vitest/utils': 3.1.1
      chai: 5.2.0
      tinyrainbow: 2.0.0

  '@vitest/mocker@3.1.1(vite@6.2.0(@types/node@22.13.17)(tsx@4.19.3)(yaml@2.8.0))':
    dependencies:
      '@vitest/spy': 3.1.1
      estree-walker: 3.0.3
      magic-string: 0.30.17
    optionalDependencies:
      vite: 6.2.0(@types/node@22.13.17)(tsx@4.19.3)(yaml@2.8.0)

  '@vitest/pretty-format@3.1.1':
    dependencies:
      tinyrainbow: 2.0.0

  '@vitest/runner@3.1.1':
    dependencies:
      '@vitest/utils': 3.1.1
      pathe: 2.0.3

  '@vitest/snapshot@3.1.1':
    dependencies:
      '@vitest/pretty-format': 3.1.1
      magic-string: 0.30.17
      pathe: 2.0.3

  '@vitest/spy@3.1.1':
    dependencies:
      tinyspy: 3.0.2

  '@vitest/utils@3.1.1':
    dependencies:
      '@vitest/pretty-format': 3.1.1
      loupe: 3.1.3
      tinyrainbow: 2.0.0

  '@xhmikosr/archive-type@7.0.0':
    dependencies:
      file-type: 19.6.0

  '@xhmikosr/bin-check@7.0.3':
    dependencies:
      execa: 5.1.1
      isexe: 2.0.0

  '@xhmikosr/bin-wrapper@13.0.5':
    dependencies:
      '@xhmikosr/bin-check': 7.0.3
      '@xhmikosr/downloader': 15.0.1
      '@xhmikosr/os-filter-obj': 3.0.0
      bin-version-check: 5.1.0

  '@xhmikosr/decompress-tar@8.0.1':
    dependencies:
      file-type: 19.6.0
      is-stream: 2.0.1
      tar-stream: 3.1.7

  '@xhmikosr/decompress-tarbz2@8.0.2':
    dependencies:
      '@xhmikosr/decompress-tar': 8.0.1
      file-type: 19.6.0
      is-stream: 2.0.1
      seek-bzip: 2.0.0
      unbzip2-stream: 1.4.3

  '@xhmikosr/decompress-targz@8.0.1':
    dependencies:
      '@xhmikosr/decompress-tar': 8.0.1
      file-type: 19.6.0
      is-stream: 2.0.1

  '@xhmikosr/decompress-unzip@7.0.0':
    dependencies:
      file-type: 19.6.0
      get-stream: 6.0.1
      yauzl: 3.2.0

  '@xhmikosr/decompress@10.0.1':
    dependencies:
      '@xhmikosr/decompress-tar': 8.0.1
      '@xhmikosr/decompress-tarbz2': 8.0.2
      '@xhmikosr/decompress-targz': 8.0.1
      '@xhmikosr/decompress-unzip': 7.0.0
      graceful-fs: 4.2.11
      make-dir: 4.0.0
      strip-dirs: 3.0.0

  '@xhmikosr/downloader@15.0.1':
    dependencies:
      '@xhmikosr/archive-type': 7.0.0
      '@xhmikosr/decompress': 10.0.1
      content-disposition: 0.5.4
      defaults: 3.0.0
      ext-name: 5.0.0
      file-type: 19.6.0
      filenamify: 6.0.0
      get-stream: 6.0.1
      got: 13.0.0

  '@xhmikosr/os-filter-obj@3.0.0':
    dependencies:
      arch: 3.0.0

  '@zxing/text-encoding@0.9.0':
    optional: true

  abort-controller@3.0.0:
    dependencies:
      event-target-shim: 5.0.1

  abstract-logging@2.0.1: {}

  aggregate-error@3.1.0:
    dependencies:
      clean-stack: 2.2.0
      indent-string: 4.0.0

  ajv-formats@3.0.1(ajv@8.17.1):
    optionalDependencies:
      ajv: 8.17.1

  ajv@8.17.1:
    dependencies:
      fast-deep-equal: 3.1.3
      fast-uri: 3.0.6
      json-schema-traverse: 1.0.0
      require-from-string: 2.0.2

  ansi-escapes@4.3.2:
    dependencies:
      type-fest: 0.21.3

  ansi-regex@5.0.1: {}

  ansi-regex@6.1.0: {}

  ansi-styles@4.3.0:
    dependencies:
      color-convert: 2.0.1

  ansi-styles@6.2.1: {}

  arch@3.0.0: {}

  argparse@2.0.1: {}

  asn1.js@5.4.1:
    dependencies:
      bn.js: 4.12.1
      inherits: 2.0.4
      minimalistic-assert: 1.0.1
      safer-buffer: 2.1.2

  assertion-error@2.0.1: {}

  async@3.2.6: {}

  atomic-sleep@1.0.0: {}

  available-typed-arrays@1.0.7:
    dependencies:
      possible-typed-array-names: 1.1.0

  avvio@9.1.0:
    dependencies:
      '@fastify/error': 4.0.0
      fastq: 1.19.1

  b4a@1.6.7: {}

  balanced-match@1.0.2: {}

  bare-events@2.5.4:
    optional: true

  base64-js@1.5.1: {}

  bin-version-check@5.1.0:
    dependencies:
      bin-version: 6.0.0
      semver: 7.7.1
      semver-truncate: 3.0.0

  bin-version@6.0.0:
    dependencies:
      execa: 5.1.1
      find-versions: 5.1.0

  block-stream2@2.1.0:
    dependencies:
      readable-stream: 3.6.2

  bn.js@4.12.1: {}

  brace-expansion@2.0.1:
    dependencies:
      balanced-match: 1.0.2

  braces@3.0.3:
    dependencies:
      fill-range: 7.1.1

  browser-or-node@2.1.1: {}

  buffer-crc32@0.2.13: {}

  buffer-crc32@1.0.0: {}

  buffer-from@1.1.2: {}

  buffer@5.7.1:
    dependencies:
      base64-js: 1.5.1
      ieee754: 1.2.1

  buffer@6.0.3:
    dependencies:
      base64-js: 1.5.1
      ieee754: 1.2.1

  busboy@1.6.0:
    dependencies:
      streamsearch: 1.1.0

  cac@6.7.14: {}

  cacheable-lookup@7.0.0: {}

  cacheable-request@10.2.14:
    dependencies:
      '@types/http-cache-semantics': 4.0.4
      get-stream: 6.0.1
      http-cache-semantics: 4.1.1
      keyv: 4.5.4
      mimic-response: 4.0.0
      normalize-url: 8.0.1
      responselike: 3.0.0

  call-bind-apply-helpers@1.0.2:
    dependencies:
      es-errors: 1.3.0
      function-bind: 1.1.2

  call-bind@1.0.8:
    dependencies:
      call-bind-apply-helpers: 1.0.2
      es-define-property: 1.0.1
      get-intrinsic: 1.3.0
      set-function-length: 1.2.2

  call-bound@1.0.4:
    dependencies:
      call-bind-apply-helpers: 1.0.2
      get-intrinsic: 1.3.0

  chai@5.2.0:
    dependencies:
      assertion-error: 2.0.1
      check-error: 2.1.1
      deep-eql: 5.0.2
      loupe: 3.1.3
      pathval: 2.0.0

  chardet@0.7.0: {}

  check-error@2.1.1: {}

  clean-stack@2.2.0: {}

  cli-width@4.1.0: {}

  close-with-grace@2.2.0: {}

  cluster-key-slot@1.1.2: {}

  color-convert@2.0.1:
    dependencies:
      color-name: 1.1.4

  color-name@1.1.4: {}

  colorette@2.0.20: {}

  commander@6.2.1: {}

  commander@8.3.0: {}

  content-disposition@0.5.4:
    dependencies:
      safe-buffer: 5.2.1

  cookie@1.0.2: {}

  cross-spawn@7.0.6:
    dependencies:
      path-key: 3.1.1
      shebang-command: 2.0.0
      which: 2.0.2

  dateformat@4.6.3: {}

  debug@4.4.0:
    dependencies:
      ms: 2.1.3

  decode-uri-component@0.2.2: {}

  decompress-response@6.0.0:
    dependencies:
      mimic-response: 3.1.0

  deep-eql@5.0.2: {}

  defaults@3.0.0: {}

  defer-to-connect@2.0.1: {}

  define-data-property@1.1.4:
    dependencies:
      es-define-property: 1.0.1
      es-errors: 1.3.0
      gopd: 1.2.0

  denque@2.1.0: {}

  depd@2.0.0: {}

  dequal@2.0.3: {}

  dotenv-expand@10.0.0: {}

  dotenv@16.4.7: {}

  drizzle-kit@0.30.6:
    dependencies:
      '@drizzle-team/brocli': 0.10.2
      '@esbuild-kit/esm-loader': 2.6.5
      esbuild: 0.19.12
      esbuild-register: 3.6.0(esbuild@0.19.12)
      gel: 2.0.1
    transitivePeerDependencies:
      - supports-color

  drizzle-orm@0.39.3(postgres@3.4.5):
    optionalDependencies:
      postgres: 3.4.5

  drizzle-seed@0.3.1(drizzle-orm@0.39.3(postgres@3.4.5)):
    dependencies:
      pure-rand: 6.1.0
    optionalDependencies:
      drizzle-orm: 0.39.3(postgres@3.4.5)

  drizzle-zod@0.6.1(drizzle-orm@0.39.3(postgres@3.4.5))(zod@3.24.2):
    dependencies:
      drizzle-orm: 0.39.3(postgres@3.4.5)
      zod: 3.24.2

  dunder-proto@1.0.1:
    dependencies:
      call-bind-apply-helpers: 1.0.2
      es-errors: 1.3.0
      gopd: 1.2.0

  duplexify@4.1.3:
    dependencies:
      end-of-stream: 1.4.4
      inherits: 2.0.4
      readable-stream: 3.6.2
      stream-shift: 1.0.3

  eastasianwidth@0.2.0: {}

  ecdsa-sig-formatter@1.0.11:
    dependencies:
      safe-buffer: 5.2.1

  emoji-regex@8.0.0: {}

  emoji-regex@9.2.2: {}

  end-of-stream@1.4.4:
    dependencies:
      once: 1.4.0

  entities@4.5.0: {}

  env-paths@3.0.0: {}

  env-schema@6.0.1:
    dependencies:
      ajv: 8.17.1
      dotenv: 16.4.7
      dotenv-expand: 10.0.0

  es-define-property@1.0.1: {}

  es-errors@1.3.0: {}

  es-module-lexer@1.6.0: {}

  es-object-atoms@1.1.1:
    dependencies:
      es-errors: 1.3.0

  esbuild-register@3.6.0(esbuild@0.19.12):
    dependencies:
      debug: 4.4.0
      esbuild: 0.19.12
    transitivePeerDependencies:
      - supports-color

  esbuild@0.18.20:
    optionalDependencies:
      '@esbuild/android-arm': 0.18.20
      '@esbuild/android-arm64': 0.18.20
      '@esbuild/android-x64': 0.18.20
      '@esbuild/darwin-arm64': 0.18.20
      '@esbuild/darwin-x64': 0.18.20
      '@esbuild/freebsd-arm64': 0.18.20
      '@esbuild/freebsd-x64': 0.18.20
      '@esbuild/linux-arm': 0.18.20
      '@esbuild/linux-arm64': 0.18.20
      '@esbuild/linux-ia32': 0.18.20
      '@esbuild/linux-loong64': 0.18.20
      '@esbuild/linux-mips64el': 0.18.20
      '@esbuild/linux-ppc64': 0.18.20
      '@esbuild/linux-riscv64': 0.18.20
      '@esbuild/linux-s390x': 0.18.20
      '@esbuild/linux-x64': 0.18.20
      '@esbuild/netbsd-x64': 0.18.20
      '@esbuild/openbsd-x64': 0.18.20
      '@esbuild/sunos-x64': 0.18.20
      '@esbuild/win32-arm64': 0.18.20
      '@esbuild/win32-ia32': 0.18.20
      '@esbuild/win32-x64': 0.18.20

  esbuild@0.19.12:
    optionalDependencies:
      '@esbuild/aix-ppc64': 0.19.12
      '@esbuild/android-arm': 0.19.12
      '@esbuild/android-arm64': 0.19.12
      '@esbuild/android-x64': 0.19.12
      '@esbuild/darwin-arm64': 0.19.12
      '@esbuild/darwin-x64': 0.19.12
      '@esbuild/freebsd-arm64': 0.19.12
      '@esbuild/freebsd-x64': 0.19.12
      '@esbuild/linux-arm': 0.19.12
      '@esbuild/linux-arm64': 0.19.12
      '@esbuild/linux-ia32': 0.19.12
      '@esbuild/linux-loong64': 0.19.12
      '@esbuild/linux-mips64el': 0.19.12
      '@esbuild/linux-ppc64': 0.19.12
      '@esbuild/linux-riscv64': 0.19.12
      '@esbuild/linux-s390x': 0.19.12
      '@esbuild/linux-x64': 0.19.12
      '@esbuild/netbsd-x64': 0.19.12
      '@esbuild/openbsd-x64': 0.19.12
      '@esbuild/sunos-x64': 0.19.12
      '@esbuild/win32-arm64': 0.19.12
      '@esbuild/win32-ia32': 0.19.12
      '@esbuild/win32-x64': 0.19.12

  esbuild@0.25.0:
    optionalDependencies:
      '@esbuild/aix-ppc64': 0.25.0
      '@esbuild/android-arm': 0.25.0
      '@esbuild/android-arm64': 0.25.0
      '@esbuild/android-x64': 0.25.0
      '@esbuild/darwin-arm64': 0.25.0
      '@esbuild/darwin-x64': 0.25.0
      '@esbuild/freebsd-arm64': 0.25.0
      '@esbuild/freebsd-x64': 0.25.0
      '@esbuild/linux-arm': 0.25.0
      '@esbuild/linux-arm64': 0.25.0
      '@esbuild/linux-ia32': 0.25.0
      '@esbuild/linux-loong64': 0.25.0
      '@esbuild/linux-mips64el': 0.25.0
      '@esbuild/linux-ppc64': 0.25.0
      '@esbuild/linux-riscv64': 0.25.0
      '@esbuild/linux-s390x': 0.25.0
      '@esbuild/linux-x64': 0.25.0
      '@esbuild/netbsd-arm64': 0.25.0
      '@esbuild/netbsd-x64': 0.25.0
      '@esbuild/openbsd-arm64': 0.25.0
      '@esbuild/openbsd-x64': 0.25.0
      '@esbuild/sunos-x64': 0.25.0
      '@esbuild/win32-arm64': 0.25.0
      '@esbuild/win32-ia32': 0.25.0
      '@esbuild/win32-x64': 0.25.0

  esbuild@0.25.2:
    optionalDependencies:
      '@esbuild/aix-ppc64': 0.25.2
      '@esbuild/android-arm': 0.25.2
      '@esbuild/android-arm64': 0.25.2
      '@esbuild/android-x64': 0.25.2
      '@esbuild/darwin-arm64': 0.25.2
      '@esbuild/darwin-x64': 0.25.2
      '@esbuild/freebsd-arm64': 0.25.2
      '@esbuild/freebsd-x64': 0.25.2
      '@esbuild/linux-arm': 0.25.2
      '@esbuild/linux-arm64': 0.25.2
      '@esbuild/linux-ia32': 0.25.2
      '@esbuild/linux-loong64': 0.25.2
      '@esbuild/linux-mips64el': 0.25.2
      '@esbuild/linux-ppc64': 0.25.2
      '@esbuild/linux-riscv64': 0.25.2
      '@esbuild/linux-s390x': 0.25.2
      '@esbuild/linux-x64': 0.25.2
      '@esbuild/netbsd-arm64': 0.25.2
      '@esbuild/netbsd-x64': 0.25.2
      '@esbuild/openbsd-arm64': 0.25.2
      '@esbuild/openbsd-x64': 0.25.2
      '@esbuild/sunos-x64': 0.25.2
      '@esbuild/win32-arm64': 0.25.2
      '@esbuild/win32-ia32': 0.25.2
      '@esbuild/win32-x64': 0.25.2

  escape-html@1.0.3: {}

  estree-walker@3.0.3:
    dependencies:
      '@types/estree': 1.0.6

  event-target-shim@5.0.1: {}

  eventemitter3@5.0.1: {}

  events@3.3.0: {}

  execa@5.1.1:
    dependencies:
      cross-spawn: 7.0.6
      get-stream: 6.0.1
      human-signals: 2.1.0
      is-stream: 2.0.1
      merge-stream: 2.0.0
      npm-run-path: 4.0.1
      onetime: 5.1.2
      signal-exit: 3.0.7
      strip-final-newline: 2.0.0

  expect-type@1.2.0: {}

  ext-list@2.2.2:
    dependencies:
      mime-db: 1.54.0

  ext-name@5.0.0:
    dependencies:
      ext-list: 2.2.2
      sort-keys-length: 1.0.1

  external-editor@3.1.0:
    dependencies:
      chardet: 0.7.0
      iconv-lite: 0.4.24
      tmp: 0.0.33

  fast-copy@3.0.2: {}

  fast-decode-uri-component@1.0.1: {}

  fast-deep-equal@3.1.3: {}

  fast-fifo@1.3.2: {}

  fast-glob@3.3.3:
    dependencies:
      '@nodelib/fs.stat': 2.0.5
      '@nodelib/fs.walk': 1.2.8
      glob-parent: 5.1.2
      merge2: 1.4.1
      micromatch: 4.0.8

  fast-json-stringify@5.16.1:
    dependencies:
      '@fastify/merge-json-schemas': 0.1.1
      ajv: 8.17.1
      ajv-formats: 3.0.1(ajv@8.17.1)
      fast-deep-equal: 3.1.3
      fast-uri: 2.4.0
      json-schema-ref-resolver: 1.0.1
      rfdc: 1.4.1

  fast-json-stringify@6.0.1:
    dependencies:
      '@fastify/merge-json-schemas': 0.2.1
      ajv: 8.17.1
      ajv-formats: 3.0.1(ajv@8.17.1)
      fast-uri: 3.0.6
      json-schema-ref-resolver: 2.0.1
      rfdc: 1.4.1

  fast-jwt@5.0.5:
    dependencies:
      '@lukeed/ms': 2.0.2
      asn1.js: 5.4.1
      ecdsa-sig-formatter: 1.0.11
      mnemonist: 0.39.8

  fast-querystring@1.1.2:
    dependencies:
      fast-decode-uri-component: 1.0.1

  fast-redact@3.5.0: {}

  fast-safe-stringify@2.1.1: {}

  fast-uri@2.4.0: {}

  fast-uri@3.0.6: {}

  fast-xml-parser@4.5.3:
    dependencies:
      strnum: 1.1.2

  fastfall@1.5.1:
    dependencies:
      reusify: 1.1.0

  fastify-plugin@5.0.1: {}

  fastify@5.2.1:
    dependencies:
      '@fastify/ajv-compiler': 4.0.2
      '@fastify/error': 4.0.0
      '@fastify/fast-json-stringify-compiler': 5.0.2
      '@fastify/proxy-addr': 5.0.0
      abstract-logging: 2.0.1
      avvio: 9.1.0
      fast-json-stringify: 6.0.1
      find-my-way: 9.2.0
      light-my-request: 6.6.0
      pino: 9.6.0
      process-warning: 4.0.1
      rfdc: 1.4.1
      secure-json-parse: 3.0.2
      semver: 7.7.1
      toad-cache: 3.7.0

  fastparallel@2.4.1:
    dependencies:
      reusify: 1.1.0
      xtend: 4.0.2

  fastq@1.19.1:
    dependencies:
      reusify: 1.1.0

  fastseries@1.7.2:
    dependencies:
      reusify: 1.1.0
      xtend: 4.0.2

  file-type@19.6.0:
    dependencies:
      get-stream: 9.0.1
      strtok3: 9.1.1
      token-types: 6.0.0
      uint8array-extras: 1.4.0

  filename-reserved-regex@3.0.0: {}

  filenamify@6.0.0:
    dependencies:
      filename-reserved-regex: 3.0.0

  fill-range@7.1.1:
    dependencies:
      to-regex-range: 5.0.1

  filter-obj@1.1.0: {}

  find-my-way@9.2.0:
    dependencies:
      fast-deep-equal: 3.1.3
      fast-querystring: 1.1.2
      safe-regex2: 4.0.1

  find-versions@5.1.0:
    dependencies:
      semver-regex: 4.0.5

  for-each@0.3.5:
    dependencies:
      is-callable: 1.2.7

  foreground-child@3.3.1:
    dependencies:
      cross-spawn: 7.0.6
      signal-exit: 4.1.0

  form-data-encoder@2.1.4: {}

  fsevents@2.3.3:
    optional: true

  function-bind@1.1.2: {}

  gel@2.0.1:
    dependencies:
      '@petamoriken/float16': 3.9.2
      debug: 4.4.0
      env-paths: 3.0.0
      semver: 7.7.1
      shell-quote: 1.8.2
      which: 4.0.0
    transitivePeerDependencies:
      - supports-color

  generate-function@2.3.1:
    dependencies:
      is-property: 1.0.2

  get-intrinsic@1.3.0:
    dependencies:
      call-bind-apply-helpers: 1.0.2
      es-define-property: 1.0.1
      es-errors: 1.3.0
      es-object-atoms: 1.1.1
      function-bind: 1.1.2
      get-proto: 1.0.1
      gopd: 1.2.0
      has-symbols: 1.1.0
      hasown: 2.0.2
      math-intrinsics: 1.1.0

  get-proto@1.0.1:
    dependencies:
      dunder-proto: 1.0.1
      es-object-atoms: 1.1.1

  get-stream@6.0.1: {}

  get-stream@9.0.1:
    dependencies:
      '@sec-ant/readable-stream': 0.4.1
      is-stream: 4.0.1

  get-tsconfig@4.10.0:
    dependencies:
      resolve-pkg-maps: 1.0.0

  glob-parent@5.1.2:
    dependencies:
      is-glob: 4.0.3

  glob@10.4.5:
    dependencies:
      foreground-child: 3.3.1
      jackspeak: 3.4.3
      minimatch: 9.0.5
      minipass: 7.1.2
      package-json-from-dist: 1.0.1
      path-scurry: 1.11.1

  glob@11.0.1:
    dependencies:
      foreground-child: 3.3.1
      jackspeak: 4.1.0
      minimatch: 10.0.1
      minipass: 7.1.2
      package-json-from-dist: 1.0.1
      path-scurry: 2.0.0

  globrex@0.1.2: {}

  gopd@1.2.0: {}

  got@13.0.0:
    dependencies:
      '@sindresorhus/is': 5.6.0
      '@szmarczak/http-timer': 5.0.1
      cacheable-lookup: 7.0.0
      cacheable-request: 10.2.14
      decompress-response: 6.0.0
      form-data-encoder: 2.1.4
      get-stream: 6.0.1
      http2-wrapper: 2.2.1
      lowercase-keys: 3.0.0
      p-cancelable: 3.0.0
      responselike: 3.0.0

  gql.tada@1.8.10(graphql@16.10.0)(typescript@5.7.3):
    dependencies:
      '@0no-co/graphql.web': 1.1.1(graphql@16.10.0)
      '@0no-co/graphqlsp': 1.12.16(graphql@16.10.0)(typescript@5.7.3)
      '@gql.tada/cli-utils': 1.6.3(@0no-co/graphqlsp@1.12.16(graphql@16.10.0)(typescript@5.7.3))(graphql@16.10.0)(typescript@5.7.3)
      '@gql.tada/internal': 1.0.8(graphql@16.10.0)(typescript@5.7.3)
      typescript: 5.7.3
    transitivePeerDependencies:
      - '@gql.tada/svelte-support'
      - '@gql.tada/vue-support'
      - graphql

  graceful-fs@4.2.11: {}

  graphql-jit@0.8.7(graphql@16.10.0):
    dependencies:
      '@graphql-typed-document-node/core': 3.2.0(graphql@16.10.0)
      fast-json-stringify: 5.16.1
      generate-function: 2.3.1
      graphql: 16.10.0
      lodash.memoize: 4.1.2
      lodash.merge: 4.6.2
      lodash.mergewith: 4.6.2

  graphql-scalars@1.24.1(graphql@16.10.0):
    dependencies:
      graphql: 16.10.0
      tslib: 2.8.1

  graphql-upload-minimal@1.6.1(graphql@16.10.0):
    dependencies:
      busboy: 1.6.0
      graphql: 16.10.0

  graphql@16.10.0: {}

  has-flag@4.0.0: {}

  has-property-descriptors@1.0.2:
    dependencies:
      es-define-property: 1.0.1

  has-symbols@1.1.0: {}

  has-tostringtag@1.0.2:
    dependencies:
      has-symbols: 1.1.0

  hasown@2.0.2:
    dependencies:
      function-bind: 1.1.2

  helmet@8.0.0: {}

  help-me@5.0.0: {}

  html-escaper@2.0.2: {}

  http-cache-semantics@4.1.1: {}

  http-errors@2.0.0:
    dependencies:
      depd: 2.0.0
      inherits: 2.0.4
      setprototypeof: 1.2.0
      statuses: 2.0.1
      toidentifier: 1.0.1

  http2-wrapper@2.2.1:
    dependencies:
      quick-lru: 5.1.1
      resolve-alpn: 1.2.1

  human-signals@2.1.0: {}

  iconv-lite@0.4.24:
    dependencies:
      safer-buffer: 2.1.2

  ieee754@1.2.1: {}

  indent-string@4.0.0: {}

  inherits@2.0.4: {}

  inquirer@12.4.2(@types/node@22.13.17):
    dependencies:
      '@inquirer/core': 10.1.7(@types/node@22.13.17)
      '@inquirer/prompts': 7.3.2(@types/node@22.13.17)
      '@inquirer/type': 3.0.4(@types/node@22.13.17)
      ansi-escapes: 4.3.2
      mute-stream: 2.0.0
      run-async: 3.0.0
      rxjs: 7.8.2
    optionalDependencies:
      '@types/node': 22.13.17

  inspect-with-kind@1.0.5:
    dependencies:
      kind-of: 6.0.3

  ioredis@5.6.0:
    dependencies:
      '@ioredis/commands': 1.2.0
      cluster-key-slot: 1.1.2
      debug: 4.4.0
      denque: 2.1.0
      lodash.defaults: 4.2.0
      lodash.isarguments: 3.1.0
      redis-errors: 1.2.0
      redis-parser: 3.0.0
      standard-as-callback: 2.1.0
    transitivePeerDependencies:
      - supports-color

  ipaddr.js@2.2.0: {}

  is-arguments@1.2.0:
    dependencies:
      call-bound: 1.0.4
      has-tostringtag: 1.0.2

  is-callable@1.2.7: {}

  is-extglob@2.1.1: {}

  is-fullwidth-code-point@3.0.0: {}

  is-generator-function@1.1.0:
    dependencies:
      call-bound: 1.0.4
      get-proto: 1.0.1
      has-tostringtag: 1.0.2
      safe-regex-test: 1.1.0

  is-glob@4.0.3:
    dependencies:
      is-extglob: 2.1.1

  is-number@7.0.0: {}

  is-plain-obj@1.1.0: {}

  is-property@1.0.2: {}

  is-regex@1.2.1:
    dependencies:
      call-bound: 1.0.4
      gopd: 1.2.0
      has-tostringtag: 1.0.2
      hasown: 2.0.2

  is-stream@2.0.1: {}

  is-stream@4.0.1: {}

  is-typed-array@1.1.15:
    dependencies:
      which-typed-array: 1.1.19

  isexe@2.0.0: {}

  isexe@3.1.1: {}

  istanbul-lib-coverage@3.2.2: {}

  istanbul-lib-report@3.0.1:
    dependencies:
      istanbul-lib-coverage: 3.2.2
      make-dir: 4.0.0
      supports-color: 7.2.0

  istanbul-lib-source-maps@5.0.6:
    dependencies:
      '@jridgewell/trace-mapping': 0.3.25
      debug: 4.4.0
      istanbul-lib-coverage: 3.2.2
    transitivePeerDependencies:
      - supports-color

  istanbul-reports@3.1.7:
    dependencies:
      html-escaper: 2.0.2
      istanbul-lib-report: 3.0.1

  jackspeak@3.4.3:
    dependencies:
      '@isaacs/cliui': 8.0.2
    optionalDependencies:
      '@pkgjs/parseargs': 0.11.0

  jackspeak@4.1.0:
    dependencies:
      '@isaacs/cliui': 8.0.2

  joycon@3.1.1: {}

  json-buffer@3.0.1: {}

  json-schema-ref-resolver@1.0.1:
    dependencies:
      fast-deep-equal: 3.1.3

  json-schema-ref-resolver@2.0.1:
    dependencies:
      dequal: 2.0.3

  json-schema-traverse@1.0.0: {}

  keyv@4.5.4:
    dependencies:
      json-buffer: 3.0.1

  kind-of@6.0.3: {}

  layerr@3.0.0: {}

  lefthook-darwin-arm64@1.11.12:
    optional: true

  lefthook-darwin-x64@1.11.12:
    optional: true

  lefthook-freebsd-arm64@1.11.12:
    optional: true

  lefthook-freebsd-x64@1.11.12:
    optional: true

  lefthook-linux-arm64@1.11.12:
    optional: true

  lefthook-linux-x64@1.11.12:
    optional: true

  lefthook-openbsd-arm64@1.11.12:
    optional: true

  lefthook-openbsd-x64@1.11.12:
    optional: true

  lefthook-windows-arm64@1.11.12:
    optional: true

  lefthook-windows-x64@1.11.12:
    optional: true

  lefthook@1.11.12:
    optionalDependencies:
      lefthook-darwin-arm64: 1.11.12
      lefthook-darwin-x64: 1.11.12
      lefthook-freebsd-arm64: 1.11.12
      lefthook-freebsd-x64: 1.11.12
      lefthook-linux-arm64: 1.11.12
      lefthook-linux-x64: 1.11.12
      lefthook-openbsd-arm64: 1.11.12
      lefthook-openbsd-x64: 1.11.12
      lefthook-windows-arm64: 1.11.12
      lefthook-windows-x64: 1.11.12

  light-my-request@6.6.0:
    dependencies:
      cookie: 1.0.2
      process-warning: 4.0.1
      set-cookie-parser: 2.7.1

  linkify-it@5.0.0:
    dependencies:
      uc.micro: 2.1.0

  lodash.defaults@4.2.0: {}

  lodash.isarguments@3.1.0: {}

  lodash.memoize@4.1.2: {}

  lodash.merge@4.6.2: {}

  lodash.mergewith@4.6.2: {}

  lodash@4.17.21: {}

  loupe@3.1.3: {}

  lowercase-keys@3.0.0: {}

  lru-cache@10.4.3: {}

  lru-cache@11.0.2: {}

  lunr@2.3.9: {}

  magic-string@0.30.17:
    dependencies:
      '@jridgewell/sourcemap-codec': 1.5.0

  magicast@0.3.5:
    dependencies:
      '@babel/parser': 7.27.0
      '@babel/types': 7.27.0
      source-map-js: 1.2.1

  make-dir@4.0.0:
    dependencies:
      semver: 7.7.1

  markdown-it@14.1.0:
    dependencies:
      argparse: 2.0.1
      entities: 4.5.0
      linkify-it: 5.0.0
      mdurl: 2.0.0
      punycode.js: 2.3.1
      uc.micro: 2.1.0

  math-intrinsics@1.1.0: {}

  mdurl@2.0.0: {}

  mercurius-integration-testing@9.0.1(fastify@5.2.1)(graphql@16.10.0)(mercurius@16.1.0(graphql@16.10.0)):
    dependencies:
      '@graphql-typed-document-node/core': 3.2.0(graphql@16.10.0)
      cookie: 1.0.2
      fastify: 5.2.1
      graphql: 16.10.0
      mercurius: 16.1.0(graphql@16.10.0)
      ws: 8.18.1
    transitivePeerDependencies:
      - bufferutil
      - utf-8-validate

  mercurius-upload@8.0.0(graphql@16.10.0):
    dependencies:
      fastify-plugin: 5.0.1
      graphql: 16.10.0
      graphql-upload-minimal: 1.6.1(graphql@16.10.0)

  mercurius@16.1.0(graphql@16.10.0):
    dependencies:
      '@fastify/error': 4.0.0
      '@fastify/static': 8.1.1
      '@fastify/websocket': 11.0.2
      fastify-plugin: 5.0.1
      graphql: 16.10.0
      graphql-jit: 0.8.7(graphql@16.10.0)
      mqemitter: 6.0.2
      p-map: 4.0.0
      quick-lru: 7.0.0
      readable-stream: 4.7.0
      safe-stable-stringify: 2.5.0
      secure-json-parse: 3.0.2
      single-user-cache: 1.0.1
      tiny-lru: 11.2.11
      ws: 8.18.1
    transitivePeerDependencies:
      - bufferutil
      - utf-8-validate

  merge-stream@2.0.0: {}

  merge2@1.4.1: {}

  micromatch@4.0.8:
    dependencies:
      braces: 3.0.3
      picomatch: 2.3.1

  mime-db@1.52.0: {}

  mime-db@1.54.0: {}

  mime-types@2.1.35:
    dependencies:
      mime-db: 1.52.0

  mime@3.0.0: {}

  mimic-fn@2.1.0: {}

  mimic-response@3.1.0: {}

  mimic-response@4.0.0: {}

  minimalistic-assert@1.0.1: {}

  minimatch@10.0.1:
    dependencies:
      brace-expansion: 2.0.1

  minimatch@9.0.5:
    dependencies:
      brace-expansion: 2.0.1

  minimist@1.2.8: {}

  minio@8.0.5:
    dependencies:
      async: 3.2.6
      block-stream2: 2.1.0
      browser-or-node: 2.1.1
      buffer-crc32: 1.0.0
      eventemitter3: 5.0.1
      fast-xml-parser: 4.5.3
      ipaddr.js: 2.2.0
      lodash: 4.17.21
      mime-types: 2.1.35
      query-string: 7.1.3
      stream-json: 1.9.1
      through2: 4.0.2
      web-encoding: 1.1.5
      xml2js: 0.6.2

  minipass@7.1.2: {}

  mnemonist@0.39.8:
    dependencies:
      obliterator: 2.0.5

  mqemitter@6.0.2:
    dependencies:
      fastparallel: 2.4.1
      qlobber: 8.0.1

  ms@2.1.3: {}

  mute-stream@2.0.0: {}

  nanoid@3.3.8: {}

  normalize-url@8.0.1: {}

  npm-run-path@4.0.1:
    dependencies:
      path-key: 3.1.1

  obliterator@2.0.5: {}

  on-exit-leak-free@2.1.2: {}

  once@1.4.0:
    dependencies:
      wrappy: 1.0.2

  onetime@5.1.2:
    dependencies:
      mimic-fn: 2.1.0

  os-tmpdir@1.0.2: {}

  p-cancelable@3.0.0: {}

  p-map@4.0.0:
    dependencies:
      aggregate-error: 3.1.0

  package-json-from-dist@1.0.1: {}

  path-key@3.1.1: {}

  path-scurry@1.11.1:
    dependencies:
      lru-cache: 10.4.3
      minipass: 7.1.2

  path-scurry@2.0.0:
    dependencies:
      lru-cache: 11.0.2
      minipass: 7.1.2

  pathe@2.0.3: {}

  pathval@2.0.0: {}

  peek-readable@5.4.2: {}

  pend@1.2.0: {}

  picocolors@1.1.1: {}

  picomatch@2.3.1: {}

  pino-abstract-transport@2.0.0:
    dependencies:
      split2: 4.2.0

  pino-pretty@13.0.0:
    dependencies:
      colorette: 2.0.20
      dateformat: 4.6.3
      fast-copy: 3.0.2
      fast-safe-stringify: 2.1.1
      help-me: 5.0.0
      joycon: 3.1.1
      minimist: 1.2.8
      on-exit-leak-free: 2.1.2
      pino-abstract-transport: 2.0.0
      pump: 3.0.2
      secure-json-parse: 2.7.0
      sonic-boom: 4.2.0
      strip-json-comments: 3.1.1

  pino-std-serializers@7.0.0: {}

  pino@9.6.0:
    dependencies:
      atomic-sleep: 1.0.0
      fast-redact: 3.5.0
      on-exit-leak-free: 2.1.2
      pino-abstract-transport: 2.0.0
      pino-std-serializers: 7.0.0
      process-warning: 4.0.1
      quick-format-unescaped: 4.0.4
      real-require: 0.2.0
      safe-stable-stringify: 2.5.0
      sonic-boom: 4.2.0
      thread-stream: 3.1.0

  piscina@4.8.0:
    optionalDependencies:
      '@napi-rs/nice': 1.0.1

  possible-typed-array-names@1.1.0: {}

  postcss@8.5.3:
    dependencies:
      nanoid: 3.3.8
      picocolors: 1.1.1
      source-map-js: 1.2.1

  postgres@3.4.5: {}

  process-warning@4.0.1: {}

  process@0.11.10: {}

  pump@3.0.2:
    dependencies:
      end-of-stream: 1.4.4
      once: 1.4.0

  punycode.js@2.3.1: {}

  pure-rand@6.1.0: {}

  qlobber@8.0.1: {}

  query-string@7.1.3:
    dependencies:
      decode-uri-component: 0.2.2
      filter-obj: 1.1.0
      split-on-first: 1.1.0
      strict-uri-encode: 2.0.0

  queue-microtask@1.2.3: {}

  quick-format-unescaped@4.0.4: {}

  quick-lru@5.1.1: {}

  quick-lru@7.0.0: {}

  readable-stream@3.6.2:
    dependencies:
      inherits: 2.0.4
      string_decoder: 1.3.0
      util-deprecate: 1.0.2

  readable-stream@4.7.0:
    dependencies:
      abort-controller: 3.0.0
      buffer: 6.0.3
      events: 3.3.0
      process: 0.11.10
      string_decoder: 1.3.0

  real-require@0.2.0: {}

  redis-errors@1.2.0: {}

  redis-parser@3.0.0:
    dependencies:
      redis-errors: 1.2.0

  require-from-string@2.0.2: {}

  resolve-alpn@1.2.1: {}

  resolve-pkg-maps@1.0.0: {}

  responselike@3.0.0:
    dependencies:
      lowercase-keys: 3.0.0

  ret@0.5.0: {}

  reusify@1.1.0: {}

  rfdc@1.4.1: {}

  rollup@4.34.9:
    dependencies:
      '@types/estree': 1.0.6
    optionalDependencies:
      '@rollup/rollup-android-arm-eabi': 4.34.9
      '@rollup/rollup-android-arm64': 4.34.9
      '@rollup/rollup-darwin-arm64': 4.34.9
      '@rollup/rollup-darwin-x64': 4.34.9
      '@rollup/rollup-freebsd-arm64': 4.34.9
      '@rollup/rollup-freebsd-x64': 4.34.9
      '@rollup/rollup-linux-arm-gnueabihf': 4.34.9
      '@rollup/rollup-linux-arm-musleabihf': 4.34.9
      '@rollup/rollup-linux-arm64-gnu': 4.34.9
      '@rollup/rollup-linux-arm64-musl': 4.34.9
      '@rollup/rollup-linux-loongarch64-gnu': 4.34.9
      '@rollup/rollup-linux-powerpc64le-gnu': 4.34.9
      '@rollup/rollup-linux-riscv64-gnu': 4.34.9
      '@rollup/rollup-linux-s390x-gnu': 4.34.9
      '@rollup/rollup-linux-x64-gnu': 4.34.9
      '@rollup/rollup-linux-x64-musl': 4.34.9
      '@rollup/rollup-win32-arm64-msvc': 4.34.9
      '@rollup/rollup-win32-ia32-msvc': 4.34.9
      '@rollup/rollup-win32-x64-msvc': 4.34.9
      fsevents: 2.3.3

  run-async@3.0.0: {}

  run-parallel@1.2.0:
    dependencies:
      queue-microtask: 1.2.3

  rxjs@7.8.2:
    dependencies:
      tslib: 2.8.1

  safe-buffer@5.2.1: {}

  safe-regex-test@1.1.0:
    dependencies:
      call-bound: 1.0.4
      es-errors: 1.3.0
      is-regex: 1.2.1

  safe-regex2@4.0.1:
    dependencies:
      ret: 0.5.0

  safe-stable-stringify@2.5.0: {}

  safer-buffer@2.1.2: {}

  sax@1.4.1: {}

  secure-json-parse@2.7.0: {}

  secure-json-parse@3.0.2: {}

  seek-bzip@2.0.0:
    dependencies:
      commander: 6.2.1

  semver-regex@4.0.5: {}

  semver-truncate@3.0.0:
    dependencies:
      semver: 7.7.1

  semver@7.7.1: {}

  set-cookie-parser@2.7.1: {}

  set-function-length@1.2.2:
    dependencies:
      define-data-property: 1.1.4
      es-errors: 1.3.0
      function-bind: 1.1.2
      get-intrinsic: 1.3.0
      gopd: 1.2.0
      has-property-descriptors: 1.0.2

  setprototypeof@1.2.0: {}

  shebang-command@2.0.0:
    dependencies:
      shebang-regex: 3.0.0

  shebang-regex@3.0.0: {}

  shell-quote@1.8.2: {}

  siginfo@2.0.0: {}

  signal-exit@3.0.7: {}

  signal-exit@4.1.0: {}

  single-user-cache@1.0.1:
    dependencies:
      safe-stable-stringify: 2.5.0

  slash@3.0.0: {}

  sonic-boom@4.2.0:
    dependencies:
      atomic-sleep: 1.0.0

  sort-keys-length@1.0.1:
    dependencies:
      sort-keys: 1.1.2

  sort-keys@1.1.2:
    dependencies:
      is-plain-obj: 1.1.0

  source-map-js@1.2.1: {}

  source-map-support@0.5.21:
    dependencies:
      buffer-from: 1.1.2
      source-map: 0.6.1

  source-map@0.6.1: {}

  source-map@0.7.4: {}

  split-on-first@1.1.0: {}

  split2@4.2.0: {}

  stackback@0.0.2: {}

  standard-as-callback@2.1.0: {}

  statuses@2.0.1: {}

  std-env@3.9.0: {}

  steed@1.1.3:
    dependencies:
      fastfall: 1.5.1
      fastparallel: 2.4.1
      fastq: 1.19.1
      fastseries: 1.7.2
      reusify: 1.1.0

  stream-chain@2.2.5: {}

  stream-json@1.9.1:
    dependencies:
      stream-chain: 2.2.5

  stream-shift@1.0.3: {}

  streamsearch@1.1.0: {}

  streamx@2.22.0:
    dependencies:
      fast-fifo: 1.3.2
      text-decoder: 1.2.3
    optionalDependencies:
      bare-events: 2.5.4

  strict-uri-encode@2.0.0: {}

  string-width@4.2.3:
    dependencies:
      emoji-regex: 8.0.0
      is-fullwidth-code-point: 3.0.0
      strip-ansi: 6.0.1

  string-width@5.1.2:
    dependencies:
      eastasianwidth: 0.2.0
      emoji-regex: 9.2.2
      strip-ansi: 7.1.0

  string_decoder@1.3.0:
    dependencies:
      safe-buffer: 5.2.1

  strip-ansi@6.0.1:
    dependencies:
      ansi-regex: 5.0.1

  strip-ansi@7.1.0:
    dependencies:
      ansi-regex: 6.1.0

  strip-dirs@3.0.0:
    dependencies:
      inspect-with-kind: 1.0.5
      is-plain-obj: 1.1.0

  strip-final-newline@2.0.0: {}

  strip-json-comments@3.1.1: {}

  strnum@1.1.2: {}

  strtok3@9.1.1:
    dependencies:
      '@tokenizer/token': 0.3.0
      peek-readable: 5.4.2

  supports-color@7.2.0:
    dependencies:
      has-flag: 4.0.0

  tar-stream@3.1.7:
    dependencies:
      b4a: 1.6.7
      fast-fifo: 1.3.2
      streamx: 2.22.0

  test-exclude@7.0.1:
    dependencies:
      '@istanbuljs/schema': 0.1.3
      glob: 10.4.5
      minimatch: 9.0.5

  text-decoder@1.2.3:
    dependencies:
      b4a: 1.6.7

  thread-stream@3.1.0:
    dependencies:
      real-require: 0.2.0

  through2@4.0.2:
    dependencies:
      readable-stream: 3.6.2

  through@2.3.8: {}

  tiny-lru@11.2.11: {}

  tinybench@2.9.0: {}

  tinyexec@0.3.2: {}

  tinypool@1.0.2: {}

  tinyrainbow@2.0.0: {}

  tinyspy@3.0.2: {}

  tmp@0.0.33:
    dependencies:
      os-tmpdir: 1.0.2

  to-regex-range@5.0.1:
    dependencies:
      is-number: 7.0.0

  toad-cache@3.7.0: {}

  toidentifier@1.0.1: {}

  token-types@6.0.0:
    dependencies:
      '@tokenizer/token': 0.3.0
      ieee754: 1.2.1

  tsconfck@3.1.5(typescript@5.7.3):
    optionalDependencies:
      typescript: 5.7.3

  tslib@2.8.1: {}

  tsx@4.19.3:
    dependencies:
      esbuild: 0.25.0
      get-tsconfig: 4.10.0
    optionalDependencies:
      fsevents: 2.3.3

  type-fest@0.21.3: {}

<<<<<<< HEAD
  typedoc-plugin-markdown@4.6.4(typedoc@0.28.3(typescript@5.7.3)):
    dependencies:
      typedoc: 0.28.3(typescript@5.7.3)

  typedoc@0.28.3(typescript@5.7.3):
=======
  typedoc@0.28.5(typescript@5.7.3):
>>>>>>> 61d037fe
    dependencies:
      '@gerrit0/mini-shiki': 3.4.2
      lunr: 2.3.9
      markdown-it: 14.1.0
      minimatch: 9.0.5
      typescript: 5.7.3
      yaml: 2.8.0

  typescript@5.7.3: {}

  uc.micro@2.1.0: {}

  uint8array-extras@1.4.0: {}

  ulidx@2.4.1:
    dependencies:
      layerr: 3.0.0

  unbzip2-stream@1.4.3:
    dependencies:
      buffer: 5.7.1
      through: 2.3.8

  undici-types@6.20.0: {}

  util-deprecate@1.0.2: {}

  util@0.12.5:
    dependencies:
      inherits: 2.0.4
      is-arguments: 1.2.0
      is-generator-function: 1.1.0
      is-typed-array: 1.1.15
      which-typed-array: 1.1.19

  uuidv7@1.0.2: {}

  vite-node@3.1.1(@types/node@22.13.17)(tsx@4.19.3)(yaml@2.8.0):
    dependencies:
      cac: 6.7.14
      debug: 4.4.0
      es-module-lexer: 1.6.0
      pathe: 2.0.3
      vite: 6.2.0(@types/node@22.13.17)(tsx@4.19.3)(yaml@2.8.0)
    transitivePeerDependencies:
      - '@types/node'
      - jiti
      - less
      - lightningcss
      - sass
      - sass-embedded
      - stylus
      - sugarss
      - supports-color
      - terser
      - tsx
      - yaml

  vite-tsconfig-paths@5.1.4(typescript@5.7.3)(vite@6.2.0(@types/node@22.13.17)(tsx@4.19.3)(yaml@2.8.0)):
    dependencies:
      debug: 4.4.0
      globrex: 0.1.2
      tsconfck: 3.1.5(typescript@5.7.3)
    optionalDependencies:
      vite: 6.2.0(@types/node@22.13.17)(tsx@4.19.3)(yaml@2.8.0)
    transitivePeerDependencies:
      - supports-color
      - typescript

  vite@6.2.0(@types/node@22.13.17)(tsx@4.19.3)(yaml@2.8.0):
    dependencies:
      esbuild: 0.25.2
      postcss: 8.5.3
      rollup: 4.34.9
    optionalDependencies:
      '@types/node': 22.13.17
      fsevents: 2.3.3
      tsx: 4.19.3
      yaml: 2.8.0

  vitest@3.1.1(@types/node@22.13.17)(tsx@4.19.3)(yaml@2.8.0):
    dependencies:
      '@vitest/expect': 3.1.1
      '@vitest/mocker': 3.1.1(vite@6.2.0(@types/node@22.13.17)(tsx@4.19.3)(yaml@2.8.0))
      '@vitest/pretty-format': 3.1.1
      '@vitest/runner': 3.1.1
      '@vitest/snapshot': 3.1.1
      '@vitest/spy': 3.1.1
      '@vitest/utils': 3.1.1
      chai: 5.2.0
      debug: 4.4.0
      expect-type: 1.2.0
      magic-string: 0.30.17
      pathe: 2.0.3
      std-env: 3.9.0
      tinybench: 2.9.0
      tinyexec: 0.3.2
      tinypool: 1.0.2
      tinyrainbow: 2.0.0
      vite: 6.2.0(@types/node@22.13.17)(tsx@4.19.3)(yaml@2.8.0)
      vite-node: 3.1.1(@types/node@22.13.17)(tsx@4.19.3)(yaml@2.8.0)
      why-is-node-running: 2.3.0
    optionalDependencies:
      '@types/node': 22.13.17
    transitivePeerDependencies:
      - jiti
      - less
      - lightningcss
      - msw
      - sass
      - sass-embedded
      - stylus
      - sugarss
      - supports-color
      - terser
      - tsx
      - yaml

  web-encoding@1.1.5:
    dependencies:
      util: 0.12.5
    optionalDependencies:
      '@zxing/text-encoding': 0.9.0

  which-typed-array@1.1.19:
    dependencies:
      available-typed-arrays: 1.0.7
      call-bind: 1.0.8
      call-bound: 1.0.4
      for-each: 0.3.5
      get-proto: 1.0.1
      gopd: 1.2.0
      has-tostringtag: 1.0.2

  which@2.0.2:
    dependencies:
      isexe: 2.0.0

  which@4.0.0:
    dependencies:
      isexe: 3.1.1

  why-is-node-running@2.3.0:
    dependencies:
      siginfo: 2.0.0
      stackback: 0.0.2

  wrap-ansi@6.2.0:
    dependencies:
      ansi-styles: 4.3.0
      string-width: 4.2.3
      strip-ansi: 6.0.1

  wrap-ansi@7.0.0:
    dependencies:
      ansi-styles: 4.3.0
      string-width: 4.2.3
      strip-ansi: 6.0.1

  wrap-ansi@8.1.0:
    dependencies:
      ansi-styles: 6.2.1
      string-width: 5.1.2
      strip-ansi: 7.1.0

  wrappy@1.0.2: {}

  ws@8.18.1: {}

  xml2js@0.6.2:
    dependencies:
      sax: 1.4.1
      xmlbuilder: 11.0.1

  xmlbuilder@11.0.1: {}

  xtend@4.0.2: {}

  yaml@2.8.0: {}

  yauzl@3.2.0:
    dependencies:
      buffer-crc32: 0.2.13
      pend: 1.2.0

  yoctocolors-cjs@2.1.2: {}

  zod@3.24.2: {}<|MERGE_RESOLUTION|>--- conflicted
+++ resolved
@@ -139,16 +139,8 @@
         specifier: ^4.19.2
         version: 4.19.3
       typedoc:
-<<<<<<< HEAD
-        specifier: ^0.28.3
-        version: 0.28.3(typescript@5.7.3)
-      typedoc-plugin-markdown:
-        specifier: ^4.6.4
-        version: 4.6.4(typedoc@0.28.3(typescript@5.7.3))
-=======
         specifier: ^0.28.5
         version: 0.28.5(typescript@5.7.3)
->>>>>>> 61d037fe
       typescript:
         specifier: ^5.7.3
         version: 5.7.3
@@ -3172,19 +3164,8 @@
     resolution: {integrity: sha512-t0rzBq87m3fVcduHDUFhKmyyX+9eo6WQjZvf51Ea/M0Q7+T374Jp1aUiyUl0GKxp8M/OETVHSDvmkyPgvX+X2w==}
     engines: {node: '>=10'}
 
-<<<<<<< HEAD
-  typedoc-plugin-markdown@4.6.4:
-    resolution: {integrity: sha512-AnbToFS1T1H+n40QbO2+i0wE6L+55rWnj7zxnM1r781+2gmhMF2dB6dzFpaylWLQYkbg4D1Y13sYnne/6qZwdw==}
-    engines: {node: '>= 18'}
-    peerDependencies:
-      typedoc: 0.28.x
-
-  typedoc@0.28.3:
-    resolution: {integrity: sha512-5svOCTfXvVSh6zbZKSQluZhR8yN2tKpTeHZxlmWpE6N5vc3R8k/jhg9nnD6n5tN9/ObuQTojkONrOxFdUFUG9w==}
-=======
   typedoc@0.28.5:
     resolution: {integrity: sha512-5PzUddaA9FbaarUzIsEc4wNXCiO4Ot3bJNeMF2qKpYlTmM9TTaSHQ7162w756ERCkXER/+o2purRG6YOAv6EMA==}
->>>>>>> 61d037fe
     engines: {node: '>= 18', pnpm: '>= 10'}
     hasBin: true
     peerDependencies:
@@ -6050,15 +6031,7 @@
 
   type-fest@0.21.3: {}
 
-<<<<<<< HEAD
-  typedoc-plugin-markdown@4.6.4(typedoc@0.28.3(typescript@5.7.3)):
-    dependencies:
-      typedoc: 0.28.3(typescript@5.7.3)
-
-  typedoc@0.28.3(typescript@5.7.3):
-=======
   typedoc@0.28.5(typescript@5.7.3):
->>>>>>> 61d037fe
     dependencies:
       '@gerrit0/mini-shiki': 3.4.2
       lunr: 2.3.9
