lockfileVersion: '9.0'

settings:
  autoInstallPeers: true
  excludeLinksFromLockfile: false

importers:

  .:
    dependencies:
      '@fastify/cors':
        specifier: ^10.0.2
        version: 10.0.2
      '@fastify/helmet':
        specifier: ^13.0.1
        version: 13.0.1
      '@fastify/jwt':
        specifier: ^9.0.3
        version: 9.0.3
      '@fastify/rate-limit':
        specifier: ^10.2.2
        version: 10.2.2
      '@fastify/type-provider-typebox':
        specifier: ^5.1.0
        version: 5.1.0(@sinclair/typebox@0.34.16)
      '@node-rs/argon2':
        specifier: ^2.0.2
        version: 2.0.2
      '@pothos/core':
        specifier: ^4.3.0
        version: 4.3.0(graphql@16.10.0)
      '@pothos/plugin-relay':
        specifier: ^4.3.0
        version: 4.3.0(@pothos/core@4.3.0(graphql@16.10.0))(graphql@16.10.0)
      '@sinclair/typebox':
        specifier: ^0.34.15
        version: 0.34.16
      ajv-formats:
        specifier: ^3.0.1
        version: 3.0.1(ajv@8.17.1)
      close-with-grace:
        specifier: ^2.2.0
        version: 2.2.0
      drizzle-orm:
        specifier: ^0.39.1
        version: 0.39.2(postgres@3.4.5)
      drizzle-zod:
        specifier: 0.6.1
        version: 0.6.1(drizzle-orm@0.39.2(postgres@3.4.5))(zod@3.24.1)
      env-schema:
        specifier: ^6.0.1
        version: 6.0.1
      fastify:
        specifier: ^5.2.1
        version: 5.2.1
      fastify-plugin:
        specifier: ^5.0.1
        version: 5.0.1
      graphql:
        specifier: ^16.10.0
        version: 16.10.0
      graphql-scalars:
        specifier: ^1.24.0
        version: 1.24.1(graphql@16.10.0)
      graphql-upload-minimal:
        specifier: ^1.6.1
        version: 1.6.1(graphql@16.10.0)
      mercurius:
        specifier: ^16.0.1
        version: 16.0.1(graphql@16.10.0)
      mercurius-upload:
        specifier: ^8.0.0
        version: 8.0.0(graphql@16.10.0)
      minio:
        specifier: ^8.0.4
        version: 8.0.4
      postgres:
        specifier: ^3.4.5
        version: 3.4.5
      ulidx:
        specifier: ^2.4.1
        version: 2.4.1
      uuidv7:
        specifier: ^1.0.2
        version: 1.0.2
      zod:
        specifier: ^3.24.1
        version: 3.24.1
    devDependencies:
      '@biomejs/biome':
        specifier: ^1.9.4
        version: 1.9.4
      '@faker-js/faker':
        specifier: ^9.4.0
        version: 9.4.0
      '@swc/cli':
        specifier: 0.6.0
        version: 0.6.0(@swc/core@1.10.14)
      '@swc/core':
        specifier: ^1.10.9
        version: 1.10.14
      '@types/node':
        specifier: ^22.10.7
        version: 22.13.1
      '@types/uuid':
        specifier: ^10.0.0
        version: 10.0.0
      '@vitest/coverage-v8':
        specifier: ^3.0.3
        version: 3.0.5(vitest@3.0.5(@types/node@22.13.1)(tsx@4.19.2)(yaml@2.7.0))
      drizzle-kit:
        specifier: ^0.30.4
        version: 0.30.4
      drizzle-seed:
        specifier: ^0.3.1
        version: 0.3.1(drizzle-orm@0.39.2(postgres@3.4.5))
      gql.tada:
        specifier: ^1.8.10
        version: 1.8.10(graphql@16.10.0)(typescript@5.7.3)
      lefthook:
        specifier: ^1.10.10
        version: 1.10.10
      mercurius-integration-testing:
        specifier: ^9.0.1
        version: 9.0.1(fastify@5.2.1)(graphql@16.10.0)(mercurius@16.0.1(graphql@16.10.0))
      pino-pretty:
        specifier: ^13.0.0
        version: 13.0.0
      tsx:
        specifier: ^4.19.2
        version: 4.19.2
      typedoc:
        specifier: ^0.27.7
        version: 0.27.7(typescript@5.7.3)
      typedoc-plugin-markdown:
        specifier: ^4.4.2
        version: 4.4.2(typedoc@0.27.7(typescript@5.7.3))
      typescript:
        specifier: ^5.7.3
        version: 5.7.3
      vite-tsconfig-paths:
        specifier: ^5.1.4
        version: 5.1.4(typescript@5.7.3)(vite@6.1.0(@types/node@22.13.1)(tsx@4.19.2)(yaml@2.7.0))
      vitest:
        specifier: ^3.0.3
        version: 3.0.5(@types/node@22.13.1)(tsx@4.19.2)(yaml@2.7.0)

packages:

  '@0no-co/graphql.web@1.0.13':
    resolution: {integrity: sha512-jqYxOevheVTU1S36ZdzAkJIdvRp2m3OYIG5SEoKDw5NI8eVwkoI0D/Q3DYNGmXCxkA6CQuoa7zvMiDPTLqUNuw==}
    peerDependencies:
      graphql: ^14.0.0 || ^15.0.0 || ^16.0.0
    peerDependenciesMeta:
      graphql:
        optional: true

  '@0no-co/graphqlsp@1.12.16':
    resolution: {integrity: sha512-B5pyYVH93Etv7xjT6IfB7QtMBdaaC07yjbhN6v8H7KgFStMkPvi+oWYBTibMFRMY89qwc9H8YixXg8SXDVgYWw==}
    peerDependencies:
      graphql: ^15.5.0 || ^16.0.0 || ^17.0.0
      typescript: ^5.0.0

  '@ampproject/remapping@2.3.0':
    resolution: {integrity: sha512-30iZtAPgz+LTIYoeivqYo853f02jBYSd5uGnGpkFV0M3xOt9aN73erkgYAmZU43x4VfqcnLxW9Kpg3R5LC4YYw==}
    engines: {node: '>=6.0.0'}

  '@babel/helper-string-parser@7.25.9':
    resolution: {integrity: sha512-4A/SCr/2KLd5jrtOMFzaKjVtAei3+2r/NChoBNoZ3EyP/+GlhoaEGoWOZUmFmoITP7zOJyHIMm+DYRd8o3PvHA==}
    engines: {node: '>=6.9.0'}

  '@babel/helper-validator-identifier@7.25.9':
    resolution: {integrity: sha512-Ed61U6XJc3CVRfkERJWDz4dJwKe7iLmmJsbOGu9wSloNSFttHV0I8g6UAgb7qnK5ly5bGLPd4oXZlxCdANBOWQ==}
    engines: {node: '>=6.9.0'}

  '@babel/parser@7.26.7':
    resolution: {integrity: sha512-kEvgGGgEjRUutvdVvZhbn/BxVt+5VSpwXz1j3WYXQbXDo8KzFOPNG2GQbdAiNq8g6wn1yKk7C/qrke03a84V+w==}
    engines: {node: '>=6.0.0'}
    hasBin: true

  '@babel/types@7.26.7':
    resolution: {integrity: sha512-t8kDRGrKXyp6+tjUh7hw2RLyclsW4TRoRvRHtSyAX9Bb5ldlFh+90YAYY6awRXrlB4G5G2izNeGySpATlFzmOg==}
    engines: {node: '>=6.9.0'}

  '@bcoe/v8-coverage@1.0.2':
    resolution: {integrity: sha512-6zABk/ECA/QYSCQ1NGiVwwbQerUCZ+TQbp64Q3AgmfNvurHH0j8TtXa1qbShXA6qqkpAj4V5W8pP6mLe1mcMqA==}
    engines: {node: '>=18'}

  '@biomejs/biome@1.9.4':
    resolution: {integrity: sha512-1rkd7G70+o9KkTn5KLmDYXihGoTaIGO9PIIN2ZB7UJxFrWw04CZHPYiMRjYsaDvVV7hP1dYNRLxSANLaBFGpog==}
    engines: {node: '>=14.21.3'}
    hasBin: true

  '@biomejs/cli-darwin-arm64@1.9.4':
    resolution: {integrity: sha512-bFBsPWrNvkdKrNCYeAp+xo2HecOGPAy9WyNyB/jKnnedgzl4W4Hb9ZMzYNbf8dMCGmUdSavlYHiR01QaYR58cw==}
    engines: {node: '>=14.21.3'}
    cpu: [arm64]
    os: [darwin]

  '@biomejs/cli-darwin-x64@1.9.4':
    resolution: {integrity: sha512-ngYBh/+bEedqkSevPVhLP4QfVPCpb+4BBe2p7Xs32dBgs7rh9nY2AIYUL6BgLw1JVXV8GlpKmb/hNiuIxfPfZg==}
    engines: {node: '>=14.21.3'}
    cpu: [x64]
    os: [darwin]

  '@biomejs/cli-linux-arm64-musl@1.9.4':
    resolution: {integrity: sha512-v665Ct9WCRjGa8+kTr0CzApU0+XXtRgwmzIf1SeKSGAv+2scAlW6JR5PMFo6FzqqZ64Po79cKODKf3/AAmECqA==}
    engines: {node: '>=14.21.3'}
    cpu: [arm64]
    os: [linux]

  '@biomejs/cli-linux-arm64@1.9.4':
    resolution: {integrity: sha512-fJIW0+LYujdjUgJJuwesP4EjIBl/N/TcOX3IvIHJQNsAqvV2CHIogsmA94BPG6jZATS4Hi+xv4SkBBQSt1N4/g==}
    engines: {node: '>=14.21.3'}
    cpu: [arm64]
    os: [linux]

  '@biomejs/cli-linux-x64-musl@1.9.4':
    resolution: {integrity: sha512-gEhi/jSBhZ2m6wjV530Yy8+fNqG8PAinM3oV7CyO+6c3CEh16Eizm21uHVsyVBEB6RIM8JHIl6AGYCv6Q6Q9Tg==}
    engines: {node: '>=14.21.3'}
    cpu: [x64]
    os: [linux]

  '@biomejs/cli-linux-x64@1.9.4':
    resolution: {integrity: sha512-lRCJv/Vi3Vlwmbd6K+oQ0KhLHMAysN8lXoCI7XeHlxaajk06u7G+UsFSO01NAs5iYuWKmVZjmiOzJ0OJmGsMwg==}
    engines: {node: '>=14.21.3'}
    cpu: [x64]
    os: [linux]

  '@biomejs/cli-win32-arm64@1.9.4':
    resolution: {integrity: sha512-tlbhLk+WXZmgwoIKwHIHEBZUwxml7bRJgk0X2sPyNR3S93cdRq6XulAZRQJ17FYGGzWne0fgrXBKpl7l4M87Hg==}
    engines: {node: '>=14.21.3'}
    cpu: [arm64]
    os: [win32]

  '@biomejs/cli-win32-x64@1.9.4':
    resolution: {integrity: sha512-8Y5wMhVIPaWe6jw2H+KlEm4wP/f7EW3810ZLmDlrEEy5KvBsb9ECEfu/kMWD484ijfQ8+nIi0giMgu9g1UAuuA==}
    engines: {node: '>=14.21.3'}
    cpu: [x64]
    os: [win32]

  '@drizzle-team/brocli@0.10.2':
    resolution: {integrity: sha512-z33Il7l5dKjUgGULTqBsQBQwckHh5AbIuxhdsIxDDiZAzBOrZO6q9ogcWC65kU382AfynTfgNumVcNIjuIua6w==}

  '@emnapi/core@1.3.1':
    resolution: {integrity: sha512-pVGjBIt1Y6gg3EJN8jTcfpP/+uuRksIo055oE/OBkDNcjZqVbfkWCksG1Jp4yZnj3iKWyWX8fdG/j6UDYPbFog==}

  '@emnapi/runtime@1.3.1':
    resolution: {integrity: sha512-kEBmG8KyqtxJZv+ygbEim+KCGtIq1fC22Ms3S4ziXmYKm8uyoLX0MHONVKwp+9opg390VaKRNt4a7A9NwmpNhw==}

  '@emnapi/wasi-threads@1.0.1':
    resolution: {integrity: sha512-iIBu7mwkq4UQGeMEM8bLwNK962nXdhodeScX4slfQnRhEMMzvYivHhutCIk8uojvmASXXPC2WNEjwxFWk72Oqw==}

  '@esbuild-kit/core-utils@3.3.2':
    resolution: {integrity: sha512-sPRAnw9CdSsRmEtnsl2WXWdyquogVpB3yZ3dgwJfe8zrOzTsV7cJvmwrKVa+0ma5BoiGJ+BoqkMvawbayKUsqQ==}
    deprecated: 'Merged into tsx: https://tsx.is'

  '@esbuild-kit/esm-loader@2.6.5':
    resolution: {integrity: sha512-FxEMIkJKnodyA1OaCUoEvbYRkoZlLZ4d/eXFu9Fh8CbBBgP5EmZxrfTRyN0qpXZ4vOvqnE5YdRdcrmUUXuU+dA==}
    deprecated: 'Merged into tsx: https://tsx.is'

  '@esbuild/aix-ppc64@0.19.12':
    resolution: {integrity: sha512-bmoCYyWdEL3wDQIVbcyzRyeKLgk2WtWLTWz1ZIAZF/EGbNOwSA6ew3PftJ1PqMiOOGu0OyFMzG53L0zqIpPeNA==}
    engines: {node: '>=12'}
    cpu: [ppc64]
    os: [aix]

  '@esbuild/aix-ppc64@0.23.1':
    resolution: {integrity: sha512-6VhYk1diRqrhBAqpJEdjASR/+WVRtfjpqKuNw11cLiaWpAT/Uu+nokB+UJnevzy/P9C/ty6AOe0dwueMrGh/iQ==}
    engines: {node: '>=18'}
    cpu: [ppc64]
    os: [aix]

  '@esbuild/aix-ppc64@0.24.2':
    resolution: {integrity: sha512-thpVCb/rhxE/BnMLQ7GReQLLN8q9qbHmI55F4489/ByVg2aQaQ6kbcLb6FHkocZzQhxc4gx0sCk0tJkKBFzDhA==}
    engines: {node: '>=18'}
    cpu: [ppc64]
    os: [aix]

  '@esbuild/android-arm64@0.18.20':
    resolution: {integrity: sha512-Nz4rJcchGDtENV0eMKUNa6L12zz2zBDXuhj/Vjh18zGqB44Bi7MBMSXjgunJgjRhCmKOjnPuZp4Mb6OKqtMHLQ==}
    engines: {node: '>=12'}
    cpu: [arm64]
    os: [android]

  '@esbuild/android-arm64@0.19.12':
    resolution: {integrity: sha512-P0UVNGIienjZv3f5zq0DP3Nt2IE/3plFzuaS96vihvD0Hd6H/q4WXUGpCxD/E8YrSXfNyRPbpTq+T8ZQioSuPA==}
    engines: {node: '>=12'}
    cpu: [arm64]
    os: [android]

  '@esbuild/android-arm64@0.23.1':
    resolution: {integrity: sha512-xw50ipykXcLstLeWH7WRdQuysJqejuAGPd30vd1i5zSyKK3WE+ijzHmLKxdiCMtH1pHz78rOg0BKSYOSB/2Khw==}
    engines: {node: '>=18'}
    cpu: [arm64]
    os: [android]

  '@esbuild/android-arm64@0.24.2':
    resolution: {integrity: sha512-cNLgeqCqV8WxfcTIOeL4OAtSmL8JjcN6m09XIgro1Wi7cF4t/THaWEa7eL5CMoMBdjoHOTh/vwTO/o2TRXIyzg==}
    engines: {node: '>=18'}
    cpu: [arm64]
    os: [android]

  '@esbuild/android-arm@0.18.20':
    resolution: {integrity: sha512-fyi7TDI/ijKKNZTUJAQqiG5T7YjJXgnzkURqmGj13C6dCqckZBLdl4h7bkhHt/t0WP+zO9/zwroDvANaOqO5Sw==}
    engines: {node: '>=12'}
    cpu: [arm]
    os: [android]

  '@esbuild/android-arm@0.19.12':
    resolution: {integrity: sha512-qg/Lj1mu3CdQlDEEiWrlC4eaPZ1KztwGJ9B6J+/6G+/4ewxJg7gqj8eVYWvao1bXrqGiW2rsBZFSX3q2lcW05w==}
    engines: {node: '>=12'}
    cpu: [arm]
    os: [android]

  '@esbuild/android-arm@0.23.1':
    resolution: {integrity: sha512-uz6/tEy2IFm9RYOyvKl88zdzZfwEfKZmnX9Cj1BHjeSGNuGLuMD1kR8y5bteYmwqKm1tj8m4cb/aKEorr6fHWQ==}
    engines: {node: '>=18'}
    cpu: [arm]
    os: [android]

  '@esbuild/android-arm@0.24.2':
    resolution: {integrity: sha512-tmwl4hJkCfNHwFB3nBa8z1Uy3ypZpxqxfTQOcHX+xRByyYgunVbZ9MzUUfb0RxaHIMnbHagwAxuTL+tnNM+1/Q==}
    engines: {node: '>=18'}
    cpu: [arm]
    os: [android]

  '@esbuild/android-x64@0.18.20':
    resolution: {integrity: sha512-8GDdlePJA8D6zlZYJV/jnrRAi6rOiNaCC/JclcXpB+KIuvfBN4owLtgzY2bsxnx666XjJx2kDPUmnTtR8qKQUg==}
    engines: {node: '>=12'}
    cpu: [x64]
    os: [android]

  '@esbuild/android-x64@0.19.12':
    resolution: {integrity: sha512-3k7ZoUW6Q6YqhdhIaq/WZ7HwBpnFBlW905Fa4s4qWJyiNOgT1dOqDiVAQFwBH7gBRZr17gLrlFCRzF6jFh7Kew==}
    engines: {node: '>=12'}
    cpu: [x64]
    os: [android]

  '@esbuild/android-x64@0.23.1':
    resolution: {integrity: sha512-nlN9B69St9BwUoB+jkyU090bru8L0NA3yFvAd7k8dNsVH8bi9a8cUAUSEcEEgTp2z3dbEDGJGfP6VUnkQnlReg==}
    engines: {node: '>=18'}
    cpu: [x64]
    os: [android]

  '@esbuild/android-x64@0.24.2':
    resolution: {integrity: sha512-B6Q0YQDqMx9D7rvIcsXfmJfvUYLoP722bgfBlO5cGvNVb5V/+Y7nhBE3mHV9OpxBf4eAS2S68KZztiPaWq4XYw==}
    engines: {node: '>=18'}
    cpu: [x64]
    os: [android]

  '@esbuild/darwin-arm64@0.18.20':
    resolution: {integrity: sha512-bxRHW5kHU38zS2lPTPOyuyTm+S+eobPUnTNkdJEfAddYgEcll4xkT8DB9d2008DtTbl7uJag2HuE5NZAZgnNEA==}
    engines: {node: '>=12'}
    cpu: [arm64]
    os: [darwin]

  '@esbuild/darwin-arm64@0.19.12':
    resolution: {integrity: sha512-B6IeSgZgtEzGC42jsI+YYu9Z3HKRxp8ZT3cqhvliEHovq8HSX2YX8lNocDn79gCKJXOSaEot9MVYky7AKjCs8g==}
    engines: {node: '>=12'}
    cpu: [arm64]
    os: [darwin]

  '@esbuild/darwin-arm64@0.23.1':
    resolution: {integrity: sha512-YsS2e3Wtgnw7Wq53XXBLcV6JhRsEq8hkfg91ESVadIrzr9wO6jJDMZnCQbHm1Guc5t/CdDiFSSfWP58FNuvT3Q==}
    engines: {node: '>=18'}
    cpu: [arm64]
    os: [darwin]

  '@esbuild/darwin-arm64@0.24.2':
    resolution: {integrity: sha512-kj3AnYWc+CekmZnS5IPu9D+HWtUI49hbnyqk0FLEJDbzCIQt7hg7ucF1SQAilhtYpIujfaHr6O0UHlzzSPdOeA==}
    engines: {node: '>=18'}
    cpu: [arm64]
    os: [darwin]

  '@esbuild/darwin-x64@0.18.20':
    resolution: {integrity: sha512-pc5gxlMDxzm513qPGbCbDukOdsGtKhfxD1zJKXjCCcU7ju50O7MeAZ8c4krSJcOIJGFR+qx21yMMVYwiQvyTyQ==}
    engines: {node: '>=12'}
    cpu: [x64]
    os: [darwin]

  '@esbuild/darwin-x64@0.19.12':
    resolution: {integrity: sha512-hKoVkKzFiToTgn+41qGhsUJXFlIjxI/jSYeZf3ugemDYZldIXIxhvwN6erJGlX4t5h417iFuheZ7l+YVn05N3A==}
    engines: {node: '>=12'}
    cpu: [x64]
    os: [darwin]

  '@esbuild/darwin-x64@0.23.1':
    resolution: {integrity: sha512-aClqdgTDVPSEGgoCS8QDG37Gu8yc9lTHNAQlsztQ6ENetKEO//b8y31MMu2ZaPbn4kVsIABzVLXYLhCGekGDqw==}
    engines: {node: '>=18'}
    cpu: [x64]
    os: [darwin]

  '@esbuild/darwin-x64@0.24.2':
    resolution: {integrity: sha512-WeSrmwwHaPkNR5H3yYfowhZcbriGqooyu3zI/3GGpF8AyUdsrrP0X6KumITGA9WOyiJavnGZUwPGvxvwfWPHIA==}
    engines: {node: '>=18'}
    cpu: [x64]
    os: [darwin]

  '@esbuild/freebsd-arm64@0.18.20':
    resolution: {integrity: sha512-yqDQHy4QHevpMAaxhhIwYPMv1NECwOvIpGCZkECn8w2WFHXjEwrBn3CeNIYsibZ/iZEUemj++M26W3cNR5h+Tw==}
    engines: {node: '>=12'}
    cpu: [arm64]
    os: [freebsd]

  '@esbuild/freebsd-arm64@0.19.12':
    resolution: {integrity: sha512-4aRvFIXmwAcDBw9AueDQ2YnGmz5L6obe5kmPT8Vd+/+x/JMVKCgdcRwH6APrbpNXsPz+K653Qg8HB/oXvXVukA==}
    engines: {node: '>=12'}
    cpu: [arm64]
    os: [freebsd]

  '@esbuild/freebsd-arm64@0.23.1':
    resolution: {integrity: sha512-h1k6yS8/pN/NHlMl5+v4XPfikhJulk4G+tKGFIOwURBSFzE8bixw1ebjluLOjfwtLqY0kewfjLSrO6tN2MgIhA==}
    engines: {node: '>=18'}
    cpu: [arm64]
    os: [freebsd]

  '@esbuild/freebsd-arm64@0.24.2':
    resolution: {integrity: sha512-UN8HXjtJ0k/Mj6a9+5u6+2eZ2ERD7Edt1Q9IZiB5UZAIdPnVKDoG7mdTVGhHJIeEml60JteamR3qhsr1r8gXvg==}
    engines: {node: '>=18'}
    cpu: [arm64]
    os: [freebsd]

  '@esbuild/freebsd-x64@0.18.20':
    resolution: {integrity: sha512-tgWRPPuQsd3RmBZwarGVHZQvtzfEBOreNuxEMKFcd5DaDn2PbBxfwLcj4+aenoh7ctXcbXmOQIn8HI6mCSw5MQ==}
    engines: {node: '>=12'}
    cpu: [x64]
    os: [freebsd]

  '@esbuild/freebsd-x64@0.19.12':
    resolution: {integrity: sha512-EYoXZ4d8xtBoVN7CEwWY2IN4ho76xjYXqSXMNccFSx2lgqOG/1TBPW0yPx1bJZk94qu3tX0fycJeeQsKovA8gg==}
    engines: {node: '>=12'}
    cpu: [x64]
    os: [freebsd]

  '@esbuild/freebsd-x64@0.23.1':
    resolution: {integrity: sha512-lK1eJeyk1ZX8UklqFd/3A60UuZ/6UVfGT2LuGo3Wp4/z7eRTRYY+0xOu2kpClP+vMTi9wKOfXi2vjUpO1Ro76g==}
    engines: {node: '>=18'}
    cpu: [x64]
    os: [freebsd]

  '@esbuild/freebsd-x64@0.24.2':
    resolution: {integrity: sha512-TvW7wE/89PYW+IevEJXZ5sF6gJRDY/14hyIGFXdIucxCsbRmLUcjseQu1SyTko+2idmCw94TgyaEZi9HUSOe3Q==}
    engines: {node: '>=18'}
    cpu: [x64]
    os: [freebsd]

  '@esbuild/linux-arm64@0.18.20':
    resolution: {integrity: sha512-2YbscF+UL7SQAVIpnWvYwM+3LskyDmPhe31pE7/aoTMFKKzIc9lLbyGUpmmb8a8AixOL61sQ/mFh3jEjHYFvdA==}
    engines: {node: '>=12'}
    cpu: [arm64]
    os: [linux]

  '@esbuild/linux-arm64@0.19.12':
    resolution: {integrity: sha512-EoTjyYyLuVPfdPLsGVVVC8a0p1BFFvtpQDB/YLEhaXyf/5bczaGeN15QkR+O4S5LeJ92Tqotve7i1jn35qwvdA==}
    engines: {node: '>=12'}
    cpu: [arm64]
    os: [linux]

  '@esbuild/linux-arm64@0.23.1':
    resolution: {integrity: sha512-/93bf2yxencYDnItMYV/v116zff6UyTjo4EtEQjUBeGiVpMmffDNUyD9UN2zV+V3LRV3/on4xdZ26NKzn6754g==}
    engines: {node: '>=18'}
    cpu: [arm64]
    os: [linux]

  '@esbuild/linux-arm64@0.24.2':
    resolution: {integrity: sha512-7HnAD6074BW43YvvUmE/35Id9/NB7BeX5EoNkK9obndmZBUk8xmJJeU7DwmUeN7tkysslb2eSl6CTrYz6oEMQg==}
    engines: {node: '>=18'}
    cpu: [arm64]
    os: [linux]

  '@esbuild/linux-arm@0.18.20':
    resolution: {integrity: sha512-/5bHkMWnq1EgKr1V+Ybz3s1hWXok7mDFUMQ4cG10AfW3wL02PSZi5kFpYKrptDsgb2WAJIvRcDm+qIvXf/apvg==}
    engines: {node: '>=12'}
    cpu: [arm]
    os: [linux]

  '@esbuild/linux-arm@0.19.12':
    resolution: {integrity: sha512-J5jPms//KhSNv+LO1S1TX1UWp1ucM6N6XuL6ITdKWElCu8wXP72l9MM0zDTzzeikVyqFE6U8YAV9/tFyj0ti+w==}
    engines: {node: '>=12'}
    cpu: [arm]
    os: [linux]

  '@esbuild/linux-arm@0.23.1':
    resolution: {integrity: sha512-CXXkzgn+dXAPs3WBwE+Kvnrf4WECwBdfjfeYHpMeVxWE0EceB6vhWGShs6wi0IYEqMSIzdOF1XjQ/Mkm5d7ZdQ==}
    engines: {node: '>=18'}
    cpu: [arm]
    os: [linux]

  '@esbuild/linux-arm@0.24.2':
    resolution: {integrity: sha512-n0WRM/gWIdU29J57hJyUdIsk0WarGd6To0s+Y+LwvlC55wt+GT/OgkwoXCXvIue1i1sSNWblHEig00GBWiJgfA==}
    engines: {node: '>=18'}
    cpu: [arm]
    os: [linux]

  '@esbuild/linux-ia32@0.18.20':
    resolution: {integrity: sha512-P4etWwq6IsReT0E1KHU40bOnzMHoH73aXp96Fs8TIT6z9Hu8G6+0SHSw9i2isWrD2nbx2qo5yUqACgdfVGx7TA==}
    engines: {node: '>=12'}
    cpu: [ia32]
    os: [linux]

  '@esbuild/linux-ia32@0.19.12':
    resolution: {integrity: sha512-Thsa42rrP1+UIGaWz47uydHSBOgTUnwBwNq59khgIwktK6x60Hivfbux9iNR0eHCHzOLjLMLfUMLCypBkZXMHA==}
    engines: {node: '>=12'}
    cpu: [ia32]
    os: [linux]

  '@esbuild/linux-ia32@0.23.1':
    resolution: {integrity: sha512-VTN4EuOHwXEkXzX5nTvVY4s7E/Krz7COC8xkftbbKRYAl96vPiUssGkeMELQMOnLOJ8k3BY1+ZY52tttZnHcXQ==}
    engines: {node: '>=18'}
    cpu: [ia32]
    os: [linux]

  '@esbuild/linux-ia32@0.24.2':
    resolution: {integrity: sha512-sfv0tGPQhcZOgTKO3oBE9xpHuUqguHvSo4jl+wjnKwFpapx+vUDcawbwPNuBIAYdRAvIDBfZVvXprIj3HA+Ugw==}
    engines: {node: '>=18'}
    cpu: [ia32]
    os: [linux]

  '@esbuild/linux-loong64@0.18.20':
    resolution: {integrity: sha512-nXW8nqBTrOpDLPgPY9uV+/1DjxoQ7DoB2N8eocyq8I9XuqJ7BiAMDMf9n1xZM9TgW0J8zrquIb/A7s3BJv7rjg==}
    engines: {node: '>=12'}
    cpu: [loong64]
    os: [linux]

  '@esbuild/linux-loong64@0.19.12':
    resolution: {integrity: sha512-LiXdXA0s3IqRRjm6rV6XaWATScKAXjI4R4LoDlvO7+yQqFdlr1Bax62sRwkVvRIrwXxvtYEHHI4dm50jAXkuAA==}
    engines: {node: '>=12'}
    cpu: [loong64]
    os: [linux]

  '@esbuild/linux-loong64@0.23.1':
    resolution: {integrity: sha512-Vx09LzEoBa5zDnieH8LSMRToj7ir/Jeq0Gu6qJ/1GcBq9GkfoEAoXvLiW1U9J1qE/Y/Oyaq33w5p2ZWrNNHNEw==}
    engines: {node: '>=18'}
    cpu: [loong64]
    os: [linux]

  '@esbuild/linux-loong64@0.24.2':
    resolution: {integrity: sha512-CN9AZr8kEndGooS35ntToZLTQLHEjtVB5n7dl8ZcTZMonJ7CCfStrYhrzF97eAecqVbVJ7APOEe18RPI4KLhwQ==}
    engines: {node: '>=18'}
    cpu: [loong64]
    os: [linux]

  '@esbuild/linux-mips64el@0.18.20':
    resolution: {integrity: sha512-d5NeaXZcHp8PzYy5VnXV3VSd2D328Zb+9dEq5HE6bw6+N86JVPExrA6O68OPwobntbNJ0pzCpUFZTo3w0GyetQ==}
    engines: {node: '>=12'}
    cpu: [mips64el]
    os: [linux]

  '@esbuild/linux-mips64el@0.19.12':
    resolution: {integrity: sha512-fEnAuj5VGTanfJ07ff0gOA6IPsvrVHLVb6Lyd1g2/ed67oU1eFzL0r9WL7ZzscD+/N6i3dWumGE1Un4f7Amf+w==}
    engines: {node: '>=12'}
    cpu: [mips64el]
    os: [linux]

  '@esbuild/linux-mips64el@0.23.1':
    resolution: {integrity: sha512-nrFzzMQ7W4WRLNUOU5dlWAqa6yVeI0P78WKGUo7lg2HShq/yx+UYkeNSE0SSfSure0SqgnsxPvmAUu/vu0E+3Q==}
    engines: {node: '>=18'}
    cpu: [mips64el]
    os: [linux]

  '@esbuild/linux-mips64el@0.24.2':
    resolution: {integrity: sha512-iMkk7qr/wl3exJATwkISxI7kTcmHKE+BlymIAbHO8xanq/TjHaaVThFF6ipWzPHryoFsesNQJPE/3wFJw4+huw==}
    engines: {node: '>=18'}
    cpu: [mips64el]
    os: [linux]

  '@esbuild/linux-ppc64@0.18.20':
    resolution: {integrity: sha512-WHPyeScRNcmANnLQkq6AfyXRFr5D6N2sKgkFo2FqguP44Nw2eyDlbTdZwd9GYk98DZG9QItIiTlFLHJHjxP3FA==}
    engines: {node: '>=12'}
    cpu: [ppc64]
    os: [linux]

  '@esbuild/linux-ppc64@0.19.12':
    resolution: {integrity: sha512-nYJA2/QPimDQOh1rKWedNOe3Gfc8PabU7HT3iXWtNUbRzXS9+vgB0Fjaqr//XNbd82mCxHzik2qotuI89cfixg==}
    engines: {node: '>=12'}
    cpu: [ppc64]
    os: [linux]

  '@esbuild/linux-ppc64@0.23.1':
    resolution: {integrity: sha512-dKN8fgVqd0vUIjxuJI6P/9SSSe/mB9rvA98CSH2sJnlZ/OCZWO1DJvxj8jvKTfYUdGfcq2dDxoKaC6bHuTlgcw==}
    engines: {node: '>=18'}
    cpu: [ppc64]
    os: [linux]

  '@esbuild/linux-ppc64@0.24.2':
    resolution: {integrity: sha512-shsVrgCZ57Vr2L8mm39kO5PPIb+843FStGt7sGGoqiiWYconSxwTiuswC1VJZLCjNiMLAMh34jg4VSEQb+iEbw==}
    engines: {node: '>=18'}
    cpu: [ppc64]
    os: [linux]

  '@esbuild/linux-riscv64@0.18.20':
    resolution: {integrity: sha512-WSxo6h5ecI5XH34KC7w5veNnKkju3zBRLEQNY7mv5mtBmrP/MjNBCAlsM2u5hDBlS3NGcTQpoBvRzqBcRtpq1A==}
    engines: {node: '>=12'}
    cpu: [riscv64]
    os: [linux]

  '@esbuild/linux-riscv64@0.19.12':
    resolution: {integrity: sha512-2MueBrlPQCw5dVJJpQdUYgeqIzDQgw3QtiAHUC4RBz9FXPrskyyU3VI1hw7C0BSKB9OduwSJ79FTCqtGMWqJHg==}
    engines: {node: '>=12'}
    cpu: [riscv64]
    os: [linux]

  '@esbuild/linux-riscv64@0.23.1':
    resolution: {integrity: sha512-5AV4Pzp80fhHL83JM6LoA6pTQVWgB1HovMBsLQ9OZWLDqVY8MVobBXNSmAJi//Csh6tcY7e7Lny2Hg1tElMjIA==}
    engines: {node: '>=18'}
    cpu: [riscv64]
    os: [linux]

  '@esbuild/linux-riscv64@0.24.2':
    resolution: {integrity: sha512-4eSFWnU9Hhd68fW16GD0TINewo1L6dRrB+oLNNbYyMUAeOD2yCK5KXGK1GH4qD/kT+bTEXjsyTCiJGHPZ3eM9Q==}
    engines: {node: '>=18'}
    cpu: [riscv64]
    os: [linux]

  '@esbuild/linux-s390x@0.18.20':
    resolution: {integrity: sha512-+8231GMs3mAEth6Ja1iK0a1sQ3ohfcpzpRLH8uuc5/KVDFneH6jtAJLFGafpzpMRO6DzJ6AvXKze9LfFMrIHVQ==}
    engines: {node: '>=12'}
    cpu: [s390x]
    os: [linux]

  '@esbuild/linux-s390x@0.19.12':
    resolution: {integrity: sha512-+Pil1Nv3Umes4m3AZKqA2anfhJiVmNCYkPchwFJNEJN5QxmTs1uzyy4TvmDrCRNT2ApwSari7ZIgrPeUx4UZDg==}
    engines: {node: '>=12'}
    cpu: [s390x]
    os: [linux]

  '@esbuild/linux-s390x@0.23.1':
    resolution: {integrity: sha512-9ygs73tuFCe6f6m/Tb+9LtYxWR4c9yg7zjt2cYkjDbDpV/xVn+68cQxMXCjUpYwEkze2RcU/rMnfIXNRFmSoDw==}
    engines: {node: '>=18'}
    cpu: [s390x]
    os: [linux]

  '@esbuild/linux-s390x@0.24.2':
    resolution: {integrity: sha512-S0Bh0A53b0YHL2XEXC20bHLuGMOhFDO6GN4b3YjRLK//Ep3ql3erpNcPlEFed93hsQAjAQDNsvcK+hV90FubSw==}
    engines: {node: '>=18'}
    cpu: [s390x]
    os: [linux]

  '@esbuild/linux-x64@0.18.20':
    resolution: {integrity: sha512-UYqiqemphJcNsFEskc73jQ7B9jgwjWrSayxawS6UVFZGWrAAtkzjxSqnoclCXxWtfwLdzU+vTpcNYhpn43uP1w==}
    engines: {node: '>=12'}
    cpu: [x64]
    os: [linux]

  '@esbuild/linux-x64@0.19.12':
    resolution: {integrity: sha512-B71g1QpxfwBvNrfyJdVDexenDIt1CiDN1TIXLbhOw0KhJzE78KIFGX6OJ9MrtC0oOqMWf+0xop4qEU8JrJTwCg==}
    engines: {node: '>=12'}
    cpu: [x64]
    os: [linux]

  '@esbuild/linux-x64@0.23.1':
    resolution: {integrity: sha512-EV6+ovTsEXCPAp58g2dD68LxoP/wK5pRvgy0J/HxPGB009omFPv3Yet0HiaqvrIrgPTBuC6wCH1LTOY91EO5hQ==}
    engines: {node: '>=18'}
    cpu: [x64]
    os: [linux]

  '@esbuild/linux-x64@0.24.2':
    resolution: {integrity: sha512-8Qi4nQcCTbLnK9WoMjdC9NiTG6/E38RNICU6sUNqK0QFxCYgoARqVqxdFmWkdonVsvGqWhmm7MO0jyTqLqwj0Q==}
    engines: {node: '>=18'}
    cpu: [x64]
    os: [linux]

  '@esbuild/netbsd-arm64@0.24.2':
    resolution: {integrity: sha512-wuLK/VztRRpMt9zyHSazyCVdCXlpHkKm34WUyinD2lzK07FAHTq0KQvZZlXikNWkDGoT6x3TD51jKQ7gMVpopw==}
    engines: {node: '>=18'}
    cpu: [arm64]
    os: [netbsd]

  '@esbuild/netbsd-x64@0.18.20':
    resolution: {integrity: sha512-iO1c++VP6xUBUmltHZoMtCUdPlnPGdBom6IrO4gyKPFFVBKioIImVooR5I83nTew5UOYrk3gIJhbZh8X44y06A==}
    engines: {node: '>=12'}
    cpu: [x64]
    os: [netbsd]

  '@esbuild/netbsd-x64@0.19.12':
    resolution: {integrity: sha512-3ltjQ7n1owJgFbuC61Oj++XhtzmymoCihNFgT84UAmJnxJfm4sYCiSLTXZtE00VWYpPMYc+ZQmB6xbSdVh0JWA==}
    engines: {node: '>=12'}
    cpu: [x64]
    os: [netbsd]

  '@esbuild/netbsd-x64@0.23.1':
    resolution: {integrity: sha512-aevEkCNu7KlPRpYLjwmdcuNz6bDFiE7Z8XC4CPqExjTvrHugh28QzUXVOZtiYghciKUacNktqxdpymplil1beA==}
    engines: {node: '>=18'}
    cpu: [x64]
    os: [netbsd]

  '@esbuild/netbsd-x64@0.24.2':
    resolution: {integrity: sha512-VefFaQUc4FMmJuAxmIHgUmfNiLXY438XrL4GDNV1Y1H/RW3qow68xTwjZKfj/+Plp9NANmzbH5R40Meudu8mmw==}
    engines: {node: '>=18'}
    cpu: [x64]
    os: [netbsd]

  '@esbuild/openbsd-arm64@0.23.1':
    resolution: {integrity: sha512-3x37szhLexNA4bXhLrCC/LImN/YtWis6WXr1VESlfVtVeoFJBRINPJ3f0a/6LV8zpikqoUg4hyXw0sFBt5Cr+Q==}
    engines: {node: '>=18'}
    cpu: [arm64]
    os: [openbsd]

  '@esbuild/openbsd-arm64@0.24.2':
    resolution: {integrity: sha512-YQbi46SBct6iKnszhSvdluqDmxCJA+Pu280Av9WICNwQmMxV7nLRHZfjQzwbPs3jeWnuAhE9Jy0NrnJ12Oz+0A==}
    engines: {node: '>=18'}
    cpu: [arm64]
    os: [openbsd]

  '@esbuild/openbsd-x64@0.18.20':
    resolution: {integrity: sha512-e5e4YSsuQfX4cxcygw/UCPIEP6wbIL+se3sxPdCiMbFLBWu0eiZOJ7WoD+ptCLrmjZBK1Wk7I6D/I3NglUGOxg==}
    engines: {node: '>=12'}
    cpu: [x64]
    os: [openbsd]

  '@esbuild/openbsd-x64@0.19.12':
    resolution: {integrity: sha512-RbrfTB9SWsr0kWmb9srfF+L933uMDdu9BIzdA7os2t0TXhCRjrQyCeOt6wVxr79CKD4c+p+YhCj31HBkYcXebw==}
    engines: {node: '>=12'}
    cpu: [x64]
    os: [openbsd]

  '@esbuild/openbsd-x64@0.23.1':
    resolution: {integrity: sha512-aY2gMmKmPhxfU+0EdnN+XNtGbjfQgwZj43k8G3fyrDM/UdZww6xrWxmDkuz2eCZchqVeABjV5BpildOrUbBTqA==}
    engines: {node: '>=18'}
    cpu: [x64]
    os: [openbsd]

  '@esbuild/openbsd-x64@0.24.2':
    resolution: {integrity: sha512-+iDS6zpNM6EnJyWv0bMGLWSWeXGN/HTaF/LXHXHwejGsVi+ooqDfMCCTerNFxEkM3wYVcExkeGXNqshc9iMaOA==}
    engines: {node: '>=18'}
    cpu: [x64]
    os: [openbsd]

  '@esbuild/sunos-x64@0.18.20':
    resolution: {integrity: sha512-kDbFRFp0YpTQVVrqUd5FTYmWo45zGaXe0X8E1G/LKFC0v8x0vWrhOWSLITcCn63lmZIxfOMXtCfti/RxN/0wnQ==}
    engines: {node: '>=12'}
    cpu: [x64]
    os: [sunos]

  '@esbuild/sunos-x64@0.19.12':
    resolution: {integrity: sha512-HKjJwRrW8uWtCQnQOz9qcU3mUZhTUQvi56Q8DPTLLB+DawoiQdjsYq+j+D3s9I8VFtDr+F9CjgXKKC4ss89IeA==}
    engines: {node: '>=12'}
    cpu: [x64]
    os: [sunos]

  '@esbuild/sunos-x64@0.23.1':
    resolution: {integrity: sha512-RBRT2gqEl0IKQABT4XTj78tpk9v7ehp+mazn2HbUeZl1YMdaGAQqhapjGTCe7uw7y0frDi4gS0uHzhvpFuI1sA==}
    engines: {node: '>=18'}
    cpu: [x64]
    os: [sunos]

  '@esbuild/sunos-x64@0.24.2':
    resolution: {integrity: sha512-hTdsW27jcktEvpwNHJU4ZwWFGkz2zRJUz8pvddmXPtXDzVKTTINmlmga3ZzwcuMpUvLw7JkLy9QLKyGpD2Yxig==}
    engines: {node: '>=18'}
    cpu: [x64]
    os: [sunos]

  '@esbuild/win32-arm64@0.18.20':
    resolution: {integrity: sha512-ddYFR6ItYgoaq4v4JmQQaAI5s7npztfV4Ag6NrhiaW0RrnOXqBkgwZLofVTlq1daVTQNhtI5oieTvkRPfZrePg==}
    engines: {node: '>=12'}
    cpu: [arm64]
    os: [win32]

  '@esbuild/win32-arm64@0.19.12':
    resolution: {integrity: sha512-URgtR1dJnmGvX864pn1B2YUYNzjmXkuJOIqG2HdU62MVS4EHpU2946OZoTMnRUHklGtJdJZ33QfzdjGACXhn1A==}
    engines: {node: '>=12'}
    cpu: [arm64]
    os: [win32]

  '@esbuild/win32-arm64@0.23.1':
    resolution: {integrity: sha512-4O+gPR5rEBe2FpKOVyiJ7wNDPA8nGzDuJ6gN4okSA1gEOYZ67N8JPk58tkWtdtPeLz7lBnY6I5L3jdsr3S+A6A==}
    engines: {node: '>=18'}
    cpu: [arm64]
    os: [win32]

  '@esbuild/win32-arm64@0.24.2':
    resolution: {integrity: sha512-LihEQ2BBKVFLOC9ZItT9iFprsE9tqjDjnbulhHoFxYQtQfai7qfluVODIYxt1PgdoyQkz23+01rzwNwYfutxUQ==}
    engines: {node: '>=18'}
    cpu: [arm64]
    os: [win32]

  '@esbuild/win32-ia32@0.18.20':
    resolution: {integrity: sha512-Wv7QBi3ID/rROT08SABTS7eV4hX26sVduqDOTe1MvGMjNd3EjOz4b7zeexIR62GTIEKrfJXKL9LFxTYgkyeu7g==}
    engines: {node: '>=12'}
    cpu: [ia32]
    os: [win32]

  '@esbuild/win32-ia32@0.19.12':
    resolution: {integrity: sha512-+ZOE6pUkMOJfmxmBZElNOx72NKpIa/HFOMGzu8fqzQJ5kgf6aTGrcJaFsNiVMH4JKpMipyK+7k0n2UXN7a8YKQ==}
    engines: {node: '>=12'}
    cpu: [ia32]
    os: [win32]

  '@esbuild/win32-ia32@0.23.1':
    resolution: {integrity: sha512-BcaL0Vn6QwCwre3Y717nVHZbAa4UBEigzFm6VdsVdT/MbZ38xoj1X9HPkZhbmaBGUD1W8vxAfffbDe8bA6AKnQ==}
    engines: {node: '>=18'}
    cpu: [ia32]
    os: [win32]

  '@esbuild/win32-ia32@0.24.2':
    resolution: {integrity: sha512-q+iGUwfs8tncmFC9pcnD5IvRHAzmbwQ3GPS5/ceCyHdjXubwQWI12MKWSNSMYLJMq23/IUCvJMS76PDqXe1fxA==}
    engines: {node: '>=18'}
    cpu: [ia32]
    os: [win32]

  '@esbuild/win32-x64@0.18.20':
    resolution: {integrity: sha512-kTdfRcSiDfQca/y9QIkng02avJ+NCaQvrMejlsB3RRv5sE9rRoeBPISaZpKxHELzRxZyLvNts1P27W3wV+8geQ==}
    engines: {node: '>=12'}
    cpu: [x64]
    os: [win32]

  '@esbuild/win32-x64@0.19.12':
    resolution: {integrity: sha512-T1QyPSDCyMXaO3pzBkF96E8xMkiRYbUEZADd29SyPGabqxMViNoii+NcK7eWJAEoU6RZyEm5lVSIjTmcdoB9HA==}
    engines: {node: '>=12'}
    cpu: [x64]
    os: [win32]

  '@esbuild/win32-x64@0.23.1':
    resolution: {integrity: sha512-BHpFFeslkWrXWyUPnbKm+xYYVYruCinGcftSBaa8zoF9hZO4BcSCFUvHVTtzpIY6YzUnYtuEhZ+C9iEXjxnasg==}
    engines: {node: '>=18'}
    cpu: [x64]
    os: [win32]

  '@esbuild/win32-x64@0.24.2':
    resolution: {integrity: sha512-7VTgWzgMGvup6aSqDPLiW5zHaxYJGTO4OokMjIlrCtf+VpEL+cXKtCvg723iguPYI5oaUNdS+/V7OU2gvXVWEg==}
    engines: {node: '>=18'}
    cpu: [x64]
    os: [win32]

  '@faker-js/faker@9.4.0':
    resolution: {integrity: sha512-85+k0AxaZSTowL0gXp8zYWDIrWclTbRPg/pm/V0dSFZ6W6D4lhcG3uuZl4zLsEKfEvs69xDbLN2cHQudwp95JA==}
    engines: {node: '>=18.0.0', npm: '>=9.0.0'}

  '@fastify/accept-negotiator@2.0.1':
    resolution: {integrity: sha512-/c/TW2bO/v9JeEgoD/g1G5GxGeCF1Hafdf79WPmUlgYiBXummY0oX3VVq4yFkKKVBKDNlaDUYoab7g38RpPqCQ==}

  '@fastify/ajv-compiler@4.0.2':
    resolution: {integrity: sha512-Rkiu/8wIjpsf46Rr+Fitd3HRP+VsxUFDDeag0hs9L0ksfnwx2g7SPQQTFL0E8Qv+rfXzQOxBJnjUB9ITUDjfWQ==}

  '@fastify/cors@10.0.2':
    resolution: {integrity: sha512-DGdxOG36sS/tZv1NFiCJGi7wGuXOSPL2CmNX5PbOVKx0C6LuIALRMrqLByHTCcX1Rbl8NJ9IWlJex32bzydvlw==}

  '@fastify/error@4.0.0':
    resolution: {integrity: sha512-OO/SA8As24JtT1usTUTKgGH7uLvhfwZPwlptRi2Dp5P4KKmJI3gvsZ8MIHnNwDs4sLf/aai5LzTyl66xr7qMxA==}

  '@fastify/fast-json-stringify-compiler@5.0.2':
    resolution: {integrity: sha512-YdR7gqlLg1xZAQa+SX4sMNzQHY5pC54fu9oC5aYSUqBhyn6fkLkrdtKlpVdCNPlwuUuXA1PjFTEmvMF6ZVXVGw==}

  '@fastify/forwarded@3.0.0':
    resolution: {integrity: sha512-kJExsp4JCms7ipzg7SJ3y8DwmePaELHxKYtg+tZow+k0znUTf3cb+npgyqm8+ATZOdmfgfydIebPDWM172wfyA==}

  '@fastify/helmet@13.0.1':
    resolution: {integrity: sha512-i+ifqazG3d0HwHL3zuZdg6B/WPc9Ee6kVfGpwGho4nxm0UaK1htss0zq+1rVhOoAorZlCgTZ3/i4S58hUGkkoA==}

  '@fastify/jwt@9.0.3':
    resolution: {integrity: sha512-5OjeozLzwhMhrOkadHG9FhS5S3wNVIN6ADhBJd/x3VJIWptlRdc1ORksA6NHJ1ihvuAb0IOVK9giaCZTelnMSg==}

  '@fastify/merge-json-schemas@0.1.1':
    resolution: {integrity: sha512-fERDVz7topgNjtXsJTTW1JKLy0rhuLRcquYqNR9rF7OcVpCa2OVW49ZPDIhaRRCaUuvVxI+N416xUoF76HNSXA==}

  '@fastify/merge-json-schemas@0.2.1':
    resolution: {integrity: sha512-OA3KGBCy6KtIvLf8DINC5880o5iBlDX4SxzLQS8HorJAbqluzLRn80UXU0bxZn7UOFhFgpRJDasfwn9nG4FG4A==}

  '@fastify/proxy-addr@5.0.0':
    resolution: {integrity: sha512-37qVVA1qZ5sgH7KpHkkC4z9SK6StIsIcOmpjvMPXNb3vx2GQxhZocogVYbr2PbbeLCQxYIPDok307xEvRZOzGA==}

  '@fastify/rate-limit@10.2.2':
    resolution: {integrity: sha512-45vXZImiYthKlMohF4XoHXYiBXCyRYY+zmtjLZuQrGraW0Zj9hYPYNOIa47012+5A65M0KJQxIVbzYCNP90hcg==}

  '@fastify/send@3.3.1':
    resolution: {integrity: sha512-6pofeVwaHN+E/MAofCwDqkWUliE3i++jlD0VH/LOfU8TJlCkMUSgKvA9bawDdVXxjve7XrdYMyDmkiYaoGWEtA==}

  '@fastify/static@8.1.0':
    resolution: {integrity: sha512-lPb8+1ulvbGSUSQ0/adBDyp/Ye/MX+pBwhkLAr8/GU88kNnJlSu7KXdyW6CCOROcr5BgrqJD01lEOosozFAegw==}

  '@fastify/type-provider-typebox@5.1.0':
    resolution: {integrity: sha512-F1AQHeLiKp1hu6GMWm5W6fZ6zXQ0mTV+qHOzrptAie9AYewvFr5Q3blfy8Qmx9gUgwA3Yj+CWvQQJeTwDgTnIg==}
    peerDependencies:
      '@sinclair/typebox': '>=0.26 <=0.34'

  '@fastify/websocket@11.0.2':
    resolution: {integrity: sha512-1oyJkNSZNJGjo/A5fXvlpEcm1kTBD91nRAN9lA7RNVsVNsyC5DuhOXdNL9/4UawVe7SKvzPT/QVI4RdtE9ylnA==}

  '@gerrit0/mini-shiki@1.27.2':
    resolution: {integrity: sha512-GeWyHz8ao2gBiUW4OJnQDxXQnFgZQwwQk05t/CVVgNBN7/rK8XZ7xY6YhLVv9tH3VppWWmr9DCl3MwemB/i+Og==}

  '@gql.tada/cli-utils@1.6.3':
    resolution: {integrity: sha512-jFFSY8OxYeBxdKi58UzeMXG1tdm4FVjXa8WHIi66Gzu9JWtCE6mqom3a8xkmSw+mVaybFW5EN2WXf1WztJVNyQ==}
    peerDependencies:
      '@0no-co/graphqlsp': ^1.12.13
      '@gql.tada/svelte-support': 1.0.1
      '@gql.tada/vue-support': 1.0.1
      graphql: ^15.5.0 || ^16.0.0 || ^17.0.0
      typescript: ^5.0.0
    peerDependenciesMeta:
      '@gql.tada/svelte-support':
        optional: true
      '@gql.tada/vue-support':
        optional: true

  '@gql.tada/internal@1.0.8':
    resolution: {integrity: sha512-XYdxJhtHC5WtZfdDqtKjcQ4d7R1s0d1rnlSs3OcBEUbYiPoJJfZU7tWsVXuv047Z6msvmr4ompJ7eLSK5Km57g==}
    peerDependencies:
      graphql: ^15.5.0 || ^16.0.0 || ^17.0.0
      typescript: ^5.0.0

  '@graphql-typed-document-node/core@3.2.0':
    resolution: {integrity: sha512-mB9oAsNCm9aM3/SOv4YtBMqZbYj10R7dkq8byBqxGY/ncFwhf2oQzMV+LCRlWoDSEBJ3COiR1yeDvMtsoOsuFQ==}
    peerDependencies:
      graphql: ^0.8.0 || ^0.9.0 || ^0.10.0 || ^0.11.0 || ^0.12.0 || ^0.13.0 || ^14.0.0 || ^15.0.0 || ^16.0.0 || ^17.0.0

  '@isaacs/cliui@8.0.2':
    resolution: {integrity: sha512-O8jcjabXaleOG9DQ0+ARXWZBTfnP4WNAqzuiJK7ll44AmxGKv/J2M4TPjxjY3znBCfvBXFzucm1twdyFybFqEA==}
    engines: {node: '>=12'}

  '@istanbuljs/schema@0.1.3':
    resolution: {integrity: sha512-ZXRY4jNvVgSVQ8DL3LTcakaAtXwTVUxE81hslsyD2AtoXW/wVob10HkOJ1X/pAlcI7D+2YoZKg5do8G/w6RYgA==}
    engines: {node: '>=8'}

  '@jridgewell/gen-mapping@0.3.8':
    resolution: {integrity: sha512-imAbBGkb+ebQyxKgzv5Hu2nmROxoDOXHh80evxdoXNOrvAnVx7zimzc1Oo5h9RlfV4vPXaE2iM5pOFbvOCClWA==}
    engines: {node: '>=6.0.0'}

  '@jridgewell/resolve-uri@3.1.2':
    resolution: {integrity: sha512-bRISgCIjP20/tbWSPWMEi54QVPRZExkuD9lJL+UIxUKtwVJA8wW1Trb1jMs1RFXo1CBTNZ/5hpC9QvmKWdopKw==}
    engines: {node: '>=6.0.0'}

  '@jridgewell/set-array@1.2.1':
    resolution: {integrity: sha512-R8gLRTZeyp03ymzP/6Lil/28tGeGEzhx1q2k703KGWRAI1VdvPIXdG70VJc2pAMw3NA6JKL5hhFu1sJX0Mnn/A==}
    engines: {node: '>=6.0.0'}

  '@jridgewell/sourcemap-codec@1.5.0':
    resolution: {integrity: sha512-gv3ZRaISU3fjPAgNsriBRqGWQL6quFx04YMPW/zD8XMLsU32mhCCbfbO6KZFLjvYpCZ8zyDEgqsgf+PwPaM7GQ==}

  '@jridgewell/trace-mapping@0.3.25':
    resolution: {integrity: sha512-vNk6aEwybGtawWmy/PzwnGDOjCkLWSD2wqvjGGAgOAwCGWySYXfYoxt00IJkTF+8Lb57DwOb3Aa0o9CApepiYQ==}

  '@lukeed/ms@2.0.2':
    resolution: {integrity: sha512-9I2Zn6+NJLfaGoz9jN3lpwDgAYvfGeNYdbAIjJOqzs4Tpc+VU3Jqq4IofSUBKajiDS8k9fZIg18/z13mpk1bsA==}
    engines: {node: '>=8'}

  '@napi-rs/nice-android-arm-eabi@1.0.1':
    resolution: {integrity: sha512-5qpvOu5IGwDo7MEKVqqyAxF90I6aLj4n07OzpARdgDRfz8UbBztTByBp0RC59r3J1Ij8uzYi6jI7r5Lws7nn6w==}
    engines: {node: '>= 10'}
    cpu: [arm]
    os: [android]

  '@napi-rs/nice-android-arm64@1.0.1':
    resolution: {integrity: sha512-GqvXL0P8fZ+mQqG1g0o4AO9hJjQaeYG84FRfZaYjyJtZZZcMjXW5TwkL8Y8UApheJgyE13TQ4YNUssQaTgTyvA==}
    engines: {node: '>= 10'}
    cpu: [arm64]
    os: [android]

  '@napi-rs/nice-darwin-arm64@1.0.1':
    resolution: {integrity: sha512-91k3HEqUl2fsrz/sKkuEkscj6EAj3/eZNCLqzD2AA0TtVbkQi8nqxZCZDMkfklULmxLkMxuUdKe7RvG/T6s2AA==}
    engines: {node: '>= 10'}
    cpu: [arm64]
    os: [darwin]

  '@napi-rs/nice-darwin-x64@1.0.1':
    resolution: {integrity: sha512-jXnMleYSIR/+TAN/p5u+NkCA7yidgswx5ftqzXdD5wgy/hNR92oerTXHc0jrlBisbd7DpzoaGY4cFD7Sm5GlgQ==}
    engines: {node: '>= 10'}
    cpu: [x64]
    os: [darwin]

  '@napi-rs/nice-freebsd-x64@1.0.1':
    resolution: {integrity: sha512-j+iJ/ezONXRQsVIB/FJfwjeQXX7A2tf3gEXs4WUGFrJjpe/z2KB7sOv6zpkm08PofF36C9S7wTNuzHZ/Iiccfw==}
    engines: {node: '>= 10'}
    cpu: [x64]
    os: [freebsd]

  '@napi-rs/nice-linux-arm-gnueabihf@1.0.1':
    resolution: {integrity: sha512-G8RgJ8FYXYkkSGQwywAUh84m946UTn6l03/vmEXBYNJxQJcD+I3B3k5jmjFG/OPiU8DfvxutOP8bi+F89MCV7Q==}
    engines: {node: '>= 10'}
    cpu: [arm]
    os: [linux]

  '@napi-rs/nice-linux-arm64-gnu@1.0.1':
    resolution: {integrity: sha512-IMDak59/W5JSab1oZvmNbrms3mHqcreaCeClUjwlwDr0m3BoR09ZiN8cKFBzuSlXgRdZ4PNqCYNeGQv7YMTjuA==}
    engines: {node: '>= 10'}
    cpu: [arm64]
    os: [linux]

  '@napi-rs/nice-linux-arm64-musl@1.0.1':
    resolution: {integrity: sha512-wG8fa2VKuWM4CfjOjjRX9YLIbysSVV1S3Kgm2Fnc67ap/soHBeYZa6AGMeR5BJAylYRjnoVOzV19Cmkco3QEPw==}
    engines: {node: '>= 10'}
    cpu: [arm64]
    os: [linux]

  '@napi-rs/nice-linux-ppc64-gnu@1.0.1':
    resolution: {integrity: sha512-lxQ9WrBf0IlNTCA9oS2jg/iAjQyTI6JHzABV664LLrLA/SIdD+I1i3Mjf7TsnoUbgopBcCuDztVLfJ0q9ubf6Q==}
    engines: {node: '>= 10'}
    cpu: [ppc64]
    os: [linux]

  '@napi-rs/nice-linux-riscv64-gnu@1.0.1':
    resolution: {integrity: sha512-3xs69dO8WSWBb13KBVex+yvxmUeEsdWexxibqskzoKaWx9AIqkMbWmE2npkazJoopPKX2ULKd8Fm9veEn0g4Ig==}
    engines: {node: '>= 10'}
    cpu: [riscv64]
    os: [linux]

  '@napi-rs/nice-linux-s390x-gnu@1.0.1':
    resolution: {integrity: sha512-lMFI3i9rlW7hgToyAzTaEybQYGbQHDrpRkg+1gJWEpH0PLAQoZ8jiY0IzakLfNWnVda1eTYYlxxFYzW8Rqczkg==}
    engines: {node: '>= 10'}
    cpu: [s390x]
    os: [linux]

  '@napi-rs/nice-linux-x64-gnu@1.0.1':
    resolution: {integrity: sha512-XQAJs7DRN2GpLN6Fb+ZdGFeYZDdGl2Fn3TmFlqEL5JorgWKrQGRUrpGKbgZ25UeZPILuTKJ+OowG2avN8mThBA==}
    engines: {node: '>= 10'}
    cpu: [x64]
    os: [linux]

  '@napi-rs/nice-linux-x64-musl@1.0.1':
    resolution: {integrity: sha512-/rodHpRSgiI9o1faq9SZOp/o2QkKQg7T+DK0R5AkbnI/YxvAIEHf2cngjYzLMQSQgUhxym+LFr+UGZx4vK4QdQ==}
    engines: {node: '>= 10'}
    cpu: [x64]
    os: [linux]

  '@napi-rs/nice-win32-arm64-msvc@1.0.1':
    resolution: {integrity: sha512-rEcz9vZymaCB3OqEXoHnp9YViLct8ugF+6uO5McifTedjq4QMQs3DHz35xBEGhH3gJWEsXMUbzazkz5KNM5YUg==}
    engines: {node: '>= 10'}
    cpu: [arm64]
    os: [win32]

  '@napi-rs/nice-win32-ia32-msvc@1.0.1':
    resolution: {integrity: sha512-t7eBAyPUrWL8su3gDxw9xxxqNwZzAqKo0Szv3IjVQd1GpXXVkb6vBBQUuxfIYaXMzZLwlxRQ7uzM2vdUE9ULGw==}
    engines: {node: '>= 10'}
    cpu: [ia32]
    os: [win32]

  '@napi-rs/nice-win32-x64-msvc@1.0.1':
    resolution: {integrity: sha512-JlF+uDcatt3St2ntBG8H02F1mM45i5SF9W+bIKiReVE6wiy3o16oBP/yxt+RZ+N6LbCImJXJ6bXNO2kn9AXicg==}
    engines: {node: '>= 10'}
    cpu: [x64]
    os: [win32]

  '@napi-rs/nice@1.0.1':
    resolution: {integrity: sha512-zM0mVWSXE0a0h9aKACLwKmD6nHcRiKrPpCfvaKqG1CqDEyjEawId0ocXxVzPMCAm6kkWr2P025msfxXEnt8UGQ==}
    engines: {node: '>= 10'}

  '@napi-rs/wasm-runtime@0.2.6':
    resolution: {integrity: sha512-z8YVS3XszxFTO73iwvFDNpQIzdMmSDTP/mB3E/ucR37V3Sx57hSExcXyMoNwaucWxnsWf4xfbZv0iZ30jr0M4Q==}

  '@node-rs/argon2-android-arm-eabi@2.0.2':
    resolution: {integrity: sha512-DV/H8p/jt40lrao5z5g6nM9dPNPGEHL+aK6Iy/og+dbL503Uj0AHLqj1Hk9aVUSCNnsDdUEKp4TVMi0YakDYKw==}
    engines: {node: '>= 10'}
    cpu: [arm]
    os: [android]

  '@node-rs/argon2-android-arm64@2.0.2':
    resolution: {integrity: sha512-1LKwskau+8O1ktKx7TbK7jx1oMOMt4YEXZOdSNIar1TQKxm6isZ0cRXgHLibPHEcNHgYRsJWDE9zvDGBB17QDg==}
    engines: {node: '>= 10'}
    cpu: [arm64]
    os: [android]

  '@node-rs/argon2-darwin-arm64@2.0.2':
    resolution: {integrity: sha512-3TTNL/7wbcpNju5YcqUrCgXnXUSbD7ogeAKatzBVHsbpjZQbNb1NDxDjqqrWoTt6XL3z9mJUMGwbAk7zQltHtA==}
    engines: {node: '>= 10'}
    cpu: [arm64]
    os: [darwin]

  '@node-rs/argon2-darwin-x64@2.0.2':
    resolution: {integrity: sha512-vNPfkLj5Ij5111UTiYuwgxMqE7DRbOS2y58O2DIySzSHbcnu+nipmRKg+P0doRq6eKIJStyBK8dQi5Ic8pFyDw==}
    engines: {node: '>= 10'}
    cpu: [x64]
    os: [darwin]

  '@node-rs/argon2-freebsd-x64@2.0.2':
    resolution: {integrity: sha512-M8vQZk01qojQfCqQU0/O1j1a4zPPrz93zc9fSINY7Q/6RhQRBCYwDw7ltDCZXg5JRGlSaeS8cUXWyhPGar3cGg==}
    engines: {node: '>= 10'}
    cpu: [x64]
    os: [freebsd]

  '@node-rs/argon2-linux-arm-gnueabihf@2.0.2':
    resolution: {integrity: sha512-7EmmEPHLzcu0G2GDh30L6G48CH38roFC2dqlQJmtRCxs6no3tTE/pvgBGatTp/o2n2oyOJcfmgndVFcUpwMnww==}
    engines: {node: '>= 10'}
    cpu: [arm]
    os: [linux]

  '@node-rs/argon2-linux-arm64-gnu@2.0.2':
    resolution: {integrity: sha512-6lsYh3Ftbk+HAIZ7wNuRF4SZDtxtFTfK+HYFAQQyW7Ig3LHqasqwfUKRXVSV5tJ+xTnxjqgKzvZSUJCAyIfHew==}
    engines: {node: '>= 10'}
    cpu: [arm64]
    os: [linux]

  '@node-rs/argon2-linux-arm64-musl@2.0.2':
    resolution: {integrity: sha512-p3YqVMNT/4DNR67tIHTYGbedYmXxW9QlFmF39SkXyEbGQwpgSf6pH457/fyXBIYznTU/smnG9EH+C1uzT5j4hA==}
    engines: {node: '>= 10'}
    cpu: [arm64]
    os: [linux]

  '@node-rs/argon2-linux-x64-gnu@2.0.2':
    resolution: {integrity: sha512-ZM3jrHuJ0dKOhvA80gKJqBpBRmTJTFSo2+xVZR+phQcbAKRlDMSZMFDiKbSTnctkfwNFtjgDdh5g1vaEV04AvA==}
    engines: {node: '>= 10'}
    cpu: [x64]
    os: [linux]

  '@node-rs/argon2-linux-x64-musl@2.0.2':
    resolution: {integrity: sha512-of5uPqk7oCRF/44a89YlWTEfjsftPywyTULwuFDKyD8QtVZoonrJR6ZWvfFE/6jBT68S0okAkAzzMEdBVWdxWw==}
    engines: {node: '>= 10'}
    cpu: [x64]
    os: [linux]

  '@node-rs/argon2-wasm32-wasi@2.0.2':
    resolution: {integrity: sha512-U3PzLYKSQYzTERstgtHLd4ZTkOF9co57zTXT77r0cVUsleGZOrd6ut7rHzeWwoJSiHOVxxa0OhG1JVQeB7lLoQ==}
    engines: {node: '>=14.0.0'}
    cpu: [wasm32]

  '@node-rs/argon2-win32-arm64-msvc@2.0.2':
    resolution: {integrity: sha512-Eisd7/NM0m23ijrGr6xI2iMocdOuyl6gO27gfMfya4C5BODbUSP7ljKJ7LrA0teqZMdYHesRDzx36Js++/vhiQ==}
    engines: {node: '>= 10'}
    cpu: [arm64]
    os: [win32]

  '@node-rs/argon2-win32-ia32-msvc@2.0.2':
    resolution: {integrity: sha512-GsE2ezwAYwh72f9gIjbGTZOf4HxEksb5M2eCaj+Y5rGYVwAdt7C12Q2e9H5LRYxWcFvLH4m4jiSZpQQ4upnPAQ==}
    engines: {node: '>= 10'}
    cpu: [ia32]
    os: [win32]

  '@node-rs/argon2-win32-x64-msvc@2.0.2':
    resolution: {integrity: sha512-cJxWXanH4Ew9CfuZ4IAEiafpOBCe97bzoKowHCGk5lG/7kR4WF/eknnBlHW9m8q7t10mKq75kruPLtbSDqgRTw==}
    engines: {node: '>= 10'}
    cpu: [x64]
    os: [win32]

  '@node-rs/argon2@2.0.2':
    resolution: {integrity: sha512-t64wIsPEtNd4aUPuTAyeL2ubxATCBGmeluaKXEMAFk/8w6AJIVVkeLKMBpgLW6LU2t5cQxT+env/c6jxbtTQBg==}
    engines: {node: '>= 10'}

  '@nodelib/fs.scandir@2.1.5':
    resolution: {integrity: sha512-vq24Bq3ym5HEQm2NKCr3yXDwjc7vTsEThRDnkp2DK9p1uqLR+DHurm/NOTo0KG7HYHU7eppKZj3MyqYuMBf62g==}
    engines: {node: '>= 8'}

  '@nodelib/fs.stat@2.0.5':
    resolution: {integrity: sha512-RkhPPp2zrqDAQA/2jNhnztcPAlv64XdhIp7a7454A5ovI7Bukxgt7MX7udwAu3zg1DcpPU0rz3VV1SeaqvY4+A==}
    engines: {node: '>= 8'}

  '@nodelib/fs.walk@1.2.8':
    resolution: {integrity: sha512-oGB+UxlgWcgQkgwo8GcEGwemoTFt3FIO9ababBmaGwXIoBKZ+GTy0pP185beGg7Llih/NSHSV2XAs1lnznocSg==}
    engines: {node: '>= 8'}

  '@pkgjs/parseargs@0.11.0':
    resolution: {integrity: sha512-+1VkjdD0QBLPodGrJUeqarH8VAIvQODIbwh9XpP5Syisf7YoQgsJKPNFoqqLQlu+VQ/tVSshMR6loPMn8U+dPg==}
    engines: {node: '>=14'}

  '@pothos/core@4.3.0':
    resolution: {integrity: sha512-i4nyI8wSCjxdHUomqQ2K3FH0Glklomfv4tJNifQVU9lPtQKoKaS69VxGv+fru0HAZzb1eC1XPEPN3XPCYcvZ7Q==}
    peerDependencies:
      graphql: '>=16.6.0'

  '@pothos/plugin-relay@4.3.0':
    resolution: {integrity: sha512-sa8PWNQJLSNf7AVY43T3rSq4EnspuAcrPWcH3mCyocaqKzCqZA8DOdJ0tTWeGCJp1lsWkKFSrdb81g9FVJGTIg==}
    peerDependencies:
      '@pothos/core': '*'
      graphql: '>=16.6.0'

  '@rollup/rollup-android-arm-eabi@4.34.5':
    resolution: {integrity: sha512-JXmmQcKQtpf3Z6lvA8akkrHDZ5AEfgc2hLMix1/X5BhQbezBQ0AP5GYLdU8jsQRme8qr2sscCe3wizp7UT0L9g==}
    cpu: [arm]
    os: [android]

  '@rollup/rollup-android-arm64@4.34.5':
    resolution: {integrity: sha512-9/A8/ZBOprUjkrJoP9BBEq2vdSud6BPd3LChw09bJQiEZH5oN4kWIkHu90cA0Cj0cSF5cIaD76+0lA+d5KHmpQ==}
    cpu: [arm64]
    os: [android]

  '@rollup/rollup-darwin-arm64@4.34.5':
    resolution: {integrity: sha512-b9oCfgHKfc1AJEQ5sEpE8Kf6s7aeygj5bZAsl1hTpZc1V9cfZASFSXzzNj7o/BQNPbjmVkVxpCCLRhBfLXhJ5g==}
    cpu: [arm64]
    os: [darwin]

  '@rollup/rollup-darwin-x64@4.34.5':
    resolution: {integrity: sha512-Gz42gKBQPoFdMYdsVqkcpttYOO/0aP7f+1CgMaeZEz0gss7dop1TsO3hT77Iroz/TV7PdPUG/RYlj9EA39L4dw==}
    cpu: [x64]
    os: [darwin]

  '@rollup/rollup-freebsd-arm64@4.34.5':
    resolution: {integrity: sha512-JPkafjkOFaupd8VQYsXfGFKC2pfMr7hwSYGkVGNwhbW0k0lHHyIdhCSNBendJ4O7YlT4yRyKXoms1TL7saO7SQ==}
    cpu: [arm64]
    os: [freebsd]

  '@rollup/rollup-freebsd-x64@4.34.5':
    resolution: {integrity: sha512-j6Q8VFqyI8hZM33h1JC6DZK2w8ejkXqEMozTrtIEGfRVMpVZL3GrLOOYEUkAgUSpJ9sb2w+FEpjGj7IHRcQfdw==}
    cpu: [x64]
    os: [freebsd]

  '@rollup/rollup-linux-arm-gnueabihf@4.34.5':
    resolution: {integrity: sha512-6jyiXKF9Xq6x9yQjct5xrRT0VghJk5VzAfed3o0hgncwacZkzOdR0TXLRNjexsEXWN8tG7jWWwsVk7WeFi//gw==}
    cpu: [arm]
    os: [linux]

  '@rollup/rollup-linux-arm-musleabihf@4.34.5':
    resolution: {integrity: sha512-cOTYe5tLcGAvGztRLIqx87LE7j/qjaAqFrrHsPFlnuhhhFO5LSr2AzvdQYuxomJMzMBrXkMRNl9bQEpDZ5bjLQ==}
    cpu: [arm]
    os: [linux]

  '@rollup/rollup-linux-arm64-gnu@4.34.5':
    resolution: {integrity: sha512-KHlrd+YqmS7rriW+LBb1kQNYmd5w1sAIG3z7HEpnQOrg/skeYYv9DAcclGL9gpFdpnzmiAEkzsTT74kZWUtChQ==}
    cpu: [arm64]
    os: [linux]

  '@rollup/rollup-linux-arm64-musl@4.34.5':
    resolution: {integrity: sha512-uOb6hzDqym4Sw+qw3+svS3SmwQGVUhyTdPKyHDdlYg1Z0aHjdNmjwRY7zw/90/UfBe/yD7Mv2mYKhQpOfy4RYA==}
    cpu: [arm64]
    os: [linux]

  '@rollup/rollup-linux-loongarch64-gnu@4.34.5':
    resolution: {integrity: sha512-pARu8ZKANZH4wINLdHLKG69EPwJswM6A+Ox1a9LpiclRQoyjacFFTtXN3akKQ2ufJXDasO/pWvxKN9ZfCgEoFA==}
    cpu: [loong64]
    os: [linux]

  '@rollup/rollup-linux-powerpc64le-gnu@4.34.5':
    resolution: {integrity: sha512-crUWn12NRmCdao2YwS1GvlPCVypMBMJlexTaantaP2+dAMd2eZBErFcKG8hZYEHjSbbk2UoH1aTlyeA4iKLqSA==}
    cpu: [ppc64]
    os: [linux]

  '@rollup/rollup-linux-riscv64-gnu@4.34.5':
    resolution: {integrity: sha512-XtD/oMhCdixi3x8rCNyDRMUsLo1Z+1UQcK+oR7AsjglGov9ETiT3TNFhUPzaGC1jH+uaMtPhxrVRUub+pnAKTg==}
    cpu: [riscv64]
    os: [linux]

  '@rollup/rollup-linux-s390x-gnu@4.34.5':
    resolution: {integrity: sha512-V3+BvgyHb21aF7lw0sc78Tv0+xLp4lm2OM7CKFVrBuppsMvtl/9O5y2OX4tdDT0EhIsDP/ObJPqDuEg1ZoTwSQ==}
    cpu: [s390x]
    os: [linux]

  '@rollup/rollup-linux-x64-gnu@4.34.5':
    resolution: {integrity: sha512-SkCIXLGk42yldTcH8UXh++m0snVxp9DLf4meb1mWm0lC8jzxjFBwSLGtUSeLgQDsC05iBaIhyjNX46DlByrApQ==}
    cpu: [x64]
    os: [linux]

  '@rollup/rollup-linux-x64-musl@4.34.5':
    resolution: {integrity: sha512-iUcH3FBtBN2/Ce0rI84suRhD0+bB5BVEffqOwsGaX5py5TuYLOQa7S7oVBP0NKtB5rub3i9IvZtMXiD96l5v0A==}
    cpu: [x64]
    os: [linux]

  '@rollup/rollup-win32-arm64-msvc@4.34.5':
    resolution: {integrity: sha512-PUbWd+h/h6rUowalDYIdc9S9LJXbQDMcJe0BjABl3oT3efYRgZ8aUe8ZZDSie7y+fz6Z+rueNfdorIbkWv5Eqg==}
    cpu: [arm64]
    os: [win32]

  '@rollup/rollup-win32-ia32-msvc@4.34.5':
    resolution: {integrity: sha512-3vncGhOJiAUR85fnAXJyvSp2GaDWYByIQmW68ZAr+e8kIxgvJ1VaZbfHD5BO5X6hwRQdY6Um/XfA3l5c2lV+OQ==}
    cpu: [ia32]
    os: [win32]

  '@rollup/rollup-win32-x64-msvc@4.34.5':
    resolution: {integrity: sha512-Mi8yVUlQOoeBpY72n75VLATptPGvj2lHa47rQdK9kZ4MoG5Ve86aVIU+PO3tBklTCBtILtdRfXS0EvIbXgmCAg==}
    cpu: [x64]
    os: [win32]

  '@sec-ant/readable-stream@0.4.1':
    resolution: {integrity: sha512-831qok9r2t8AlxLko40y2ebgSDhenenCatLVeW/uBtnHPyhHOvG0C7TvfgecV+wHzIm5KUICgzmVpWS+IMEAeg==}

  '@shikijs/engine-oniguruma@1.29.2':
    resolution: {integrity: sha512-7iiOx3SG8+g1MnlzZVDYiaeHe7Ez2Kf2HrJzdmGwkRisT7r4rak0e655AcM/tF9JG/kg5fMNYlLLKglbN7gBqA==}

  '@shikijs/types@1.29.2':
    resolution: {integrity: sha512-VJjK0eIijTZf0QSTODEXCqinjBn0joAHQ+aPSBzrv4O2d/QSbsMw+ZeSRx03kV34Hy7NzUvV/7NqfYGRLrASmw==}

  '@shikijs/vscode-textmate@10.0.2':
    resolution: {integrity: sha512-83yeghZ2xxin3Nj8z1NMd/NCuca+gsYXswywDy5bHvwlWL8tpTQmzGeUuHd9FC3E/SBEMvzJRwWEOz5gGes9Qg==}

  '@sinclair/typebox@0.34.16':
    resolution: {integrity: sha512-rIljj8VPYAfn26ANY+5pCNVBPiv6hSufuKGe46y65cJZpvx8vHvPXlU0Q/Le4OGtlNaL8Jg2FuhtvQX18lSIqA==}

  '@sindresorhus/is@5.6.0':
    resolution: {integrity: sha512-TV7t8GKYaJWsn00tFDqBw8+Uqmr8A0fRU1tvTQhyZzGv0sJCGRQL3JGMI3ucuKo3XIZdUP+Lx7/gh2t3lewy7g==}
    engines: {node: '>=14.16'}

  '@swc/cli@0.6.0':
    resolution: {integrity: sha512-Q5FsI3Cw0fGMXhmsg7c08i4EmXCrcl+WnAxb6LYOLHw4JFFC3yzmx9LaXZ7QMbA+JZXbigU2TirI7RAfO0Qlnw==}
    engines: {node: '>= 16.14.0'}
    hasBin: true
    peerDependencies:
      '@swc/core': ^1.2.66
      chokidar: ^4.0.1
    peerDependenciesMeta:
      chokidar:
        optional: true

  '@swc/core-darwin-arm64@1.10.14':
    resolution: {integrity: sha512-Dh4VyrhDDb05tdRmqJ/MucOPMTnrB4pRJol18HVyLlqu1HOT5EzonUniNTCdQbUXjgdv5UVJSTE1lYTzrp+myA==}
    engines: {node: '>=10'}
    cpu: [arm64]
    os: [darwin]

  '@swc/core-darwin-x64@1.10.14':
    resolution: {integrity: sha512-KpzotL/I0O12RE3tF8NmQErINv0cQe/0mnN/Q50ESFzB5kU6bLgp2HMnnwDTm/XEZZRJCNe0oc9WJ5rKbAJFRQ==}
    engines: {node: '>=10'}
    cpu: [x64]
    os: [darwin]

  '@swc/core-linux-arm-gnueabihf@1.10.14':
    resolution: {integrity: sha512-20yRXZjMJVz1wp1TcscKiGTVXistG+saIaxOmxSNQia1Qun3hSWLL+u6+5kXbfYGr7R2N6kqSwtZbIfJI25r9Q==}
    engines: {node: '>=10'}
    cpu: [arm]
    os: [linux]

  '@swc/core-linux-arm64-gnu@1.10.14':
    resolution: {integrity: sha512-Gy7cGrNkiMfPxQyLGxdgXPwyWzNzbHuWycJFcoKBihxZKZIW8hkPBttkGivuLC+0qOgsV2/U+S7tlvAju7FtmQ==}
    engines: {node: '>=10'}
    cpu: [arm64]
    os: [linux]

  '@swc/core-linux-arm64-musl@1.10.14':
    resolution: {integrity: sha512-+oYVqJvFw62InZ8PIy1rBACJPC2WTe4vbVb9kM1jJj2D7dKLm9acnnYIVIDsM5Wo7Uab8RvPHXVbs19IBurzuw==}
    engines: {node: '>=10'}
    cpu: [arm64]
    os: [linux]

  '@swc/core-linux-x64-gnu@1.10.14':
    resolution: {integrity: sha512-OmEbVEKQFLQVHwo4EJl9osmlulURy46k232Opfpn/1ji0t2KcNCci3POsnfMuoZjLkGJv8vGNJdPQxX+CP+wSA==}
    engines: {node: '>=10'}
    cpu: [x64]
    os: [linux]

  '@swc/core-linux-x64-musl@1.10.14':
    resolution: {integrity: sha512-OZW+Icm8DMPqHbhdxplkuG8qrNnPk5i7xJOZWYi1y5bTjgGFI4nEzrsmmeHKMdQTaWwsFrm3uK1rlyQ48MmXmg==}
    engines: {node: '>=10'}
    cpu: [x64]
    os: [linux]

  '@swc/core-win32-arm64-msvc@1.10.14':
    resolution: {integrity: sha512-sTvc+xrDQXy3HXZFtTEClY35Efvuc3D+busYm0+rb1+Thau4HLRY9WP+sOKeGwH9/16rzfzYEqD7Ds8A9ykrHw==}
    engines: {node: '>=10'}
    cpu: [arm64]
    os: [win32]

  '@swc/core-win32-ia32-msvc@1.10.14':
    resolution: {integrity: sha512-j2iQ4y9GWTKtES5eMU0sDsFdYni7IxME7ejFej25Tv3Fq4B+U9tgtYWlJwh1858nIWDXelHiKcSh/UICAyVMdQ==}
    engines: {node: '>=10'}
    cpu: [ia32]
    os: [win32]

  '@swc/core-win32-x64-msvc@1.10.14':
    resolution: {integrity: sha512-TYtWkUSMkjs0jGPeWdtWbex4B+DlQZmN/ySVLiPI+EltYCLEXsFMkVFq6aWn48dqFHggFK0UYfvDrJUR2c3Qxg==}
    engines: {node: '>=10'}
    cpu: [x64]
    os: [win32]

  '@swc/core@1.10.14':
    resolution: {integrity: sha512-WSrnE6JRnH20ZYjOOgSS4aOaPv9gxlkI2KRkN24kagbZnPZMnN8bZZyzw1rrLvwgpuRGv17Uz+hflosbR+SP6w==}
    engines: {node: '>=10'}
    peerDependencies:
      '@swc/helpers': '*'
    peerDependenciesMeta:
      '@swc/helpers':
        optional: true

  '@swc/counter@0.1.3':
    resolution: {integrity: sha512-e2BR4lsJkkRlKZ/qCHPw9ZaSxc0MVUd7gtbtaB7aMvHeJVYe8sOB8DBZkP2DtISHGSku9sCK6T6cnY0CtXrOCQ==}

  '@swc/types@0.1.17':
    resolution: {integrity: sha512-V5gRru+aD8YVyCOMAjMpWR1Ui577DD5KSJsHP8RAxopAH22jFz6GZd/qxqjO6MJHQhcsjvjOFXyDhyLQUnMveQ==}

  '@szmarczak/http-timer@5.0.1':
    resolution: {integrity: sha512-+PmQX0PiAYPMeVYe237LJAYvOMYW1j2rH5YROyS3b4CTVJum34HfRvKvAzozHAQG0TnHNdUfY9nCeUyRAs//cw==}
    engines: {node: '>=14.16'}

  '@tokenizer/token@0.3.0':
    resolution: {integrity: sha512-OvjF+z51L3ov0OyAU0duzsYuvO01PH7x4t6DJx+guahgTnBHkhJdG7soQeTSFLWN3efnHyibZ4Z8l2EuWwJN3A==}

  '@tybys/wasm-util@0.9.0':
    resolution: {integrity: sha512-6+7nlbMVX/PVDCwaIQ8nTOPveOcFLSt8GcXdx8hD0bt39uWxYT88uXzqTd4fTvqta7oeUJqudepapKNt2DYJFw==}

  '@types/estree@1.0.6':
    resolution: {integrity: sha512-AYnb1nQyY49te+VRAVgmzfcgjYS91mY5P0TKUDCLEM+gNnA+3T6rWITXRLYCpahpqSQbN5cE+gHpnPyXjHWxcw==}

  '@types/hast@3.0.4':
    resolution: {integrity: sha512-WPs+bbQw5aCj+x6laNGWLH3wviHtoCv/P3+otBhbOhJgG8qtpdAMlTCxLtsTWA7LH1Oh/bFCHsBn0TPS5m30EQ==}

  '@types/http-cache-semantics@4.0.4':
    resolution: {integrity: sha512-1m0bIFVc7eJWyve9S0RnuRgcQqF/Xd5QsUZAZeQFr1Q3/p9JWoQQEqmVy+DPTNpGXwhgIetAoYF8JSc33q29QA==}

  '@types/node@22.13.1':
    resolution: {integrity: sha512-jK8uzQlrvXqEU91UxiK5J7pKHyzgnI1Qnl0QDHIgVGuolJhRb9EEl28Cj9b3rGR8B2lhFCtvIm5os8lFnO/1Ew==}

<<<<<<< HEAD
  '@types/through@0.0.33':
    resolution: {integrity: sha512-HsJ+z3QuETzP3cswwtzt2vEIiHBk/dCcHGhbmG5X3ecnwFD/lPrMpliGXxSCg03L9AhrdwA4Oz/qfspkDW+xGQ==}

  '@types/unist@3.0.3':
    resolution: {integrity: sha512-ko/gIFJRv177XgZsZcBwnqJN5x/Gien8qNOn0D5bQU/zAzVf9Zt3BlcUiLqhV9y4ARk0GbT3tnUiPNgnTXzc/Q==}

=======
>>>>>>> 2438e610
  '@types/uuid@10.0.0':
    resolution: {integrity: sha512-7gqG38EyHgyP1S+7+xomFtL+ZNHcKv6DwNaCZmJmo1vgMugyF3TCnXVg4t1uk89mLNwnLtnY3TpOpCOyp1/xHQ==}

  '@vitest/coverage-v8@3.0.5':
    resolution: {integrity: sha512-zOOWIsj5fHh3jjGwQg+P+J1FW3s4jBu1Zqga0qW60yutsBtqEqNEJKWYh7cYn1yGD+1bdPsPdC/eL4eVK56xMg==}
    peerDependencies:
      '@vitest/browser': 3.0.5
      vitest: 3.0.5
    peerDependenciesMeta:
      '@vitest/browser':
        optional: true

  '@vitest/expect@3.0.5':
    resolution: {integrity: sha512-nNIOqupgZ4v5jWuQx2DSlHLEs7Q4Oh/7AYwNyE+k0UQzG7tSmjPXShUikn1mpNGzYEN2jJbTvLejwShMitovBA==}

  '@vitest/mocker@3.0.5':
    resolution: {integrity: sha512-CLPNBFBIE7x6aEGbIjaQAX03ZZlBMaWwAjBdMkIf/cAn6xzLTiM3zYqO/WAbieEjsAZir6tO71mzeHZoodThvw==}
    peerDependencies:
      msw: ^2.4.9
      vite: ^5.0.0 || ^6.0.0
    peerDependenciesMeta:
      msw:
        optional: true
      vite:
        optional: true

  '@vitest/pretty-format@3.0.5':
    resolution: {integrity: sha512-CjUtdmpOcm4RVtB+up8r2vVDLR16Mgm/bYdkGFe3Yj/scRfCpbSi2W/BDSDcFK7ohw8UXvjMbOp9H4fByd/cOA==}

  '@vitest/runner@3.0.5':
    resolution: {integrity: sha512-BAiZFityFexZQi2yN4OX3OkJC6scwRo8EhRB0Z5HIGGgd2q+Nq29LgHU/+ovCtd0fOfXj5ZI6pwdlUmC5bpi8A==}

  '@vitest/snapshot@3.0.5':
    resolution: {integrity: sha512-GJPZYcd7v8QNUJ7vRvLDmRwl+a1fGg4T/54lZXe+UOGy47F9yUfE18hRCtXL5aHN/AONu29NGzIXSVFh9K0feA==}

  '@vitest/spy@3.0.5':
    resolution: {integrity: sha512-5fOzHj0WbUNqPK6blI/8VzZdkBlQLnT25knX0r4dbZI9qoZDf3qAdjoMmDcLG5A83W6oUUFJgUd0EYBc2P5xqg==}

  '@vitest/utils@3.0.5':
    resolution: {integrity: sha512-N9AX0NUoUtVwKwy21JtwzaqR5L5R5A99GAbrHfCCXK1lp593i/3AZAXhSP43wRQuxYsflrdzEfXZFo1reR1Nkg==}

  '@xhmikosr/archive-type@7.0.0':
    resolution: {integrity: sha512-sIm84ZneCOJuiy3PpWR5bxkx3HaNt1pqaN+vncUBZIlPZCq8ASZH+hBVdu5H8znR7qYC6sKwx+ie2Q7qztJTxA==}
    engines: {node: ^14.14.0 || >=16.0.0}

  '@xhmikosr/bin-check@7.0.3':
    resolution: {integrity: sha512-4UnCLCs8DB+itHJVkqFp9Zjg+w/205/J2j2wNBsCEAm/BuBmtua2hhUOdAMQE47b1c7P9Xmddj0p+X1XVsfHsA==}
    engines: {node: '>=18'}

  '@xhmikosr/bin-wrapper@13.0.5':
    resolution: {integrity: sha512-DT2SAuHDeOw0G5bs7wZbQTbf4hd8pJ14tO0i4cWhRkIJfgRdKmMfkDilpaJ8uZyPA0NVRwasCNAmMJcWA67osw==}
    engines: {node: '>=18'}

  '@xhmikosr/decompress-tar@8.0.1':
    resolution: {integrity: sha512-dpEgs0cQKJ2xpIaGSO0hrzz3Kt8TQHYdizHsgDtLorWajuHJqxzot9Hbi0huRxJuAGG2qiHSQkwyvHHQtlE+fg==}
    engines: {node: '>=18'}

  '@xhmikosr/decompress-tarbz2@8.0.2':
    resolution: {integrity: sha512-p5A2r/AVynTQSsF34Pig6olt9CvRj6J5ikIhzUd3b57pUXyFDGtmBstcw+xXza0QFUh93zJsmY3zGeNDlR2AQQ==}
    engines: {node: '>=18'}

  '@xhmikosr/decompress-targz@8.0.1':
    resolution: {integrity: sha512-mvy5AIDIZjQ2IagMI/wvauEiSNHhu/g65qpdM4EVoYHUJBAmkQWqcPJa8Xzi1aKVTmOA5xLJeDk7dqSjlHq8Mg==}
    engines: {node: '>=18'}

  '@xhmikosr/decompress-unzip@7.0.0':
    resolution: {integrity: sha512-GQMpzIpWTsNr6UZbISawsGI0hJ4KA/mz5nFq+cEoPs12UybAqZWKbyIaZZyLbJebKl5FkLpsGBkrplJdjvUoSQ==}
    engines: {node: '>=18'}

  '@xhmikosr/decompress@10.0.1':
    resolution: {integrity: sha512-6uHnEEt5jv9ro0CDzqWlFgPycdE+H+kbJnwyxgZregIMLQ7unQSCNVsYG255FoqU8cP46DyggI7F7LohzEl8Ag==}
    engines: {node: '>=18'}

  '@xhmikosr/downloader@15.0.1':
    resolution: {integrity: sha512-fiuFHf3Dt6pkX8HQrVBsK0uXtkgkVlhrZEh8b7VgoDqFf+zrgFBPyrwCqE/3nDwn3hLeNz+BsrS7q3mu13Lp1g==}
    engines: {node: '>=18'}

  '@xhmikosr/os-filter-obj@3.0.0':
    resolution: {integrity: sha512-siPY6BD5dQ2SZPl3I0OZBHL27ZqZvLEosObsZRQ1NUB8qcxegwt0T9eKtV96JMFQpIz1elhkzqOg4c/Ri6Dp9A==}
    engines: {node: ^14.14.0 || >=16.0.0}

  '@zxing/text-encoding@0.9.0':
    resolution: {integrity: sha512-U/4aVJ2mxI0aDNI8Uq0wEhMgY+u4CNtEb0om3+y3+niDAsoTCOB33UF0sxpzqzdqXLqmvc+vZyAt4O8pPdfkwA==}

  abort-controller@3.0.0:
    resolution: {integrity: sha512-h8lQ8tacZYnR3vNQTgibj+tODHI5/+l06Au2Pcriv/Gmet0eaj4TwWH41sO9wnHDiQsEj19q0drzdWdeAHtweg==}
    engines: {node: '>=6.5'}

  abstract-logging@2.0.1:
    resolution: {integrity: sha512-2BjRTZxTPvheOvGbBslFSYOUkr+SjPtOnrLP33f+VIWLzezQpZcqVg7ja3L4dBXmzzgwT+a029jRx5PCi3JuiA==}

  aggregate-error@3.1.0:
    resolution: {integrity: sha512-4I7Td01quW/RpocfNayFdFVk1qSuoh0E7JrbRJ16nH01HhKFQ88INq9Sd+nd72zqRySlr9BmDA8xlEJ6vJMrYA==}
    engines: {node: '>=8'}

  ajv-formats@3.0.1:
    resolution: {integrity: sha512-8iUql50EUR+uUcdRQ3HDqa6EVyo3docL8g5WJ3FNcWmu62IbkGUue/pEyLBW8VGKKucTPgqeks4fIU1DA4yowQ==}
    peerDependencies:
      ajv: ^8.0.0
    peerDependenciesMeta:
      ajv:
        optional: true

  ajv@8.17.1:
    resolution: {integrity: sha512-B/gBuNg5SiMTrPkC+A2+cW0RszwxYmn6VYxB/inlBStS5nx6xHIt/ehKRhIMhqusl7a8LjQoZnjCs5vhwxOQ1g==}

  ansi-regex@5.0.1:
    resolution: {integrity: sha512-quJQXlTSUGL2LH9SUXo8VwsY4soanhgo6LNSm84E1LBcE8s3O0wpdiRzyR9z/ZZJMlMWv37qOOb9pdJlMUEKFQ==}
    engines: {node: '>=8'}

  ansi-regex@6.1.0:
    resolution: {integrity: sha512-7HSX4QQb4CspciLpVFwyRe79O3xsIZDDLER21kERQ71oaPodF8jL725AgJMFAYbooIqolJoRLuM81SpeUkpkvA==}
    engines: {node: '>=12'}

  ansi-styles@4.3.0:
    resolution: {integrity: sha512-zbB9rCJAT1rbjiVDb2hqKFHNYLxgtk8NURxZ3IZwD3F6NtxbXZQCnnSi1Lkx+IDohdPlFp222wVALIheZJQSEg==}
    engines: {node: '>=8'}

  ansi-styles@6.2.1:
    resolution: {integrity: sha512-bN798gFfQX+viw3R7yrGWRqnrN2oRkEkUjjl4JNn4E8GxxbjtG3FbrEIIY3l8/hrwUwIeCZvi4QuOTP4MErVug==}
    engines: {node: '>=12'}

  arch@3.0.0:
    resolution: {integrity: sha512-AmIAC+Wtm2AU8lGfTtHsw0Y9Qtftx2YXEEtiBP10xFUtMOA+sHHx6OAddyL52mUKh1vsXQ6/w1mVDptZCyUt4Q==}

  argparse@2.0.1:
    resolution: {integrity: sha512-8+9WqebbFzpX9OR+Wa6O29asIogeRMzcGtAINdpMHHyAg10f05aSFVBbcEqGf/PXw1EjAZ+q2/bEBg3DvurK3Q==}

  asn1.js@5.4.1:
    resolution: {integrity: sha512-+I//4cYPccV8LdmBLiX8CYvf9Sp3vQsrqu2QNXRcrbiWvcx/UdlFiqUJJzxRQxgsZmvhXhn4cSKeSmoFjVdupA==}

  assertion-error@2.0.1:
    resolution: {integrity: sha512-Izi8RQcffqCeNVgFigKli1ssklIbpHnCYc6AknXGYoB6grJqyeby7jv12JUQgmTAnIDnbck1uxksT4dzN3PWBA==}
    engines: {node: '>=12'}

  async@3.2.6:
    resolution: {integrity: sha512-htCUDlxyyCLMgaM3xXg0C0LW2xqfuQ6p05pCEIsXuyQ+a1koYKTuBMzRNwmybfLgvJDMd0r1LTn4+E0Ti6C2AA==}

  atomic-sleep@1.0.0:
    resolution: {integrity: sha512-kNOjDqAh7px0XWNI+4QbzoiR/nTkHAWNud2uvnJquD1/x5a7EQZMJT0AczqK0Qn67oY/TTQ1LbUKajZpp3I9tQ==}
    engines: {node: '>=8.0.0'}

  available-typed-arrays@1.0.7:
    resolution: {integrity: sha512-wvUjBtSGN7+7SjNpq/9M2Tg350UZD3q62IFZLbRAR1bSMlCo1ZaeW+BJ+D090e4hIIZLBcTDWe4Mh4jvUDajzQ==}
    engines: {node: '>= 0.4'}

  avvio@9.1.0:
    resolution: {integrity: sha512-fYASnYi600CsH/j9EQov7lECAniYiBFiiAtBNuZYLA2leLe9qOvZzqYHFjtIj6gD2VMoMLP14834LFWvr4IfDw==}

  b4a@1.6.7:
    resolution: {integrity: sha512-OnAYlL5b7LEkALw87fUVafQw5rVR9RjwGd4KUwNQ6DrrNmaVaUCgLipfVlzrPQ4tWOR9P0IXGNOx50jYCCdSJg==}

  balanced-match@1.0.2:
    resolution: {integrity: sha512-3oSeUO0TMV67hN1AmbXsK4yaqU7tjiHlbxRDZOpH0KW9+CeX4bRAaX0Anxt0tx2MrpRpWwQaPwIlISEJhYU5Pw==}

  bare-events@2.5.4:
    resolution: {integrity: sha512-+gFfDkR8pj4/TrWCGUGWmJIkBwuxPS5F+a5yWjOHQt2hHvNZd5YLzadjmDUtFmMM4y429bnKLa8bYBMHcYdnQA==}

  base64-js@1.5.1:
    resolution: {integrity: sha512-AKpaYlHn8t4SVbOHCy+b5+KKgvR4vrsD8vbvrbiQJps7fKDTkjkDry6ji0rUJjC0kzbNePLwzxq8iypo41qeWA==}

  bin-version-check@5.1.0:
    resolution: {integrity: sha512-bYsvMqJ8yNGILLz1KP9zKLzQ6YpljV3ln1gqhuLkUtyfGi3qXKGuK2p+U4NAvjVFzDFiBBtOpCOSFNuYYEGZ5g==}
    engines: {node: '>=12'}

  bin-version@6.0.0:
    resolution: {integrity: sha512-nk5wEsP4RiKjG+vF+uG8lFsEn4d7Y6FVDamzzftSunXOoOcOOkzcWdKVlGgFFwlUQCj63SgnUkLLGF8v7lufhw==}
    engines: {node: '>=12'}

  block-stream2@2.1.0:
    resolution: {integrity: sha512-suhjmLI57Ewpmq00qaygS8UgEq2ly2PCItenIyhMqVjo4t4pGzqMvfgJuX8iWTeSDdfSSqS6j38fL4ToNL7Pfg==}

  bn.js@4.12.1:
    resolution: {integrity: sha512-k8TVBiPkPJT9uHLdOKfFpqcfprwBFOAAXXozRubr7R7PfIuKvQlzcI4M0pALeqXN09vdaMbUdUj+pass+uULAg==}

  brace-expansion@2.0.1:
    resolution: {integrity: sha512-XnAIvQ8eM+kC6aULx6wuQiwVsnzsi9d3WxzV3FpWTGA19F621kwdbsAcFKXgKUHZWsy+mY6iL1sHTxWEFCytDA==}

  braces@3.0.3:
    resolution: {integrity: sha512-yQbXgO/OSZVD2IsiLlro+7Hf6Q18EJrKSEsdoMzKePKXct3gvD8oLcOQdIzGupr5Fj+EDe8gO/lxc1BzfMpxvA==}
    engines: {node: '>=8'}

  browser-or-node@2.1.1:
    resolution: {integrity: sha512-8CVjaLJGuSKMVTxJ2DpBl5XnlNDiT4cQFeuCJJrvJmts9YrTZDizTX7PjC2s6W4x+MBGZeEY6dGMrF04/6Hgqg==}

  buffer-crc32@0.2.13:
    resolution: {integrity: sha512-VO9Ht/+p3SN7SKWqcrgEzjGbRSJYTx+Q1pTQC0wrWqHx0vpJraQ6GtHx8tvcg1rlK1byhU5gccxgOgj7B0TDkQ==}

  buffer-crc32@1.0.0:
    resolution: {integrity: sha512-Db1SbgBS/fg/392AblrMJk97KggmvYhr4pB5ZIMTWtaivCPMWLkmb7m21cJvpvgK+J3nsU2CmmixNBZx4vFj/w==}
    engines: {node: '>=8.0.0'}

  buffer-from@1.1.2:
    resolution: {integrity: sha512-E+XQCRwSbaaiChtv6k6Dwgc+bx+Bs6vuKJHHl5kox/BaKbhiXzqQOwK4cO22yElGp2OCmjwVhT3HmxgyPGnJfQ==}

  buffer@5.7.1:
    resolution: {integrity: sha512-EHcyIPBQ4BSGlvjB16k5KgAJ27CIsHY/2JBmCRReo48y9rQ3MaUzWX3KVlBa4U7MyX02HdVj0K7C3WaB3ju7FQ==}

  buffer@6.0.3:
    resolution: {integrity: sha512-FTiCpNxtwiZZHEZbcbTIcZjERVICn9yq/pDFkTl95/AxzD1naBctN7YO68riM/gLSDY7sdrMby8hofADYuuqOA==}

  busboy@1.6.0:
    resolution: {integrity: sha512-8SFQbg/0hQ9xy3UNTB0YEnsNBbWfhf7RtnzpL7TkBiTBRfrQ9Fxcnz7VJsleJpyp6rVLvXiuORqjlHi5q+PYuA==}
    engines: {node: '>=10.16.0'}

  cac@6.7.14:
    resolution: {integrity: sha512-b6Ilus+c3RrdDk+JhLKUAQfzzgLEPy6wcXqS7f/xe1EETvsDP6GORG7SFuOs6cID5YkqchW/LXZbX5bc8j7ZcQ==}
    engines: {node: '>=8'}

  cacheable-lookup@7.0.0:
    resolution: {integrity: sha512-+qJyx4xiKra8mZrcwhjMRMUhD5NR1R8esPkzIYxX96JiecFoxAXFuz/GpR3+ev4PE1WamHip78wV0vcmPQtp8w==}
    engines: {node: '>=14.16'}

  cacheable-request@10.2.14:
    resolution: {integrity: sha512-zkDT5WAF4hSSoUgyfg5tFIxz8XQK+25W/TLVojJTMKBaxevLBBtLxgqguAuVQB8PVW79FVjHcU+GJ9tVbDZ9mQ==}
    engines: {node: '>=14.16'}

  call-bind-apply-helpers@1.0.1:
    resolution: {integrity: sha512-BhYE+WDaywFg2TBWYNXAE+8B1ATnThNBqXHP5nQu0jWJdVvY2hvkpyB3qOmtmDePiS5/BDQ8wASEWGMWRG148g==}
    engines: {node: '>= 0.4'}

  call-bind@1.0.8:
    resolution: {integrity: sha512-oKlSFMcMwpUg2ednkhQ454wfWiU/ul3CkJe/PEHcTKuiX6RpbehUiFMXu13HalGZxfUwCQzZG747YXBn1im9ww==}
    engines: {node: '>= 0.4'}

  call-bound@1.0.3:
    resolution: {integrity: sha512-YTd+6wGlNlPxSuri7Y6X8tY2dmm12UMH66RpKMhiX6rsk5wXXnYgbUcOt8kiS31/AjfoTOvCsE+w8nZQLQnzHA==}
    engines: {node: '>= 0.4'}

  chai@5.1.2:
    resolution: {integrity: sha512-aGtmf24DW6MLHHG5gCx4zaI3uBq3KRtxeVs0DjFH6Z0rDNbsvTxFASFvdj79pxjxZ8/5u3PIiN3IwEIQkiiuPw==}
    engines: {node: '>=12'}

  check-error@2.1.1:
    resolution: {integrity: sha512-OAlb+T7V4Op9OwdkjmguYRqncdlx5JiofwOAUkmTF+jNdHwzTaTs4sRAGpzLF3oOz5xAyDGrPgeIDFQmDOTiJw==}
    engines: {node: '>= 16'}

  clean-stack@2.2.0:
    resolution: {integrity: sha512-4diC9HaTE+KRAMWhDhrGOECgWZxoevMc5TlkObMqNSsVU62PYzXZ/SMTjzyGAFF1YusgxGcSWTEXBhp0CPwQ1A==}
    engines: {node: '>=6'}

  close-with-grace@2.2.0:
    resolution: {integrity: sha512-OdcFxnxTm/AMLPHA4Aq3J1BLpkojXP7I4G5QBQLN5TT55ED/rk04rAoDbtfNnfZ988kGXPxh1bdRLeIU9bz/lA==}

  color-convert@2.0.1:
    resolution: {integrity: sha512-RRECPsj7iu/xb5oKYcsFHSppFNnsj/52OVTRKb4zP5onXwVF3zVmmToNcOfGC+CRDpfK/U584fMg38ZHCaElKQ==}
    engines: {node: '>=7.0.0'}

  color-name@1.1.4:
    resolution: {integrity: sha512-dOy+3AuW3a2wNbZHIuMZpTcgjGuLU/uBL/ubcZF9OXbDo8ff4O8yVp5Bf0efS8uEoYo5q4Fx7dY9OgQGXgAsQA==}

  colorette@2.0.20:
    resolution: {integrity: sha512-IfEDxwoWIjkeXL1eXcDiow4UbKjhLdq6/EuSVR9GMN7KVH3r9gQ83e73hsz1Nd1T3ijd5xv1wcWRYO+D6kCI2w==}

  commander@6.2.1:
    resolution: {integrity: sha512-U7VdrJFnJgo4xjrHpTzu0yrHPGImdsmD95ZlgYSEajAn2JKzDhDTPG9kBTefmObL2w/ngeZnilk+OV9CG3d7UA==}
    engines: {node: '>= 6'}

  commander@8.3.0:
    resolution: {integrity: sha512-OkTL9umf+He2DZkUq8f8J9of7yL6RJKI24dVITBmNfZBmri9zYZQrKkuXiKhyfPSu8tUhnVBB1iKXevvnlR4Ww==}
    engines: {node: '>= 12'}

  content-disposition@0.5.4:
    resolution: {integrity: sha512-FveZTNuGw04cxlAiWbzi6zTAL/lhehaWbTtgluJh4/E95DqMwTmha3KZN1aAWA8cFIhHzMZUvLevkw5Rqk+tSQ==}
    engines: {node: '>= 0.6'}

  cookie@1.0.2:
    resolution: {integrity: sha512-9Kr/j4O16ISv8zBBhJoi4bXOYNTkFLOqSL3UDB0njXxCXNezjeyVrJyGOWtgfs/q2km1gwBcfH8q1yEGoMYunA==}
    engines: {node: '>=18'}

  cross-spawn@7.0.6:
    resolution: {integrity: sha512-uV2QOWP2nWzsy2aMp8aRibhi9dlzF5Hgh5SHaB9OiTGEyDTiJJyx0uy51QXdyWbtAHNua4XJzUKca3OzKUd3vA==}
    engines: {node: '>= 8'}

  dateformat@4.6.3:
    resolution: {integrity: sha512-2P0p0pFGzHS5EMnhdxQi7aJN+iMheud0UhG4dlE1DLAlvL8JHjJJTX/CSm4JXwV0Ka5nGk3zC5mcb5bUQUxxMA==}

  debug@4.4.0:
    resolution: {integrity: sha512-6WTZ/IxCY/T6BALoZHaE4ctp9xm+Z5kY/pzYaCHRFeyVhojxlrm+46y68HA6hr0TcwEssoxNiDEUJQjfPZ/RYA==}
    engines: {node: '>=6.0'}
    peerDependencies:
      supports-color: '*'
    peerDependenciesMeta:
      supports-color:
        optional: true

  decode-uri-component@0.2.2:
    resolution: {integrity: sha512-FqUYQ+8o158GyGTrMFJms9qh3CqTKvAqgqsTnkLI8sKu0028orqBhxNMFkFen0zGyg6epACD32pjVk58ngIErQ==}
    engines: {node: '>=0.10'}

  decompress-response@6.0.0:
    resolution: {integrity: sha512-aW35yZM6Bb/4oJlZncMH2LCoZtJXTRxES17vE3hoRiowU2kWHaJKFkSBDnDR+cm9J+9QhXmREyIfv0pji9ejCQ==}
    engines: {node: '>=10'}

  deep-eql@5.0.2:
    resolution: {integrity: sha512-h5k/5U50IJJFpzfL6nO9jaaumfjO/f2NjK/oYB2Djzm4p9L+3T9qWpZqZ2hAbLPuuYq9wrU08WQyBTL5GbPk5Q==}
    engines: {node: '>=6'}

  defaults@3.0.0:
    resolution: {integrity: sha512-RsqXDEAALjfRTro+IFNKpcPCt0/Cy2FqHSIlnomiJp9YGadpQnrtbRpSgN2+np21qHcIKiva4fiOQGjS9/qR/A==}
    engines: {node: '>=18'}

  defer-to-connect@2.0.1:
    resolution: {integrity: sha512-4tvttepXG1VaYGrRibk5EwJd1t4udunSOVMdLSAL6mId1ix438oPwPZMALY41FCijukO1L0twNcGsdzS7dHgDg==}
    engines: {node: '>=10'}

  define-data-property@1.1.4:
    resolution: {integrity: sha512-rBMvIzlpA8v6E+SJZoo++HAYqsLrkg7MSfIinMPFhmkorw7X+dOXVJQs+QT69zGkzMyfDnIMN2Wid1+NbL3T+A==}
    engines: {node: '>= 0.4'}

  depd@2.0.0:
    resolution: {integrity: sha512-g7nH6P6dyDioJogAAGprGpCtVImJhpPk/roCzdb3fIh61/s/nPsfR6onyMwkCAR/OlC3yBC0lESvUoQEAssIrw==}
    engines: {node: '>= 0.8'}

  dequal@2.0.3:
    resolution: {integrity: sha512-0je+qPKHEMohvfRTCEo3CrPG6cAzAYgmzKyxRiYSSDkS6eGJdyVJm7WaYA5ECaAD9wLB2T4EEeymA5aFVcYXCA==}
    engines: {node: '>=6'}

  dotenv-expand@10.0.0:
    resolution: {integrity: sha512-GopVGCpVS1UKH75VKHGuQFqS1Gusej0z4FyQkPdwjil2gNIv+LNsqBlboOzpJFZKVT95GkCyWJbBSdFEFUWI2A==}
    engines: {node: '>=12'}

  dotenv@16.4.7:
    resolution: {integrity: sha512-47qPchRCykZC03FhkYAhrvwU4xDBFIj1QPqaarj6mdM/hgUzfPHcpkHJOn3mJAufFeeAxAzeGsr5X0M4k6fLZQ==}
    engines: {node: '>=12'}

  drizzle-kit@0.30.4:
    resolution: {integrity: sha512-B2oJN5UkvwwNHscPWXDG5KqAixu7AUzZ3qbe++KU9SsQ+cZWR4DXEPYcvWplyFAno0dhRJECNEhNxiDmFaPGyQ==}
    hasBin: true

  drizzle-orm@0.39.2:
    resolution: {integrity: sha512-cuopo+udkKEGGpSxCML9ZRQ43R01zYCTsbqCrb9kJkabx1QEwFlPIFoQfx6E6tuawtiX930Gwyrkwj4inlpzDg==}
    peerDependencies:
      '@aws-sdk/client-rds-data': '>=3'
      '@cloudflare/workers-types': '>=4'
      '@electric-sql/pglite': '>=0.2.0'
      '@libsql/client': '>=0.10.0'
      '@libsql/client-wasm': '>=0.10.0'
      '@neondatabase/serverless': '>=0.10.0'
      '@op-engineering/op-sqlite': '>=2'
      '@opentelemetry/api': ^1.4.1
      '@planetscale/database': '>=1'
      '@prisma/client': '*'
      '@tidbcloud/serverless': '*'
      '@types/better-sqlite3': '*'
      '@types/pg': '*'
      '@types/react': '>=18'
      '@types/sql.js': '*'
      '@vercel/postgres': '>=0.8.0'
      '@xata.io/client': '*'
      better-sqlite3: '>=7'
      bun-types: '*'
      expo-sqlite: '>=14.0.0'
      knex: '*'
      kysely: '*'
      mysql2: '>=2'
      pg: '>=8'
      postgres: '>=3'
      prisma: '*'
      react: '>=18'
      sql.js: '>=1'
      sqlite3: '>=5'
    peerDependenciesMeta:
      '@aws-sdk/client-rds-data':
        optional: true
      '@cloudflare/workers-types':
        optional: true
      '@electric-sql/pglite':
        optional: true
      '@libsql/client':
        optional: true
      '@libsql/client-wasm':
        optional: true
      '@neondatabase/serverless':
        optional: true
      '@op-engineering/op-sqlite':
        optional: true
      '@opentelemetry/api':
        optional: true
      '@planetscale/database':
        optional: true
      '@prisma/client':
        optional: true
      '@tidbcloud/serverless':
        optional: true
      '@types/better-sqlite3':
        optional: true
      '@types/pg':
        optional: true
      '@types/react':
        optional: true
      '@types/sql.js':
        optional: true
      '@vercel/postgres':
        optional: true
      '@xata.io/client':
        optional: true
      better-sqlite3:
        optional: true
      bun-types:
        optional: true
      expo-sqlite:
        optional: true
      knex:
        optional: true
      kysely:
        optional: true
      mysql2:
        optional: true
      pg:
        optional: true
      postgres:
        optional: true
      prisma:
        optional: true
      react:
        optional: true
      sql.js:
        optional: true
      sqlite3:
        optional: true

  drizzle-seed@0.3.1:
    resolution: {integrity: sha512-F/0lgvfOAsqlYoHM/QAGut4xXIOXoE5VoAdv2FIl7DpGYVXlAzKuJO+IphkKUFK3Dz+rFlOsQLnMNrvoQ0cx7g==}
    peerDependencies:
      drizzle-orm: '>=0.36.4'
    peerDependenciesMeta:
      drizzle-orm:
        optional: true

  drizzle-zod@0.6.1:
    resolution: {integrity: sha512-huEbUgnsuR8tupnmLiyB2F1I2H9dswI3GfM36IbIqx9i0YUeYjRsDpJVyFVeziUvI1ogT9JHRL2Q03cC4QmvxA==}
    peerDependencies:
      drizzle-orm: '>=0.36.0'
      zod: '>=3.0.0'

  dunder-proto@1.0.1:
    resolution: {integrity: sha512-KIN/nDJBQRcXw0MLVhZE9iQHmG68qAVIBg9CqmUYjmQIhgij9U5MFvrqkUL5FbtyyzZuOeOt0zdeRe4UY7ct+A==}
    engines: {node: '>= 0.4'}

  duplexify@4.1.3:
    resolution: {integrity: sha512-M3BmBhwJRZsSx38lZyhE53Csddgzl5R7xGJNk7CVddZD6CcmwMCH8J+7AprIrQKH7TonKxaCjcv27Qmf+sQ+oA==}

  eastasianwidth@0.2.0:
    resolution: {integrity: sha512-I88TYZWc9XiYHRQ4/3c5rjjfgkjhLyW2luGIheGERbNQ6OY7yTybanSpDXZa8y7VUP9YmDcYa+eyq4ca7iLqWA==}

  ecdsa-sig-formatter@1.0.11:
    resolution: {integrity: sha512-nagl3RYrbNv6kQkeJIpt6NJZy8twLB/2vtz6yN9Z4vRKHN4/QZJIEbqohALSgwKdnksuY3k5Addp5lg8sVoVcQ==}

  emoji-regex@8.0.0:
    resolution: {integrity: sha512-MSjYzcWNOA0ewAHpz0MxpYFvwg6yjy1NG3xteoqz644VCo/RPgnr1/GGt+ic3iJTzQ8Eu3TdM14SawnVUmGE6A==}

  emoji-regex@9.2.2:
    resolution: {integrity: sha512-L18DaJsXSUk2+42pv8mLs5jJT2hqFkFE4j21wOmgbUqsZ2hL72NsUU785g9RXgo3s0ZNgVl42TiHp3ZtOv/Vyg==}

  end-of-stream@1.4.4:
    resolution: {integrity: sha512-+uw1inIHVPQoaVuHzRyXd21icM+cnt4CzD5rW+NC1wjOUSTOs+Te7FOv7AhN7vS9x/oIyhLP5PR1H+phQAHu5Q==}

  entities@4.5.0:
    resolution: {integrity: sha512-V0hjH4dGPh9Ao5p0MoRY6BVqtwCjhz6vI5LT8AJ55H+4g9/4vbHx1I54fS0XuclLhDHArPQCiMjDxjaL8fPxhw==}
    engines: {node: '>=0.12'}

  env-schema@6.0.1:
    resolution: {integrity: sha512-WRD40Q25pP4NUbI3g3CNU5PPzcaiX7YYcPwiCZlfR4qGsKmTlckRixgHww0/fOXiXSNKA87pwshzq0ULTK/48A==}

  es-define-property@1.0.1:
    resolution: {integrity: sha512-e3nRfgfUZ4rNGL232gUgX06QNyyez04KdjFrF+LTRoOXmrOgFKDg4BCdsjW8EnT69eqdYGmRpJwiPVYNrCaW3g==}
    engines: {node: '>= 0.4'}

  es-errors@1.3.0:
    resolution: {integrity: sha512-Zf5H2Kxt2xjTvbJvP2ZWLEICxA6j+hAmMzIlypy4xcBg1vKVnx89Wy0GbS+kf5cwCVFFzdCFh2XSCFNULS6csw==}
    engines: {node: '>= 0.4'}

  es-module-lexer@1.6.0:
    resolution: {integrity: sha512-qqnD1yMU6tk/jnaMosogGySTZP8YtUgAffA9nMN+E/rjxcfRQ6IEk7IiozUjgxKoFHBGjTLnrHB/YC45r/59EQ==}

  es-object-atoms@1.1.1:
    resolution: {integrity: sha512-FGgH2h8zKNim9ljj7dankFPcICIK9Cp5bm+c2gQSYePhpaG5+esrLODihIorn+Pe6FGJzWhXQotPv73jTaldXA==}
    engines: {node: '>= 0.4'}

  esbuild-register@3.6.0:
    resolution: {integrity: sha512-H2/S7Pm8a9CL1uhp9OvjwrBh5Pvx0H8qVOxNu8Wed9Y7qv56MPtq+GGM8RJpq6glYJn9Wspr8uw7l55uyinNeg==}
    peerDependencies:
      esbuild: '>=0.12 <1'

  esbuild@0.18.20:
    resolution: {integrity: sha512-ceqxoedUrcayh7Y7ZX6NdbbDzGROiyVBgC4PriJThBKSVPWnnFHZAkfI1lJT8QFkOwH4qOS2SJkS4wvpGl8BpA==}
    engines: {node: '>=12'}
    hasBin: true

  esbuild@0.19.12:
    resolution: {integrity: sha512-aARqgq8roFBj054KvQr5f1sFu0D65G+miZRCuJyJ0G13Zwx7vRar5Zhn2tkQNzIXcBrNVsv/8stehpj+GAjgbg==}
    engines: {node: '>=12'}
    hasBin: true

  esbuild@0.23.1:
    resolution: {integrity: sha512-VVNz/9Sa0bs5SELtn3f7qhJCDPCF5oMEl5cO9/SSinpE9hbPVvxbd572HH5AKiP7WD8INO53GgfDDhRjkylHEg==}
    engines: {node: '>=18'}
    hasBin: true

  esbuild@0.24.2:
    resolution: {integrity: sha512-+9egpBW8I3CD5XPe0n6BfT5fxLzxrlDzqydF3aviG+9ni1lDC/OvMHcxqEFV0+LANZG5R1bFMWfUrjVsdwxJvA==}
    engines: {node: '>=18'}
    hasBin: true

  escape-html@1.0.3:
    resolution: {integrity: sha512-NiSupZ4OeuGwr68lGIeym/ksIZMJodUGOSCZ/FSnTxcrekbvqrgdUxlJOMpijaKZVjAJrWrGs/6Jy8OMuyj9ow==}

  estree-walker@3.0.3:
    resolution: {integrity: sha512-7RUKfXgSMMkzt6ZuXmqapOurLGPPfgj6l9uRZ7lRGolvk0y2yocc35LdcxKC5PQZdn2DMqioAQ2NoWcrTKmm6g==}

  event-target-shim@5.0.1:
    resolution: {integrity: sha512-i/2XbnSz/uxRCU6+NdVJgKWDTM427+MqYbkQzD321DuCQJUqOuJKIA0IM2+W2xtYHdKOmZ4dR6fExsd4SXL+WQ==}
    engines: {node: '>=6'}

  eventemitter3@5.0.1:
    resolution: {integrity: sha512-GWkBvjiSZK87ELrYOSESUYeVIc9mvLLf/nXalMOS5dYrgZq9o5OVkbZAVM06CVxYsCwH9BDZFPlQTlPA1j4ahA==}

  events@3.3.0:
    resolution: {integrity: sha512-mQw+2fkQbALzQ7V0MY0IqdnXNOeTtP4r0lN9z7AAawCXgqea7bDii20AYrIBrFd/Hx0M2Ocz6S111CaFkUcb0Q==}
    engines: {node: '>=0.8.x'}

  execa@5.1.1:
    resolution: {integrity: sha512-8uSpZZocAZRBAPIEINJj3Lo9HyGitllczc27Eh5YYojjMFMn8yHMDMaUHE2Jqfq05D/wucwI4JGURyXt1vchyg==}
    engines: {node: '>=10'}

  expect-type@1.1.0:
    resolution: {integrity: sha512-bFi65yM+xZgk+u/KRIpekdSYkTB5W1pEf0Lt8Q8Msh7b+eQ7LXVtIB1Bkm4fvclDEL1b2CZkMhv2mOeF8tMdkA==}
    engines: {node: '>=12.0.0'}

  ext-list@2.2.2:
    resolution: {integrity: sha512-u+SQgsubraE6zItfVA0tBuCBhfU9ogSRnsvygI7wht9TS510oLkBRXBsqopeUG/GBOIQyKZO9wjTqIu/sf5zFA==}
    engines: {node: '>=0.10.0'}

  ext-name@5.0.0:
    resolution: {integrity: sha512-yblEwXAbGv1VQDmow7s38W77hzAgJAO50ztBLMcUyUBfxv1HC+LGwtiEN+Co6LtlqT/5uwVOxsD4TNIilWhwdQ==}
    engines: {node: '>=4'}

  fast-copy@3.0.2:
    resolution: {integrity: sha512-dl0O9Vhju8IrcLndv2eU4ldt1ftXMqqfgN4H1cpmGV7P6jeB9FwpN9a2c8DPGE1Ys88rNUJVYDHq73CGAGOPfQ==}

  fast-decode-uri-component@1.0.1:
    resolution: {integrity: sha512-WKgKWg5eUxvRZGwW8FvfbaH7AXSh2cL+3j5fMGzUMCxWBJ3dV3a7Wz8y2f/uQ0e3B6WmodD3oS54jTQ9HVTIIg==}

  fast-deep-equal@3.1.3:
    resolution: {integrity: sha512-f3qQ9oQy9j2AhBe/H9VC91wLmKBCCU/gDOnKNAYG5hswO7BLKj09Hc5HYNz9cGI++xlpDCIgDaitVs03ATR84Q==}

  fast-fifo@1.3.2:
    resolution: {integrity: sha512-/d9sfos4yxzpwkDkuN7k2SqFKtYNmCTzgfEpz82x34IM9/zc8KGxQoXg1liNC/izpRM/MBdt44Nmx41ZWqk+FQ==}

  fast-glob@3.3.3:
    resolution: {integrity: sha512-7MptL8U0cqcFdzIzwOTHoilX9x5BrNqye7Z/LuC7kCMRio1EMSyqRK3BEAUD7sXRq4iT4AzTVuZdhgQ2TCvYLg==}
    engines: {node: '>=8.6.0'}

  fast-json-stringify@5.16.1:
    resolution: {integrity: sha512-KAdnLvy1yu/XrRtP+LJnxbBGrhN+xXu+gt3EUvZhYGKCr3lFHq/7UFJHHFgmJKoqlh6B40bZLEv7w46B0mqn1g==}

  fast-json-stringify@6.0.1:
    resolution: {integrity: sha512-s7SJE83QKBZwg54dIbD5rCtzOBVD43V1ReWXXYqBgwCwHLYAAT0RQc/FmrQglXqWPpz6omtryJQOau5jI4Nrvg==}

  fast-jwt@5.0.5:
    resolution: {integrity: sha512-Ch94zewwBjRznO0r76NFI5FDT0lOtnzkWVO4r7+d7E2WKuf7WW1FVOWRpv7QGEFlXzz9OAayrb5BhEmkOkwjhg==}
    engines: {node: '>=20'}

  fast-querystring@1.1.2:
    resolution: {integrity: sha512-g6KuKWmFXc0fID8WWH0jit4g0AGBoJhCkJMb1RmbsSEUNvQ+ZC8D6CUZ+GtF8nMzSPXnhiePyyqqipzNNEnHjg==}

  fast-redact@3.5.0:
    resolution: {integrity: sha512-dwsoQlS7h9hMeYUq1W++23NDcBLV4KqONnITDV9DjfS3q1SgDGVrBdvvTLUotWtPSD7asWDV9/CmsZPy8Hf70A==}
    engines: {node: '>=6'}

  fast-safe-stringify@2.1.1:
    resolution: {integrity: sha512-W+KJc2dmILlPplD/H4K9l9LcAHAfPtP6BY84uVLXQ6Evcz9Lcg33Y2z1IVblT6xdY54PXYVHEv+0Wpq8Io6zkA==}

  fast-uri@2.4.0:
    resolution: {integrity: sha512-ypuAmmMKInk5q7XcepxlnUWDLWv4GFtaJqAzWKqn62IpQ3pejtr5dTVbt3vwqVaMKmkNR55sTT+CqUKIaT21BA==}

  fast-uri@3.0.6:
    resolution: {integrity: sha512-Atfo14OibSv5wAp4VWNsFYE1AchQRTv9cBGWET4pZWHzYshFSS9NQI6I57rdKn9croWVMbYFbLhJ+yJvmZIIHw==}

  fast-xml-parser@4.5.1:
    resolution: {integrity: sha512-y655CeyUQ+jj7KBbYMc4FG01V8ZQqjN+gDYGJ50RtfsUB8iG9AmwmwoAgeKLJdmueKKMrH1RJ7yXHTSoczdv5w==}
    hasBin: true

  fastfall@1.5.1:
    resolution: {integrity: sha512-KH6p+Z8AKPXnmA7+Iz2Lh8ARCMr+8WNPVludm1LGkZoD2MjY6LVnRMtTKhkdzI+jr0RzQWXKzKyBJm1zoHEL4Q==}
    engines: {node: '>=0.10.0'}

  fastify-plugin@5.0.1:
    resolution: {integrity: sha512-HCxs+YnRaWzCl+cWRYFnHmeRFyR5GVnJTAaCJQiYzQSDwK9MgJdyAsuL3nh0EWRCYMgQ5MeziymvmAhUHYHDUQ==}

  fastify@5.2.1:
    resolution: {integrity: sha512-rslrNBF67eg8/Gyn7P2URV8/6pz8kSAscFL4EThZJ8JBMaXacVdVE4hmUcnPNKERl5o/xTiBSLfdowBRhVF1WA==}

  fastparallel@2.4.1:
    resolution: {integrity: sha512-qUmhxPgNHmvRjZKBFUNI0oZuuH9OlSIOXmJ98lhKPxMZZ7zS/Fi0wRHOihDSz0R1YiIOjxzOY4bq65YTcdBi2Q==}

  fastq@1.19.0:
    resolution: {integrity: sha512-7SFSRCNjBQIZH/xZR3iy5iQYR8aGBE0h3VG6/cwlbrpdciNYBMotQav8c1XI3HjHH+NikUpP53nPdlZSdWmFzA==}

  fastseries@1.7.2:
    resolution: {integrity: sha512-dTPFrPGS8SNSzAt7u/CbMKCJ3s01N04s4JFbORHcmyvVfVKmbhMD1VtRbh5enGHxkaQDqWyLefiKOGGmohGDDQ==}

  file-type@19.6.0:
    resolution: {integrity: sha512-VZR5I7k5wkD0HgFnMsq5hOsSc710MJMu5Nc5QYsbe38NN5iPV/XTObYLc/cpttRTf6lX538+5uO1ZQRhYibiZQ==}
    engines: {node: '>=18'}

  filename-reserved-regex@3.0.0:
    resolution: {integrity: sha512-hn4cQfU6GOT/7cFHXBqeBg2TbrMBgdD0kcjLhvSQYYwm3s4B6cjvBfb7nBALJLAXqmU5xajSa7X2NnUud/VCdw==}
    engines: {node: ^12.20.0 || ^14.13.1 || >=16.0.0}

  filenamify@6.0.0:
    resolution: {integrity: sha512-vqIlNogKeyD3yzrm0yhRMQg8hOVwYcYRfjEoODd49iCprMn4HL85gK3HcykQE53EPIpX3HcAbGA5ELQv216dAQ==}
    engines: {node: '>=16'}

  fill-range@7.1.1:
    resolution: {integrity: sha512-YsGpe3WHLK8ZYi4tWDg2Jy3ebRz2rXowDxnld4bkQB00cc/1Zw9AWnC0i9ztDJitivtQvaI9KaLyKrc+hBW0yg==}
    engines: {node: '>=8'}

  filter-obj@1.1.0:
    resolution: {integrity: sha512-8rXg1ZnX7xzy2NGDVkBVaAy+lSlPNwad13BtgSlLuxfIslyt5Vg64U7tFcCt4WS1R0hvtnQybT/IyCkGZ3DpXQ==}
    engines: {node: '>=0.10.0'}

  find-my-way@9.2.0:
    resolution: {integrity: sha512-d3uCir8Hmg7W1Ywp8nKf2lJJYU9Nwinvo+1D39Dn09nz65UKXIxUh7j7K8zeWhxqe1WrkS7FJyON/Q/3lPoc6w==}
    engines: {node: '>=14'}

  find-versions@5.1.0:
    resolution: {integrity: sha512-+iwzCJ7C5v5KgcBuueqVoNiHVoQpwiUK5XFLjf0affFTep+Wcw93tPvmb8tqujDNmzhBDPddnWV/qgWSXgq+Hg==}
    engines: {node: '>=12'}

  for-each@0.3.4:
    resolution: {integrity: sha512-kKaIINnFpzW6ffJNDjjyjrk21BkDx38c0xa/klsT8VzLCaMEefv4ZTacrcVR4DmgTeBra++jMDAfS/tS799YDw==}
    engines: {node: '>= 0.4'}

  foreground-child@3.3.0:
    resolution: {integrity: sha512-Ld2g8rrAyMYFXBhEqMz8ZAHBi4J4uS1i/CxGMDnjyFWddMXLVcDp051DZfu+t7+ab7Wv6SMqpWmyFIj5UbfFvg==}
    engines: {node: '>=14'}

  form-data-encoder@2.1.4:
    resolution: {integrity: sha512-yDYSgNMraqvnxiEXO4hi88+YZxaHC6QKzb5N84iRCTDeRO7ZALpir/lVmf/uXUhnwUr2O4HU8s/n6x+yNjQkHw==}
    engines: {node: '>= 14.17'}

  fsevents@2.3.3:
    resolution: {integrity: sha512-5xoDfX+fL7faATnagmWPpbFtwh/R77WmMMqqHGS65C3vvB0YHrgF+B1YmZ3441tMj5n63k0212XNoJwzlhffQw==}
    engines: {node: ^8.16.0 || ^10.6.0 || >=11.0.0}
    os: [darwin]

  function-bind@1.1.2:
    resolution: {integrity: sha512-7XHNxH7qX9xG5mIwxkhumTox/MIRNcOgDrxWsMt2pAr23WHp6MrRlN7FBSFpCpr+oVO0F744iUgR82nJMfG2SA==}

  generate-function@2.3.1:
    resolution: {integrity: sha512-eeB5GfMNeevm/GRYq20ShmsaGcmI81kIX2K9XQx5miC8KdHaC6Jm0qQ8ZNeGOi7wYB8OsdxKs+Y2oVuTFuVwKQ==}

  get-intrinsic@1.2.7:
    resolution: {integrity: sha512-VW6Pxhsrk0KAOqs3WEd0klDiF/+V7gQOpAvY1jVU/LHmaD/kQO4523aiJuikX/QAKYiW6x8Jh+RJej1almdtCA==}
    engines: {node: '>= 0.4'}

  get-proto@1.0.1:
    resolution: {integrity: sha512-sTSfBjoXBp89JvIKIefqw7U2CCebsc74kiY6awiGogKtoSGbgjYE/G/+l9sF3MWFPNc9IcoOC4ODfKHfxFmp0g==}
    engines: {node: '>= 0.4'}

  get-stream@6.0.1:
    resolution: {integrity: sha512-ts6Wi+2j3jQjqi70w5AlN8DFnkSwC+MqmxEzdEALB2qXZYV3X/b1CTfgPLGJNMeAWxdPfU8FO1ms3NUfaHCPYg==}
    engines: {node: '>=10'}

  get-stream@9.0.1:
    resolution: {integrity: sha512-kVCxPF3vQM/N0B1PmoqVUqgHP+EeVjmZSQn+1oCRPxd2P21P2F19lIgbR3HBosbB1PUhOAoctJnfEn2GbN2eZA==}
    engines: {node: '>=18'}

  get-tsconfig@4.10.0:
    resolution: {integrity: sha512-kGzZ3LWWQcGIAmg6iWvXn0ei6WDtV26wzHRMwDSzmAbcXrTEXxHy6IehI6/4eT6VRKyMP1eF1VqwrVUmE/LR7A==}

  glob-parent@5.1.2:
    resolution: {integrity: sha512-AOIgSQCepiJYwP3ARnGx+5VnTu2HBYdzbGP45eLw1vr3zB3vZLeyed1sC9hnbcOc9/SrMyM5RPQrkGz4aS9Zow==}
    engines: {node: '>= 6'}

  glob@10.4.5:
    resolution: {integrity: sha512-7Bv8RF0k6xjo7d4A/PxYLbUCfb6c+Vpd2/mB2yRDlew7Jb5hEXiCD9ibfO7wpk8i4sevK6DFny9h7EYbM3/sHg==}
    hasBin: true

  glob@11.0.1:
    resolution: {integrity: sha512-zrQDm8XPnYEKawJScsnM0QzobJxlT/kHOOlRTio8IH/GrmxRE5fjllkzdaHclIuNjUQTJYH2xHNIGfdpJkDJUw==}
    engines: {node: 20 || >=22}
    hasBin: true

  globrex@0.1.2:
    resolution: {integrity: sha512-uHJgbwAMwNFf5mLst7IWLNg14x1CkeqglJb/K3doi4dw6q2IvAAmM/Y81kevy83wP+Sst+nutFTYOGg3d1lsxg==}

  gopd@1.2.0:
    resolution: {integrity: sha512-ZUKRh6/kUFoAiTAtTYPZJ3hw9wNxx+BIBOijnlG9PnrJsCcSjs1wyyD6vJpaYtgnzDrKYRSqf3OO6Rfa93xsRg==}
    engines: {node: '>= 0.4'}

  got@13.0.0:
    resolution: {integrity: sha512-XfBk1CxOOScDcMr9O1yKkNaQyy865NbYs+F7dr4H0LZMVgCj2Le59k6PqbNHoL5ToeaEQUYh6c6yMfVcc6SJxA==}
    engines: {node: '>=16'}

  gql.tada@1.8.10:
    resolution: {integrity: sha512-FrvSxgz838FYVPgZHGOSgbpOjhR+yq44rCzww3oOPJYi0OvBJjAgCiP6LEokZIYND2fUTXzQAyLgcvgw1yNP5A==}
    hasBin: true
    peerDependencies:
      typescript: ^5.0.0

  graceful-fs@4.2.11:
    resolution: {integrity: sha512-RbJ5/jmFcNNCcDV5o9eTnBLJ/HszWV0P73bc+Ff4nS/rJj+YaS6IGyiOL0VoBYX+l1Wrl3k63h/KrH+nhJ0XvQ==}

  graphql-jit@0.8.7:
    resolution: {integrity: sha512-KGzCrsxQPfEiXOUIJCexWKiWF6ycjO89kAO6SdO8OWRGwYXbG0hsLuTnbFfMq0gj7d7/ib/Gh7jtst7FHZEEjw==}
    peerDependencies:
      graphql: '>=15'

  graphql-scalars@1.24.1:
    resolution: {integrity: sha512-3L553TMPh3YpHQM4x9G4tXcyD+AX8QQOYA6tUn1nrNiWEXE0JfAnWdjoe3WGxRuGjnZrzvHDz62q8S+sSGXXwA==}
    engines: {node: '>=10'}
    peerDependencies:
      graphql: ^0.8.0 || ^0.9.0 || ^0.10.0 || ^0.11.0 || ^0.12.0 || ^0.13.0 || ^14.0.0 || ^15.0.0 || ^16.0.0

  graphql-upload-minimal@1.6.1:
    resolution: {integrity: sha512-wNUf/KqA0B/OguL1k6qWa4AmAduLUAhXzovh9i14SKbpBa8HX2vc7f+fR67S0rG7fSpGdM/aivxzC329/+9xXw==}
    engines: {node: '>=12'}
    peerDependencies:
      graphql: 0.13.1 - 16

  graphql@16.10.0:
    resolution: {integrity: sha512-AjqGKbDGUFRKIRCP9tCKiIGHyriz2oHEbPIbEtcSLSs4YjReZOIPQQWek4+6hjw62H9QShXHyaGivGiYVLeYFQ==}
    engines: {node: ^12.22.0 || ^14.16.0 || ^16.0.0 || >=17.0.0}

  has-flag@4.0.0:
    resolution: {integrity: sha512-EykJT/Q1KjTWctppgIAgfSO0tKVuZUjhgMr17kqTumMl6Afv3EISleU7qZUzoXDFTAHTDC4NOoG/ZxU3EvlMPQ==}
    engines: {node: '>=8'}

  has-property-descriptors@1.0.2:
    resolution: {integrity: sha512-55JNKuIW+vq4Ke1BjOTjM2YctQIvCT7GFzHwmfZPGo5wnrgkid0YQtnAleFSqumZm4az3n2BS+erby5ipJdgrg==}

  has-symbols@1.1.0:
    resolution: {integrity: sha512-1cDNdwJ2Jaohmb3sg4OmKaMBwuC48sYni5HUw2DvsC8LjGTLK9h+eb1X6RyuOHe4hT0ULCW68iomhjUoKUqlPQ==}
    engines: {node: '>= 0.4'}

  has-tostringtag@1.0.2:
    resolution: {integrity: sha512-NqADB8VjPFLM2V0VvHUewwwsw0ZWBaIdgo+ieHtK3hasLz4qeCRjYcqfB6AQrBggRKppKF8L52/VqdVsO47Dlw==}
    engines: {node: '>= 0.4'}

  hasown@2.0.2:
    resolution: {integrity: sha512-0hJU9SCPvmMzIBdZFqNPXWa6dqh7WdH0cII9y+CyS8rG3nL48Bclra9HmKhVVUHyPWNH5Y7xDwAB7bfgSjkUMQ==}
    engines: {node: '>= 0.4'}

  helmet@8.0.0:
    resolution: {integrity: sha512-VyusHLEIIO5mjQPUI1wpOAEu+wl6Q0998jzTxqUYGE45xCIcAxy3MsbEK/yyJUJ3ADeMoB6MornPH6GMWAf+Pw==}
    engines: {node: '>=18.0.0'}

  help-me@5.0.0:
    resolution: {integrity: sha512-7xgomUX6ADmcYzFik0HzAxh/73YlKR9bmFzf51CZwR+b6YtzU2m0u49hQCqV6SvlqIqsaxovfwdvbnsw3b/zpg==}

  html-escaper@2.0.2:
    resolution: {integrity: sha512-H2iMtd0I4Mt5eYiapRdIDjp+XzelXQ0tFE4JS7YFwFevXXMmOp9myNrUvCg0D6ws8iqkRPBfKHgbwig1SmlLfg==}

  http-cache-semantics@4.1.1:
    resolution: {integrity: sha512-er295DKPVsV82j5kw1Gjt+ADA/XYHsajl82cGNQG2eyoPkvgUhX+nDIyelzhIWbbsXP39EHcI6l5tYs2FYqYXQ==}

  http-errors@2.0.0:
    resolution: {integrity: sha512-FtwrG/euBzaEjYeRqOgly7G0qviiXoJWnvEH2Z1plBdXgbyjv34pHTSb9zoeHMyDy33+DWy5Wt9Wo+TURtOYSQ==}
    engines: {node: '>= 0.8'}

  http2-wrapper@2.2.1:
    resolution: {integrity: sha512-V5nVw1PAOgfI3Lmeaj2Exmeg7fenjhRUgz1lPSezy1CuhPYbgQtbQj4jZfEAEMlaL+vupsvhjqCyjzob0yxsmQ==}
    engines: {node: '>=10.19.0'}

  human-signals@2.1.0:
    resolution: {integrity: sha512-B4FFZ6q/T2jhhksgkbEW3HBvWIfDW85snkQgawt07S7J5QXTk6BkNV+0yAeZrM5QpMAdYlocGoljn0sJ/WQkFw==}
    engines: {node: '>=10.17.0'}

  ieee754@1.2.1:
    resolution: {integrity: sha512-dcyqhDvX1C46lXZcVqCpK+FtMRQVdIMN6/Df5js2zouUsqG7I6sFxitIC+7KYK29KdXOLHdu9zL4sFnoVQnqaA==}

  indent-string@4.0.0:
    resolution: {integrity: sha512-EdDDZu4A2OyIK7Lr/2zG+w5jmbuk1DVBnEwREQvBzspBJkCEbRa8GxU1lghYcaGJCnRWibjDXlq779X1/y5xwg==}
    engines: {node: '>=8'}

  inherits@2.0.4:
    resolution: {integrity: sha512-k/vGaX4/Yla3WzyMCvTQOXYeIHvqOKtnqBduzTHpzpQZzAskKMhZ2K+EnBiSM9zGSoIFeMpXKxa4dYeZIQqewQ==}

  inspect-with-kind@1.0.5:
    resolution: {integrity: sha512-MAQUJuIo7Xqk8EVNP+6d3CKq9c80hi4tjIbIAT6lmGW9W6WzlHiu9PS8uSuUYU+Do+j1baiFp3H25XEVxDIG2g==}

  ipaddr.js@2.2.0:
    resolution: {integrity: sha512-Ag3wB2o37wslZS19hZqorUnrnzSkpOVy+IiiDEiTqNubEYpYuHWIf6K4psgN2ZWKExS4xhVCrRVfb/wfW8fWJA==}
    engines: {node: '>= 10'}

  is-arguments@1.2.0:
    resolution: {integrity: sha512-7bVbi0huj/wrIAOzb8U1aszg9kdi3KN/CyU19CTI7tAoZYEZoL9yCDXpbXN+uPsuWnP02cyug1gleqq+TU+YCA==}
    engines: {node: '>= 0.4'}

  is-callable@1.2.7:
    resolution: {integrity: sha512-1BC0BVFhS/p0qtw6enp8e+8OD0UrK0oFLztSjNzhcKA3WDuJxxAPXzPuPtKkjEY9UUoEWlX/8fgKeu2S8i9JTA==}
    engines: {node: '>= 0.4'}

  is-extglob@2.1.1:
    resolution: {integrity: sha512-SbKbANkN603Vi4jEZv49LeVJMn4yGwsbzZworEoyEiutsN3nJYdbO36zfhGJ6QEDpOZIFkDtnq5JRxmvl3jsoQ==}
    engines: {node: '>=0.10.0'}

  is-fullwidth-code-point@3.0.0:
    resolution: {integrity: sha512-zymm5+u+sCsSWyD9qNaejV3DFvhCKclKdizYaJUuHA83RLjb7nSuGnddCHGv0hk+KY7BMAlsWeK4Ueg6EV6XQg==}
    engines: {node: '>=8'}

  is-generator-function@1.1.0:
    resolution: {integrity: sha512-nPUB5km40q9e8UfN/Zc24eLlzdSf9OfKByBw9CIdw4H1giPMeA0OIJvbchsCu4npfI2QcMVBsGEBHKZ7wLTWmQ==}
    engines: {node: '>= 0.4'}

  is-glob@4.0.3:
    resolution: {integrity: sha512-xelSayHH36ZgE7ZWhli7pW34hNbNl8Ojv5KVmkJD4hBdD3th8Tfk9vYasLM+mXWOZhFkgZfxhLSnrwRr4elSSg==}
    engines: {node: '>=0.10.0'}

  is-number@7.0.0:
    resolution: {integrity: sha512-41Cifkg6e8TylSpdtTpeLVMqvSBEVzTttHvERD741+pnZ8ANv0004MRL43QKPDlK9cGvNp6NZWZUBlbGXYxxng==}
    engines: {node: '>=0.12.0'}

  is-plain-obj@1.1.0:
    resolution: {integrity: sha512-yvkRyxmFKEOQ4pNXCmJG5AEQNlXJS5LaONXo5/cLdTZdWvsZ1ioJEonLGAosKlMWE8lwUy/bJzMjcw8az73+Fg==}
    engines: {node: '>=0.10.0'}

  is-property@1.0.2:
    resolution: {integrity: sha512-Ks/IoX00TtClbGQr4TWXemAnktAQvYB7HzcCxDGqEZU6oCmb2INHuOoKxbtR+HFkmYWBKv/dOZtGRiAjDhj92g==}

  is-regex@1.2.1:
    resolution: {integrity: sha512-MjYsKHO5O7mCsmRGxWcLWheFqN9DJ/2TmngvjKXihe6efViPqc274+Fx/4fYj/r03+ESvBdTXK0V6tA3rgez1g==}
    engines: {node: '>= 0.4'}

  is-stream@2.0.1:
    resolution: {integrity: sha512-hFoiJiTl63nn+kstHGBtewWSKnQLpyb155KHheA1l39uvtO9nWIop1p3udqPcUd/xbF1VLMO4n7OI6p7RbngDg==}
    engines: {node: '>=8'}

  is-stream@4.0.1:
    resolution: {integrity: sha512-Dnz92NInDqYckGEUJv689RbRiTSEHCQ7wOVeALbkOz999YpqT46yMRIGtSNl2iCL1waAZSx40+h59NV/EwzV/A==}
    engines: {node: '>=18'}

  is-typed-array@1.1.15:
    resolution: {integrity: sha512-p3EcsicXjit7SaskXHs1hA91QxgTw46Fv6EFKKGS5DRFLD8yKnohjF3hxoju94b/OcMZoQukzpPpBE9uLVKzgQ==}
    engines: {node: '>= 0.4'}

  isexe@2.0.0:
    resolution: {integrity: sha512-RHxMLp9lnKHGHRng9QFhRCMbYAcVpn69smSGcq3f36xjgVVWThj4qqLbTLlq7Ssj8B+fIQ1EuCEGI2lKsyQeIw==}

  istanbul-lib-coverage@3.2.2:
    resolution: {integrity: sha512-O8dpsF+r0WV/8MNRKfnmrtCWhuKjxrq2w+jpzBL5UZKTi2LeVWnWOmWRxFlesJONmc+wLAGvKQZEOanko0LFTg==}
    engines: {node: '>=8'}

  istanbul-lib-report@3.0.1:
    resolution: {integrity: sha512-GCfE1mtsHGOELCU8e/Z7YWzpmybrx/+dSTfLrvY8qRmaY6zXTKWn6WQIjaAFw069icm6GVMNkgu0NzI4iPZUNw==}
    engines: {node: '>=10'}

  istanbul-lib-source-maps@5.0.6:
    resolution: {integrity: sha512-yg2d+Em4KizZC5niWhQaIomgf5WlL4vOOjZ5xGCmF8SnPE/mDWWXgvRExdcpCgh9lLRRa1/fSYp2ymmbJ1pI+A==}
    engines: {node: '>=10'}

  istanbul-reports@3.1.7:
    resolution: {integrity: sha512-BewmUXImeuRk2YY0PVbxgKAysvhRPUQE0h5QRM++nVWyubKGV0l8qQ5op8+B2DOmwSe63Jivj0BjkPQVf8fP5g==}
    engines: {node: '>=8'}

  jackspeak@3.4.3:
    resolution: {integrity: sha512-OGlZQpz2yfahA/Rd1Y8Cd9SIEsqvXkLVoSw/cgwhnhFMDbsQFeZYoJJ7bIZBS9BcamUW96asq/npPWugM+RQBw==}

  jackspeak@4.0.2:
    resolution: {integrity: sha512-bZsjR/iRjl1Nk1UkjGpAzLNfQtzuijhn2g+pbZb98HQ1Gk8vM9hfbxeMBP+M2/UUdwj0RqGG3mlvk2MsAqwvEw==}
    engines: {node: 20 || >=22}

  joycon@3.1.1:
    resolution: {integrity: sha512-34wB/Y7MW7bzjKRjUKTa46I2Z7eV62Rkhva+KkopW7Qvv/OSWBqvkSY7vusOPrNuZcUG3tApvdVgNB8POj3SPw==}
    engines: {node: '>=10'}

  json-buffer@3.0.1:
    resolution: {integrity: sha512-4bV5BfR2mqfQTJm+V5tPPdf+ZpuhiIvTuAB5g8kcrXOZpTT/QwwVRWBywX1ozr6lEuPdbHxwaJlm9G6mI2sfSQ==}

  json-schema-ref-resolver@1.0.1:
    resolution: {integrity: sha512-EJAj1pgHc1hxF6vo2Z3s69fMjO1INq6eGHXZ8Z6wCQeldCuwxGK9Sxf4/cScGn3FZubCVUehfWtcDM/PLteCQw==}

  json-schema-ref-resolver@2.0.1:
    resolution: {integrity: sha512-HG0SIB9X4J8bwbxCbnd5FfPEbcXAJYTi1pBJeP/QPON+w8ovSME8iRG+ElHNxZNX2Qh6eYn1GdzJFS4cDFfx0Q==}

  json-schema-traverse@1.0.0:
    resolution: {integrity: sha512-NM8/P9n3XjXhIZn1lLhkFaACTOURQXjWhV4BA/RnOv8xvgqtqpAX9IO4mRQxSx1Rlo4tqzeqb0sOlruaOy3dug==}

  keyv@4.5.4:
    resolution: {integrity: sha512-oxVHkHR/EJf2CNXnWxRLW6mg7JyCCUcG0DtEGmL2ctUo1PNTin1PUil+r/+4r5MpVgC/fn1kjsx7mjSujKqIpw==}

  kind-of@6.0.3:
    resolution: {integrity: sha512-dcS1ul+9tmeD95T+x28/ehLgd9mENa3LsvDTtzm3vyBEO7RPptvAD+t44WVXaUjTBRcrpFeFlC8WCruUR456hw==}
    engines: {node: '>=0.10.0'}

  layerr@3.0.0:
    resolution: {integrity: sha512-tv754Ki2dXpPVApOrjTyRo4/QegVb9eVFq4mjqp4+NM5NaX7syQvN5BBNfV/ZpAHCEHV24XdUVrBAoka4jt3pA==}

  lefthook-darwin-arm64@1.10.10:
    resolution: {integrity: sha512-hEypKdwWpmNSl4Q8eJxgmlGb2ybJj1+W5/v13Mxc+ApEmjbpNiJzPcdjC9zyaMEpPK4EybiHy8g5ZC0dLOwkpA==}
    cpu: [arm64]
    os: [darwin]

  lefthook-darwin-x64@1.10.10:
    resolution: {integrity: sha512-9xNbeE78i4Amz+uOheg9dcy7X/6X12h98SUMrYWk7fONvjW/Bp9h6nPGIGxI5krHp9iRB8rhmo33ljVDVtTlyg==}
    cpu: [x64]
    os: [darwin]

  lefthook-freebsd-arm64@1.10.10:
    resolution: {integrity: sha512-GT9wYxPxkvO1rtIAmctayT9xQIVII5xUIG3Pv6gZo+r6yEyle0EFTLFDbmVje7p7rQNCsvJ8XzCNdnyDrva90g==}
    cpu: [arm64]
    os: [freebsd]

  lefthook-freebsd-x64@1.10.10:
    resolution: {integrity: sha512-2BB/HRhEb9wGpk5K38iNkHtMPnn+TjXDtFG6C/AmUPLXLNhGnNiYp+v2uhUE8quWzxJx7QzfnU7Ga+/gzJcIcw==}
    cpu: [x64]
    os: [freebsd]

  lefthook-linux-arm64@1.10.10:
    resolution: {integrity: sha512-GJ7GALKJ1NcMnNZG9uY+zJR3yS8q7/MgcHFWSJhBl+w4KTiiD/RAdSl5ALwEK2+UX36Eo+7iQA7AXzaRdAii4w==}
    cpu: [arm64]
    os: [linux]

  lefthook-linux-x64@1.10.10:
    resolution: {integrity: sha512-dWUvPM9YTIJ3+X9dB+8iOnzoVHbnNmpscmUqEOKSeizgBrvuuIYKZJGDyjEtw65Qnmn1SJ7ouSaKK93p5c7SkQ==}
    cpu: [x64]
    os: [linux]

  lefthook-openbsd-arm64@1.10.10:
    resolution: {integrity: sha512-KnwDyxOvbvGSBTbEF/OxkynZRPLowd3mIXUKHtkg3ABcQ4UREalX+Sh0nWU2dNjQbINx7Eh6B42TxNC7h+qXEg==}
    cpu: [arm64]
    os: [openbsd]

  lefthook-openbsd-x64@1.10.10:
    resolution: {integrity: sha512-49nnG886CI3WkrzVJ71D1M2KWpUYN1BP9LMKNzN11cmZ0j6dUK4hj3nbW+NcrKXxgYzzyLU3FFwrc51OVy2eKA==}
    cpu: [x64]
    os: [openbsd]

  lefthook-windows-arm64@1.10.10:
    resolution: {integrity: sha512-9ni0Tsnk+O5oL7EBfKj9C5ZctD1mrTyHCtiu1zQJBbREReJtPjIM9DwWzecfbuVfrIlpbviVQvx5mjZ44bqlWw==}
    cpu: [arm64]
    os: [win32]

  lefthook-windows-x64@1.10.10:
    resolution: {integrity: sha512-gkKWYrlay4iecFfY1Ris5VcRYa0BaNJKMk0qE/wZmIpMgu4GvNg+f9BEwTMflkQIanABduT9lrECaL1lX5ClKw==}
    cpu: [x64]
    os: [win32]

  lefthook@1.10.10:
    resolution: {integrity: sha512-YW0fTONgOXsephvXq2gIFbegCW19MHCyKYX7JDWmzVF1ZiVMnDBYUL/SP3i0RtFvlCmqENl4SgKwYYQGUMnvig==}
    hasBin: true

  light-my-request@6.5.1:
    resolution: {integrity: sha512-0q82RyxIextuDtkA0UDofhPHIiQ2kmpa7fwElCSlm/8nQl36cDU1Cw+CAO90Es0lReH2HChClKL84I86Nc52hg==}

  linkify-it@5.0.0:
    resolution: {integrity: sha512-5aHCbzQRADcdP+ATqnDuhhJ/MRIqDkZX5pyjFHRRysS8vZ5AbqGEoFIb6pYHPZ+L/OC2Lc+xT8uHVVR5CAK/wQ==}

  lodash.memoize@4.1.2:
    resolution: {integrity: sha512-t7j+NzmgnQzTAYXcsHYLgimltOV1MXHtlOWf6GjL9Kj8GK5FInw5JotxvbOs+IvV1/Dzo04/fCGfLVs7aXb4Ag==}

  lodash.merge@4.6.2:
    resolution: {integrity: sha512-0KpjqXRVvrYyCsX1swR/XTK0va6VQkQM6MNo7PqW77ByjAhoARA8EfrP1N4+KlKj8YS0ZUCtRT/YUuhyYDujIQ==}

  lodash.mergewith@4.6.2:
    resolution: {integrity: sha512-GK3g5RPZWTRSeLSpgP8Xhra+pnjBC56q9FZYe1d5RN3TJ35dbkGy3YqBSMbyCrlbi+CM9Z3Jk5yTL7RCsqboyQ==}

  lodash@4.17.21:
    resolution: {integrity: sha512-v2kDEe57lecTulaDIuNTPy3Ry4gLGJ6Z1O3vE1krgXZNrsQ+LFTGHVxVjcXPs17LhbZVGedAJv8XZ1tvj5FvSg==}

  loupe@3.1.3:
    resolution: {integrity: sha512-kkIp7XSkP78ZxJEsSxW3712C6teJVoeHHwgo9zJ380de7IYyJ2ISlxojcH2pC5OFLewESmnRi/+XCDIEEVyoug==}

  lowercase-keys@3.0.0:
    resolution: {integrity: sha512-ozCC6gdQ+glXOQsveKD0YsDy8DSQFjDTz4zyzEHNV5+JP5D62LmfDZ6o1cycFx9ouG940M5dE8C8CTewdj2YWQ==}
    engines: {node: ^12.20.0 || ^14.13.1 || >=16.0.0}

  lru-cache@10.4.3:
    resolution: {integrity: sha512-JNAzZcXrCt42VGLuYz0zfAzDfAvJWW6AfYlDBQyDV5DClI2m5sAmK+OIO7s59XfsRsWHp02jAJrRadPRGTt6SQ==}

  lru-cache@11.0.2:
    resolution: {integrity: sha512-123qHRfJBmo2jXDbo/a5YOQrJoHF/GNQTLzQ5+IdK5pWpceK17yRc6ozlWd25FxvGKQbIUs91fDFkXmDHTKcyA==}
    engines: {node: 20 || >=22}

  lunr@2.3.9:
    resolution: {integrity: sha512-zTU3DaZaF3Rt9rhN3uBMGQD3dD2/vFQqnvZCDv4dl5iOzq2IZQqTxu90r4E5J+nP70J3ilqVCrbho2eWaeW8Ow==}

  magic-string@0.30.17:
    resolution: {integrity: sha512-sNPKHvyjVf7gyjwS4xGTaW/mCnF8wnjtifKBEhxfZ7E/S8tQ0rssrwGNn6q8JH/ohItJfSQp9mBtQYuTlH5QnA==}

  magicast@0.3.5:
    resolution: {integrity: sha512-L0WhttDl+2BOsybvEOLK7fW3UA0OQ0IQ2d6Zl2x/a6vVRs3bAY0ECOSHHeL5jD+SbOpOCUEi0y1DgHEn9Qn1AQ==}

  make-dir@4.0.0:
    resolution: {integrity: sha512-hXdUTZYIVOt1Ex//jAQi+wTZZpUpwBj/0QsOzqegb3rGMMeJiSEu5xLHnYfBrRV4RH2+OCSOO95Is/7x1WJ4bw==}
    engines: {node: '>=10'}

  markdown-it@14.1.0:
    resolution: {integrity: sha512-a54IwgWPaeBCAAsv13YgmALOF1elABB08FxO9i+r4VFk5Vl4pKokRPeX8u5TCgSsPi6ec1otfLjdOpVcgbpshg==}
    hasBin: true

  math-intrinsics@1.1.0:
    resolution: {integrity: sha512-/IXtbwEk5HTPyEwyKX6hGkYXxM9nbj64B+ilVJnC/R6B0pH5G4V3b0pVbL7DBj4tkhBAppbQUlf6F6Xl9LHu1g==}
    engines: {node: '>= 0.4'}

  mdurl@2.0.0:
    resolution: {integrity: sha512-Lf+9+2r+Tdp5wXDXC4PcIBjTDtq4UKjCPMQhKIuzpJNW0b96kVqSwW0bT7FhRSfmAiFYgP+SCRvdrDozfh0U5w==}

  mercurius-integration-testing@9.0.1:
    resolution: {integrity: sha512-AAE0slhjNPtNbRD3guczsEzlh38ClzFlvU/VnuMHqjWUDsc7pHkk8psFTxlJ6ihFiNIVBBPDIfWnBzbMJ+7IrA==}
    engines: {node: '>=14'}
    peerDependencies:
      '@mercuriusjs/federation': ^1 || ^2
      '@mercuriusjs/gateway': ^1.2.0
      fastify: ^4.0.0 || ^5.0.0
      graphql: '*'
      mercurius: ^12 || ^13 || ^14 || ^15 || ^16
    peerDependenciesMeta:
      '@mercuriusjs/federation':
        optional: true
      '@mercuriusjs/gateway':
        optional: true

  mercurius-upload@8.0.0:
    resolution: {integrity: sha512-lKYtqo6enNHRhFa6MrGE2OLf5/G0CvaXLCFp/Wczb6vS14LxtWor1fPwayNbiHV3RCS9DsiMnqCWdWaySZxKWA==}
    peerDependencies:
      graphql: ^16.3.0

  mercurius@16.0.1:
    resolution: {integrity: sha512-Yyu7nku6UH+92p3tht22A4lof1y6FQigHTgSjZp7iAElwIvKEo9HOdfTbSWvSvAFx8+Zaa66gLsIBubC6xd0iw==}
    engines: {node: ^20.9.0 || >=22.0.0}
    peerDependencies:
      graphql: ^16.0.0

  merge-stream@2.0.0:
    resolution: {integrity: sha512-abv/qOcuPfk3URPfDzmZU1LKmuw8kT+0nIHvKrKgFrwifol/doWcdA4ZqsWQ8ENrFKkd67Mfpo/LovbIUsbt3w==}

  merge2@1.4.1:
    resolution: {integrity: sha512-8q7VEgMJW4J8tcfVPy8g09NcQwZdbwFEqhe/WZkoIzjn/3TGDwtOCYtXGxA3O8tPzpczCCDgv+P2P5y00ZJOOg==}
    engines: {node: '>= 8'}

  micromatch@4.0.8:
    resolution: {integrity: sha512-PXwfBhYu0hBCPw8Dn0E+WDYb7af3dSLVWKi3HGv84IdF4TyFoC0ysxFd0Goxw7nSv4T/PzEJQxsYsEiFCKo2BA==}
    engines: {node: '>=8.6'}

  mime-db@1.52.0:
    resolution: {integrity: sha512-sPU4uV7dYlvtWJxwwxHD0PuihVNiE7TyAbQ5SWxDCB9mUYvOgroQOwYQQOKPJ8CIbE+1ETVlOoK1UC2nU3gYvg==}
    engines: {node: '>= 0.6'}

  mime-db@1.53.0:
    resolution: {integrity: sha512-oHlN/w+3MQ3rba9rqFr6V/ypF10LSkdwUysQL7GkXoTgIWeV+tcXGA852TBxH+gsh8UWoyhR1hKcoMJTuWflpg==}
    engines: {node: '>= 0.6'}

  mime-types@2.1.35:
    resolution: {integrity: sha512-ZDY+bPm5zTTF+YpCrAU9nK0UgICYPT0QtT1NZWFv4s++TNkcgVaT0g6+4R2uI4MjQjzysHB1zxuWL50hzaeXiw==}
    engines: {node: '>= 0.6'}

  mime@3.0.0:
    resolution: {integrity: sha512-jSCU7/VB1loIWBZe14aEYHU/+1UMEHoaO7qxCOVJOw9GgH72VAWppxNcjU+x9a2k3GSIBXNKxXQFqRvvZ7vr3A==}
    engines: {node: '>=10.0.0'}
    hasBin: true

  mimic-fn@2.1.0:
    resolution: {integrity: sha512-OqbOk5oEQeAZ8WXWydlu9HJjz9WVdEIvamMCcXmuqUYjTknH/sqsWvhQ3vgwKFRR1HpjvNBKQ37nbJgYzGqGcg==}
    engines: {node: '>=6'}

  mimic-response@3.1.0:
    resolution: {integrity: sha512-z0yWI+4FDrrweS8Zmt4Ej5HdJmky15+L2e6Wgn3+iK5fWzb6T3fhNFq2+MeTRb064c6Wr4N/wv0DzQTjNzHNGQ==}
    engines: {node: '>=10'}

  mimic-response@4.0.0:
    resolution: {integrity: sha512-e5ISH9xMYU0DzrT+jl8q2ze9D6eWBto+I8CNpe+VI+K2J/F/k3PdkdTdz4wvGVH4NTpo+NRYTVIuMQEMMcsLqg==}
    engines: {node: ^12.20.0 || ^14.13.1 || >=16.0.0}

  minimalistic-assert@1.0.1:
    resolution: {integrity: sha512-UtJcAD4yEaGtjPezWuO9wC4nwUnVH/8/Im3yEHQP4b67cXlD/Qr9hdITCU1xDbSEXg2XKNaP8jsReV7vQd00/A==}

  minimatch@10.0.1:
    resolution: {integrity: sha512-ethXTt3SGGR+95gudmqJ1eNhRO7eGEGIgYA9vnPatK4/etz2MEVDno5GMCibdMTuBMyElzIlgxMna3K94XDIDQ==}
    engines: {node: 20 || >=22}

  minimatch@9.0.5:
    resolution: {integrity: sha512-G6T0ZX48xgozx7587koeX9Ys2NYy6Gmv//P89sEte9V9whIapMNF4idKxnW2QtCcLiTWlb/wfCabAtAFWhhBow==}
    engines: {node: '>=16 || 14 >=14.17'}

  minimist@1.2.8:
    resolution: {integrity: sha512-2yyAR8qBkN3YuheJanUpWC5U3bb5osDywNB8RzDVlDwDHbocAJveqqj1u8+SVD7jkWT4yvsHCpWqqWqAxb0zCA==}

  minio@8.0.4:
    resolution: {integrity: sha512-GVW7y2PNbzjjFJ9opVMGKvDNuRkyz3bMt1q7UrHs7bsKFWLXbSvMPffjE/HkVYWUjlD8kQwMaeqiHhhvZJJOfQ==}
    engines: {node: ^16 || ^18 || >=20}

  minipass@7.1.2:
    resolution: {integrity: sha512-qOOzS1cBTWYF4BH8fVePDBOO9iptMnGUEZwNc/cMWnTV2nVLZ7VoNWEPHkYczZA0pdoA7dl6e7FL659nX9S2aw==}
    engines: {node: '>=16 || 14 >=14.17'}

  mnemonist@0.39.8:
    resolution: {integrity: sha512-vyWo2K3fjrUw8YeeZ1zF0fy6Mu59RHokURlld8ymdUPjMlD9EC9ov1/YPqTgqRvUN9nTr3Gqfz29LYAmu0PHPQ==}

  mqemitter@6.0.2:
    resolution: {integrity: sha512-8RGlznQx/Nb1xC3xKUFXHWov7pn7JdH++YVwlr6SLT6k3ft1h+ImGqZdVudbdKruFckIq9wheq9s4hgCivJDow==}
    engines: {node: '>=16'}

  ms@2.1.3:
    resolution: {integrity: sha512-6FlzubTLZG3J2a/NVCAleEhjzq5oxgHyaCU9yYXvcLsvoVaHJq/s5xXI6/XXP6tz7R9xAOtHnSO/tXtF3WRTlA==}

  nanoid@3.3.8:
    resolution: {integrity: sha512-WNLf5Sd8oZxOm+TzppcYk8gVOgP+l58xNy58D0nbUnOxOWRWvlcCV4kUF7ltmI6PsrLl/BgKEyS4mqsGChFN0w==}
    engines: {node: ^10 || ^12 || ^13.7 || ^14 || >=15.0.1}
    hasBin: true

  normalize-url@8.0.1:
    resolution: {integrity: sha512-IO9QvjUMWxPQQhs60oOu10CRkWCiZzSUkzbXGGV9pviYl1fXYcvkzQ5jV9z8Y6un8ARoVRl4EtC6v6jNqbaJ/w==}
    engines: {node: '>=14.16'}

  npm-run-path@4.0.1:
    resolution: {integrity: sha512-S48WzZW777zhNIrn7gxOlISNAqi9ZC/uQFnRdbeIHhZhCA6UqpkOT8T1G7BvfdgP4Er8gF4sUbaS0i7QvIfCWw==}
    engines: {node: '>=8'}

  obliterator@2.0.5:
    resolution: {integrity: sha512-42CPE9AhahZRsMNslczq0ctAEtqk8Eka26QofnqC346BZdHDySk3LWka23LI7ULIw11NmltpiLagIq8gBozxTw==}

  on-exit-leak-free@2.1.2:
    resolution: {integrity: sha512-0eJJY6hXLGf1udHwfNftBqH+g73EU4B504nZeKpz1sYRKafAghwxEJunB2O7rDZkL4PGfsMVnTXZ2EjibbqcsA==}
    engines: {node: '>=14.0.0'}

  once@1.4.0:
    resolution: {integrity: sha512-lNaJgI+2Q5URQBkccEKHTQOPaXdUxnZZElQTZY0MFUAuaEqe1E+Nyvgdz/aIyNi6Z9MzO5dv1H8n58/GELp3+w==}

  onetime@5.1.2:
    resolution: {integrity: sha512-kbpaSSGJTWdAY5KPVeMOKXSrPtr8C8C7wodJbcsd51jRnmD+GZu8Y0VoU6Dm5Z4vWr0Ig/1NKuWRKf7j5aaYSg==}
    engines: {node: '>=6'}

  p-cancelable@3.0.0:
    resolution: {integrity: sha512-mlVgR3PGuzlo0MmTdk4cXqXWlwQDLnONTAg6sm62XkMJEiRxN3GL3SffkYvqwonbkJBcrI7Uvv5Zh9yjvn2iUw==}
    engines: {node: '>=12.20'}

  p-map@4.0.0:
    resolution: {integrity: sha512-/bjOqmgETBYB5BoEeGVea8dmvHb2m9GLy1E9W43yeyfP6QQCZGFNa+XRceJEuDB6zqr+gKpIAmlLebMpykw/MQ==}
    engines: {node: '>=10'}

  package-json-from-dist@1.0.1:
    resolution: {integrity: sha512-UEZIS3/by4OC8vL3P2dTXRETpebLI2NiI5vIrjaD/5UtrkFX/tNbwjTSRAGC/+7CAo2pIcBaRgWmcBBHcsaCIw==}

  path-key@3.1.1:
    resolution: {integrity: sha512-ojmeN0qd+y0jszEtoY48r0Peq5dwMEkIlCOu6Q5f41lfkswXuKtYrhgoTpLnyIcHm24Uhqx+5Tqm2InSwLhE6Q==}
    engines: {node: '>=8'}

  path-scurry@1.11.1:
    resolution: {integrity: sha512-Xa4Nw17FS9ApQFJ9umLiJS4orGjm7ZzwUrwamcGQuHSzDyth9boKDaycYdDcZDuqYATXw4HFXgaqWTctW/v1HA==}
    engines: {node: '>=16 || 14 >=14.18'}

  path-scurry@2.0.0:
    resolution: {integrity: sha512-ypGJsmGtdXUOeM5u93TyeIEfEhM6s+ljAhrk5vAvSx8uyY/02OvrZnA0YNGUrPXfpJMgI1ODd3nwz8Npx4O4cg==}
    engines: {node: 20 || >=22}

  pathe@2.0.2:
    resolution: {integrity: sha512-15Ztpk+nov8DR524R4BF7uEuzESgzUEAV4Ah7CUMNGXdE5ELuvxElxGXndBl32vMSsWa1jpNf22Z+Er3sKwq+w==}

  pathval@2.0.0:
    resolution: {integrity: sha512-vE7JKRyES09KiunauX7nd2Q9/L7lhok4smP9RZTDeD4MVs72Dp2qNFVz39Nz5a0FVEW0BJR6C0DYrq6unoziZA==}
    engines: {node: '>= 14.16'}

  peek-readable@5.4.2:
    resolution: {integrity: sha512-peBp3qZyuS6cNIJ2akRNG1uo1WJ1d0wTxg/fxMdZ0BqCVhx242bSFHM9eNqflfJVS9SsgkzgT/1UgnsurBOTMg==}
    engines: {node: '>=14.16'}

  pend@1.2.0:
    resolution: {integrity: sha512-F3asv42UuXchdzt+xXqfW1OGlVBe+mxa2mqI0pg5yAHZPvFmY3Y6drSf/GQ1A86WgWEN9Kzh/WrgKa6iGcHXLg==}

  picocolors@1.1.1:
    resolution: {integrity: sha512-xceH2snhtb5M9liqDsmEw56le376mTZkEX/jEb/RxNFyegNul7eNslCXP9FDj/Lcu0X8KEyMceP2ntpaHrDEVA==}

  picomatch@2.3.1:
    resolution: {integrity: sha512-JU3teHTNjmE2VCGFzuY8EXzCDVwEqB2a8fsIvwaStHhAWJEeVd1o1QD80CU6+ZdEXXSLbSsuLwJjkCBWqRQUVA==}
    engines: {node: '>=8.6'}

  pino-abstract-transport@2.0.0:
    resolution: {integrity: sha512-F63x5tizV6WCh4R6RHyi2Ml+M70DNRXt/+HANowMflpgGFMAym/VKm6G7ZOQRjqN7XbGxK1Lg9t6ZrtzOaivMw==}

  pino-pretty@13.0.0:
    resolution: {integrity: sha512-cQBBIVG3YajgoUjo1FdKVRX6t9XPxwB9lcNJVD5GCnNM4Y6T12YYx8c6zEejxQsU0wrg9TwmDulcE9LR7qcJqA==}
    hasBin: true

  pino-std-serializers@7.0.0:
    resolution: {integrity: sha512-e906FRY0+tV27iq4juKzSYPbUj2do2X2JX4EzSca1631EB2QJQUqGbDuERal7LCtOpxl6x3+nvo9NPZcmjkiFA==}

  pino@9.6.0:
    resolution: {integrity: sha512-i85pKRCt4qMjZ1+L7sy2Ag4t1atFcdbEt76+7iRJn1g2BvsnRMGu9p8pivl9fs63M2kF/A0OacFZhTub+m/qMg==}
    hasBin: true

  piscina@4.8.0:
    resolution: {integrity: sha512-EZJb+ZxDrQf3dihsUL7p42pjNyrNIFJCrRHPMgxu/svsj+P3xS3fuEWp7k2+rfsavfl1N0G29b1HGs7J0m8rZA==}

  possible-typed-array-names@1.1.0:
    resolution: {integrity: sha512-/+5VFTchJDoVj3bhoqi6UeymcD00DAwb1nJwamzPvHEszJ4FpF6SNNbUbOS8yI56qHzdV8eK0qEfOSiodkTdxg==}
    engines: {node: '>= 0.4'}

  postcss@8.5.1:
    resolution: {integrity: sha512-6oz2beyjc5VMn/KV1pPw8fliQkhBXrVn1Z3TVyqZxU8kZpzEKhBdmCFqI6ZbmGtamQvQGuU1sgPTk8ZrXDD7jQ==}
    engines: {node: ^10 || ^12 || >=14}

  postgres@3.4.5:
    resolution: {integrity: sha512-cDWgoah1Gez9rN3H4165peY9qfpEo+SA61oQv65O3cRUE1pOEoJWwddwcqKE8XZYjbblOJlYDlLV4h67HrEVDg==}
    engines: {node: '>=12'}

  process-warning@4.0.1:
    resolution: {integrity: sha512-3c2LzQ3rY9d0hc1emcsHhfT9Jwz0cChib/QN89oME2R451w5fy3f0afAhERFZAwrbDU43wk12d0ORBpDVME50Q==}

  process@0.11.10:
    resolution: {integrity: sha512-cdGef/drWFoydD1JsMzuFf8100nZl+GT+yacc2bEced5f9Rjk4z+WtFUTBu9PhOi9j/jfmBPu0mMEY4wIdAF8A==}
    engines: {node: '>= 0.6.0'}

  pump@3.0.2:
    resolution: {integrity: sha512-tUPXtzlGM8FE3P0ZL6DVs/3P58k9nk8/jZeQCurTJylQA8qFYzHFfhBJkuqyE0FifOsQ0uKWekiZ5g8wtr28cw==}

  punycode.js@2.3.1:
    resolution: {integrity: sha512-uxFIHU0YlHYhDQtV4R9J6a52SLx28BCjT+4ieh7IGbgwVJWO+km431c4yRlREUAsAmt/uMjQUyQHNEPf0M39CA==}
    engines: {node: '>=6'}

  pure-rand@6.1.0:
    resolution: {integrity: sha512-bVWawvoZoBYpp6yIoQtQXHZjmz35RSVHnUOTefl8Vcjr8snTPY1wnpSPMWekcFwbxI6gtmT7rSYPFvz71ldiOA==}

  qlobber@8.0.1:
    resolution: {integrity: sha512-O+Wd1chXj5YE1DwmD+ae0bXiSLehmnS3czlC1R9FL/Nt/3q8uMS1bIHmg2lJfCoiimCxClWM8AAuJrF0EvNiog==}
    engines: {node: '>= 16'}

  query-string@7.1.3:
    resolution: {integrity: sha512-hh2WYhq4fi8+b+/2Kg9CEge4fDPvHS534aOOvOZeQ3+Vf2mCFsaFBYj0i+iXcAq6I9Vzp5fjMFBlONvayDC1qg==}
    engines: {node: '>=6'}

  queue-microtask@1.2.3:
    resolution: {integrity: sha512-NuaNSa6flKT5JaSYQzJok04JzTL1CA6aGhv5rfLW3PgqA+M2ChpZQnAC8h8i4ZFkBS8X5RqkDBHA7r4hej3K9A==}

  quick-format-unescaped@4.0.4:
    resolution: {integrity: sha512-tYC1Q1hgyRuHgloV/YXs2w15unPVh8qfu/qCTfhTYamaw7fyhumKa2yGpdSo87vY32rIclj+4fWYQXUMs9EHvg==}

  quick-lru@5.1.1:
    resolution: {integrity: sha512-WuyALRjWPDGtt/wzJiadO5AXY+8hZ80hVpe6MyivgraREW751X3SbhRvG3eLKOYN+8VEvqLcf3wdnt44Z4S4SA==}
    engines: {node: '>=10'}

  quick-lru@7.0.0:
    resolution: {integrity: sha512-MX8gB7cVYTrYcFfAnfLlhRd0+Toyl8yX8uBx1MrX7K0jegiz9TumwOK27ldXrgDlHRdVi+MqU9Ssw6dr4BNreg==}
    engines: {node: '>=18'}

  readable-stream@3.6.2:
    resolution: {integrity: sha512-9u/sniCrY3D5WdsERHzHE4G2YCXqoG5FTHUiCC4SIbr6XcLZBY05ya9EKjYek9O5xOAwjGq+1JdGBAS7Q9ScoA==}
    engines: {node: '>= 6'}

  readable-stream@4.7.0:
    resolution: {integrity: sha512-oIGGmcpTLwPga8Bn6/Z75SVaH1z5dUut2ibSyAMVhmUggWpmDn2dapB0n7f8nwaSiRtepAsfJyfXIO5DCVAODg==}
    engines: {node: ^12.22.0 || ^14.17.0 || >=16.0.0}

  real-require@0.2.0:
    resolution: {integrity: sha512-57frrGM/OCTLqLOAh0mhVA9VBMHd+9U7Zb2THMGdBUoZVOtGbJzjxsYGDJ3A9AYYCP4hn6y1TVbaOfzWtm5GFg==}
    engines: {node: '>= 12.13.0'}

  require-from-string@2.0.2:
    resolution: {integrity: sha512-Xf0nWe6RseziFMu+Ap9biiUbmplq6S9/p+7w7YXP/JBHhrUDDUhwa+vANyubuqfZWTveU//DYVGsDG7RKL/vEw==}
    engines: {node: '>=0.10.0'}

  resolve-alpn@1.2.1:
    resolution: {integrity: sha512-0a1F4l73/ZFZOakJnQ3FvkJ2+gSTQWz/r2KE5OdDY0TxPm5h4GkqkWWfM47T7HsbnOtcJVEF4epCVy6u7Q3K+g==}

  resolve-pkg-maps@1.0.0:
    resolution: {integrity: sha512-seS2Tj26TBVOC2NIc2rOe2y2ZO7efxITtLZcGSOnHHNOQ7CkiUBfw0Iw2ck6xkIhPwLhKNLS8BO+hEpngQlqzw==}

  responselike@3.0.0:
    resolution: {integrity: sha512-40yHxbNcl2+rzXvZuVkrYohathsSJlMTXKryG5y8uciHv1+xDLHQpgjG64JUO9nrEq2jGLH6IZ8BcZyw3wrweg==}
    engines: {node: '>=14.16'}

  ret@0.5.0:
    resolution: {integrity: sha512-I1XxrZSQ+oErkRR4jYbAyEEu2I0avBvvMM5JN+6EBprOGRCs63ENqZ3vjavq8fBw2+62G5LF5XelKwuJpcvcxw==}
    engines: {node: '>=10'}

  reusify@1.0.4:
    resolution: {integrity: sha512-U9nH88a3fc/ekCF1l0/UP1IosiuIjyTh7hBvXVMHYgVcfGvt897Xguj2UOLDeI5BG2m7/uwyaLVT6fbtCwTyzw==}
    engines: {iojs: '>=1.0.0', node: '>=0.10.0'}

  rfdc@1.4.1:
    resolution: {integrity: sha512-q1b3N5QkRUWUl7iyylaaj3kOpIT0N2i9MqIEQXP73GVsN9cw3fdx8X63cEmWhJGi2PPCF23Ijp7ktmd39rawIA==}

  rollup@4.34.5:
    resolution: {integrity: sha512-GyVCmpo9z/HYqFD8QWoBUnz1Q9xC22t8tPAZm/AvAcUg2U2/+DkboEvSioMwv042zE4I9N3FEhx7fiCT2YHzKQ==}
    engines: {node: '>=18.0.0', npm: '>=8.0.0'}
    hasBin: true

  run-parallel@1.2.0:
    resolution: {integrity: sha512-5l4VyZR86LZ/lDxZTR6jqL8AFE2S0IFLMP26AbjsLVADxHdhB/c0GUsH+y39UfCi3dzz8OlQuPmnaJOMoDHQBA==}

  safe-buffer@5.2.1:
    resolution: {integrity: sha512-rp3So07KcdmmKbGvgaNxQSJr7bGVSVk5S9Eq1F+ppbRo70+YeaDxkw5Dd8NPN+GD6bjnYm2VuPuCXmpuYvmCXQ==}

  safe-regex-test@1.1.0:
    resolution: {integrity: sha512-x/+Cz4YrimQxQccJf5mKEbIa1NzeCRNI5Ecl/ekmlYaampdNLPalVyIcCZNNH3MvmqBugV5TMYZXv0ljslUlaw==}
    engines: {node: '>= 0.4'}

  safe-regex2@4.0.1:
    resolution: {integrity: sha512-goqsB+bSlOmVX+CiFX2PFc1OV88j5jvBqIM+DgqrucHnUguAUNtiNOs+aTadq2NqsLQ+TQ3UEVG3gtSFcdlkCg==}

  safe-stable-stringify@2.5.0:
    resolution: {integrity: sha512-b3rppTKm9T+PsVCBEOUR46GWI7fdOs00VKZ1+9c1EWDaDMvjQc6tUwuFyIprgGgTcWoVHSKrU8H31ZHA2e0RHA==}
    engines: {node: '>=10'}

  safer-buffer@2.1.2:
    resolution: {integrity: sha512-YZo3K82SD7Riyi0E1EQPojLz7kpepnSQI9IyPbHHg1XXXevb5dJI7tpyN2ADxGcQbHG7vcyRHk0cbwqcQriUtg==}

  sax@1.4.1:
    resolution: {integrity: sha512-+aWOz7yVScEGoKNd4PA10LZ8sk0A/z5+nXQG5giUO5rprX9jgYsTdov9qCchZiPIZezbZH+jRut8nPodFAX4Jg==}

  secure-json-parse@2.7.0:
    resolution: {integrity: sha512-6aU+Rwsezw7VR8/nyvKTx8QpWH9FrcYiXXlqC4z5d5XQBDRqtbfsRjnwGyqbi3gddNtWHuEk9OANUotL26qKUw==}

  secure-json-parse@3.0.2:
    resolution: {integrity: sha512-H6nS2o8bWfpFEV6U38sOSjS7bTbdgbCGU9wEM6W14P5H0QOsz94KCusifV44GpHDTu2nqZbuDNhTzu+mjDSw1w==}

  seek-bzip@2.0.0:
    resolution: {integrity: sha512-SMguiTnYrhpLdk3PwfzHeotrcwi8bNV4iemL9tx9poR/yeaMYwB9VzR1w7b57DuWpuqR8n6oZboi0hj3AxZxQg==}
    hasBin: true

  semver-regex@4.0.5:
    resolution: {integrity: sha512-hunMQrEy1T6Jr2uEVjrAIqjwWcQTgOAcIM52C8MY1EZSD3DDNft04XzvYKPqjED65bNVVko0YI38nYeEHCX3yw==}
    engines: {node: '>=12'}

  semver-truncate@3.0.0:
    resolution: {integrity: sha512-LJWA9kSvMolR51oDE6PN3kALBNaUdkxzAGcexw8gjMA8xr5zUqK0JiR3CgARSqanYF3Z1YHvsErb1KDgh+v7Rg==}
    engines: {node: '>=12'}

  semver@7.7.1:
    resolution: {integrity: sha512-hlq8tAfn0m/61p4BVRcPzIGr6LKiMwo4VM6dGi6pt4qcRkmNzTcWq6eCEjEh+qXjkMDvPlOFFSGwQjoEa6gyMA==}
    engines: {node: '>=10'}
    hasBin: true

  set-cookie-parser@2.7.1:
    resolution: {integrity: sha512-IOc8uWeOZgnb3ptbCURJWNjWUPcO3ZnTTdzsurqERrP6nPyv+paC55vJM0LpOlT2ne+Ix+9+CRG1MNLlyZ4GjQ==}

  set-function-length@1.2.2:
    resolution: {integrity: sha512-pgRc4hJ4/sNjWCSS9AmnS40x3bNMDTknHgL5UaMBTMyJnU90EgWh1Rz+MC9eFu4BuN/UwZjKQuY/1v3rM7HMfg==}
    engines: {node: '>= 0.4'}

  setprototypeof@1.2.0:
    resolution: {integrity: sha512-E5LDX7Wrp85Kil5bhZv46j8jOeboKq5JMmYM3gVGdGH8xFpPWXUMsNrlODCrkoxMEeNi/XZIwuRvY4XNwYMJpw==}

  shebang-command@2.0.0:
    resolution: {integrity: sha512-kHxr2zZpYtdmrN1qDjrrX/Z1rR1kG8Dx+gkpK1G4eXmvXswmcE1hTWBWYUzlraYw1/yZp6YuDY77YtvbN0dmDA==}
    engines: {node: '>=8'}

  shebang-regex@3.0.0:
    resolution: {integrity: sha512-7++dFhtcx3353uBaq8DDR4NuxBetBzC7ZQOhmTQInHEd6bSrXdiEyzCvG07Z44UYdLShWUyXt5M/yhz8ekcb1A==}
    engines: {node: '>=8'}

  siginfo@2.0.0:
    resolution: {integrity: sha512-ybx0WO1/8bSBLEWXZvEd7gMW3Sn3JFlW3TvX1nREbDLRNQNaeNN8WK0meBwPdAaOI7TtRRRJn/Es1zhrrCHu7g==}

  signal-exit@3.0.7:
    resolution: {integrity: sha512-wnD2ZE+l+SPC/uoS0vXeE9L1+0wuaMqKlfz9AMUo38JsyLSBWSFcHR1Rri62LZc12vLr1gb3jl7iwQhgwpAbGQ==}

  signal-exit@4.1.0:
    resolution: {integrity: sha512-bzyZ1e88w9O1iNJbKnOlvYTrWPDl46O1bG0D3XInv+9tkPrxrN8jUUTiFlDkkmKWgn1M6CfIA13SuGqOa9Korw==}
    engines: {node: '>=14'}

  single-user-cache@1.0.1:
    resolution: {integrity: sha512-xFW/TuZUKoMZl47xqfC2jb7dO1XtJ5VgZxQliOKQWTueIH96CX6USaPiZcyDN0HFb4Ow+tsXpJZViRyIkl/rDA==}

  slash@3.0.0:
    resolution: {integrity: sha512-g9Q1haeby36OSStwb4ntCGGGaKsaVSjQ68fBxoQcutl5fS1vuY18H3wSt3jFyFtrkx+Kz0V1G85A4MyAdDMi2Q==}
    engines: {node: '>=8'}

  sonic-boom@4.2.0:
    resolution: {integrity: sha512-INb7TM37/mAcsGmc9hyyI6+QR3rR1zVRu36B0NeGXKnOOLiZOfER5SA+N7X7k3yUYRzLWafduTDvJAfDswwEww==}

  sort-keys-length@1.0.1:
    resolution: {integrity: sha512-GRbEOUqCxemTAk/b32F2xa8wDTs+Z1QHOkbhJDQTvv/6G3ZkbJ+frYWsTcc7cBB3Fu4wy4XlLCuNtJuMn7Gsvw==}
    engines: {node: '>=0.10.0'}

  sort-keys@1.1.2:
    resolution: {integrity: sha512-vzn8aSqKgytVik0iwdBEi+zevbTYZogewTUM6dtpmGwEcdzbub/TX4bCzRhebDCRC3QzXgJsLRKB2V/Oof7HXg==}
    engines: {node: '>=0.10.0'}

  source-map-js@1.2.1:
    resolution: {integrity: sha512-UXWMKhLOwVKb728IUtQPXxfYU+usdybtUrK/8uGE8CQMvrhOpwvzDBwj0QhSL7MQc7vIsISBG8VQ8+IDQxpfQA==}
    engines: {node: '>=0.10.0'}

  source-map-support@0.5.21:
    resolution: {integrity: sha512-uBHU3L3czsIyYXKX88fdrGovxdSCoTGDRZ6SYXtSRxLZUzHg5P/66Ht6uoUlHu9EZod+inXhKo3qQgwXUT/y1w==}

  source-map@0.6.1:
    resolution: {integrity: sha512-UjgapumWlbMhkBgzT7Ykc5YXUT46F0iKu8SGXq0bcwP5dz/h0Plj6enJqjz1Zbq2l5WaqYnrVbwWOWMyF3F47g==}
    engines: {node: '>=0.10.0'}

  source-map@0.7.4:
    resolution: {integrity: sha512-l3BikUxvPOcn5E74dZiq5BGsTb5yEwhaTSzccU6t4sDOH8NWJCstKO5QT2CvtFoK6F0saL7p9xHAqHOlCPJygA==}
    engines: {node: '>= 8'}

  split-on-first@1.1.0:
    resolution: {integrity: sha512-43ZssAJaMusuKWL8sKUBQXHWOpq8d6CfN/u1p4gUzfJkM05C8rxTmYrkIPTXapZpORA6LkkzcUulJ8FqA7Uudw==}
    engines: {node: '>=6'}

  split2@4.2.0:
    resolution: {integrity: sha512-UcjcJOWknrNkF6PLX83qcHM6KHgVKNkV62Y8a5uYDVv9ydGQVwAHMKqHdJje1VTWpljG0WYpCDhrCdAOYH4TWg==}
    engines: {node: '>= 10.x'}

  stackback@0.0.2:
    resolution: {integrity: sha512-1XMJE5fQo1jGH6Y/7ebnwPOBEkIEnT4QF32d5R1+VXdXveM0IBMJt8zfaxX1P3QhVwrYe+576+jkANtSS2mBbw==}

  statuses@2.0.1:
    resolution: {integrity: sha512-RwNA9Z/7PrK06rYLIzFMlaF+l73iwpzsqRIFgbMLbTcLD6cOao82TaWefPXQvB2fOC4AjuYSEndS7N/mTCbkdQ==}
    engines: {node: '>= 0.8'}

  std-env@3.8.0:
    resolution: {integrity: sha512-Bc3YwwCB+OzldMxOXJIIvC6cPRWr/LxOp48CdQTOkPyk/t4JWWJbrilwBd7RJzKV8QW7tJkcgAmeuLLJugl5/w==}

  steed@1.1.3:
    resolution: {integrity: sha512-EUkci0FAUiE4IvGTSKcDJIQ/eRUP2JJb56+fvZ4sdnguLTqIdKjSxUe138poW8mkvKWXW2sFPrgTsxqoISnmoA==}

  stream-chain@2.2.5:
    resolution: {integrity: sha512-1TJmBx6aSWqZ4tx7aTpBDXK0/e2hhcNSTV8+CbFJtDjbb+I1mZ8lHit0Grw9GRT+6JbIrrDd8esncgBi8aBXGA==}

  stream-json@1.9.1:
    resolution: {integrity: sha512-uWkjJ+2Nt/LO9Z/JyKZbMusL8Dkh97uUBTv3AJQ74y07lVahLY4eEFsPsE97pxYBwr8nnjMAIch5eqI0gPShyw==}

  stream-shift@1.0.3:
    resolution: {integrity: sha512-76ORR0DO1o1hlKwTbi/DM3EXWGf3ZJYO8cXX5RJwnul2DEg2oyoZyjLNoQM8WsvZiFKCRfC1O0J7iCvie3RZmQ==}

  streamsearch@1.1.0:
    resolution: {integrity: sha512-Mcc5wHehp9aXz1ax6bZUyY5afg9u2rv5cqQI3mRrYkGC8rW2hM02jWuwjtL++LS5qinSyhj2QfLyNsuc+VsExg==}
    engines: {node: '>=10.0.0'}

  streamx@2.22.0:
    resolution: {integrity: sha512-sLh1evHOzBy/iWRiR6d1zRcLao4gGZr3C1kzNz4fopCOKJb6xD9ub8Mpi9Mr1R6id5o43S+d93fI48UC5uM9aw==}

  strict-uri-encode@2.0.0:
    resolution: {integrity: sha512-QwiXZgpRcKkhTj2Scnn++4PKtWsH0kpzZ62L2R6c/LUVYv7hVnZqcg2+sMuT6R7Jusu1vviK/MFsu6kNJfWlEQ==}
    engines: {node: '>=4'}

  string-width@4.2.3:
    resolution: {integrity: sha512-wKyQRQpjJ0sIp62ErSZdGsjMJWsap5oRNihHhu6G7JVO/9jIB6UyevL+tXuOqrng8j/cxKTWyWUwvSTriiZz/g==}
    engines: {node: '>=8'}

  string-width@5.1.2:
    resolution: {integrity: sha512-HnLOCR3vjcY8beoNLtcjZ5/nxn2afmME6lhrDrebokqMap+XbeW8n9TXpPDOqdGK5qcI3oT0GKTW6wC7EMiVqA==}
    engines: {node: '>=12'}

  string_decoder@1.3.0:
    resolution: {integrity: sha512-hkRX8U1WjJFd8LsDJ2yQ/wWWxaopEsABU1XfkM8A+j0+85JAGppt16cr1Whg6KIbb4okU6Mql6BOj+uup/wKeA==}

  strip-ansi@6.0.1:
    resolution: {integrity: sha512-Y38VPSHcqkFrCpFnQ9vuSXmquuv5oXOKpGeT6aGrr3o3Gc9AlVa6JBfUSOCnbxGGZF+/0ooI7KrPuUSztUdU5A==}
    engines: {node: '>=8'}

  strip-ansi@7.1.0:
    resolution: {integrity: sha512-iq6eVVI64nQQTRYq2KtEg2d2uU7LElhTJwsH4YzIHZshxlgZms/wIc4VoDQTlG/IvVIrBKG06CrZnp0qv7hkcQ==}
    engines: {node: '>=12'}

  strip-dirs@3.0.0:
    resolution: {integrity: sha512-I0sdgcFTfKQlUPZyAqPJmSG3HLO9rWDFnxonnIbskYNM3DwFOeTNB5KzVq3dA1GdRAc/25b5Y7UO2TQfKWw4aQ==}

  strip-final-newline@2.0.0:
    resolution: {integrity: sha512-BrpvfNAE3dcvq7ll3xVumzjKjZQ5tI1sEUIKr3Uoks0XUl45St3FlatVqef9prk4jRDzhW6WZg+3bk93y6pLjA==}
    engines: {node: '>=6'}

  strip-json-comments@3.1.1:
    resolution: {integrity: sha512-6fPc+R4ihwqP6N/aIv2f1gMH8lOVtWQHoqC4yK6oSDVVocumAsfCqjkXnqiYMhmMwS/mEHLp7Vehlt3ql6lEig==}
    engines: {node: '>=8'}

  strnum@1.0.5:
    resolution: {integrity: sha512-J8bbNyKKXl5qYcR36TIO8W3mVGVHrmmxsd5PAItGkmyzwJvybiw2IVq5nqd0i4LSNSkB/sx9VHllbfFdr9k1JA==}

  strtok3@9.1.1:
    resolution: {integrity: sha512-FhwotcEqjr241ZbjFzjlIYg6c5/L/s4yBGWSMvJ9UoExiSqL+FnFA/CaeZx17WGaZMS/4SOZp8wH18jSS4R4lw==}
    engines: {node: '>=16'}

  supports-color@7.2.0:
    resolution: {integrity: sha512-qpCAvRl9stuOHveKsn7HncJRvv501qIacKzQlO/+Lwxc9+0q2wLyv4Dfvt80/DPn2pqOBsJdDiogXGR9+OvwRw==}
    engines: {node: '>=8'}

  tar-stream@3.1.7:
    resolution: {integrity: sha512-qJj60CXt7IU1Ffyc3NJMjh6EkuCFej46zUqJ4J7pqYlThyd9bO0XBTmcOIhSzZJVWfsLks0+nle/j538YAW9RQ==}

  test-exclude@7.0.1:
    resolution: {integrity: sha512-pFYqmTw68LXVjeWJMST4+borgQP2AyMNbg1BpZh9LbyhUeNkeaPF9gzfPGUAnSMV3qPYdWUwDIjjCLiSDOl7vg==}
    engines: {node: '>=18'}

  text-decoder@1.2.3:
    resolution: {integrity: sha512-3/o9z3X0X0fTupwsYvR03pJ/DjWuqqrfwBgTQzdWDiQSm9KitAyz/9WqsT2JQW7KV2m+bC2ol/zqpW37NHxLaA==}

  thread-stream@3.1.0:
    resolution: {integrity: sha512-OqyPZ9u96VohAyMfJykzmivOrY2wfMSf3C5TtFJVgN+Hm6aj+voFhlK+kZEIv2FBh1X6Xp3DlnCOfEQ3B2J86A==}

  through2@4.0.2:
    resolution: {integrity: sha512-iOqSav00cVxEEICeD7TjLB1sueEL+81Wpzp2bY17uZjZN0pWZPuo4suZ/61VujxmqSGFfgOcNuTZ85QJwNZQpw==}

  through@2.3.8:
    resolution: {integrity: sha512-w89qg7PI8wAdvX60bMDP+bFoD5Dvhm9oLheFp5O4a2QF0cSBGsBX4qZmadPMvVqlLJBBci+WqGGOAPvcDeNSVg==}

  tiny-lru@11.2.11:
    resolution: {integrity: sha512-27BIW0dIWTYYoWNnqSmoNMKe5WIbkXsc0xaCQHd3/3xT2XMuMJrzHdrO9QBFR14emBz1Bu0dOAs2sCBBrvgPQA==}
    engines: {node: '>=12'}

  tinybench@2.9.0:
    resolution: {integrity: sha512-0+DUvqWMValLmha6lr4kD8iAMK1HzV0/aKnCtWb9v9641TnP/MFb7Pc2bxoxQjTXAErryXVgUOfv2YqNllqGeg==}

  tinyexec@0.3.2:
    resolution: {integrity: sha512-KQQR9yN7R5+OSwaK0XQoj22pwHoTlgYqmUscPYoknOoWCWfj/5/ABTMRi69FrKU5ffPVh5QcFikpWJI/P1ocHA==}

  tinypool@1.0.2:
    resolution: {integrity: sha512-al6n+QEANGFOMf/dmUMsuS5/r9B06uwlyNjZZql/zv8J7ybHCgoihBNORZCY2mzUuAnomQa2JdhyHKzZxPCrFA==}
    engines: {node: ^18.0.0 || >=20.0.0}

  tinyrainbow@2.0.0:
    resolution: {integrity: sha512-op4nsTR47R6p0vMUUoYl/a+ljLFVtlfaXkLQmqfLR1qHma1h/ysYk4hEXZ880bf2CYgTskvTa/e196Vd5dDQXw==}
    engines: {node: '>=14.0.0'}

  tinyspy@3.0.2:
    resolution: {integrity: sha512-n1cw8k1k0x4pgA2+9XrOkFydTerNcJ1zWCO5Nn9scWHTD+5tp8dghT2x1uduQePZTZgd3Tupf+x9BxJjeJi77Q==}
    engines: {node: '>=14.0.0'}

  to-regex-range@5.0.1:
    resolution: {integrity: sha512-65P7iz6X5yEr1cwcgvQxbbIw7Uk3gOy5dIdtZ4rDveLqhrdJP+Li/Hx6tyK0NEb+2GCyneCMJiGqrADCSNk8sQ==}
    engines: {node: '>=8.0'}

  toad-cache@3.7.0:
    resolution: {integrity: sha512-/m8M+2BJUpoJdgAHoG+baCwBT+tf2VraSfkBgl0Y00qIWt41DJ8R5B8nsEw0I58YwF5IZH6z24/2TobDKnqSWw==}
    engines: {node: '>=12'}

  toidentifier@1.0.1:
    resolution: {integrity: sha512-o5sSPKEkg/DIQNmH43V0/uerLrpzVedkUh8tGNvaeXpfpuwjKenlSox/2O/BTlZUtEe+JG7s5YhEz608PlAHRA==}
    engines: {node: '>=0.6'}

  token-types@6.0.0:
    resolution: {integrity: sha512-lbDrTLVsHhOMljPscd0yitpozq7Ga2M5Cvez5AjGg8GASBjtt6iERCAJ93yommPmz62fb45oFIXHEZ3u9bfJEA==}
    engines: {node: '>=14.16'}

  tsconfck@3.1.5:
    resolution: {integrity: sha512-CLDfGgUp7XPswWnezWwsCRxNmgQjhYq3VXHM0/XIRxhVrKw0M1if9agzryh1QS3nxjCROvV+xWxoJO1YctzzWg==}
    engines: {node: ^18 || >=20}
    hasBin: true
    peerDependencies:
      typescript: ^5.0.0
    peerDependenciesMeta:
      typescript:
        optional: true

  tslib@2.8.1:
    resolution: {integrity: sha512-oJFu94HQb+KVduSUQL7wnpmqnfmLsOA/nAh6b6EH0wCEoK0/mPeXU6c3wKDV83MkOuHPRHtSXKKU99IBazS/2w==}

  tsx@4.19.2:
    resolution: {integrity: sha512-pOUl6Vo2LUq/bSa8S5q7b91cgNSjctn9ugq/+Mvow99qW6x/UZYwzxy/3NmqoT66eHYfCVvFvACC58UBPFf28g==}
    engines: {node: '>=18.0.0'}
    hasBin: true

<<<<<<< HEAD
  type-fest@0.21.3:
    resolution: {integrity: sha512-t0rzBq87m3fVcduHDUFhKmyyX+9eo6WQjZvf51Ea/M0Q7+T374Jp1aUiyUl0GKxp8M/OETVHSDvmkyPgvX+X2w==}
    engines: {node: '>=10'}

  typedoc-plugin-markdown@4.4.2:
    resolution: {integrity: sha512-kJVkU2Wd+AXQpyL6DlYXXRrfNrHrEIUgiABWH8Z+2Lz5Sq6an4dQ/hfvP75bbokjNDUskOdFlEEm/0fSVyC7eg==}
    engines: {node: '>= 18'}
    peerDependencies:
      typedoc: 0.27.x

  typedoc@0.27.7:
    resolution: {integrity: sha512-K/JaUPX18+61W3VXek1cWC5gwmuLvYTOXJzBvD9W7jFvbPnefRnCHQCEPw7MSNrP/Hj7JJrhZtDDLKdcYm6ucg==}
    engines: {node: '>= 18'}
    hasBin: true
    peerDependencies:
      typescript: 5.0.x || 5.1.x || 5.2.x || 5.3.x || 5.4.x || 5.5.x || 5.6.x || 5.7.x

=======
>>>>>>> 2438e610
  typescript@5.7.3:
    resolution: {integrity: sha512-84MVSjMEHP+FQRPy3pX9sTVV/INIex71s9TL2Gm5FG/WG1SqXeKyZ0k7/blY/4FdOzI12CBy1vGc4og/eus0fw==}
    engines: {node: '>=14.17'}
    hasBin: true

  uc.micro@2.1.0:
    resolution: {integrity: sha512-ARDJmphmdvUk6Glw7y9DQ2bFkKBHwQHLi2lsaH6PPmz/Ka9sFOBsBluozhDltWmnv9u/cF6Rt87znRTPV+yp/A==}

  uint8array-extras@1.4.0:
    resolution: {integrity: sha512-ZPtzy0hu4cZjv3z5NW9gfKnNLjoz4y6uv4HlelAjDK7sY/xOkKZv9xK/WQpcsBB3jEybChz9DPC2U/+cusjJVQ==}
    engines: {node: '>=18'}

  ulidx@2.4.1:
    resolution: {integrity: sha512-xY7c8LPyzvhvew0Fn+Ek3wBC9STZAuDI/Y5andCKi9AX6/jvfaX45PhsDX8oxgPL0YFp0Jhr8qWMbS/p9375Xg==}
    engines: {node: '>=16'}

  unbzip2-stream@1.4.3:
    resolution: {integrity: sha512-mlExGW4w71ebDJviH16lQLtZS32VKqsSfk80GCfUlwT/4/hNRFsoscrF/c++9xinkMzECL1uL9DDwXqFWkruPg==}

  undici-types@6.20.0:
    resolution: {integrity: sha512-Ny6QZ2Nju20vw1SRHe3d9jVu6gJ+4e3+MMpqu7pqE5HT6WsTSlce++GQmK5UXS8mzV8DSYHrQH+Xrf2jVcuKNg==}

  util-deprecate@1.0.2:
    resolution: {integrity: sha512-EPD5q1uXyFxJpCrLnCc1nHnq3gOa6DZBocAIiI2TaSCA7VCJ1UJDMagCzIkXNsUYfD1daK//LTEQ8xiIbrHtcw==}

  util@0.12.5:
    resolution: {integrity: sha512-kZf/K6hEIrWHI6XqOFUiiMa+79wE/D8Q+NCNAWclkyg3b4d2k7s0QGepNjiABc+aR3N1PAyHL7p6UcLY6LmrnA==}

  uuidv7@1.0.2:
    resolution: {integrity: sha512-8JQkH4ooXnm1JCIhqTMbtmdnYEn6oKukBxHn1Ic9878jMkL7daTI7anTExfY18VRCX7tcdn5quzvCb6EWrR8PA==}
    hasBin: true

  vite-node@3.0.5:
    resolution: {integrity: sha512-02JEJl7SbtwSDJdYS537nU6l+ktdvcREfLksk/NDAqtdKWGqHl+joXzEubHROmS3E6pip+Xgu2tFezMu75jH7A==}
    engines: {node: ^18.0.0 || ^20.0.0 || >=22.0.0}
    hasBin: true

  vite-tsconfig-paths@5.1.4:
    resolution: {integrity: sha512-cYj0LRuLV2c2sMqhqhGpaO3LretdtMn/BVX4cPLanIZuwwrkVl+lK84E/miEXkCHWXuq65rhNN4rXsBcOB3S4w==}
    peerDependencies:
      vite: '*'
    peerDependenciesMeta:
      vite:
        optional: true

  vite@6.1.0:
    resolution: {integrity: sha512-RjjMipCKVoR4hVfPY6GQTgveinjNuyLw+qruksLDvA5ktI1150VmcMBKmQaEWJhg/j6Uaf6dNCNA0AfdzUb/hQ==}
    engines: {node: ^18.0.0 || ^20.0.0 || >=22.0.0}
    hasBin: true
    peerDependencies:
      '@types/node': ^18.0.0 || ^20.0.0 || >=22.0.0
      jiti: '>=1.21.0'
      less: '*'
      lightningcss: ^1.21.0
      sass: '*'
      sass-embedded: '*'
      stylus: '*'
      sugarss: '*'
      terser: ^5.16.0
      tsx: ^4.8.1
      yaml: ^2.4.2
    peerDependenciesMeta:
      '@types/node':
        optional: true
      jiti:
        optional: true
      less:
        optional: true
      lightningcss:
        optional: true
      sass:
        optional: true
      sass-embedded:
        optional: true
      stylus:
        optional: true
      sugarss:
        optional: true
      terser:
        optional: true
      tsx:
        optional: true
      yaml:
        optional: true

  vitest@3.0.5:
    resolution: {integrity: sha512-4dof+HvqONw9bvsYxtkfUp2uHsTN9bV2CZIi1pWgoFpL1Lld8LA1ka9q/ONSsoScAKG7NVGf2stJTI7XRkXb2Q==}
    engines: {node: ^18.0.0 || ^20.0.0 || >=22.0.0}
    hasBin: true
    peerDependencies:
      '@edge-runtime/vm': '*'
      '@types/debug': ^4.1.12
      '@types/node': ^18.0.0 || ^20.0.0 || >=22.0.0
      '@vitest/browser': 3.0.5
      '@vitest/ui': 3.0.5
      happy-dom: '*'
      jsdom: '*'
    peerDependenciesMeta:
      '@edge-runtime/vm':
        optional: true
      '@types/debug':
        optional: true
      '@types/node':
        optional: true
      '@vitest/browser':
        optional: true
      '@vitest/ui':
        optional: true
      happy-dom:
        optional: true
      jsdom:
        optional: true

  web-encoding@1.1.5:
    resolution: {integrity: sha512-HYLeVCdJ0+lBYV2FvNZmv3HJ2Nt0QYXqZojk3d9FJOLkwnuhzM9tmamh8d7HPM8QqjKH8DeHkFTx+CFlWpZZDA==}

  which-typed-array@1.1.18:
    resolution: {integrity: sha512-qEcY+KJYlWyLH9vNbsr6/5j59AXk5ni5aakf8ldzBvGde6Iz4sxZGkJyWSAueTG7QhOvNRYb1lDdFmL5Td0QKA==}
    engines: {node: '>= 0.4'}

  which@2.0.2:
    resolution: {integrity: sha512-BLI3Tl1TW3Pvl70l3yq3Y64i+awpwXqsGBYWkkqMtnbXgrMD+yj7rhW0kuEDxzJaYXGjEW5ogapKNMEKNMjibA==}
    engines: {node: '>= 8'}
    hasBin: true

  why-is-node-running@2.3.0:
    resolution: {integrity: sha512-hUrmaWBdVDcxvYqnyh09zunKzROWjbZTiNy8dBEjkS7ehEDQibXJ7XvlmtbwuTclUiIyN+CyXQD4Vmko8fNm8w==}
    engines: {node: '>=8'}
    hasBin: true

  wrap-ansi@7.0.0:
    resolution: {integrity: sha512-YVGIj2kamLSTxw6NsZjoBxfSwsn0ycdesmc4p+Q21c5zPuZ1pl+NfxVdxPtdHvmNVOQ6XSYG4AUtyt/Fi7D16Q==}
    engines: {node: '>=10'}

  wrap-ansi@8.1.0:
    resolution: {integrity: sha512-si7QWI6zUMq56bESFvagtmzMdGOtoxfR+Sez11Mobfc7tm+VkUckk9bW2UeffTGVUbOksxmSw0AA2gs8g71NCQ==}
    engines: {node: '>=12'}

  wrappy@1.0.2:
    resolution: {integrity: sha512-l4Sp/DRseor9wL6EvV2+TuQn63dMkPjZ/sp9XkghTEbV9KlPS1xUsZ3u7/IQO4wxtcFB4bgpQPRcR3QCvezPcQ==}

  ws@8.18.0:
    resolution: {integrity: sha512-8VbfWfHLbbwu3+N6OKsOMpBdT4kXPDDB9cJk2bJ6mh9ucxdlnNvH1e+roYkKmN9Nxw2yjz7VzeO9oOz2zJ04Pw==}
    engines: {node: '>=10.0.0'}
    peerDependencies:
      bufferutil: ^4.0.1
      utf-8-validate: '>=5.0.2'
    peerDependenciesMeta:
      bufferutil:
        optional: true
      utf-8-validate:
        optional: true

  xml2js@0.6.2:
    resolution: {integrity: sha512-T4rieHaC1EXcES0Kxxj4JWgaUQHDk+qwHcYOCFHfiwKz7tOVPLq7Hjq9dM1WCMhylqMEfP7hMcOIChvotiZegA==}
    engines: {node: '>=4.0.0'}

  xmlbuilder@11.0.1:
    resolution: {integrity: sha512-fDlsI/kFEx7gLvbecc0/ohLG50fugQp8ryHzMTuW9vSa1GJ0XYWKnhsUx7oie3G98+r56aTQIUB4kht42R3JvA==}
    engines: {node: '>=4.0'}

  xtend@4.0.2:
    resolution: {integrity: sha512-LKYU1iAXJXUgAXn9URjiu+MWhyUXHsvfp7mcuYm9dSUKK0/CjtrUwFAxD82/mCWbtLsGjFIad0wIsod4zrTAEQ==}
    engines: {node: '>=0.4'}

  yaml@2.7.0:
    resolution: {integrity: sha512-+hSoy/QHluxmC9kCIJyL/uyFmLmc+e5CFR5Wa+bpIhIj85LVb9ZH2nVnqrHoSvKogwODv0ClqZkmiSSaIH5LTA==}
    engines: {node: '>= 14'}
    hasBin: true

  yauzl@3.2.0:
    resolution: {integrity: sha512-Ow9nuGZE+qp1u4JIPvg+uCiUr7xGQWdff7JQSk5VGYTAZMDe2q8lxJ10ygv10qmSj031Ty/6FNJpLO4o1Sgc+w==}
    engines: {node: '>=12'}

  zod@3.24.1:
    resolution: {integrity: sha512-muH7gBL9sI1nciMZV67X5fTKKBLtwpZ5VBp1vsOQzj1MhrBZ4wlVCm3gedKZWLp0Oyel8sIGfeiz54Su+OVT+A==}

snapshots:

  '@0no-co/graphql.web@1.0.13(graphql@16.10.0)':
    optionalDependencies:
      graphql: 16.10.0

  '@0no-co/graphqlsp@1.12.16(graphql@16.10.0)(typescript@5.7.3)':
    dependencies:
      '@gql.tada/internal': 1.0.8(graphql@16.10.0)(typescript@5.7.3)
      graphql: 16.10.0
      typescript: 5.7.3

  '@ampproject/remapping@2.3.0':
    dependencies:
      '@jridgewell/gen-mapping': 0.3.8
      '@jridgewell/trace-mapping': 0.3.25

  '@babel/helper-string-parser@7.25.9': {}

  '@babel/helper-validator-identifier@7.25.9': {}

  '@babel/parser@7.26.7':
    dependencies:
      '@babel/types': 7.26.7

  '@babel/types@7.26.7':
    dependencies:
      '@babel/helper-string-parser': 7.25.9
      '@babel/helper-validator-identifier': 7.25.9

  '@bcoe/v8-coverage@1.0.2': {}

  '@biomejs/biome@1.9.4':
    optionalDependencies:
      '@biomejs/cli-darwin-arm64': 1.9.4
      '@biomejs/cli-darwin-x64': 1.9.4
      '@biomejs/cli-linux-arm64': 1.9.4
      '@biomejs/cli-linux-arm64-musl': 1.9.4
      '@biomejs/cli-linux-x64': 1.9.4
      '@biomejs/cli-linux-x64-musl': 1.9.4
      '@biomejs/cli-win32-arm64': 1.9.4
      '@biomejs/cli-win32-x64': 1.9.4

  '@biomejs/cli-darwin-arm64@1.9.4':
    optional: true

  '@biomejs/cli-darwin-x64@1.9.4':
    optional: true

  '@biomejs/cli-linux-arm64-musl@1.9.4':
    optional: true

  '@biomejs/cli-linux-arm64@1.9.4':
    optional: true

  '@biomejs/cli-linux-x64-musl@1.9.4':
    optional: true

  '@biomejs/cli-linux-x64@1.9.4':
    optional: true

  '@biomejs/cli-win32-arm64@1.9.4':
    optional: true

  '@biomejs/cli-win32-x64@1.9.4':
    optional: true

  '@drizzle-team/brocli@0.10.2': {}

  '@emnapi/core@1.3.1':
    dependencies:
      '@emnapi/wasi-threads': 1.0.1
      tslib: 2.8.1
    optional: true

  '@emnapi/runtime@1.3.1':
    dependencies:
      tslib: 2.8.1
    optional: true

  '@emnapi/wasi-threads@1.0.1':
    dependencies:
      tslib: 2.8.1
    optional: true

  '@esbuild-kit/core-utils@3.3.2':
    dependencies:
      esbuild: 0.18.20
      source-map-support: 0.5.21

  '@esbuild-kit/esm-loader@2.6.5':
    dependencies:
      '@esbuild-kit/core-utils': 3.3.2
      get-tsconfig: 4.10.0

  '@esbuild/aix-ppc64@0.19.12':
    optional: true

  '@esbuild/aix-ppc64@0.23.1':
    optional: true

  '@esbuild/aix-ppc64@0.24.2':
    optional: true

  '@esbuild/android-arm64@0.18.20':
    optional: true

  '@esbuild/android-arm64@0.19.12':
    optional: true

  '@esbuild/android-arm64@0.23.1':
    optional: true

  '@esbuild/android-arm64@0.24.2':
    optional: true

  '@esbuild/android-arm@0.18.20':
    optional: true

  '@esbuild/android-arm@0.19.12':
    optional: true

  '@esbuild/android-arm@0.23.1':
    optional: true

  '@esbuild/android-arm@0.24.2':
    optional: true

  '@esbuild/android-x64@0.18.20':
    optional: true

  '@esbuild/android-x64@0.19.12':
    optional: true

  '@esbuild/android-x64@0.23.1':
    optional: true

  '@esbuild/android-x64@0.24.2':
    optional: true

  '@esbuild/darwin-arm64@0.18.20':
    optional: true

  '@esbuild/darwin-arm64@0.19.12':
    optional: true

  '@esbuild/darwin-arm64@0.23.1':
    optional: true

  '@esbuild/darwin-arm64@0.24.2':
    optional: true

  '@esbuild/darwin-x64@0.18.20':
    optional: true

  '@esbuild/darwin-x64@0.19.12':
    optional: true

  '@esbuild/darwin-x64@0.23.1':
    optional: true

  '@esbuild/darwin-x64@0.24.2':
    optional: true

  '@esbuild/freebsd-arm64@0.18.20':
    optional: true

  '@esbuild/freebsd-arm64@0.19.12':
    optional: true

  '@esbuild/freebsd-arm64@0.23.1':
    optional: true

  '@esbuild/freebsd-arm64@0.24.2':
    optional: true

  '@esbuild/freebsd-x64@0.18.20':
    optional: true

  '@esbuild/freebsd-x64@0.19.12':
    optional: true

  '@esbuild/freebsd-x64@0.23.1':
    optional: true

  '@esbuild/freebsd-x64@0.24.2':
    optional: true

  '@esbuild/linux-arm64@0.18.20':
    optional: true

  '@esbuild/linux-arm64@0.19.12':
    optional: true

  '@esbuild/linux-arm64@0.23.1':
    optional: true

  '@esbuild/linux-arm64@0.24.2':
    optional: true

  '@esbuild/linux-arm@0.18.20':
    optional: true

  '@esbuild/linux-arm@0.19.12':
    optional: true

  '@esbuild/linux-arm@0.23.1':
    optional: true

  '@esbuild/linux-arm@0.24.2':
    optional: true

  '@esbuild/linux-ia32@0.18.20':
    optional: true

  '@esbuild/linux-ia32@0.19.12':
    optional: true

  '@esbuild/linux-ia32@0.23.1':
    optional: true

  '@esbuild/linux-ia32@0.24.2':
    optional: true

  '@esbuild/linux-loong64@0.18.20':
    optional: true

  '@esbuild/linux-loong64@0.19.12':
    optional: true

  '@esbuild/linux-loong64@0.23.1':
    optional: true

  '@esbuild/linux-loong64@0.24.2':
    optional: true

  '@esbuild/linux-mips64el@0.18.20':
    optional: true

  '@esbuild/linux-mips64el@0.19.12':
    optional: true

  '@esbuild/linux-mips64el@0.23.1':
    optional: true

  '@esbuild/linux-mips64el@0.24.2':
    optional: true

  '@esbuild/linux-ppc64@0.18.20':
    optional: true

  '@esbuild/linux-ppc64@0.19.12':
    optional: true

  '@esbuild/linux-ppc64@0.23.1':
    optional: true

  '@esbuild/linux-ppc64@0.24.2':
    optional: true

  '@esbuild/linux-riscv64@0.18.20':
    optional: true

  '@esbuild/linux-riscv64@0.19.12':
    optional: true

  '@esbuild/linux-riscv64@0.23.1':
    optional: true

  '@esbuild/linux-riscv64@0.24.2':
    optional: true

  '@esbuild/linux-s390x@0.18.20':
    optional: true

  '@esbuild/linux-s390x@0.19.12':
    optional: true

  '@esbuild/linux-s390x@0.23.1':
    optional: true

  '@esbuild/linux-s390x@0.24.2':
    optional: true

  '@esbuild/linux-x64@0.18.20':
    optional: true

  '@esbuild/linux-x64@0.19.12':
    optional: true

  '@esbuild/linux-x64@0.23.1':
    optional: true

  '@esbuild/linux-x64@0.24.2':
    optional: true

  '@esbuild/netbsd-arm64@0.24.2':
    optional: true

  '@esbuild/netbsd-x64@0.18.20':
    optional: true

  '@esbuild/netbsd-x64@0.19.12':
    optional: true

  '@esbuild/netbsd-x64@0.23.1':
    optional: true

  '@esbuild/netbsd-x64@0.24.2':
    optional: true

  '@esbuild/openbsd-arm64@0.23.1':
    optional: true

  '@esbuild/openbsd-arm64@0.24.2':
    optional: true

  '@esbuild/openbsd-x64@0.18.20':
    optional: true

  '@esbuild/openbsd-x64@0.19.12':
    optional: true

  '@esbuild/openbsd-x64@0.23.1':
    optional: true

  '@esbuild/openbsd-x64@0.24.2':
    optional: true

  '@esbuild/sunos-x64@0.18.20':
    optional: true

  '@esbuild/sunos-x64@0.19.12':
    optional: true

  '@esbuild/sunos-x64@0.23.1':
    optional: true

  '@esbuild/sunos-x64@0.24.2':
    optional: true

  '@esbuild/win32-arm64@0.18.20':
    optional: true

  '@esbuild/win32-arm64@0.19.12':
    optional: true

  '@esbuild/win32-arm64@0.23.1':
    optional: true

  '@esbuild/win32-arm64@0.24.2':
    optional: true

  '@esbuild/win32-ia32@0.18.20':
    optional: true

  '@esbuild/win32-ia32@0.19.12':
    optional: true

  '@esbuild/win32-ia32@0.23.1':
    optional: true

  '@esbuild/win32-ia32@0.24.2':
    optional: true

  '@esbuild/win32-x64@0.18.20':
    optional: true

  '@esbuild/win32-x64@0.19.12':
    optional: true

  '@esbuild/win32-x64@0.23.1':
    optional: true

  '@esbuild/win32-x64@0.24.2':
    optional: true

  '@faker-js/faker@9.4.0': {}

  '@fastify/accept-negotiator@2.0.1': {}

  '@fastify/ajv-compiler@4.0.2':
    dependencies:
      ajv: 8.17.1
      ajv-formats: 3.0.1(ajv@8.17.1)
      fast-uri: 3.0.6

  '@fastify/cors@10.0.2':
    dependencies:
      fastify-plugin: 5.0.1
      mnemonist: 0.39.8

  '@fastify/error@4.0.0': {}

  '@fastify/fast-json-stringify-compiler@5.0.2':
    dependencies:
      fast-json-stringify: 6.0.1

  '@fastify/forwarded@3.0.0': {}

  '@fastify/helmet@13.0.1':
    dependencies:
      fastify-plugin: 5.0.1
      helmet: 8.0.0

  '@fastify/jwt@9.0.3':
    dependencies:
      '@fastify/error': 4.0.0
      '@lukeed/ms': 2.0.2
      fast-jwt: 5.0.5
      fastify-plugin: 5.0.1
      steed: 1.1.3

  '@fastify/merge-json-schemas@0.1.1':
    dependencies:
      fast-deep-equal: 3.1.3

  '@fastify/merge-json-schemas@0.2.1':
    dependencies:
      dequal: 2.0.3

  '@fastify/proxy-addr@5.0.0':
    dependencies:
      '@fastify/forwarded': 3.0.0
      ipaddr.js: 2.2.0

  '@fastify/rate-limit@10.2.2':
    dependencies:
      '@lukeed/ms': 2.0.2
      fastify-plugin: 5.0.1
      toad-cache: 3.7.0

  '@fastify/send@3.3.1':
    dependencies:
      '@lukeed/ms': 2.0.2
      escape-html: 1.0.3
      fast-decode-uri-component: 1.0.1
      http-errors: 2.0.0
      mime: 3.0.0

  '@fastify/static@8.1.0':
    dependencies:
      '@fastify/accept-negotiator': 2.0.1
      '@fastify/send': 3.3.1
      content-disposition: 0.5.4
      fastify-plugin: 5.0.1
      fastq: 1.19.0
      glob: 11.0.1

  '@fastify/type-provider-typebox@5.1.0(@sinclair/typebox@0.34.16)':
    dependencies:
      '@sinclair/typebox': 0.34.16

  '@fastify/websocket@11.0.2':
    dependencies:
      duplexify: 4.1.3
      fastify-plugin: 5.0.1
      ws: 8.18.0
    transitivePeerDependencies:
      - bufferutil
      - utf-8-validate

  '@gerrit0/mini-shiki@1.27.2':
    dependencies:
      '@shikijs/engine-oniguruma': 1.29.2
      '@shikijs/types': 1.29.2
      '@shikijs/vscode-textmate': 10.0.2

  '@gql.tada/cli-utils@1.6.3(@0no-co/graphqlsp@1.12.16(graphql@16.10.0)(typescript@5.7.3))(graphql@16.10.0)(typescript@5.7.3)':
    dependencies:
      '@0no-co/graphqlsp': 1.12.16(graphql@16.10.0)(typescript@5.7.3)
      '@gql.tada/internal': 1.0.8(graphql@16.10.0)(typescript@5.7.3)
      graphql: 16.10.0
      typescript: 5.7.3

  '@gql.tada/internal@1.0.8(graphql@16.10.0)(typescript@5.7.3)':
    dependencies:
      '@0no-co/graphql.web': 1.0.13(graphql@16.10.0)
      graphql: 16.10.0
      typescript: 5.7.3

  '@graphql-typed-document-node/core@3.2.0(graphql@16.10.0)':
    dependencies:
      graphql: 16.10.0

  '@isaacs/cliui@8.0.2':
    dependencies:
      string-width: 5.1.2
      string-width-cjs: string-width@4.2.3
      strip-ansi: 7.1.0
      strip-ansi-cjs: strip-ansi@6.0.1
      wrap-ansi: 8.1.0
      wrap-ansi-cjs: wrap-ansi@7.0.0

  '@istanbuljs/schema@0.1.3': {}

  '@jridgewell/gen-mapping@0.3.8':
    dependencies:
      '@jridgewell/set-array': 1.2.1
      '@jridgewell/sourcemap-codec': 1.5.0
      '@jridgewell/trace-mapping': 0.3.25

  '@jridgewell/resolve-uri@3.1.2': {}

  '@jridgewell/set-array@1.2.1': {}

  '@jridgewell/sourcemap-codec@1.5.0': {}

  '@jridgewell/trace-mapping@0.3.25':
    dependencies:
      '@jridgewell/resolve-uri': 3.1.2
      '@jridgewell/sourcemap-codec': 1.5.0

  '@lukeed/ms@2.0.2': {}

  '@napi-rs/nice-android-arm-eabi@1.0.1':
    optional: true

  '@napi-rs/nice-android-arm64@1.0.1':
    optional: true

  '@napi-rs/nice-darwin-arm64@1.0.1':
    optional: true

  '@napi-rs/nice-darwin-x64@1.0.1':
    optional: true

  '@napi-rs/nice-freebsd-x64@1.0.1':
    optional: true

  '@napi-rs/nice-linux-arm-gnueabihf@1.0.1':
    optional: true

  '@napi-rs/nice-linux-arm64-gnu@1.0.1':
    optional: true

  '@napi-rs/nice-linux-arm64-musl@1.0.1':
    optional: true

  '@napi-rs/nice-linux-ppc64-gnu@1.0.1':
    optional: true

  '@napi-rs/nice-linux-riscv64-gnu@1.0.1':
    optional: true

  '@napi-rs/nice-linux-s390x-gnu@1.0.1':
    optional: true

  '@napi-rs/nice-linux-x64-gnu@1.0.1':
    optional: true

  '@napi-rs/nice-linux-x64-musl@1.0.1':
    optional: true

  '@napi-rs/nice-win32-arm64-msvc@1.0.1':
    optional: true

  '@napi-rs/nice-win32-ia32-msvc@1.0.1':
    optional: true

  '@napi-rs/nice-win32-x64-msvc@1.0.1':
    optional: true

  '@napi-rs/nice@1.0.1':
    optionalDependencies:
      '@napi-rs/nice-android-arm-eabi': 1.0.1
      '@napi-rs/nice-android-arm64': 1.0.1
      '@napi-rs/nice-darwin-arm64': 1.0.1
      '@napi-rs/nice-darwin-x64': 1.0.1
      '@napi-rs/nice-freebsd-x64': 1.0.1
      '@napi-rs/nice-linux-arm-gnueabihf': 1.0.1
      '@napi-rs/nice-linux-arm64-gnu': 1.0.1
      '@napi-rs/nice-linux-arm64-musl': 1.0.1
      '@napi-rs/nice-linux-ppc64-gnu': 1.0.1
      '@napi-rs/nice-linux-riscv64-gnu': 1.0.1
      '@napi-rs/nice-linux-s390x-gnu': 1.0.1
      '@napi-rs/nice-linux-x64-gnu': 1.0.1
      '@napi-rs/nice-linux-x64-musl': 1.0.1
      '@napi-rs/nice-win32-arm64-msvc': 1.0.1
      '@napi-rs/nice-win32-ia32-msvc': 1.0.1
      '@napi-rs/nice-win32-x64-msvc': 1.0.1
    optional: true

  '@napi-rs/wasm-runtime@0.2.6':
    dependencies:
      '@emnapi/core': 1.3.1
      '@emnapi/runtime': 1.3.1
      '@tybys/wasm-util': 0.9.0
    optional: true

  '@node-rs/argon2-android-arm-eabi@2.0.2':
    optional: true

  '@node-rs/argon2-android-arm64@2.0.2':
    optional: true

  '@node-rs/argon2-darwin-arm64@2.0.2':
    optional: true

  '@node-rs/argon2-darwin-x64@2.0.2':
    optional: true

  '@node-rs/argon2-freebsd-x64@2.0.2':
    optional: true

  '@node-rs/argon2-linux-arm-gnueabihf@2.0.2':
    optional: true

  '@node-rs/argon2-linux-arm64-gnu@2.0.2':
    optional: true

  '@node-rs/argon2-linux-arm64-musl@2.0.2':
    optional: true

  '@node-rs/argon2-linux-x64-gnu@2.0.2':
    optional: true

  '@node-rs/argon2-linux-x64-musl@2.0.2':
    optional: true

  '@node-rs/argon2-wasm32-wasi@2.0.2':
    dependencies:
      '@napi-rs/wasm-runtime': 0.2.6
    optional: true

  '@node-rs/argon2-win32-arm64-msvc@2.0.2':
    optional: true

  '@node-rs/argon2-win32-ia32-msvc@2.0.2':
    optional: true

  '@node-rs/argon2-win32-x64-msvc@2.0.2':
    optional: true

  '@node-rs/argon2@2.0.2':
    optionalDependencies:
      '@node-rs/argon2-android-arm-eabi': 2.0.2
      '@node-rs/argon2-android-arm64': 2.0.2
      '@node-rs/argon2-darwin-arm64': 2.0.2
      '@node-rs/argon2-darwin-x64': 2.0.2
      '@node-rs/argon2-freebsd-x64': 2.0.2
      '@node-rs/argon2-linux-arm-gnueabihf': 2.0.2
      '@node-rs/argon2-linux-arm64-gnu': 2.0.2
      '@node-rs/argon2-linux-arm64-musl': 2.0.2
      '@node-rs/argon2-linux-x64-gnu': 2.0.2
      '@node-rs/argon2-linux-x64-musl': 2.0.2
      '@node-rs/argon2-wasm32-wasi': 2.0.2
      '@node-rs/argon2-win32-arm64-msvc': 2.0.2
      '@node-rs/argon2-win32-ia32-msvc': 2.0.2
      '@node-rs/argon2-win32-x64-msvc': 2.0.2

  '@nodelib/fs.scandir@2.1.5':
    dependencies:
      '@nodelib/fs.stat': 2.0.5
      run-parallel: 1.2.0

  '@nodelib/fs.stat@2.0.5': {}

  '@nodelib/fs.walk@1.2.8':
    dependencies:
      '@nodelib/fs.scandir': 2.1.5
      fastq: 1.19.0

  '@pkgjs/parseargs@0.11.0':
    optional: true

  '@pothos/core@4.3.0(graphql@16.10.0)':
    dependencies:
      graphql: 16.10.0

  '@pothos/plugin-relay@4.3.0(@pothos/core@4.3.0(graphql@16.10.0))(graphql@16.10.0)':
    dependencies:
      '@pothos/core': 4.3.0(graphql@16.10.0)
      graphql: 16.10.0

  '@rollup/rollup-android-arm-eabi@4.34.5':
    optional: true

  '@rollup/rollup-android-arm64@4.34.5':
    optional: true

  '@rollup/rollup-darwin-arm64@4.34.5':
    optional: true

  '@rollup/rollup-darwin-x64@4.34.5':
    optional: true

  '@rollup/rollup-freebsd-arm64@4.34.5':
    optional: true

  '@rollup/rollup-freebsd-x64@4.34.5':
    optional: true

  '@rollup/rollup-linux-arm-gnueabihf@4.34.5':
    optional: true

  '@rollup/rollup-linux-arm-musleabihf@4.34.5':
    optional: true

  '@rollup/rollup-linux-arm64-gnu@4.34.5':
    optional: true

  '@rollup/rollup-linux-arm64-musl@4.34.5':
    optional: true

  '@rollup/rollup-linux-loongarch64-gnu@4.34.5':
    optional: true

  '@rollup/rollup-linux-powerpc64le-gnu@4.34.5':
    optional: true

  '@rollup/rollup-linux-riscv64-gnu@4.34.5':
    optional: true

  '@rollup/rollup-linux-s390x-gnu@4.34.5':
    optional: true

  '@rollup/rollup-linux-x64-gnu@4.34.5':
    optional: true

  '@rollup/rollup-linux-x64-musl@4.34.5':
    optional: true

  '@rollup/rollup-win32-arm64-msvc@4.34.5':
    optional: true

  '@rollup/rollup-win32-ia32-msvc@4.34.5':
    optional: true

  '@rollup/rollup-win32-x64-msvc@4.34.5':
    optional: true

  '@sec-ant/readable-stream@0.4.1': {}

  '@shikijs/engine-oniguruma@1.29.2':
    dependencies:
      '@shikijs/types': 1.29.2
      '@shikijs/vscode-textmate': 10.0.2

  '@shikijs/types@1.29.2':
    dependencies:
      '@shikijs/vscode-textmate': 10.0.2
      '@types/hast': 3.0.4

  '@shikijs/vscode-textmate@10.0.2': {}

  '@sinclair/typebox@0.34.16': {}

  '@sindresorhus/is@5.6.0': {}

  '@swc/cli@0.6.0(@swc/core@1.10.14)':
    dependencies:
      '@swc/core': 1.10.14
      '@swc/counter': 0.1.3
      '@xhmikosr/bin-wrapper': 13.0.5
      commander: 8.3.0
      fast-glob: 3.3.3
      minimatch: 9.0.5
      piscina: 4.8.0
      semver: 7.7.1
      slash: 3.0.0
      source-map: 0.7.4

  '@swc/core-darwin-arm64@1.10.14':
    optional: true

  '@swc/core-darwin-x64@1.10.14':
    optional: true

  '@swc/core-linux-arm-gnueabihf@1.10.14':
    optional: true

  '@swc/core-linux-arm64-gnu@1.10.14':
    optional: true

  '@swc/core-linux-arm64-musl@1.10.14':
    optional: true

  '@swc/core-linux-x64-gnu@1.10.14':
    optional: true

  '@swc/core-linux-x64-musl@1.10.14':
    optional: true

  '@swc/core-win32-arm64-msvc@1.10.14':
    optional: true

  '@swc/core-win32-ia32-msvc@1.10.14':
    optional: true

  '@swc/core-win32-x64-msvc@1.10.14':
    optional: true

  '@swc/core@1.10.14':
    dependencies:
      '@swc/counter': 0.1.3
      '@swc/types': 0.1.17
    optionalDependencies:
      '@swc/core-darwin-arm64': 1.10.14
      '@swc/core-darwin-x64': 1.10.14
      '@swc/core-linux-arm-gnueabihf': 1.10.14
      '@swc/core-linux-arm64-gnu': 1.10.14
      '@swc/core-linux-arm64-musl': 1.10.14
      '@swc/core-linux-x64-gnu': 1.10.14
      '@swc/core-linux-x64-musl': 1.10.14
      '@swc/core-win32-arm64-msvc': 1.10.14
      '@swc/core-win32-ia32-msvc': 1.10.14
      '@swc/core-win32-x64-msvc': 1.10.14

  '@swc/counter@0.1.3': {}

  '@swc/types@0.1.17':
    dependencies:
      '@swc/counter': 0.1.3

  '@szmarczak/http-timer@5.0.1':
    dependencies:
      defer-to-connect: 2.0.1

  '@tokenizer/token@0.3.0': {}

  '@tybys/wasm-util@0.9.0':
    dependencies:
      tslib: 2.8.1
    optional: true

  '@types/estree@1.0.6': {}

  '@types/hast@3.0.4':
    dependencies:
      '@types/unist': 3.0.3

  '@types/http-cache-semantics@4.0.4': {}

  '@types/node@22.13.1':
    dependencies:
      undici-types: 6.20.0

<<<<<<< HEAD
  '@types/through@0.0.33':
    dependencies:
      '@types/node': 22.13.1

  '@types/unist@3.0.3': {}

=======
>>>>>>> 2438e610
  '@types/uuid@10.0.0': {}

  '@vitest/coverage-v8@3.0.5(vitest@3.0.5(@types/node@22.13.1)(tsx@4.19.2)(yaml@2.7.0))':
    dependencies:
      '@ampproject/remapping': 2.3.0
      '@bcoe/v8-coverage': 1.0.2
      debug: 4.4.0
      istanbul-lib-coverage: 3.2.2
      istanbul-lib-report: 3.0.1
      istanbul-lib-source-maps: 5.0.6
      istanbul-reports: 3.1.7
      magic-string: 0.30.17
      magicast: 0.3.5
      std-env: 3.8.0
      test-exclude: 7.0.1
      tinyrainbow: 2.0.0
      vitest: 3.0.5(@types/node@22.13.1)(tsx@4.19.2)(yaml@2.7.0)
    transitivePeerDependencies:
      - supports-color

  '@vitest/expect@3.0.5':
    dependencies:
      '@vitest/spy': 3.0.5
      '@vitest/utils': 3.0.5
      chai: 5.1.2
      tinyrainbow: 2.0.0

  '@vitest/mocker@3.0.5(vite@6.1.0(@types/node@22.13.1)(tsx@4.19.2)(yaml@2.7.0))':
    dependencies:
      '@vitest/spy': 3.0.5
      estree-walker: 3.0.3
      magic-string: 0.30.17
    optionalDependencies:
      vite: 6.1.0(@types/node@22.13.1)(tsx@4.19.2)(yaml@2.7.0)

  '@vitest/pretty-format@3.0.5':
    dependencies:
      tinyrainbow: 2.0.0

  '@vitest/runner@3.0.5':
    dependencies:
      '@vitest/utils': 3.0.5
      pathe: 2.0.2

  '@vitest/snapshot@3.0.5':
    dependencies:
      '@vitest/pretty-format': 3.0.5
      magic-string: 0.30.17
      pathe: 2.0.2

  '@vitest/spy@3.0.5':
    dependencies:
      tinyspy: 3.0.2

  '@vitest/utils@3.0.5':
    dependencies:
      '@vitest/pretty-format': 3.0.5
      loupe: 3.1.3
      tinyrainbow: 2.0.0

  '@xhmikosr/archive-type@7.0.0':
    dependencies:
      file-type: 19.6.0

  '@xhmikosr/bin-check@7.0.3':
    dependencies:
      execa: 5.1.1
      isexe: 2.0.0

  '@xhmikosr/bin-wrapper@13.0.5':
    dependencies:
      '@xhmikosr/bin-check': 7.0.3
      '@xhmikosr/downloader': 15.0.1
      '@xhmikosr/os-filter-obj': 3.0.0
      bin-version-check: 5.1.0

  '@xhmikosr/decompress-tar@8.0.1':
    dependencies:
      file-type: 19.6.0
      is-stream: 2.0.1
      tar-stream: 3.1.7

  '@xhmikosr/decompress-tarbz2@8.0.2':
    dependencies:
      '@xhmikosr/decompress-tar': 8.0.1
      file-type: 19.6.0
      is-stream: 2.0.1
      seek-bzip: 2.0.0
      unbzip2-stream: 1.4.3

  '@xhmikosr/decompress-targz@8.0.1':
    dependencies:
      '@xhmikosr/decompress-tar': 8.0.1
      file-type: 19.6.0
      is-stream: 2.0.1

  '@xhmikosr/decompress-unzip@7.0.0':
    dependencies:
      file-type: 19.6.0
      get-stream: 6.0.1
      yauzl: 3.2.0

  '@xhmikosr/decompress@10.0.1':
    dependencies:
      '@xhmikosr/decompress-tar': 8.0.1
      '@xhmikosr/decompress-tarbz2': 8.0.2
      '@xhmikosr/decompress-targz': 8.0.1
      '@xhmikosr/decompress-unzip': 7.0.0
      graceful-fs: 4.2.11
      make-dir: 4.0.0
      strip-dirs: 3.0.0

  '@xhmikosr/downloader@15.0.1':
    dependencies:
      '@xhmikosr/archive-type': 7.0.0
      '@xhmikosr/decompress': 10.0.1
      content-disposition: 0.5.4
      defaults: 3.0.0
      ext-name: 5.0.0
      file-type: 19.6.0
      filenamify: 6.0.0
      get-stream: 6.0.1
      got: 13.0.0

  '@xhmikosr/os-filter-obj@3.0.0':
    dependencies:
      arch: 3.0.0

  '@zxing/text-encoding@0.9.0':
    optional: true

  abort-controller@3.0.0:
    dependencies:
      event-target-shim: 5.0.1

  abstract-logging@2.0.1: {}

  aggregate-error@3.1.0:
    dependencies:
      clean-stack: 2.2.0
      indent-string: 4.0.0

  ajv-formats@3.0.1(ajv@8.17.1):
    optionalDependencies:
      ajv: 8.17.1

  ajv@8.17.1:
    dependencies:
      fast-deep-equal: 3.1.3
      fast-uri: 3.0.6
      json-schema-traverse: 1.0.0
      require-from-string: 2.0.2

  ansi-regex@5.0.1: {}

  ansi-regex@6.1.0: {}

  ansi-styles@4.3.0:
    dependencies:
      color-convert: 2.0.1

  ansi-styles@6.2.1: {}

  arch@3.0.0: {}

  argparse@2.0.1: {}

  asn1.js@5.4.1:
    dependencies:
      bn.js: 4.12.1
      inherits: 2.0.4
      minimalistic-assert: 1.0.1
      safer-buffer: 2.1.2

  assertion-error@2.0.1: {}

  async@3.2.6: {}

  atomic-sleep@1.0.0: {}

  available-typed-arrays@1.0.7:
    dependencies:
      possible-typed-array-names: 1.1.0

  avvio@9.1.0:
    dependencies:
      '@fastify/error': 4.0.0
      fastq: 1.19.0

  b4a@1.6.7: {}

  balanced-match@1.0.2: {}

  bare-events@2.5.4:
    optional: true

  base64-js@1.5.1: {}

  bin-version-check@5.1.0:
    dependencies:
      bin-version: 6.0.0
      semver: 7.7.1
      semver-truncate: 3.0.0

  bin-version@6.0.0:
    dependencies:
      execa: 5.1.1
      find-versions: 5.1.0

  block-stream2@2.1.0:
    dependencies:
      readable-stream: 3.6.2

  bn.js@4.12.1: {}

  brace-expansion@2.0.1:
    dependencies:
      balanced-match: 1.0.2

  braces@3.0.3:
    dependencies:
      fill-range: 7.1.1

  browser-or-node@2.1.1: {}

  buffer-crc32@0.2.13: {}

  buffer-crc32@1.0.0: {}

  buffer-from@1.1.2: {}

  buffer@5.7.1:
    dependencies:
      base64-js: 1.5.1
      ieee754: 1.2.1

  buffer@6.0.3:
    dependencies:
      base64-js: 1.5.1
      ieee754: 1.2.1

  busboy@1.6.0:
    dependencies:
      streamsearch: 1.1.0

  cac@6.7.14: {}

  cacheable-lookup@7.0.0: {}

  cacheable-request@10.2.14:
    dependencies:
      '@types/http-cache-semantics': 4.0.4
      get-stream: 6.0.1
      http-cache-semantics: 4.1.1
      keyv: 4.5.4
      mimic-response: 4.0.0
      normalize-url: 8.0.1
      responselike: 3.0.0

  call-bind-apply-helpers@1.0.1:
    dependencies:
      es-errors: 1.3.0
      function-bind: 1.1.2

  call-bind@1.0.8:
    dependencies:
      call-bind-apply-helpers: 1.0.1
      es-define-property: 1.0.1
      get-intrinsic: 1.2.7
      set-function-length: 1.2.2

  call-bound@1.0.3:
    dependencies:
      call-bind-apply-helpers: 1.0.1
      get-intrinsic: 1.2.7

  chai@5.1.2:
    dependencies:
      assertion-error: 2.0.1
      check-error: 2.1.1
      deep-eql: 5.0.2
      loupe: 3.1.3
      pathval: 2.0.0

  check-error@2.1.1: {}

  clean-stack@2.2.0: {}

  close-with-grace@2.2.0: {}

  color-convert@2.0.1:
    dependencies:
      color-name: 1.1.4

  color-name@1.1.4: {}

  colorette@2.0.20: {}

  commander@6.2.1: {}

  commander@8.3.0: {}

  content-disposition@0.5.4:
    dependencies:
      safe-buffer: 5.2.1

  cookie@1.0.2: {}

  cross-spawn@7.0.6:
    dependencies:
      path-key: 3.1.1
      shebang-command: 2.0.0
      which: 2.0.2

  dateformat@4.6.3: {}

  debug@4.4.0:
    dependencies:
      ms: 2.1.3

  decode-uri-component@0.2.2: {}

  decompress-response@6.0.0:
    dependencies:
      mimic-response: 3.1.0

  deep-eql@5.0.2: {}

  defaults@3.0.0: {}

  defer-to-connect@2.0.1: {}

  define-data-property@1.1.4:
    dependencies:
      es-define-property: 1.0.1
      es-errors: 1.3.0
      gopd: 1.2.0

  depd@2.0.0: {}

  dequal@2.0.3: {}

  dotenv-expand@10.0.0: {}

  dotenv@16.4.7: {}

  drizzle-kit@0.30.4:
    dependencies:
      '@drizzle-team/brocli': 0.10.2
      '@esbuild-kit/esm-loader': 2.6.5
      esbuild: 0.19.12
      esbuild-register: 3.6.0(esbuild@0.19.12)
    transitivePeerDependencies:
      - supports-color

  drizzle-orm@0.39.2(postgres@3.4.5):
    optionalDependencies:
      postgres: 3.4.5

  drizzle-seed@0.3.1(drizzle-orm@0.39.2(postgres@3.4.5)):
    dependencies:
      pure-rand: 6.1.0
    optionalDependencies:
      drizzle-orm: 0.39.2(postgres@3.4.5)

  drizzle-zod@0.6.1(drizzle-orm@0.39.2(postgres@3.4.5))(zod@3.24.1):
    dependencies:
      drizzle-orm: 0.39.2(postgres@3.4.5)
      zod: 3.24.1

  dunder-proto@1.0.1:
    dependencies:
      call-bind-apply-helpers: 1.0.1
      es-errors: 1.3.0
      gopd: 1.2.0

  duplexify@4.1.3:
    dependencies:
      end-of-stream: 1.4.4
      inherits: 2.0.4
      readable-stream: 3.6.2
      stream-shift: 1.0.3

  eastasianwidth@0.2.0: {}

  ecdsa-sig-formatter@1.0.11:
    dependencies:
      safe-buffer: 5.2.1

  emoji-regex@8.0.0: {}

  emoji-regex@9.2.2: {}

  end-of-stream@1.4.4:
    dependencies:
      once: 1.4.0

  entities@4.5.0: {}

  env-schema@6.0.1:
    dependencies:
      ajv: 8.17.1
      dotenv: 16.4.7
      dotenv-expand: 10.0.0

  es-define-property@1.0.1: {}

  es-errors@1.3.0: {}

  es-module-lexer@1.6.0: {}

  es-object-atoms@1.1.1:
    dependencies:
      es-errors: 1.3.0

  esbuild-register@3.6.0(esbuild@0.19.12):
    dependencies:
      debug: 4.4.0
      esbuild: 0.19.12
    transitivePeerDependencies:
      - supports-color

  esbuild@0.18.20:
    optionalDependencies:
      '@esbuild/android-arm': 0.18.20
      '@esbuild/android-arm64': 0.18.20
      '@esbuild/android-x64': 0.18.20
      '@esbuild/darwin-arm64': 0.18.20
      '@esbuild/darwin-x64': 0.18.20
      '@esbuild/freebsd-arm64': 0.18.20
      '@esbuild/freebsd-x64': 0.18.20
      '@esbuild/linux-arm': 0.18.20
      '@esbuild/linux-arm64': 0.18.20
      '@esbuild/linux-ia32': 0.18.20
      '@esbuild/linux-loong64': 0.18.20
      '@esbuild/linux-mips64el': 0.18.20
      '@esbuild/linux-ppc64': 0.18.20
      '@esbuild/linux-riscv64': 0.18.20
      '@esbuild/linux-s390x': 0.18.20
      '@esbuild/linux-x64': 0.18.20
      '@esbuild/netbsd-x64': 0.18.20
      '@esbuild/openbsd-x64': 0.18.20
      '@esbuild/sunos-x64': 0.18.20
      '@esbuild/win32-arm64': 0.18.20
      '@esbuild/win32-ia32': 0.18.20
      '@esbuild/win32-x64': 0.18.20

  esbuild@0.19.12:
    optionalDependencies:
      '@esbuild/aix-ppc64': 0.19.12
      '@esbuild/android-arm': 0.19.12
      '@esbuild/android-arm64': 0.19.12
      '@esbuild/android-x64': 0.19.12
      '@esbuild/darwin-arm64': 0.19.12
      '@esbuild/darwin-x64': 0.19.12
      '@esbuild/freebsd-arm64': 0.19.12
      '@esbuild/freebsd-x64': 0.19.12
      '@esbuild/linux-arm': 0.19.12
      '@esbuild/linux-arm64': 0.19.12
      '@esbuild/linux-ia32': 0.19.12
      '@esbuild/linux-loong64': 0.19.12
      '@esbuild/linux-mips64el': 0.19.12
      '@esbuild/linux-ppc64': 0.19.12
      '@esbuild/linux-riscv64': 0.19.12
      '@esbuild/linux-s390x': 0.19.12
      '@esbuild/linux-x64': 0.19.12
      '@esbuild/netbsd-x64': 0.19.12
      '@esbuild/openbsd-x64': 0.19.12
      '@esbuild/sunos-x64': 0.19.12
      '@esbuild/win32-arm64': 0.19.12
      '@esbuild/win32-ia32': 0.19.12
      '@esbuild/win32-x64': 0.19.12

  esbuild@0.23.1:
    optionalDependencies:
      '@esbuild/aix-ppc64': 0.23.1
      '@esbuild/android-arm': 0.23.1
      '@esbuild/android-arm64': 0.23.1
      '@esbuild/android-x64': 0.23.1
      '@esbuild/darwin-arm64': 0.23.1
      '@esbuild/darwin-x64': 0.23.1
      '@esbuild/freebsd-arm64': 0.23.1
      '@esbuild/freebsd-x64': 0.23.1
      '@esbuild/linux-arm': 0.23.1
      '@esbuild/linux-arm64': 0.23.1
      '@esbuild/linux-ia32': 0.23.1
      '@esbuild/linux-loong64': 0.23.1
      '@esbuild/linux-mips64el': 0.23.1
      '@esbuild/linux-ppc64': 0.23.1
      '@esbuild/linux-riscv64': 0.23.1
      '@esbuild/linux-s390x': 0.23.1
      '@esbuild/linux-x64': 0.23.1
      '@esbuild/netbsd-x64': 0.23.1
      '@esbuild/openbsd-arm64': 0.23.1
      '@esbuild/openbsd-x64': 0.23.1
      '@esbuild/sunos-x64': 0.23.1
      '@esbuild/win32-arm64': 0.23.1
      '@esbuild/win32-ia32': 0.23.1
      '@esbuild/win32-x64': 0.23.1

  esbuild@0.24.2:
    optionalDependencies:
      '@esbuild/aix-ppc64': 0.24.2
      '@esbuild/android-arm': 0.24.2
      '@esbuild/android-arm64': 0.24.2
      '@esbuild/android-x64': 0.24.2
      '@esbuild/darwin-arm64': 0.24.2
      '@esbuild/darwin-x64': 0.24.2
      '@esbuild/freebsd-arm64': 0.24.2
      '@esbuild/freebsd-x64': 0.24.2
      '@esbuild/linux-arm': 0.24.2
      '@esbuild/linux-arm64': 0.24.2
      '@esbuild/linux-ia32': 0.24.2
      '@esbuild/linux-loong64': 0.24.2
      '@esbuild/linux-mips64el': 0.24.2
      '@esbuild/linux-ppc64': 0.24.2
      '@esbuild/linux-riscv64': 0.24.2
      '@esbuild/linux-s390x': 0.24.2
      '@esbuild/linux-x64': 0.24.2
      '@esbuild/netbsd-arm64': 0.24.2
      '@esbuild/netbsd-x64': 0.24.2
      '@esbuild/openbsd-arm64': 0.24.2
      '@esbuild/openbsd-x64': 0.24.2
      '@esbuild/sunos-x64': 0.24.2
      '@esbuild/win32-arm64': 0.24.2
      '@esbuild/win32-ia32': 0.24.2
      '@esbuild/win32-x64': 0.24.2

  escape-html@1.0.3: {}

  estree-walker@3.0.3:
    dependencies:
      '@types/estree': 1.0.6

  event-target-shim@5.0.1: {}

  eventemitter3@5.0.1: {}

  events@3.3.0: {}

  execa@5.1.1:
    dependencies:
      cross-spawn: 7.0.6
      get-stream: 6.0.1
      human-signals: 2.1.0
      is-stream: 2.0.1
      merge-stream: 2.0.0
      npm-run-path: 4.0.1
      onetime: 5.1.2
      signal-exit: 3.0.7
      strip-final-newline: 2.0.0

  expect-type@1.1.0: {}

  ext-list@2.2.2:
    dependencies:
      mime-db: 1.53.0

  ext-name@5.0.0:
    dependencies:
      ext-list: 2.2.2
      sort-keys-length: 1.0.1

  fast-copy@3.0.2: {}

  fast-decode-uri-component@1.0.1: {}

  fast-deep-equal@3.1.3: {}

  fast-fifo@1.3.2: {}

  fast-glob@3.3.3:
    dependencies:
      '@nodelib/fs.stat': 2.0.5
      '@nodelib/fs.walk': 1.2.8
      glob-parent: 5.1.2
      merge2: 1.4.1
      micromatch: 4.0.8

  fast-json-stringify@5.16.1:
    dependencies:
      '@fastify/merge-json-schemas': 0.1.1
      ajv: 8.17.1
      ajv-formats: 3.0.1(ajv@8.17.1)
      fast-deep-equal: 3.1.3
      fast-uri: 2.4.0
      json-schema-ref-resolver: 1.0.1
      rfdc: 1.4.1

  fast-json-stringify@6.0.1:
    dependencies:
      '@fastify/merge-json-schemas': 0.2.1
      ajv: 8.17.1
      ajv-formats: 3.0.1(ajv@8.17.1)
      fast-uri: 3.0.6
      json-schema-ref-resolver: 2.0.1
      rfdc: 1.4.1

  fast-jwt@5.0.5:
    dependencies:
      '@lukeed/ms': 2.0.2
      asn1.js: 5.4.1
      ecdsa-sig-formatter: 1.0.11
      mnemonist: 0.39.8

  fast-querystring@1.1.2:
    dependencies:
      fast-decode-uri-component: 1.0.1

  fast-redact@3.5.0: {}

  fast-safe-stringify@2.1.1: {}

  fast-uri@2.4.0: {}

  fast-uri@3.0.6: {}

  fast-xml-parser@4.5.1:
    dependencies:
      strnum: 1.0.5

  fastfall@1.5.1:
    dependencies:
      reusify: 1.0.4

  fastify-plugin@5.0.1: {}

  fastify@5.2.1:
    dependencies:
      '@fastify/ajv-compiler': 4.0.2
      '@fastify/error': 4.0.0
      '@fastify/fast-json-stringify-compiler': 5.0.2
      '@fastify/proxy-addr': 5.0.0
      abstract-logging: 2.0.1
      avvio: 9.1.0
      fast-json-stringify: 6.0.1
      find-my-way: 9.2.0
      light-my-request: 6.5.1
      pino: 9.6.0
      process-warning: 4.0.1
      rfdc: 1.4.1
      secure-json-parse: 3.0.2
      semver: 7.7.1
      toad-cache: 3.7.0

  fastparallel@2.4.1:
    dependencies:
      reusify: 1.0.4
      xtend: 4.0.2

  fastq@1.19.0:
    dependencies:
      reusify: 1.0.4

  fastseries@1.7.2:
    dependencies:
      reusify: 1.0.4
      xtend: 4.0.2

  file-type@19.6.0:
    dependencies:
      get-stream: 9.0.1
      strtok3: 9.1.1
      token-types: 6.0.0
      uint8array-extras: 1.4.0

  filename-reserved-regex@3.0.0: {}

  filenamify@6.0.0:
    dependencies:
      filename-reserved-regex: 3.0.0

  fill-range@7.1.1:
    dependencies:
      to-regex-range: 5.0.1

  filter-obj@1.1.0: {}

  find-my-way@9.2.0:
    dependencies:
      fast-deep-equal: 3.1.3
      fast-querystring: 1.1.2
      safe-regex2: 4.0.1

  find-versions@5.1.0:
    dependencies:
      semver-regex: 4.0.5

  for-each@0.3.4:
    dependencies:
      is-callable: 1.2.7

  foreground-child@3.3.0:
    dependencies:
      cross-spawn: 7.0.6
      signal-exit: 4.1.0

  form-data-encoder@2.1.4: {}

  fsevents@2.3.3:
    optional: true

  function-bind@1.1.2: {}

  generate-function@2.3.1:
    dependencies:
      is-property: 1.0.2

  get-intrinsic@1.2.7:
    dependencies:
      call-bind-apply-helpers: 1.0.1
      es-define-property: 1.0.1
      es-errors: 1.3.0
      es-object-atoms: 1.1.1
      function-bind: 1.1.2
      get-proto: 1.0.1
      gopd: 1.2.0
      has-symbols: 1.1.0
      hasown: 2.0.2
      math-intrinsics: 1.1.0

  get-proto@1.0.1:
    dependencies:
      dunder-proto: 1.0.1
      es-object-atoms: 1.1.1

  get-stream@6.0.1: {}

  get-stream@9.0.1:
    dependencies:
      '@sec-ant/readable-stream': 0.4.1
      is-stream: 4.0.1

  get-tsconfig@4.10.0:
    dependencies:
      resolve-pkg-maps: 1.0.0

  glob-parent@5.1.2:
    dependencies:
      is-glob: 4.0.3

  glob@10.4.5:
    dependencies:
      foreground-child: 3.3.0
      jackspeak: 3.4.3
      minimatch: 9.0.5
      minipass: 7.1.2
      package-json-from-dist: 1.0.1
      path-scurry: 1.11.1

  glob@11.0.1:
    dependencies:
      foreground-child: 3.3.0
      jackspeak: 4.0.2
      minimatch: 10.0.1
      minipass: 7.1.2
      package-json-from-dist: 1.0.1
      path-scurry: 2.0.0

  globrex@0.1.2: {}

  gopd@1.2.0: {}

  got@13.0.0:
    dependencies:
      '@sindresorhus/is': 5.6.0
      '@szmarczak/http-timer': 5.0.1
      cacheable-lookup: 7.0.0
      cacheable-request: 10.2.14
      decompress-response: 6.0.0
      form-data-encoder: 2.1.4
      get-stream: 6.0.1
      http2-wrapper: 2.2.1
      lowercase-keys: 3.0.0
      p-cancelable: 3.0.0
      responselike: 3.0.0

  gql.tada@1.8.10(graphql@16.10.0)(typescript@5.7.3):
    dependencies:
      '@0no-co/graphql.web': 1.0.13(graphql@16.10.0)
      '@0no-co/graphqlsp': 1.12.16(graphql@16.10.0)(typescript@5.7.3)
      '@gql.tada/cli-utils': 1.6.3(@0no-co/graphqlsp@1.12.16(graphql@16.10.0)(typescript@5.7.3))(graphql@16.10.0)(typescript@5.7.3)
      '@gql.tada/internal': 1.0.8(graphql@16.10.0)(typescript@5.7.3)
      typescript: 5.7.3
    transitivePeerDependencies:
      - '@gql.tada/svelte-support'
      - '@gql.tada/vue-support'
      - graphql

  graceful-fs@4.2.11: {}

  graphql-jit@0.8.7(graphql@16.10.0):
    dependencies:
      '@graphql-typed-document-node/core': 3.2.0(graphql@16.10.0)
      fast-json-stringify: 5.16.1
      generate-function: 2.3.1
      graphql: 16.10.0
      lodash.memoize: 4.1.2
      lodash.merge: 4.6.2
      lodash.mergewith: 4.6.2

  graphql-scalars@1.24.1(graphql@16.10.0):
    dependencies:
      graphql: 16.10.0
      tslib: 2.8.1

  graphql-upload-minimal@1.6.1(graphql@16.10.0):
    dependencies:
      busboy: 1.6.0
      graphql: 16.10.0

  graphql@16.10.0: {}

  has-flag@4.0.0: {}

  has-property-descriptors@1.0.2:
    dependencies:
      es-define-property: 1.0.1

  has-symbols@1.1.0: {}

  has-tostringtag@1.0.2:
    dependencies:
      has-symbols: 1.1.0

  hasown@2.0.2:
    dependencies:
      function-bind: 1.1.2

  helmet@8.0.0: {}

  help-me@5.0.0: {}

  html-escaper@2.0.2: {}

  http-cache-semantics@4.1.1: {}

  http-errors@2.0.0:
    dependencies:
      depd: 2.0.0
      inherits: 2.0.4
      setprototypeof: 1.2.0
      statuses: 2.0.1
      toidentifier: 1.0.1

  http2-wrapper@2.2.1:
    dependencies:
      quick-lru: 5.1.1
      resolve-alpn: 1.2.1

  human-signals@2.1.0: {}

  ieee754@1.2.1: {}

  indent-string@4.0.0: {}

  inherits@2.0.4: {}

  inspect-with-kind@1.0.5:
    dependencies:
      kind-of: 6.0.3

  ipaddr.js@2.2.0: {}

  is-arguments@1.2.0:
    dependencies:
      call-bound: 1.0.3
      has-tostringtag: 1.0.2

  is-callable@1.2.7: {}

  is-extglob@2.1.1: {}

  is-fullwidth-code-point@3.0.0: {}

  is-generator-function@1.1.0:
    dependencies:
      call-bound: 1.0.3
      get-proto: 1.0.1
      has-tostringtag: 1.0.2
      safe-regex-test: 1.1.0

  is-glob@4.0.3:
    dependencies:
      is-extglob: 2.1.1

  is-number@7.0.0: {}

  is-plain-obj@1.1.0: {}

  is-property@1.0.2: {}

  is-regex@1.2.1:
    dependencies:
      call-bound: 1.0.3
      gopd: 1.2.0
      has-tostringtag: 1.0.2
      hasown: 2.0.2

  is-stream@2.0.1: {}

  is-stream@4.0.1: {}

  is-typed-array@1.1.15:
    dependencies:
      which-typed-array: 1.1.18

  isexe@2.0.0: {}

  istanbul-lib-coverage@3.2.2: {}

  istanbul-lib-report@3.0.1:
    dependencies:
      istanbul-lib-coverage: 3.2.2
      make-dir: 4.0.0
      supports-color: 7.2.0

  istanbul-lib-source-maps@5.0.6:
    dependencies:
      '@jridgewell/trace-mapping': 0.3.25
      debug: 4.4.0
      istanbul-lib-coverage: 3.2.2
    transitivePeerDependencies:
      - supports-color

  istanbul-reports@3.1.7:
    dependencies:
      html-escaper: 2.0.2
      istanbul-lib-report: 3.0.1

  jackspeak@3.4.3:
    dependencies:
      '@isaacs/cliui': 8.0.2
    optionalDependencies:
      '@pkgjs/parseargs': 0.11.0

  jackspeak@4.0.2:
    dependencies:
      '@isaacs/cliui': 8.0.2

  joycon@3.1.1: {}

  json-buffer@3.0.1: {}

  json-schema-ref-resolver@1.0.1:
    dependencies:
      fast-deep-equal: 3.1.3

  json-schema-ref-resolver@2.0.1:
    dependencies:
      dequal: 2.0.3

  json-schema-traverse@1.0.0: {}

  keyv@4.5.4:
    dependencies:
      json-buffer: 3.0.1

  kind-of@6.0.3: {}

  layerr@3.0.0: {}

  lefthook-darwin-arm64@1.10.10:
    optional: true

  lefthook-darwin-x64@1.10.10:
    optional: true

  lefthook-freebsd-arm64@1.10.10:
    optional: true

  lefthook-freebsd-x64@1.10.10:
    optional: true

  lefthook-linux-arm64@1.10.10:
    optional: true

  lefthook-linux-x64@1.10.10:
    optional: true

  lefthook-openbsd-arm64@1.10.10:
    optional: true

  lefthook-openbsd-x64@1.10.10:
    optional: true

  lefthook-windows-arm64@1.10.10:
    optional: true

  lefthook-windows-x64@1.10.10:
    optional: true

  lefthook@1.10.10:
    optionalDependencies:
      lefthook-darwin-arm64: 1.10.10
      lefthook-darwin-x64: 1.10.10
      lefthook-freebsd-arm64: 1.10.10
      lefthook-freebsd-x64: 1.10.10
      lefthook-linux-arm64: 1.10.10
      lefthook-linux-x64: 1.10.10
      lefthook-openbsd-arm64: 1.10.10
      lefthook-openbsd-x64: 1.10.10
      lefthook-windows-arm64: 1.10.10
      lefthook-windows-x64: 1.10.10

  light-my-request@6.5.1:
    dependencies:
      cookie: 1.0.2
      process-warning: 4.0.1
      set-cookie-parser: 2.7.1

  linkify-it@5.0.0:
    dependencies:
      uc.micro: 2.1.0

  lodash.memoize@4.1.2: {}

  lodash.merge@4.6.2: {}

  lodash.mergewith@4.6.2: {}

  lodash@4.17.21: {}

  loupe@3.1.3: {}

  lowercase-keys@3.0.0: {}

  lru-cache@10.4.3: {}

  lru-cache@11.0.2: {}

  lunr@2.3.9: {}

  magic-string@0.30.17:
    dependencies:
      '@jridgewell/sourcemap-codec': 1.5.0

  magicast@0.3.5:
    dependencies:
      '@babel/parser': 7.26.7
      '@babel/types': 7.26.7
      source-map-js: 1.2.1

  make-dir@4.0.0:
    dependencies:
      semver: 7.7.1

  markdown-it@14.1.0:
    dependencies:
      argparse: 2.0.1
      entities: 4.5.0
      linkify-it: 5.0.0
      mdurl: 2.0.0
      punycode.js: 2.3.1
      uc.micro: 2.1.0

  math-intrinsics@1.1.0: {}

  mdurl@2.0.0: {}

  mercurius-integration-testing@9.0.1(fastify@5.2.1)(graphql@16.10.0)(mercurius@16.0.1(graphql@16.10.0)):
    dependencies:
      '@graphql-typed-document-node/core': 3.2.0(graphql@16.10.0)
      cookie: 1.0.2
      fastify: 5.2.1
      graphql: 16.10.0
      mercurius: 16.0.1(graphql@16.10.0)
      ws: 8.18.0
    transitivePeerDependencies:
      - bufferutil
      - utf-8-validate

  mercurius-upload@8.0.0(graphql@16.10.0):
    dependencies:
      fastify-plugin: 5.0.1
      graphql: 16.10.0
      graphql-upload-minimal: 1.6.1(graphql@16.10.0)

  mercurius@16.0.1(graphql@16.10.0):
    dependencies:
      '@fastify/error': 4.0.0
      '@fastify/static': 8.1.0
      '@fastify/websocket': 11.0.2
      fastify-plugin: 5.0.1
      graphql: 16.10.0
      graphql-jit: 0.8.7(graphql@16.10.0)
      mqemitter: 6.0.2
      p-map: 4.0.0
      quick-lru: 7.0.0
      readable-stream: 4.7.0
      safe-stable-stringify: 2.5.0
      secure-json-parse: 3.0.2
      single-user-cache: 1.0.1
      tiny-lru: 11.2.11
      ws: 8.18.0
    transitivePeerDependencies:
      - bufferutil
      - utf-8-validate

  merge-stream@2.0.0: {}

  merge2@1.4.1: {}

  micromatch@4.0.8:
    dependencies:
      braces: 3.0.3
      picomatch: 2.3.1

  mime-db@1.52.0: {}

  mime-db@1.53.0: {}

  mime-types@2.1.35:
    dependencies:
      mime-db: 1.52.0

  mime@3.0.0: {}

  mimic-fn@2.1.0: {}

  mimic-response@3.1.0: {}

  mimic-response@4.0.0: {}

  minimalistic-assert@1.0.1: {}

  minimatch@10.0.1:
    dependencies:
      brace-expansion: 2.0.1

  minimatch@9.0.5:
    dependencies:
      brace-expansion: 2.0.1

  minimist@1.2.8: {}

  minio@8.0.4:
    dependencies:
      async: 3.2.6
      block-stream2: 2.1.0
      browser-or-node: 2.1.1
      buffer-crc32: 1.0.0
      eventemitter3: 5.0.1
      fast-xml-parser: 4.5.1
      ipaddr.js: 2.2.0
      lodash: 4.17.21
      mime-types: 2.1.35
      query-string: 7.1.3
      stream-json: 1.9.1
      through2: 4.0.2
      web-encoding: 1.1.5
      xml2js: 0.6.2

  minipass@7.1.2: {}

  mnemonist@0.39.8:
    dependencies:
      obliterator: 2.0.5

  mqemitter@6.0.2:
    dependencies:
      fastparallel: 2.4.1
      qlobber: 8.0.1

  ms@2.1.3: {}

  nanoid@3.3.8: {}

  normalize-url@8.0.1: {}

  npm-run-path@4.0.1:
    dependencies:
      path-key: 3.1.1

  obliterator@2.0.5: {}

  on-exit-leak-free@2.1.2: {}

  once@1.4.0:
    dependencies:
      wrappy: 1.0.2

  onetime@5.1.2:
    dependencies:
      mimic-fn: 2.1.0

  p-cancelable@3.0.0: {}

  p-map@4.0.0:
    dependencies:
      aggregate-error: 3.1.0

  package-json-from-dist@1.0.1: {}

  path-key@3.1.1: {}

  path-scurry@1.11.1:
    dependencies:
      lru-cache: 10.4.3
      minipass: 7.1.2

  path-scurry@2.0.0:
    dependencies:
      lru-cache: 11.0.2
      minipass: 7.1.2

  pathe@2.0.2: {}

  pathval@2.0.0: {}

  peek-readable@5.4.2: {}

  pend@1.2.0: {}

  picocolors@1.1.1: {}

  picomatch@2.3.1: {}

  pino-abstract-transport@2.0.0:
    dependencies:
      split2: 4.2.0

  pino-pretty@13.0.0:
    dependencies:
      colorette: 2.0.20
      dateformat: 4.6.3
      fast-copy: 3.0.2
      fast-safe-stringify: 2.1.1
      help-me: 5.0.0
      joycon: 3.1.1
      minimist: 1.2.8
      on-exit-leak-free: 2.1.2
      pino-abstract-transport: 2.0.0
      pump: 3.0.2
      secure-json-parse: 2.7.0
      sonic-boom: 4.2.0
      strip-json-comments: 3.1.1

  pino-std-serializers@7.0.0: {}

  pino@9.6.0:
    dependencies:
      atomic-sleep: 1.0.0
      fast-redact: 3.5.0
      on-exit-leak-free: 2.1.2
      pino-abstract-transport: 2.0.0
      pino-std-serializers: 7.0.0
      process-warning: 4.0.1
      quick-format-unescaped: 4.0.4
      real-require: 0.2.0
      safe-stable-stringify: 2.5.0
      sonic-boom: 4.2.0
      thread-stream: 3.1.0

  piscina@4.8.0:
    optionalDependencies:
      '@napi-rs/nice': 1.0.1

  possible-typed-array-names@1.1.0: {}

  postcss@8.5.1:
    dependencies:
      nanoid: 3.3.8
      picocolors: 1.1.1
      source-map-js: 1.2.1

  postgres@3.4.5: {}

  process-warning@4.0.1: {}

  process@0.11.10: {}

  pump@3.0.2:
    dependencies:
      end-of-stream: 1.4.4
      once: 1.4.0

  punycode.js@2.3.1: {}

  pure-rand@6.1.0: {}

  qlobber@8.0.1: {}

  query-string@7.1.3:
    dependencies:
      decode-uri-component: 0.2.2
      filter-obj: 1.1.0
      split-on-first: 1.1.0
      strict-uri-encode: 2.0.0

  queue-microtask@1.2.3: {}

  quick-format-unescaped@4.0.4: {}

  quick-lru@5.1.1: {}

  quick-lru@7.0.0: {}

  readable-stream@3.6.2:
    dependencies:
      inherits: 2.0.4
      string_decoder: 1.3.0
      util-deprecate: 1.0.2

  readable-stream@4.7.0:
    dependencies:
      abort-controller: 3.0.0
      buffer: 6.0.3
      events: 3.3.0
      process: 0.11.10
      string_decoder: 1.3.0

  real-require@0.2.0: {}

  require-from-string@2.0.2: {}

  resolve-alpn@1.2.1: {}

  resolve-pkg-maps@1.0.0: {}

  responselike@3.0.0:
    dependencies:
      lowercase-keys: 3.0.0

  ret@0.5.0: {}

  reusify@1.0.4: {}

  rfdc@1.4.1: {}

  rollup@4.34.5:
    dependencies:
      '@types/estree': 1.0.6
    optionalDependencies:
      '@rollup/rollup-android-arm-eabi': 4.34.5
      '@rollup/rollup-android-arm64': 4.34.5
      '@rollup/rollup-darwin-arm64': 4.34.5
      '@rollup/rollup-darwin-x64': 4.34.5
      '@rollup/rollup-freebsd-arm64': 4.34.5
      '@rollup/rollup-freebsd-x64': 4.34.5
      '@rollup/rollup-linux-arm-gnueabihf': 4.34.5
      '@rollup/rollup-linux-arm-musleabihf': 4.34.5
      '@rollup/rollup-linux-arm64-gnu': 4.34.5
      '@rollup/rollup-linux-arm64-musl': 4.34.5
      '@rollup/rollup-linux-loongarch64-gnu': 4.34.5
      '@rollup/rollup-linux-powerpc64le-gnu': 4.34.5
      '@rollup/rollup-linux-riscv64-gnu': 4.34.5
      '@rollup/rollup-linux-s390x-gnu': 4.34.5
      '@rollup/rollup-linux-x64-gnu': 4.34.5
      '@rollup/rollup-linux-x64-musl': 4.34.5
      '@rollup/rollup-win32-arm64-msvc': 4.34.5
      '@rollup/rollup-win32-ia32-msvc': 4.34.5
      '@rollup/rollup-win32-x64-msvc': 4.34.5
      fsevents: 2.3.3

  run-parallel@1.2.0:
    dependencies:
      queue-microtask: 1.2.3

  safe-buffer@5.2.1: {}

  safe-regex-test@1.1.0:
    dependencies:
      call-bound: 1.0.3
      es-errors: 1.3.0
      is-regex: 1.2.1

  safe-regex2@4.0.1:
    dependencies:
      ret: 0.5.0

  safe-stable-stringify@2.5.0: {}

  safer-buffer@2.1.2: {}

  sax@1.4.1: {}

  secure-json-parse@2.7.0: {}

  secure-json-parse@3.0.2: {}

  seek-bzip@2.0.0:
    dependencies:
      commander: 6.2.1

  semver-regex@4.0.5: {}

  semver-truncate@3.0.0:
    dependencies:
      semver: 7.7.1

  semver@7.7.1: {}

  set-cookie-parser@2.7.1: {}

  set-function-length@1.2.2:
    dependencies:
      define-data-property: 1.1.4
      es-errors: 1.3.0
      function-bind: 1.1.2
      get-intrinsic: 1.2.7
      gopd: 1.2.0
      has-property-descriptors: 1.0.2

  setprototypeof@1.2.0: {}

  shebang-command@2.0.0:
    dependencies:
      shebang-regex: 3.0.0

  shebang-regex@3.0.0: {}

  siginfo@2.0.0: {}

  signal-exit@3.0.7: {}

  signal-exit@4.1.0: {}

  single-user-cache@1.0.1:
    dependencies:
      safe-stable-stringify: 2.5.0

  slash@3.0.0: {}

  sonic-boom@4.2.0:
    dependencies:
      atomic-sleep: 1.0.0

  sort-keys-length@1.0.1:
    dependencies:
      sort-keys: 1.1.2

  sort-keys@1.1.2:
    dependencies:
      is-plain-obj: 1.1.0

  source-map-js@1.2.1: {}

  source-map-support@0.5.21:
    dependencies:
      buffer-from: 1.1.2
      source-map: 0.6.1

  source-map@0.6.1: {}

  source-map@0.7.4: {}

  split-on-first@1.1.0: {}

  split2@4.2.0: {}

  stackback@0.0.2: {}

  statuses@2.0.1: {}

  std-env@3.8.0: {}

  steed@1.1.3:
    dependencies:
      fastfall: 1.5.1
      fastparallel: 2.4.1
      fastq: 1.19.0
      fastseries: 1.7.2
      reusify: 1.0.4

  stream-chain@2.2.5: {}

  stream-json@1.9.1:
    dependencies:
      stream-chain: 2.2.5

  stream-shift@1.0.3: {}

  streamsearch@1.1.0: {}

  streamx@2.22.0:
    dependencies:
      fast-fifo: 1.3.2
      text-decoder: 1.2.3
    optionalDependencies:
      bare-events: 2.5.4

  strict-uri-encode@2.0.0: {}

  string-width@4.2.3:
    dependencies:
      emoji-regex: 8.0.0
      is-fullwidth-code-point: 3.0.0
      strip-ansi: 6.0.1

  string-width@5.1.2:
    dependencies:
      eastasianwidth: 0.2.0
      emoji-regex: 9.2.2
      strip-ansi: 7.1.0

  string_decoder@1.3.0:
    dependencies:
      safe-buffer: 5.2.1

  strip-ansi@6.0.1:
    dependencies:
      ansi-regex: 5.0.1

  strip-ansi@7.1.0:
    dependencies:
      ansi-regex: 6.1.0

  strip-dirs@3.0.0:
    dependencies:
      inspect-with-kind: 1.0.5
      is-plain-obj: 1.1.0

  strip-final-newline@2.0.0: {}

  strip-json-comments@3.1.1: {}

  strnum@1.0.5: {}

  strtok3@9.1.1:
    dependencies:
      '@tokenizer/token': 0.3.0
      peek-readable: 5.4.2

  supports-color@7.2.0:
    dependencies:
      has-flag: 4.0.0

  tar-stream@3.1.7:
    dependencies:
      b4a: 1.6.7
      fast-fifo: 1.3.2
      streamx: 2.22.0

  test-exclude@7.0.1:
    dependencies:
      '@istanbuljs/schema': 0.1.3
      glob: 10.4.5
      minimatch: 9.0.5

  text-decoder@1.2.3:
    dependencies:
      b4a: 1.6.7

  thread-stream@3.1.0:
    dependencies:
      real-require: 0.2.0

  through2@4.0.2:
    dependencies:
      readable-stream: 3.6.2

  through@2.3.8: {}

  tiny-lru@11.2.11: {}

  tinybench@2.9.0: {}

  tinyexec@0.3.2: {}

  tinypool@1.0.2: {}

  tinyrainbow@2.0.0: {}

  tinyspy@3.0.2: {}

  to-regex-range@5.0.1:
    dependencies:
      is-number: 7.0.0

  toad-cache@3.7.0: {}

  toidentifier@1.0.1: {}

  token-types@6.0.0:
    dependencies:
      '@tokenizer/token': 0.3.0
      ieee754: 1.2.1

  tsconfck@3.1.5(typescript@5.7.3):
    optionalDependencies:
      typescript: 5.7.3

  tslib@2.8.1: {}

  tsx@4.19.2:
    dependencies:
      esbuild: 0.23.1
      get-tsconfig: 4.10.0
    optionalDependencies:
      fsevents: 2.3.3

<<<<<<< HEAD
  type-fest@0.21.3: {}

  typedoc-plugin-markdown@4.4.2(typedoc@0.27.7(typescript@5.7.3)):
    dependencies:
      typedoc: 0.27.7(typescript@5.7.3)

  typedoc@0.27.7(typescript@5.7.3):
    dependencies:
      '@gerrit0/mini-shiki': 1.27.2
      lunr: 2.3.9
      markdown-it: 14.1.0
      minimatch: 9.0.5
      typescript: 5.7.3
      yaml: 2.7.0

=======
>>>>>>> 2438e610
  typescript@5.7.3: {}

  uc.micro@2.1.0: {}

  uint8array-extras@1.4.0: {}

  ulidx@2.4.1:
    dependencies:
      layerr: 3.0.0

  unbzip2-stream@1.4.3:
    dependencies:
      buffer: 5.7.1
      through: 2.3.8

  undici-types@6.20.0: {}

  util-deprecate@1.0.2: {}

  util@0.12.5:
    dependencies:
      inherits: 2.0.4
      is-arguments: 1.2.0
      is-generator-function: 1.1.0
      is-typed-array: 1.1.15
      which-typed-array: 1.1.18

  uuidv7@1.0.2: {}

  vite-node@3.0.5(@types/node@22.13.1)(tsx@4.19.2)(yaml@2.7.0):
    dependencies:
      cac: 6.7.14
      debug: 4.4.0
      es-module-lexer: 1.6.0
      pathe: 2.0.2
      vite: 6.1.0(@types/node@22.13.1)(tsx@4.19.2)(yaml@2.7.0)
    transitivePeerDependencies:
      - '@types/node'
      - jiti
      - less
      - lightningcss
      - sass
      - sass-embedded
      - stylus
      - sugarss
      - supports-color
      - terser
      - tsx
      - yaml

  vite-tsconfig-paths@5.1.4(typescript@5.7.3)(vite@6.1.0(@types/node@22.13.1)(tsx@4.19.2)(yaml@2.7.0)):
    dependencies:
      debug: 4.4.0
      globrex: 0.1.2
      tsconfck: 3.1.5(typescript@5.7.3)
    optionalDependencies:
      vite: 6.1.0(@types/node@22.13.1)(tsx@4.19.2)(yaml@2.7.0)
    transitivePeerDependencies:
      - supports-color
      - typescript

  vite@6.1.0(@types/node@22.13.1)(tsx@4.19.2)(yaml@2.7.0):
    dependencies:
      esbuild: 0.24.2
      postcss: 8.5.1
      rollup: 4.34.5
    optionalDependencies:
      '@types/node': 22.13.1
      fsevents: 2.3.3
      tsx: 4.19.2
      yaml: 2.7.0

  vitest@3.0.5(@types/node@22.13.1)(tsx@4.19.2)(yaml@2.7.0):
    dependencies:
      '@vitest/expect': 3.0.5
      '@vitest/mocker': 3.0.5(vite@6.1.0(@types/node@22.13.1)(tsx@4.19.2)(yaml@2.7.0))
      '@vitest/pretty-format': 3.0.5
      '@vitest/runner': 3.0.5
      '@vitest/snapshot': 3.0.5
      '@vitest/spy': 3.0.5
      '@vitest/utils': 3.0.5
      chai: 5.1.2
      debug: 4.4.0
      expect-type: 1.1.0
      magic-string: 0.30.17
      pathe: 2.0.2
      std-env: 3.8.0
      tinybench: 2.9.0
      tinyexec: 0.3.2
      tinypool: 1.0.2
      tinyrainbow: 2.0.0
      vite: 6.1.0(@types/node@22.13.1)(tsx@4.19.2)(yaml@2.7.0)
      vite-node: 3.0.5(@types/node@22.13.1)(tsx@4.19.2)(yaml@2.7.0)
      why-is-node-running: 2.3.0
    optionalDependencies:
      '@types/node': 22.13.1
    transitivePeerDependencies:
      - jiti
      - less
      - lightningcss
      - msw
      - sass
      - sass-embedded
      - stylus
      - sugarss
      - supports-color
      - terser
      - tsx
      - yaml

  web-encoding@1.1.5:
    dependencies:
      util: 0.12.5
    optionalDependencies:
      '@zxing/text-encoding': 0.9.0

  which-typed-array@1.1.18:
    dependencies:
      available-typed-arrays: 1.0.7
      call-bind: 1.0.8
      call-bound: 1.0.3
      for-each: 0.3.4
      gopd: 1.2.0
      has-tostringtag: 1.0.2

  which@2.0.2:
    dependencies:
      isexe: 2.0.0

  why-is-node-running@2.3.0:
    dependencies:
      siginfo: 2.0.0
      stackback: 0.0.2

  wrap-ansi@7.0.0:
    dependencies:
      ansi-styles: 4.3.0
      string-width: 4.2.3
      strip-ansi: 6.0.1

  wrap-ansi@8.1.0:
    dependencies:
      ansi-styles: 6.2.1
      string-width: 5.1.2
      strip-ansi: 7.1.0

  wrappy@1.0.2: {}

  ws@8.18.0: {}

  xml2js@0.6.2:
    dependencies:
      sax: 1.4.1
      xmlbuilder: 11.0.1

  xmlbuilder@11.0.1: {}

  xtend@4.0.2: {}

  yaml@2.7.0: {}

  yauzl@3.2.0:
    dependencies:
      buffer-crc32: 0.2.13
      pend: 1.2.0

  zod@3.24.1: {}<|MERGE_RESOLUTION|>--- conflicted
+++ resolved
@@ -1374,15 +1374,9 @@
   '@types/node@22.13.1':
     resolution: {integrity: sha512-jK8uzQlrvXqEU91UxiK5J7pKHyzgnI1Qnl0QDHIgVGuolJhRb9EEl28Cj9b3rGR8B2lhFCtvIm5os8lFnO/1Ew==}
 
-<<<<<<< HEAD
-  '@types/through@0.0.33':
-    resolution: {integrity: sha512-HsJ+z3QuETzP3cswwtzt2vEIiHBk/dCcHGhbmG5X3ecnwFD/lPrMpliGXxSCg03L9AhrdwA4Oz/qfspkDW+xGQ==}
-
   '@types/unist@3.0.3':
     resolution: {integrity: sha512-ko/gIFJRv177XgZsZcBwnqJN5x/Gien8qNOn0D5bQU/zAzVf9Zt3BlcUiLqhV9y4ARk0GbT3tnUiPNgnTXzc/Q==}
 
-=======
->>>>>>> 2438e610
   '@types/uuid@10.0.0':
     resolution: {integrity: sha512-7gqG38EyHgyP1S+7+xomFtL+ZNHcKv6DwNaCZmJmo1vgMugyF3TCnXVg4t1uk89mLNwnLtnY3TpOpCOyp1/xHQ==}
 
@@ -2927,7 +2921,6 @@
     engines: {node: '>=18.0.0'}
     hasBin: true
 
-<<<<<<< HEAD
   type-fest@0.21.3:
     resolution: {integrity: sha512-t0rzBq87m3fVcduHDUFhKmyyX+9eo6WQjZvf51Ea/M0Q7+T374Jp1aUiyUl0GKxp8M/OETVHSDvmkyPgvX+X2w==}
     engines: {node: '>=10'}
@@ -2945,8 +2938,6 @@
     peerDependencies:
       typescript: 5.0.x || 5.1.x || 5.2.x || 5.3.x || 5.4.x || 5.5.x || 5.6.x || 5.7.x
 
-=======
->>>>>>> 2438e610
   typescript@5.7.3:
     resolution: {integrity: sha512-84MVSjMEHP+FQRPy3pX9sTVV/INIex71s9TL2Gm5FG/WG1SqXeKyZ0k7/blY/4FdOzI12CBy1vGc4og/eus0fw==}
     engines: {node: '>=14.17'}
@@ -3958,19 +3949,21 @@
 
   '@types/http-cache-semantics@4.0.4': {}
 
+  '@types/inquirer@9.0.7':
+    dependencies:
+      '@types/through': 0.0.33
+      rxjs: 7.8.1
+
   '@types/node@22.13.1':
     dependencies:
       undici-types: 6.20.0
 
-<<<<<<< HEAD
   '@types/through@0.0.33':
     dependencies:
       '@types/node': 22.13.1
 
   '@types/unist@3.0.3': {}
 
-=======
->>>>>>> 2438e610
   '@types/uuid@10.0.0': {}
 
   '@vitest/coverage-v8@3.0.5(vitest@3.0.5(@types/node@22.13.1)(tsx@4.19.2)(yaml@2.7.0))':
@@ -5563,7 +5556,6 @@
     optionalDependencies:
       fsevents: 2.3.3
 
-<<<<<<< HEAD
   type-fest@0.21.3: {}
 
   typedoc-plugin-markdown@4.4.2(typedoc@0.27.7(typescript@5.7.3)):
@@ -5579,8 +5571,6 @@
       typescript: 5.7.3
       yaml: 2.7.0
 
-=======
->>>>>>> 2438e610
   typescript@5.7.3: {}
 
   uc.micro@2.1.0: {}
