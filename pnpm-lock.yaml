lockfileVersion: '9.0'

settings:
  autoInstallPeers: true
  excludeLinksFromLockfile: false

importers:

  .:
    dependencies:
      '@fastify/cors':
        specifier: ^11.0.0
        version: 11.0.0
      '@fastify/helmet':
        specifier: ^13.0.1
        version: 13.0.1
      '@fastify/jwt':
        specifier: ^9.0.3
        version: 9.0.4
      '@fastify/rate-limit':
        specifier: ^10.2.2
        version: 10.2.2
      '@fastify/redis':
        specifier: ^7.0.2
        version: 7.0.2
      '@fastify/type-provider-typebox':
        specifier: ^5.1.0
        version: 5.1.0(@sinclair/typebox@0.34.28)
      '@node-rs/argon2':
        specifier: ^2.0.2
        version: 2.0.2
      '@pothos/core':
        specifier: ^4.5.0
        version: 4.5.0(graphql@16.10.0)
      '@pothos/plugin-complexity':
        specifier: ^4.1.0
        version: 4.1.0(@pothos/core@4.5.0(graphql@16.10.0))(graphql@16.10.0)
      '@pothos/plugin-relay':
        specifier: ^4.3.0
        version: 4.4.0(@pothos/core@4.5.0(graphql@16.10.0))(graphql@16.10.0)
      '@sinclair/typebox':
        specifier: ^0.34.15
        version: 0.34.28
      ajv-formats:
        specifier: ^3.0.1
        version: 3.0.1(ajv@8.17.1)
      better-auth:
        specifier: ^1.2.5
        version: 1.2.5(typescript@5.7.3)
      close-with-grace:
        specifier: ^2.2.0
        version: 2.2.0
      dotenv:
        specifier: ^16.4.7
        version: 16.4.7
      drizzle-orm:
        specifier: ^0.39.1
        version: 0.39.3(kysely@0.27.6)(postgres@3.4.5)
      drizzle-zod:
        specifier: 0.6.1
        version: 0.6.1(drizzle-orm@0.39.3(kysely@0.27.6)(postgres@3.4.5))(zod@3.24.2)
      env-schema:
        specifier: ^6.0.1
        version: 6.0.1
      fastify:
        specifier: ^5.2.1
        version: 5.2.1
      fastify-plugin:
        specifier: ^5.0.1
        version: 5.0.1
      graphql:
        specifier: ^16.10.0
        version: 16.10.0
      graphql-scalars:
        specifier: ^1.24.0
        version: 1.24.1(graphql@16.10.0)
      graphql-upload-minimal:
        specifier: ^1.6.1
        version: 1.6.1(graphql@16.10.0)
      inquirer:
        specifier: ^12.4.2
        version: 12.4.2(@types/node@22.13.17)
      mercurius:
        specifier: ^16.0.1
        version: 16.1.0(graphql@16.10.0)
      mercurius-upload:
        specifier: ^8.0.0
        version: 8.0.0(graphql@16.10.0)
      minio:
        specifier: ^8.0.4
        version: 8.0.4
      postgres:
        specifier: ^3.4.5
        version: 3.4.5
      ulidx:
        specifier: ^2.4.1
        version: 2.4.1
      uuid:
        specifier: ^11.1.0
        version: 11.1.0
      uuidv7:
        specifier: ^1.0.2
        version: 1.0.2
      zod:
        specifier: ^3.24.2
        version: 3.24.2
    devDependencies:
      '@biomejs/biome':
        specifier: ^1.9.4
        version: 1.9.4
      '@faker-js/faker':
        specifier: ^9.4.0
        version: 9.5.1
      '@swc/cli':
        specifier: 0.6.0
        version: 0.6.0(@swc/core@1.11.5)
      '@swc/core':
        specifier: ^1.11.5
        version: 1.11.5
      '@types/node':
        specifier: ^22.13.17
        version: 22.13.17
      '@types/uuid':
        specifier: ^10.0.0
        version: 10.0.0
      '@vitest/coverage-v8':
        specifier: ^3.1.1
        version: 3.1.1(vitest@3.1.1(@types/node@22.13.17)(tsx@4.19.3)(yaml@2.7.1))
      drizzle-kit:
        specifier: ^0.30.6
        version: 0.30.6
      drizzle-seed:
        specifier: ^0.3.1
        version: 0.3.1(drizzle-orm@0.39.3(kysely@0.27.6)(postgres@3.4.5))
      gql.tada:
        specifier: ^1.8.10
        version: 1.8.10(graphql@16.10.0)(typescript@5.7.3)
      lefthook:
        specifier: ^1.11.6
        version: 1.11.6
      mercurius-integration-testing:
        specifier: ^9.0.1
        version: 9.0.1(fastify@5.2.1)(graphql@16.10.0)(mercurius@16.1.0(graphql@16.10.0))
      tsx:
        specifier: ^4.19.2
        version: 4.19.3
      typedoc:
        specifier: ^0.28.1
        version: 0.28.1(typescript@5.7.3)
      typescript:
        specifier: ^5.7.3
        version: 5.7.3
      vite-tsconfig-paths:
        specifier: ^5.1.4
        version: 5.1.4(typescript@5.7.3)(vite@6.2.0(@types/node@22.13.17)(tsx@4.19.3)(yaml@2.7.1))
      vitest:
        specifier: ^3.1.1
        version: 3.1.1(@types/node@22.13.17)(tsx@4.19.3)(yaml@2.7.1)

packages:

  '@0no-co/graphql.web@1.1.1':
    resolution: {integrity: sha512-F2i3xdycesw78QCOBHmpTn7eaD2iNXGwB2gkfwxcOfBbeauYpr8RBSyJOkDrFtKtVRMclg8Sg3n1ip0ACyUuag==}
    peerDependencies:
      graphql: ^14.0.0 || ^15.0.0 || ^16.0.0
    peerDependenciesMeta:
      graphql:
        optional: true

  '@0no-co/graphqlsp@1.12.16':
    resolution: {integrity: sha512-B5pyYVH93Etv7xjT6IfB7QtMBdaaC07yjbhN6v8H7KgFStMkPvi+oWYBTibMFRMY89qwc9H8YixXg8SXDVgYWw==}
    peerDependencies:
      graphql: ^15.5.0 || ^16.0.0 || ^17.0.0
      typescript: ^5.0.0

  '@ampproject/remapping@2.3.0':
    resolution: {integrity: sha512-30iZtAPgz+LTIYoeivqYo853f02jBYSd5uGnGpkFV0M3xOt9aN73erkgYAmZU43x4VfqcnLxW9Kpg3R5LC4YYw==}
    engines: {node: '>=6.0.0'}

  '@babel/helper-string-parser@7.25.9':
    resolution: {integrity: sha512-4A/SCr/2KLd5jrtOMFzaKjVtAei3+2r/NChoBNoZ3EyP/+GlhoaEGoWOZUmFmoITP7zOJyHIMm+DYRd8o3PvHA==}
    engines: {node: '>=6.9.0'}

  '@babel/helper-validator-identifier@7.25.9':
    resolution: {integrity: sha512-Ed61U6XJc3CVRfkERJWDz4dJwKe7iLmmJsbOGu9wSloNSFttHV0I8g6UAgb7qnK5ly5bGLPd4oXZlxCdANBOWQ==}
    engines: {node: '>=6.9.0'}

  '@babel/parser@7.27.0':
    resolution: {integrity: sha512-iaepho73/2Pz7w2eMS0Q5f83+0RKI7i4xmiYeBmDzfRVbQtTOG7Ts0S4HzJVsTMGI9keU8rNfuZr8DKfSt7Yyg==}
    engines: {node: '>=6.0.0'}
    hasBin: true

  '@babel/types@7.27.0':
    resolution: {integrity: sha512-H45s8fVLYjbhFH62dIJ3WtmJ6RSPt/3DRO0ZcT2SUiYiQyz3BLVb9ADEnLl91m74aQPS3AzzeajZHYOalWe3bg==}
    engines: {node: '>=6.9.0'}

  '@bcoe/v8-coverage@1.0.2':
    resolution: {integrity: sha512-6zABk/ECA/QYSCQ1NGiVwwbQerUCZ+TQbp64Q3AgmfNvurHH0j8TtXa1qbShXA6qqkpAj4V5W8pP6mLe1mcMqA==}
    engines: {node: '>=18'}

  '@better-auth/utils@0.2.4':
    resolution: {integrity: sha512-ayiX87Xd5sCHEplAdeMgwkA0FgnXsEZBgDn890XHHwSWNqqRZDYOq3uj2Ei2leTv1I2KbG5HHn60Ah1i2JWZjQ==}

  '@better-fetch/fetch@1.1.18':
    resolution: {integrity: sha512-rEFOE1MYIsBmoMJtQbl32PGHHXuG2hDxvEd7rUHE0vCBoFQVSDqaVs9hkZEtHCxRoY+CljXKFCOuJ8uxqw1LcA==}

  '@biomejs/biome@1.9.4':
    resolution: {integrity: sha512-1rkd7G70+o9KkTn5KLmDYXihGoTaIGO9PIIN2ZB7UJxFrWw04CZHPYiMRjYsaDvVV7hP1dYNRLxSANLaBFGpog==}
    engines: {node: '>=14.21.3'}
    hasBin: true

  '@biomejs/cli-darwin-arm64@1.9.4':
    resolution: {integrity: sha512-bFBsPWrNvkdKrNCYeAp+xo2HecOGPAy9WyNyB/jKnnedgzl4W4Hb9ZMzYNbf8dMCGmUdSavlYHiR01QaYR58cw==}
    engines: {node: '>=14.21.3'}
    cpu: [arm64]
    os: [darwin]

  '@biomejs/cli-darwin-x64@1.9.4':
    resolution: {integrity: sha512-ngYBh/+bEedqkSevPVhLP4QfVPCpb+4BBe2p7Xs32dBgs7rh9nY2AIYUL6BgLw1JVXV8GlpKmb/hNiuIxfPfZg==}
    engines: {node: '>=14.21.3'}
    cpu: [x64]
    os: [darwin]

  '@biomejs/cli-linux-arm64-musl@1.9.4':
    resolution: {integrity: sha512-v665Ct9WCRjGa8+kTr0CzApU0+XXtRgwmzIf1SeKSGAv+2scAlW6JR5PMFo6FzqqZ64Po79cKODKf3/AAmECqA==}
    engines: {node: '>=14.21.3'}
    cpu: [arm64]
    os: [linux]

  '@biomejs/cli-linux-arm64@1.9.4':
    resolution: {integrity: sha512-fJIW0+LYujdjUgJJuwesP4EjIBl/N/TcOX3IvIHJQNsAqvV2CHIogsmA94BPG6jZATS4Hi+xv4SkBBQSt1N4/g==}
    engines: {node: '>=14.21.3'}
    cpu: [arm64]
    os: [linux]

  '@biomejs/cli-linux-x64-musl@1.9.4':
    resolution: {integrity: sha512-gEhi/jSBhZ2m6wjV530Yy8+fNqG8PAinM3oV7CyO+6c3CEh16Eizm21uHVsyVBEB6RIM8JHIl6AGYCv6Q6Q9Tg==}
    engines: {node: '>=14.21.3'}
    cpu: [x64]
    os: [linux]

  '@biomejs/cli-linux-x64@1.9.4':
    resolution: {integrity: sha512-lRCJv/Vi3Vlwmbd6K+oQ0KhLHMAysN8lXoCI7XeHlxaajk06u7G+UsFSO01NAs5iYuWKmVZjmiOzJ0OJmGsMwg==}
    engines: {node: '>=14.21.3'}
    cpu: [x64]
    os: [linux]

  '@biomejs/cli-win32-arm64@1.9.4':
    resolution: {integrity: sha512-tlbhLk+WXZmgwoIKwHIHEBZUwxml7bRJgk0X2sPyNR3S93cdRq6XulAZRQJ17FYGGzWne0fgrXBKpl7l4M87Hg==}
    engines: {node: '>=14.21.3'}
    cpu: [arm64]
    os: [win32]

  '@biomejs/cli-win32-x64@1.9.4':
    resolution: {integrity: sha512-8Y5wMhVIPaWe6jw2H+KlEm4wP/f7EW3810ZLmDlrEEy5KvBsb9ECEfu/kMWD484ijfQ8+nIi0giMgu9g1UAuuA==}
    engines: {node: '>=14.21.3'}
    cpu: [x64]
    os: [win32]

  '@drizzle-team/brocli@0.10.2':
    resolution: {integrity: sha512-z33Il7l5dKjUgGULTqBsQBQwckHh5AbIuxhdsIxDDiZAzBOrZO6q9ogcWC65kU382AfynTfgNumVcNIjuIua6w==}

  '@emnapi/core@1.3.1':
    resolution: {integrity: sha512-pVGjBIt1Y6gg3EJN8jTcfpP/+uuRksIo055oE/OBkDNcjZqVbfkWCksG1Jp4yZnj3iKWyWX8fdG/j6UDYPbFog==}

  '@emnapi/runtime@1.3.1':
    resolution: {integrity: sha512-kEBmG8KyqtxJZv+ygbEim+KCGtIq1fC22Ms3S4ziXmYKm8uyoLX0MHONVKwp+9opg390VaKRNt4a7A9NwmpNhw==}

  '@emnapi/wasi-threads@1.0.1':
    resolution: {integrity: sha512-iIBu7mwkq4UQGeMEM8bLwNK962nXdhodeScX4slfQnRhEMMzvYivHhutCIk8uojvmASXXPC2WNEjwxFWk72Oqw==}

  '@esbuild-kit/core-utils@3.3.2':
    resolution: {integrity: sha512-sPRAnw9CdSsRmEtnsl2WXWdyquogVpB3yZ3dgwJfe8zrOzTsV7cJvmwrKVa+0ma5BoiGJ+BoqkMvawbayKUsqQ==}
    deprecated: 'Merged into tsx: https://tsx.is'

  '@esbuild-kit/esm-loader@2.6.5':
    resolution: {integrity: sha512-FxEMIkJKnodyA1OaCUoEvbYRkoZlLZ4d/eXFu9Fh8CbBBgP5EmZxrfTRyN0qpXZ4vOvqnE5YdRdcrmUUXuU+dA==}
    deprecated: 'Merged into tsx: https://tsx.is'

  '@esbuild/aix-ppc64@0.19.12':
    resolution: {integrity: sha512-bmoCYyWdEL3wDQIVbcyzRyeKLgk2WtWLTWz1ZIAZF/EGbNOwSA6ew3PftJ1PqMiOOGu0OyFMzG53L0zqIpPeNA==}
    engines: {node: '>=12'}
    cpu: [ppc64]
    os: [aix]

  '@esbuild/aix-ppc64@0.25.0':
    resolution: {integrity: sha512-O7vun9Sf8DFjH2UtqK8Ku3LkquL9SZL8OLY1T5NZkA34+wG3OQF7cl4Ql8vdNzM6fzBbYfLaiRLIOZ+2FOCgBQ==}
    engines: {node: '>=18'}
    cpu: [ppc64]
    os: [aix]

  '@esbuild/aix-ppc64@0.25.2':
    resolution: {integrity: sha512-wCIboOL2yXZym2cgm6mlA742s9QeJ8DjGVaL39dLN4rRwrOgOyYSnOaFPhKZGLb2ngj4EyfAFjsNJwPXZvseag==}
    engines: {node: '>=18'}
    cpu: [ppc64]
    os: [aix]

  '@esbuild/android-arm64@0.18.20':
    resolution: {integrity: sha512-Nz4rJcchGDtENV0eMKUNa6L12zz2zBDXuhj/Vjh18zGqB44Bi7MBMSXjgunJgjRhCmKOjnPuZp4Mb6OKqtMHLQ==}
    engines: {node: '>=12'}
    cpu: [arm64]
    os: [android]

  '@esbuild/android-arm64@0.19.12':
    resolution: {integrity: sha512-P0UVNGIienjZv3f5zq0DP3Nt2IE/3plFzuaS96vihvD0Hd6H/q4WXUGpCxD/E8YrSXfNyRPbpTq+T8ZQioSuPA==}
    engines: {node: '>=12'}
    cpu: [arm64]
    os: [android]

  '@esbuild/android-arm64@0.25.0':
    resolution: {integrity: sha512-grvv8WncGjDSyUBjN9yHXNt+cq0snxXbDxy5pJtzMKGmmpPxeAmAhWxXI+01lU5rwZomDgD3kJwulEnhTRUd6g==}
    engines: {node: '>=18'}
    cpu: [arm64]
    os: [android]

  '@esbuild/android-arm64@0.25.2':
    resolution: {integrity: sha512-5ZAX5xOmTligeBaeNEPnPaeEuah53Id2tX4c2CVP3JaROTH+j4fnfHCkr1PjXMd78hMst+TlkfKcW/DlTq0i4w==}
    engines: {node: '>=18'}
    cpu: [arm64]
    os: [android]

  '@esbuild/android-arm@0.18.20':
    resolution: {integrity: sha512-fyi7TDI/ijKKNZTUJAQqiG5T7YjJXgnzkURqmGj13C6dCqckZBLdl4h7bkhHt/t0WP+zO9/zwroDvANaOqO5Sw==}
    engines: {node: '>=12'}
    cpu: [arm]
    os: [android]

  '@esbuild/android-arm@0.19.12':
    resolution: {integrity: sha512-qg/Lj1mu3CdQlDEEiWrlC4eaPZ1KztwGJ9B6J+/6G+/4ewxJg7gqj8eVYWvao1bXrqGiW2rsBZFSX3q2lcW05w==}
    engines: {node: '>=12'}
    cpu: [arm]
    os: [android]

  '@esbuild/android-arm@0.25.0':
    resolution: {integrity: sha512-PTyWCYYiU0+1eJKmw21lWtC+d08JDZPQ5g+kFyxP0V+es6VPPSUhM6zk8iImp2jbV6GwjX4pap0JFbUQN65X1g==}
    engines: {node: '>=18'}
    cpu: [arm]
    os: [android]

  '@esbuild/android-arm@0.25.2':
    resolution: {integrity: sha512-NQhH7jFstVY5x8CKbcfa166GoV0EFkaPkCKBQkdPJFvo5u+nGXLEH/ooniLb3QI8Fk58YAx7nsPLozUWfCBOJA==}
    engines: {node: '>=18'}
    cpu: [arm]
    os: [android]

  '@esbuild/android-x64@0.18.20':
    resolution: {integrity: sha512-8GDdlePJA8D6zlZYJV/jnrRAi6rOiNaCC/JclcXpB+KIuvfBN4owLtgzY2bsxnx666XjJx2kDPUmnTtR8qKQUg==}
    engines: {node: '>=12'}
    cpu: [x64]
    os: [android]

  '@esbuild/android-x64@0.19.12':
    resolution: {integrity: sha512-3k7ZoUW6Q6YqhdhIaq/WZ7HwBpnFBlW905Fa4s4qWJyiNOgT1dOqDiVAQFwBH7gBRZr17gLrlFCRzF6jFh7Kew==}
    engines: {node: '>=12'}
    cpu: [x64]
    os: [android]

  '@esbuild/android-x64@0.25.0':
    resolution: {integrity: sha512-m/ix7SfKG5buCnxasr52+LI78SQ+wgdENi9CqyCXwjVR2X4Jkz+BpC3le3AoBPYTC9NHklwngVXvbJ9/Akhrfg==}
    engines: {node: '>=18'}
    cpu: [x64]
    os: [android]

  '@esbuild/android-x64@0.25.2':
    resolution: {integrity: sha512-Ffcx+nnma8Sge4jzddPHCZVRvIfQ0kMsUsCMcJRHkGJ1cDmhe4SsrYIjLUKn1xpHZybmOqCWwB0zQvsjdEHtkg==}
    engines: {node: '>=18'}
    cpu: [x64]
    os: [android]

  '@esbuild/darwin-arm64@0.18.20':
    resolution: {integrity: sha512-bxRHW5kHU38zS2lPTPOyuyTm+S+eobPUnTNkdJEfAddYgEcll4xkT8DB9d2008DtTbl7uJag2HuE5NZAZgnNEA==}
    engines: {node: '>=12'}
    cpu: [arm64]
    os: [darwin]

  '@esbuild/darwin-arm64@0.19.12':
    resolution: {integrity: sha512-B6IeSgZgtEzGC42jsI+YYu9Z3HKRxp8ZT3cqhvliEHovq8HSX2YX8lNocDn79gCKJXOSaEot9MVYky7AKjCs8g==}
    engines: {node: '>=12'}
    cpu: [arm64]
    os: [darwin]

  '@esbuild/darwin-arm64@0.25.0':
    resolution: {integrity: sha512-mVwdUb5SRkPayVadIOI78K7aAnPamoeFR2bT5nszFUZ9P8UpK4ratOdYbZZXYSqPKMHfS1wdHCJk1P1EZpRdvw==}
    engines: {node: '>=18'}
    cpu: [arm64]
    os: [darwin]

  '@esbuild/darwin-arm64@0.25.2':
    resolution: {integrity: sha512-MpM6LUVTXAzOvN4KbjzU/q5smzryuoNjlriAIx+06RpecwCkL9JpenNzpKd2YMzLJFOdPqBpuub6eVRP5IgiSA==}
    engines: {node: '>=18'}
    cpu: [arm64]
    os: [darwin]

  '@esbuild/darwin-x64@0.18.20':
    resolution: {integrity: sha512-pc5gxlMDxzm513qPGbCbDukOdsGtKhfxD1zJKXjCCcU7ju50O7MeAZ8c4krSJcOIJGFR+qx21yMMVYwiQvyTyQ==}
    engines: {node: '>=12'}
    cpu: [x64]
    os: [darwin]

  '@esbuild/darwin-x64@0.19.12':
    resolution: {integrity: sha512-hKoVkKzFiToTgn+41qGhsUJXFlIjxI/jSYeZf3ugemDYZldIXIxhvwN6erJGlX4t5h417iFuheZ7l+YVn05N3A==}
    engines: {node: '>=12'}
    cpu: [x64]
    os: [darwin]

  '@esbuild/darwin-x64@0.25.0':
    resolution: {integrity: sha512-DgDaYsPWFTS4S3nWpFcMn/33ZZwAAeAFKNHNa1QN0rI4pUjgqf0f7ONmXf6d22tqTY+H9FNdgeaAa+YIFUn2Rg==}
    engines: {node: '>=18'}
    cpu: [x64]
    os: [darwin]

  '@esbuild/darwin-x64@0.25.2':
    resolution: {integrity: sha512-5eRPrTX7wFyuWe8FqEFPG2cU0+butQQVNcT4sVipqjLYQjjh8a8+vUTfgBKM88ObB85ahsnTwF7PSIt6PG+QkA==}
    engines: {node: '>=18'}
    cpu: [x64]
    os: [darwin]

  '@esbuild/freebsd-arm64@0.18.20':
    resolution: {integrity: sha512-yqDQHy4QHevpMAaxhhIwYPMv1NECwOvIpGCZkECn8w2WFHXjEwrBn3CeNIYsibZ/iZEUemj++M26W3cNR5h+Tw==}
    engines: {node: '>=12'}
    cpu: [arm64]
    os: [freebsd]

  '@esbuild/freebsd-arm64@0.19.12':
    resolution: {integrity: sha512-4aRvFIXmwAcDBw9AueDQ2YnGmz5L6obe5kmPT8Vd+/+x/JMVKCgdcRwH6APrbpNXsPz+K653Qg8HB/oXvXVukA==}
    engines: {node: '>=12'}
    cpu: [arm64]
    os: [freebsd]

  '@esbuild/freebsd-arm64@0.25.0':
    resolution: {integrity: sha512-VN4ocxy6dxefN1MepBx/iD1dH5K8qNtNe227I0mnTRjry8tj5MRk4zprLEdG8WPyAPb93/e4pSgi1SoHdgOa4w==}
    engines: {node: '>=18'}
    cpu: [arm64]
    os: [freebsd]

  '@esbuild/freebsd-arm64@0.25.2':
    resolution: {integrity: sha512-mLwm4vXKiQ2UTSX4+ImyiPdiHjiZhIaE9QvC7sw0tZ6HoNMjYAqQpGyui5VRIi5sGd+uWq940gdCbY3VLvsO1w==}
    engines: {node: '>=18'}
    cpu: [arm64]
    os: [freebsd]

  '@esbuild/freebsd-x64@0.18.20':
    resolution: {integrity: sha512-tgWRPPuQsd3RmBZwarGVHZQvtzfEBOreNuxEMKFcd5DaDn2PbBxfwLcj4+aenoh7ctXcbXmOQIn8HI6mCSw5MQ==}
    engines: {node: '>=12'}
    cpu: [x64]
    os: [freebsd]

  '@esbuild/freebsd-x64@0.19.12':
    resolution: {integrity: sha512-EYoXZ4d8xtBoVN7CEwWY2IN4ho76xjYXqSXMNccFSx2lgqOG/1TBPW0yPx1bJZk94qu3tX0fycJeeQsKovA8gg==}
    engines: {node: '>=12'}
    cpu: [x64]
    os: [freebsd]

  '@esbuild/freebsd-x64@0.25.0':
    resolution: {integrity: sha512-mrSgt7lCh07FY+hDD1TxiTyIHyttn6vnjesnPoVDNmDfOmggTLXRv8Id5fNZey1gl/V2dyVK1VXXqVsQIiAk+A==}
    engines: {node: '>=18'}
    cpu: [x64]
    os: [freebsd]

  '@esbuild/freebsd-x64@0.25.2':
    resolution: {integrity: sha512-6qyyn6TjayJSwGpm8J9QYYGQcRgc90nmfdUb0O7pp1s4lTY+9D0H9O02v5JqGApUyiHOtkz6+1hZNvNtEhbwRQ==}
    engines: {node: '>=18'}
    cpu: [x64]
    os: [freebsd]

  '@esbuild/linux-arm64@0.18.20':
    resolution: {integrity: sha512-2YbscF+UL7SQAVIpnWvYwM+3LskyDmPhe31pE7/aoTMFKKzIc9lLbyGUpmmb8a8AixOL61sQ/mFh3jEjHYFvdA==}
    engines: {node: '>=12'}
    cpu: [arm64]
    os: [linux]

  '@esbuild/linux-arm64@0.19.12':
    resolution: {integrity: sha512-EoTjyYyLuVPfdPLsGVVVC8a0p1BFFvtpQDB/YLEhaXyf/5bczaGeN15QkR+O4S5LeJ92Tqotve7i1jn35qwvdA==}
    engines: {node: '>=12'}
    cpu: [arm64]
    os: [linux]

  '@esbuild/linux-arm64@0.25.0':
    resolution: {integrity: sha512-9QAQjTWNDM/Vk2bgBl17yWuZxZNQIF0OUUuPZRKoDtqF2k4EtYbpyiG5/Dk7nqeK6kIJWPYldkOcBqjXjrUlmg==}
    engines: {node: '>=18'}
    cpu: [arm64]
    os: [linux]

  '@esbuild/linux-arm64@0.25.2':
    resolution: {integrity: sha512-gq/sjLsOyMT19I8obBISvhoYiZIAaGF8JpeXu1u8yPv8BE5HlWYobmlsfijFIZ9hIVGYkbdFhEqC0NvM4kNO0g==}
    engines: {node: '>=18'}
    cpu: [arm64]
    os: [linux]

  '@esbuild/linux-arm@0.18.20':
    resolution: {integrity: sha512-/5bHkMWnq1EgKr1V+Ybz3s1hWXok7mDFUMQ4cG10AfW3wL02PSZi5kFpYKrptDsgb2WAJIvRcDm+qIvXf/apvg==}
    engines: {node: '>=12'}
    cpu: [arm]
    os: [linux]

  '@esbuild/linux-arm@0.19.12':
    resolution: {integrity: sha512-J5jPms//KhSNv+LO1S1TX1UWp1ucM6N6XuL6ITdKWElCu8wXP72l9MM0zDTzzeikVyqFE6U8YAV9/tFyj0ti+w==}
    engines: {node: '>=12'}
    cpu: [arm]
    os: [linux]

  '@esbuild/linux-arm@0.25.0':
    resolution: {integrity: sha512-vkB3IYj2IDo3g9xX7HqhPYxVkNQe8qTK55fraQyTzTX/fxaDtXiEnavv9geOsonh2Fd2RMB+i5cbhu2zMNWJwg==}
    engines: {node: '>=18'}
    cpu: [arm]
    os: [linux]

  '@esbuild/linux-arm@0.25.2':
    resolution: {integrity: sha512-UHBRgJcmjJv5oeQF8EpTRZs/1knq6loLxTsjc3nxO9eXAPDLcWW55flrMVc97qFPbmZP31ta1AZVUKQzKTzb0g==}
    engines: {node: '>=18'}
    cpu: [arm]
    os: [linux]

  '@esbuild/linux-ia32@0.18.20':
    resolution: {integrity: sha512-P4etWwq6IsReT0E1KHU40bOnzMHoH73aXp96Fs8TIT6z9Hu8G6+0SHSw9i2isWrD2nbx2qo5yUqACgdfVGx7TA==}
    engines: {node: '>=12'}
    cpu: [ia32]
    os: [linux]

  '@esbuild/linux-ia32@0.19.12':
    resolution: {integrity: sha512-Thsa42rrP1+UIGaWz47uydHSBOgTUnwBwNq59khgIwktK6x60Hivfbux9iNR0eHCHzOLjLMLfUMLCypBkZXMHA==}
    engines: {node: '>=12'}
    cpu: [ia32]
    os: [linux]

  '@esbuild/linux-ia32@0.25.0':
    resolution: {integrity: sha512-43ET5bHbphBegyeqLb7I1eYn2P/JYGNmzzdidq/w0T8E2SsYL1U6un2NFROFRg1JZLTzdCoRomg8Rvf9M6W6Gg==}
    engines: {node: '>=18'}
    cpu: [ia32]
    os: [linux]

  '@esbuild/linux-ia32@0.25.2':
    resolution: {integrity: sha512-bBYCv9obgW2cBP+2ZWfjYTU+f5cxRoGGQ5SeDbYdFCAZpYWrfjjfYwvUpP8MlKbP0nwZ5gyOU/0aUzZ5HWPuvQ==}
    engines: {node: '>=18'}
    cpu: [ia32]
    os: [linux]

  '@esbuild/linux-loong64@0.18.20':
    resolution: {integrity: sha512-nXW8nqBTrOpDLPgPY9uV+/1DjxoQ7DoB2N8eocyq8I9XuqJ7BiAMDMf9n1xZM9TgW0J8zrquIb/A7s3BJv7rjg==}
    engines: {node: '>=12'}
    cpu: [loong64]
    os: [linux]

  '@esbuild/linux-loong64@0.19.12':
    resolution: {integrity: sha512-LiXdXA0s3IqRRjm6rV6XaWATScKAXjI4R4LoDlvO7+yQqFdlr1Bax62sRwkVvRIrwXxvtYEHHI4dm50jAXkuAA==}
    engines: {node: '>=12'}
    cpu: [loong64]
    os: [linux]

  '@esbuild/linux-loong64@0.25.0':
    resolution: {integrity: sha512-fC95c/xyNFueMhClxJmeRIj2yrSMdDfmqJnyOY4ZqsALkDrrKJfIg5NTMSzVBr5YW1jf+l7/cndBfP3MSDpoHw==}
    engines: {node: '>=18'}
    cpu: [loong64]
    os: [linux]

  '@esbuild/linux-loong64@0.25.2':
    resolution: {integrity: sha512-SHNGiKtvnU2dBlM5D8CXRFdd+6etgZ9dXfaPCeJtz+37PIUlixvlIhI23L5khKXs3DIzAn9V8v+qb1TRKrgT5w==}
    engines: {node: '>=18'}
    cpu: [loong64]
    os: [linux]

  '@esbuild/linux-mips64el@0.18.20':
    resolution: {integrity: sha512-d5NeaXZcHp8PzYy5VnXV3VSd2D328Zb+9dEq5HE6bw6+N86JVPExrA6O68OPwobntbNJ0pzCpUFZTo3w0GyetQ==}
    engines: {node: '>=12'}
    cpu: [mips64el]
    os: [linux]

  '@esbuild/linux-mips64el@0.19.12':
    resolution: {integrity: sha512-fEnAuj5VGTanfJ07ff0gOA6IPsvrVHLVb6Lyd1g2/ed67oU1eFzL0r9WL7ZzscD+/N6i3dWumGE1Un4f7Amf+w==}
    engines: {node: '>=12'}
    cpu: [mips64el]
    os: [linux]

  '@esbuild/linux-mips64el@0.25.0':
    resolution: {integrity: sha512-nkAMFju7KDW73T1DdH7glcyIptm95a7Le8irTQNO/qtkoyypZAnjchQgooFUDQhNAy4iu08N79W4T4pMBwhPwQ==}
    engines: {node: '>=18'}
    cpu: [mips64el]
    os: [linux]

  '@esbuild/linux-mips64el@0.25.2':
    resolution: {integrity: sha512-hDDRlzE6rPeoj+5fsADqdUZl1OzqDYow4TB4Y/3PlKBD0ph1e6uPHzIQcv2Z65u2K0kpeByIyAjCmjn1hJgG0Q==}
    engines: {node: '>=18'}
    cpu: [mips64el]
    os: [linux]

  '@esbuild/linux-ppc64@0.18.20':
    resolution: {integrity: sha512-WHPyeScRNcmANnLQkq6AfyXRFr5D6N2sKgkFo2FqguP44Nw2eyDlbTdZwd9GYk98DZG9QItIiTlFLHJHjxP3FA==}
    engines: {node: '>=12'}
    cpu: [ppc64]
    os: [linux]

  '@esbuild/linux-ppc64@0.19.12':
    resolution: {integrity: sha512-nYJA2/QPimDQOh1rKWedNOe3Gfc8PabU7HT3iXWtNUbRzXS9+vgB0Fjaqr//XNbd82mCxHzik2qotuI89cfixg==}
    engines: {node: '>=12'}
    cpu: [ppc64]
    os: [linux]

  '@esbuild/linux-ppc64@0.25.0':
    resolution: {integrity: sha512-NhyOejdhRGS8Iwv+KKR2zTq2PpysF9XqY+Zk77vQHqNbo/PwZCzB5/h7VGuREZm1fixhs4Q/qWRSi5zmAiO4Fw==}
    engines: {node: '>=18'}
    cpu: [ppc64]
    os: [linux]

  '@esbuild/linux-ppc64@0.25.2':
    resolution: {integrity: sha512-tsHu2RRSWzipmUi9UBDEzc0nLc4HtpZEI5Ba+Omms5456x5WaNuiG3u7xh5AO6sipnJ9r4cRWQB2tUjPyIkc6g==}
    engines: {node: '>=18'}
    cpu: [ppc64]
    os: [linux]

  '@esbuild/linux-riscv64@0.18.20':
    resolution: {integrity: sha512-WSxo6h5ecI5XH34KC7w5veNnKkju3zBRLEQNY7mv5mtBmrP/MjNBCAlsM2u5hDBlS3NGcTQpoBvRzqBcRtpq1A==}
    engines: {node: '>=12'}
    cpu: [riscv64]
    os: [linux]

  '@esbuild/linux-riscv64@0.19.12':
    resolution: {integrity: sha512-2MueBrlPQCw5dVJJpQdUYgeqIzDQgw3QtiAHUC4RBz9FXPrskyyU3VI1hw7C0BSKB9OduwSJ79FTCqtGMWqJHg==}
    engines: {node: '>=12'}
    cpu: [riscv64]
    os: [linux]

  '@esbuild/linux-riscv64@0.25.0':
    resolution: {integrity: sha512-5S/rbP5OY+GHLC5qXp1y/Mx//e92L1YDqkiBbO9TQOvuFXM+iDqUNG5XopAnXoRH3FjIUDkeGcY1cgNvnXp/kA==}
    engines: {node: '>=18'}
    cpu: [riscv64]
    os: [linux]

  '@esbuild/linux-riscv64@0.25.2':
    resolution: {integrity: sha512-k4LtpgV7NJQOml/10uPU0s4SAXGnowi5qBSjaLWMojNCUICNu7TshqHLAEbkBdAszL5TabfvQ48kK84hyFzjnw==}
    engines: {node: '>=18'}
    cpu: [riscv64]
    os: [linux]

  '@esbuild/linux-s390x@0.18.20':
    resolution: {integrity: sha512-+8231GMs3mAEth6Ja1iK0a1sQ3ohfcpzpRLH8uuc5/KVDFneH6jtAJLFGafpzpMRO6DzJ6AvXKze9LfFMrIHVQ==}
    engines: {node: '>=12'}
    cpu: [s390x]
    os: [linux]

  '@esbuild/linux-s390x@0.19.12':
    resolution: {integrity: sha512-+Pil1Nv3Umes4m3AZKqA2anfhJiVmNCYkPchwFJNEJN5QxmTs1uzyy4TvmDrCRNT2ApwSari7ZIgrPeUx4UZDg==}
    engines: {node: '>=12'}
    cpu: [s390x]
    os: [linux]

  '@esbuild/linux-s390x@0.25.0':
    resolution: {integrity: sha512-XM2BFsEBz0Fw37V0zU4CXfcfuACMrppsMFKdYY2WuTS3yi8O1nFOhil/xhKTmE1nPmVyvQJjJivgDT+xh8pXJA==}
    engines: {node: '>=18'}
    cpu: [s390x]
    os: [linux]

  '@esbuild/linux-s390x@0.25.2':
    resolution: {integrity: sha512-GRa4IshOdvKY7M/rDpRR3gkiTNp34M0eLTaC1a08gNrh4u488aPhuZOCpkF6+2wl3zAN7L7XIpOFBhnaE3/Q8Q==}
    engines: {node: '>=18'}
    cpu: [s390x]
    os: [linux]

  '@esbuild/linux-x64@0.18.20':
    resolution: {integrity: sha512-UYqiqemphJcNsFEskc73jQ7B9jgwjWrSayxawS6UVFZGWrAAtkzjxSqnoclCXxWtfwLdzU+vTpcNYhpn43uP1w==}
    engines: {node: '>=12'}
    cpu: [x64]
    os: [linux]

  '@esbuild/linux-x64@0.19.12':
    resolution: {integrity: sha512-B71g1QpxfwBvNrfyJdVDexenDIt1CiDN1TIXLbhOw0KhJzE78KIFGX6OJ9MrtC0oOqMWf+0xop4qEU8JrJTwCg==}
    engines: {node: '>=12'}
    cpu: [x64]
    os: [linux]

  '@esbuild/linux-x64@0.25.0':
    resolution: {integrity: sha512-9yl91rHw/cpwMCNytUDxwj2XjFpxML0y9HAOH9pNVQDpQrBxHy01Dx+vaMu0N1CKa/RzBD2hB4u//nfc+Sd3Cw==}
    engines: {node: '>=18'}
    cpu: [x64]
    os: [linux]

  '@esbuild/linux-x64@0.25.2':
    resolution: {integrity: sha512-QInHERlqpTTZ4FRB0fROQWXcYRD64lAoiegezDunLpalZMjcUcld3YzZmVJ2H/Cp0wJRZ8Xtjtj0cEHhYc/uUg==}
    engines: {node: '>=18'}
    cpu: [x64]
    os: [linux]

  '@esbuild/netbsd-arm64@0.25.0':
    resolution: {integrity: sha512-RuG4PSMPFfrkH6UwCAqBzauBWTygTvb1nxWasEJooGSJ/NwRw7b2HOwyRTQIU97Hq37l3npXoZGYMy3b3xYvPw==}
    engines: {node: '>=18'}
    cpu: [arm64]
    os: [netbsd]

  '@esbuild/netbsd-arm64@0.25.2':
    resolution: {integrity: sha512-talAIBoY5M8vHc6EeI2WW9d/CkiO9MQJ0IOWX8hrLhxGbro/vBXJvaQXefW2cP0z0nQVTdQ/eNyGFV1GSKrxfw==}
    engines: {node: '>=18'}
    cpu: [arm64]
    os: [netbsd]

  '@esbuild/netbsd-x64@0.18.20':
    resolution: {integrity: sha512-iO1c++VP6xUBUmltHZoMtCUdPlnPGdBom6IrO4gyKPFFVBKioIImVooR5I83nTew5UOYrk3gIJhbZh8X44y06A==}
    engines: {node: '>=12'}
    cpu: [x64]
    os: [netbsd]

  '@esbuild/netbsd-x64@0.19.12':
    resolution: {integrity: sha512-3ltjQ7n1owJgFbuC61Oj++XhtzmymoCihNFgT84UAmJnxJfm4sYCiSLTXZtE00VWYpPMYc+ZQmB6xbSdVh0JWA==}
    engines: {node: '>=12'}
    cpu: [x64]
    os: [netbsd]

  '@esbuild/netbsd-x64@0.25.0':
    resolution: {integrity: sha512-jl+qisSB5jk01N5f7sPCsBENCOlPiS/xptD5yxOx2oqQfyourJwIKLRA2yqWdifj3owQZCL2sn6o08dBzZGQzA==}
    engines: {node: '>=18'}
    cpu: [x64]
    os: [netbsd]

  '@esbuild/netbsd-x64@0.25.2':
    resolution: {integrity: sha512-voZT9Z+tpOxrvfKFyfDYPc4DO4rk06qamv1a/fkuzHpiVBMOhpjK+vBmWM8J1eiB3OLSMFYNaOaBNLXGChf5tg==}
    engines: {node: '>=18'}
    cpu: [x64]
    os: [netbsd]

  '@esbuild/openbsd-arm64@0.25.0':
    resolution: {integrity: sha512-21sUNbq2r84YE+SJDfaQRvdgznTD8Xc0oc3p3iW/a1EVWeNj/SdUCbm5U0itZPQYRuRTW20fPMWMpcrciH2EJw==}
    engines: {node: '>=18'}
    cpu: [arm64]
    os: [openbsd]

  '@esbuild/openbsd-arm64@0.25.2':
    resolution: {integrity: sha512-dcXYOC6NXOqcykeDlwId9kB6OkPUxOEqU+rkrYVqJbK2hagWOMrsTGsMr8+rW02M+d5Op5NNlgMmjzecaRf7Tg==}
    engines: {node: '>=18'}
    cpu: [arm64]
    os: [openbsd]

  '@esbuild/openbsd-x64@0.18.20':
    resolution: {integrity: sha512-e5e4YSsuQfX4cxcygw/UCPIEP6wbIL+se3sxPdCiMbFLBWu0eiZOJ7WoD+ptCLrmjZBK1Wk7I6D/I3NglUGOxg==}
    engines: {node: '>=12'}
    cpu: [x64]
    os: [openbsd]

  '@esbuild/openbsd-x64@0.19.12':
    resolution: {integrity: sha512-RbrfTB9SWsr0kWmb9srfF+L933uMDdu9BIzdA7os2t0TXhCRjrQyCeOt6wVxr79CKD4c+p+YhCj31HBkYcXebw==}
    engines: {node: '>=12'}
    cpu: [x64]
    os: [openbsd]

  '@esbuild/openbsd-x64@0.25.0':
    resolution: {integrity: sha512-2gwwriSMPcCFRlPlKx3zLQhfN/2WjJ2NSlg5TKLQOJdV0mSxIcYNTMhk3H3ulL/cak+Xj0lY1Ym9ysDV1igceg==}
    engines: {node: '>=18'}
    cpu: [x64]
    os: [openbsd]

  '@esbuild/openbsd-x64@0.25.2':
    resolution: {integrity: sha512-t/TkWwahkH0Tsgoq1Ju7QfgGhArkGLkF1uYz8nQS/PPFlXbP5YgRpqQR3ARRiC2iXoLTWFxc6DJMSK10dVXluw==}
    engines: {node: '>=18'}
    cpu: [x64]
    os: [openbsd]

  '@esbuild/sunos-x64@0.18.20':
    resolution: {integrity: sha512-kDbFRFp0YpTQVVrqUd5FTYmWo45zGaXe0X8E1G/LKFC0v8x0vWrhOWSLITcCn63lmZIxfOMXtCfti/RxN/0wnQ==}
    engines: {node: '>=12'}
    cpu: [x64]
    os: [sunos]

  '@esbuild/sunos-x64@0.19.12':
    resolution: {integrity: sha512-HKjJwRrW8uWtCQnQOz9qcU3mUZhTUQvi56Q8DPTLLB+DawoiQdjsYq+j+D3s9I8VFtDr+F9CjgXKKC4ss89IeA==}
    engines: {node: '>=12'}
    cpu: [x64]
    os: [sunos]

  '@esbuild/sunos-x64@0.25.0':
    resolution: {integrity: sha512-bxI7ThgLzPrPz484/S9jLlvUAHYMzy6I0XiU1ZMeAEOBcS0VePBFxh1JjTQt3Xiat5b6Oh4x7UC7IwKQKIJRIg==}
    engines: {node: '>=18'}
    cpu: [x64]
    os: [sunos]

  '@esbuild/sunos-x64@0.25.2':
    resolution: {integrity: sha512-cfZH1co2+imVdWCjd+D1gf9NjkchVhhdpgb1q5y6Hcv9TP6Zi9ZG/beI3ig8TvwT9lH9dlxLq5MQBBgwuj4xvA==}
    engines: {node: '>=18'}
    cpu: [x64]
    os: [sunos]

  '@esbuild/win32-arm64@0.18.20':
    resolution: {integrity: sha512-ddYFR6ItYgoaq4v4JmQQaAI5s7npztfV4Ag6NrhiaW0RrnOXqBkgwZLofVTlq1daVTQNhtI5oieTvkRPfZrePg==}
    engines: {node: '>=12'}
    cpu: [arm64]
    os: [win32]

  '@esbuild/win32-arm64@0.19.12':
    resolution: {integrity: sha512-URgtR1dJnmGvX864pn1B2YUYNzjmXkuJOIqG2HdU62MVS4EHpU2946OZoTMnRUHklGtJdJZ33QfzdjGACXhn1A==}
    engines: {node: '>=12'}
    cpu: [arm64]
    os: [win32]

  '@esbuild/win32-arm64@0.25.0':
    resolution: {integrity: sha512-ZUAc2YK6JW89xTbXvftxdnYy3m4iHIkDtK3CLce8wg8M2L+YZhIvO1DKpxrd0Yr59AeNNkTiic9YLf6FTtXWMw==}
    engines: {node: '>=18'}
    cpu: [arm64]
    os: [win32]

  '@esbuild/win32-arm64@0.25.2':
    resolution: {integrity: sha512-7Loyjh+D/Nx/sOTzV8vfbB3GJuHdOQyrOryFdZvPHLf42Tk9ivBU5Aedi7iyX+x6rbn2Mh68T4qq1SDqJBQO5Q==}
    engines: {node: '>=18'}
    cpu: [arm64]
    os: [win32]

  '@esbuild/win32-ia32@0.18.20':
    resolution: {integrity: sha512-Wv7QBi3ID/rROT08SABTS7eV4hX26sVduqDOTe1MvGMjNd3EjOz4b7zeexIR62GTIEKrfJXKL9LFxTYgkyeu7g==}
    engines: {node: '>=12'}
    cpu: [ia32]
    os: [win32]

  '@esbuild/win32-ia32@0.19.12':
    resolution: {integrity: sha512-+ZOE6pUkMOJfmxmBZElNOx72NKpIa/HFOMGzu8fqzQJ5kgf6aTGrcJaFsNiVMH4JKpMipyK+7k0n2UXN7a8YKQ==}
    engines: {node: '>=12'}
    cpu: [ia32]
    os: [win32]

  '@esbuild/win32-ia32@0.25.0':
    resolution: {integrity: sha512-eSNxISBu8XweVEWG31/JzjkIGbGIJN/TrRoiSVZwZ6pkC6VX4Im/WV2cz559/TXLcYbcrDN8JtKgd9DJVIo8GA==}
    engines: {node: '>=18'}
    cpu: [ia32]
    os: [win32]

  '@esbuild/win32-ia32@0.25.2':
    resolution: {integrity: sha512-WRJgsz9un0nqZJ4MfhabxaD9Ft8KioqU3JMinOTvobbX6MOSUigSBlogP8QB3uxpJDsFS6yN+3FDBdqE5lg9kg==}
    engines: {node: '>=18'}
    cpu: [ia32]
    os: [win32]

  '@esbuild/win32-x64@0.18.20':
    resolution: {integrity: sha512-kTdfRcSiDfQca/y9QIkng02avJ+NCaQvrMejlsB3RRv5sE9rRoeBPISaZpKxHELzRxZyLvNts1P27W3wV+8geQ==}
    engines: {node: '>=12'}
    cpu: [x64]
    os: [win32]

  '@esbuild/win32-x64@0.19.12':
    resolution: {integrity: sha512-T1QyPSDCyMXaO3pzBkF96E8xMkiRYbUEZADd29SyPGabqxMViNoii+NcK7eWJAEoU6RZyEm5lVSIjTmcdoB9HA==}
    engines: {node: '>=12'}
    cpu: [x64]
    os: [win32]

  '@esbuild/win32-x64@0.25.0':
    resolution: {integrity: sha512-ZENoHJBxA20C2zFzh6AI4fT6RraMzjYw4xKWemRTRmRVtN9c5DcH9r/f2ihEkMjOW5eGgrwCslG/+Y/3bL+DHQ==}
    engines: {node: '>=18'}
    cpu: [x64]
    os: [win32]

  '@esbuild/win32-x64@0.25.2':
    resolution: {integrity: sha512-kM3HKb16VIXZyIeVrM1ygYmZBKybX8N4p754bw390wGO3Tf2j4L2/WYL+4suWujpgf6GBYs3jv7TyUivdd05JA==}
    engines: {node: '>=18'}
    cpu: [x64]
    os: [win32]

  '@faker-js/faker@9.5.1':
    resolution: {integrity: sha512-0fzMEDxkExR2cn731kpDaCCnBGBUOIXEi2S1N5l8Hltp6aPf4soTMJ+g4k8r2sI5oB+rpwIW8Uy/6jkwGpnWPg==}
    engines: {node: '>=18.0.0', npm: '>=9.0.0'}
    deprecated: Please update to a newer version

  '@fastify/accept-negotiator@2.0.1':
    resolution: {integrity: sha512-/c/TW2bO/v9JeEgoD/g1G5GxGeCF1Hafdf79WPmUlgYiBXummY0oX3VVq4yFkKKVBKDNlaDUYoab7g38RpPqCQ==}

  '@fastify/ajv-compiler@4.0.2':
    resolution: {integrity: sha512-Rkiu/8wIjpsf46Rr+Fitd3HRP+VsxUFDDeag0hs9L0ksfnwx2g7SPQQTFL0E8Qv+rfXzQOxBJnjUB9ITUDjfWQ==}

  '@fastify/cors@11.0.0':
    resolution: {integrity: sha512-41Bx0LVGr2a6DnnhDN/SgfDlTRNZtEs8niPxyoymV6Hw09AIdz/9Rn/0Fpu+pBOs6kviwS44JY2mB8NcU2qSAA==}

  '@fastify/error@4.0.0':
    resolution: {integrity: sha512-OO/SA8As24JtT1usTUTKgGH7uLvhfwZPwlptRi2Dp5P4KKmJI3gvsZ8MIHnNwDs4sLf/aai5LzTyl66xr7qMxA==}

  '@fastify/fast-json-stringify-compiler@5.0.2':
    resolution: {integrity: sha512-YdR7gqlLg1xZAQa+SX4sMNzQHY5pC54fu9oC5aYSUqBhyn6fkLkrdtKlpVdCNPlwuUuXA1PjFTEmvMF6ZVXVGw==}

  '@fastify/forwarded@3.0.0':
    resolution: {integrity: sha512-kJExsp4JCms7ipzg7SJ3y8DwmePaELHxKYtg+tZow+k0znUTf3cb+npgyqm8+ATZOdmfgfydIebPDWM172wfyA==}

  '@fastify/helmet@13.0.1':
    resolution: {integrity: sha512-i+ifqazG3d0HwHL3zuZdg6B/WPc9Ee6kVfGpwGho4nxm0UaK1htss0zq+1rVhOoAorZlCgTZ3/i4S58hUGkkoA==}

  '@fastify/jwt@9.0.4':
    resolution: {integrity: sha512-OJ5moNArmagwYIAeAE5xRI/cnZk7Nvuc+kz7Q+EWzODBszBfQaaeRABIkPD8nIkDrOh1fOnlNyrSpNV/QomiaQ==}

  '@fastify/merge-json-schemas@0.1.1':
    resolution: {integrity: sha512-fERDVz7topgNjtXsJTTW1JKLy0rhuLRcquYqNR9rF7OcVpCa2OVW49ZPDIhaRRCaUuvVxI+N416xUoF76HNSXA==}

  '@fastify/merge-json-schemas@0.2.1':
    resolution: {integrity: sha512-OA3KGBCy6KtIvLf8DINC5880o5iBlDX4SxzLQS8HorJAbqluzLRn80UXU0bxZn7UOFhFgpRJDasfwn9nG4FG4A==}

  '@fastify/proxy-addr@5.0.0':
    resolution: {integrity: sha512-37qVVA1qZ5sgH7KpHkkC4z9SK6StIsIcOmpjvMPXNb3vx2GQxhZocogVYbr2PbbeLCQxYIPDok307xEvRZOzGA==}

  '@fastify/rate-limit@10.2.2':
    resolution: {integrity: sha512-45vXZImiYthKlMohF4XoHXYiBXCyRYY+zmtjLZuQrGraW0Zj9hYPYNOIa47012+5A65M0KJQxIVbzYCNP90hcg==}

  '@fastify/redis@7.0.2':
    resolution: {integrity: sha512-6YbczZMz1EGqp2nSbhpmuSYPQei5BgmPTIk/Ks8+N3UtpujGF6CfjlsG2Wdl1TqsaDzVZaWjTqDSMZUMs/yM/A==}

  '@fastify/send@3.3.1':
    resolution: {integrity: sha512-6pofeVwaHN+E/MAofCwDqkWUliE3i++jlD0VH/LOfU8TJlCkMUSgKvA9bawDdVXxjve7XrdYMyDmkiYaoGWEtA==}

  '@fastify/static@8.1.1':
    resolution: {integrity: sha512-TW9eyVHJLytZNpBlSIqd0bl1giJkEaRaPZG+5AT3L/OBKq9U8D7g/OYmc2NPQZnzPURGhMt3IAWuyVkvd2nOkQ==}

  '@fastify/type-provider-typebox@5.1.0':
    resolution: {integrity: sha512-F1AQHeLiKp1hu6GMWm5W6fZ6zXQ0mTV+qHOzrptAie9AYewvFr5Q3blfy8Qmx9gUgwA3Yj+CWvQQJeTwDgTnIg==}
    peerDependencies:
      '@sinclair/typebox': '>=0.26 <=0.34'

  '@fastify/websocket@11.0.2':
    resolution: {integrity: sha512-1oyJkNSZNJGjo/A5fXvlpEcm1kTBD91nRAN9lA7RNVsVNsyC5DuhOXdNL9/4UawVe7SKvzPT/QVI4RdtE9ylnA==}

  '@gerrit0/mini-shiki@3.2.2':
    resolution: {integrity: sha512-vaZNGhGLKMY14HbF53xxHNgFO9Wz+t5lTlGNpl2N9xFiKQ0I5oIe0vKjU9dh7Nb3Dw6lZ7wqUE0ri+zcdpnK+Q==}

  '@gql.tada/cli-utils@1.6.3':
    resolution: {integrity: sha512-jFFSY8OxYeBxdKi58UzeMXG1tdm4FVjXa8WHIi66Gzu9JWtCE6mqom3a8xkmSw+mVaybFW5EN2WXf1WztJVNyQ==}
    peerDependencies:
      '@0no-co/graphqlsp': ^1.12.13
      '@gql.tada/svelte-support': 1.0.1
      '@gql.tada/vue-support': 1.0.1
      graphql: ^15.5.0 || ^16.0.0 || ^17.0.0
      typescript: ^5.0.0
    peerDependenciesMeta:
      '@gql.tada/svelte-support':
        optional: true
      '@gql.tada/vue-support':
        optional: true

  '@gql.tada/internal@1.0.8':
    resolution: {integrity: sha512-XYdxJhtHC5WtZfdDqtKjcQ4d7R1s0d1rnlSs3OcBEUbYiPoJJfZU7tWsVXuv047Z6msvmr4ompJ7eLSK5Km57g==}
    peerDependencies:
      graphql: ^15.5.0 || ^16.0.0 || ^17.0.0
      typescript: ^5.0.0

  '@graphql-typed-document-node/core@3.2.0':
    resolution: {integrity: sha512-mB9oAsNCm9aM3/SOv4YtBMqZbYj10R7dkq8byBqxGY/ncFwhf2oQzMV+LCRlWoDSEBJ3COiR1yeDvMtsoOsuFQ==}
    peerDependencies:
      graphql: ^0.8.0 || ^0.9.0 || ^0.10.0 || ^0.11.0 || ^0.12.0 || ^0.13.0 || ^14.0.0 || ^15.0.0 || ^16.0.0 || ^17.0.0

  '@hexagon/base64@1.1.28':
    resolution: {integrity: sha512-lhqDEAvWixy3bZ+UOYbPwUbBkwBq5C1LAJ/xPC8Oi+lL54oyakv/npbA0aU2hgCsx/1NUd4IBvV03+aUBWxerw==}

  '@inquirer/checkbox@4.1.2':
    resolution: {integrity: sha512-PL9ixC5YsPXzXhAZFUPmkXGxfgjkdfZdPEPPmt4kFwQ4LBMDG9n/nHXYRGGZSKZJs+d1sGKWgS2GiPzVRKUdtQ==}
    engines: {node: '>=18'}
    peerDependencies:
      '@types/node': '>=18'
    peerDependenciesMeta:
      '@types/node':
        optional: true

  '@inquirer/confirm@5.1.6':
    resolution: {integrity: sha512-6ZXYK3M1XmaVBZX6FCfChgtponnL0R6I7k8Nu+kaoNkT828FVZTcca1MqmWQipaW2oNREQl5AaPCUOOCVNdRMw==}
    engines: {node: '>=18'}
    peerDependencies:
      '@types/node': '>=18'
    peerDependenciesMeta:
      '@types/node':
        optional: true

  '@inquirer/core@10.1.7':
    resolution: {integrity: sha512-AA9CQhlrt6ZgiSy6qoAigiA1izOa751ugX6ioSjqgJ+/Gd+tEN/TORk5sUYNjXuHWfW0r1n/a6ak4u/NqHHrtA==}
    engines: {node: '>=18'}
    peerDependencies:
      '@types/node': '>=18'
    peerDependenciesMeta:
      '@types/node':
        optional: true

  '@inquirer/editor@4.2.7':
    resolution: {integrity: sha512-gktCSQtnSZHaBytkJKMKEuswSk2cDBuXX5rxGFv306mwHfBPjg5UAldw9zWGoEyvA9KpRDkeM4jfrx0rXn0GyA==}
    engines: {node: '>=18'}
    peerDependencies:
      '@types/node': '>=18'
    peerDependenciesMeta:
      '@types/node':
        optional: true

  '@inquirer/expand@4.0.9':
    resolution: {integrity: sha512-Xxt6nhomWTAmuSX61kVgglLjMEFGa+7+F6UUtdEUeg7fg4r9vaFttUUKrtkViYYrQBA5Ia1tkOJj2koP9BuLig==}
    engines: {node: '>=18'}
    peerDependencies:
      '@types/node': '>=18'
    peerDependenciesMeta:
      '@types/node':
        optional: true

  '@inquirer/figures@1.0.10':
    resolution: {integrity: sha512-Ey6176gZmeqZuY/W/nZiUyvmb1/qInjcpiZjXWi6nON+nxJpD1bxtSoBxNliGISae32n6OwbY+TSXPZ1CfS4bw==}
    engines: {node: '>=18'}

  '@inquirer/input@4.1.6':
    resolution: {integrity: sha512-1f5AIsZuVjPT4ecA8AwaxDFNHny/tSershP/cTvTDxLdiIGTeILNcKozB0LaYt6mojJLUbOYhpIxicaYf7UKIQ==}
    engines: {node: '>=18'}
    peerDependencies:
      '@types/node': '>=18'
    peerDependenciesMeta:
      '@types/node':
        optional: true

  '@inquirer/number@3.0.9':
    resolution: {integrity: sha512-iN2xZvH3tyIYXLXBvlVh0npk1q/aVuKXZo5hj+K3W3D4ngAEq/DkLpofRzx6oebTUhBvOgryZ+rMV0yImKnG3w==}
    engines: {node: '>=18'}
    peerDependencies:
      '@types/node': '>=18'
    peerDependenciesMeta:
      '@types/node':
        optional: true

  '@inquirer/password@4.0.9':
    resolution: {integrity: sha512-xBEoOw1XKb0rIN208YU7wM7oJEHhIYkfG7LpTJAEW913GZeaoQerzf5U/LSHI45EVvjAdgNXmXgH51cUXKZcJQ==}
    engines: {node: '>=18'}
    peerDependencies:
      '@types/node': '>=18'
    peerDependenciesMeta:
      '@types/node':
        optional: true

  '@inquirer/prompts@7.3.2':
    resolution: {integrity: sha512-G1ytyOoHh5BphmEBxSwALin3n1KGNYB6yImbICcRQdzXfOGbuJ9Jske/Of5Sebk339NSGGNfUshnzK8YWkTPsQ==}
    engines: {node: '>=18'}
    peerDependencies:
      '@types/node': '>=18'
    peerDependenciesMeta:
      '@types/node':
        optional: true

  '@inquirer/rawlist@4.0.9':
    resolution: {integrity: sha512-+5t6ebehKqgoxV8fXwE49HkSF2Rc9ijNiVGEQZwvbMI61/Q5RcD+jWD6Gs1tKdz5lkI8GRBL31iO0HjGK1bv+A==}
    engines: {node: '>=18'}
    peerDependencies:
      '@types/node': '>=18'
    peerDependenciesMeta:
      '@types/node':
        optional: true

  '@inquirer/search@3.0.9':
    resolution: {integrity: sha512-DWmKztkYo9CvldGBaRMr0ETUHgR86zE6sPDVOHsqz4ISe9o1LuiWfgJk+2r75acFclA93J/lqzhT0dTjCzHuoA==}
    engines: {node: '>=18'}
    peerDependencies:
      '@types/node': '>=18'
    peerDependenciesMeta:
      '@types/node':
        optional: true

  '@inquirer/select@4.0.9':
    resolution: {integrity: sha512-BpJyJe7Dkhv2kz7yG7bPSbJLQuu/rqyNlF1CfiiFeFwouegfH+zh13KDyt6+d9DwucKo7hqM3wKLLyJxZMO+Xg==}
    engines: {node: '>=18'}
    peerDependencies:
      '@types/node': '>=18'
    peerDependenciesMeta:
      '@types/node':
        optional: true

  '@inquirer/type@3.0.4':
    resolution: {integrity: sha512-2MNFrDY8jkFYc9Il9DgLsHhMzuHnOYM1+CUYVWbzu9oT0hC7V7EcYvdCKeoll/Fcci04A+ERZ9wcc7cQ8lTkIA==}
    engines: {node: '>=18'}
    peerDependencies:
      '@types/node': '>=18'
    peerDependenciesMeta:
      '@types/node':
        optional: true

  '@ioredis/commands@1.2.0':
    resolution: {integrity: sha512-Sx1pU8EM64o2BrqNpEO1CNLtKQwyhuXuqyfH7oGKCk+1a33d2r5saW8zNwm3j6BTExtjrv2BxTgzzkMwts6vGg==}

  '@isaacs/cliui@8.0.2':
    resolution: {integrity: sha512-O8jcjabXaleOG9DQ0+ARXWZBTfnP4WNAqzuiJK7ll44AmxGKv/J2M4TPjxjY3znBCfvBXFzucm1twdyFybFqEA==}
    engines: {node: '>=12'}

  '@istanbuljs/schema@0.1.3':
    resolution: {integrity: sha512-ZXRY4jNvVgSVQ8DL3LTcakaAtXwTVUxE81hslsyD2AtoXW/wVob10HkOJ1X/pAlcI7D+2YoZKg5do8G/w6RYgA==}
    engines: {node: '>=8'}

  '@jridgewell/gen-mapping@0.3.8':
    resolution: {integrity: sha512-imAbBGkb+ebQyxKgzv5Hu2nmROxoDOXHh80evxdoXNOrvAnVx7zimzc1Oo5h9RlfV4vPXaE2iM5pOFbvOCClWA==}
    engines: {node: '>=6.0.0'}

  '@jridgewell/resolve-uri@3.1.2':
    resolution: {integrity: sha512-bRISgCIjP20/tbWSPWMEi54QVPRZExkuD9lJL+UIxUKtwVJA8wW1Trb1jMs1RFXo1CBTNZ/5hpC9QvmKWdopKw==}
    engines: {node: '>=6.0.0'}

  '@jridgewell/set-array@1.2.1':
    resolution: {integrity: sha512-R8gLRTZeyp03ymzP/6Lil/28tGeGEzhx1q2k703KGWRAI1VdvPIXdG70VJc2pAMw3NA6JKL5hhFu1sJX0Mnn/A==}
    engines: {node: '>=6.0.0'}

  '@jridgewell/sourcemap-codec@1.5.0':
    resolution: {integrity: sha512-gv3ZRaISU3fjPAgNsriBRqGWQL6quFx04YMPW/zD8XMLsU32mhCCbfbO6KZFLjvYpCZ8zyDEgqsgf+PwPaM7GQ==}

  '@jridgewell/trace-mapping@0.3.25':
    resolution: {integrity: sha512-vNk6aEwybGtawWmy/PzwnGDOjCkLWSD2wqvjGGAgOAwCGWySYXfYoxt00IJkTF+8Lb57DwOb3Aa0o9CApepiYQ==}

  '@levischuck/tiny-cbor@0.2.11':
    resolution: {integrity: sha512-llBRm4dT4Z89aRsm6u2oEZ8tfwL/2l6BwpZ7JcyieouniDECM5AqNgr/y08zalEIvW3RSK4upYyybDcmjXqAow==}

  '@lukeed/ms@2.0.2':
    resolution: {integrity: sha512-9I2Zn6+NJLfaGoz9jN3lpwDgAYvfGeNYdbAIjJOqzs4Tpc+VU3Jqq4IofSUBKajiDS8k9fZIg18/z13mpk1bsA==}
    engines: {node: '>=8'}

  '@napi-rs/nice-android-arm-eabi@1.0.1':
    resolution: {integrity: sha512-5qpvOu5IGwDo7MEKVqqyAxF90I6aLj4n07OzpARdgDRfz8UbBztTByBp0RC59r3J1Ij8uzYi6jI7r5Lws7nn6w==}
    engines: {node: '>= 10'}
    cpu: [arm]
    os: [android]

  '@napi-rs/nice-android-arm64@1.0.1':
    resolution: {integrity: sha512-GqvXL0P8fZ+mQqG1g0o4AO9hJjQaeYG84FRfZaYjyJtZZZcMjXW5TwkL8Y8UApheJgyE13TQ4YNUssQaTgTyvA==}
    engines: {node: '>= 10'}
    cpu: [arm64]
    os: [android]

  '@napi-rs/nice-darwin-arm64@1.0.1':
    resolution: {integrity: sha512-91k3HEqUl2fsrz/sKkuEkscj6EAj3/eZNCLqzD2AA0TtVbkQi8nqxZCZDMkfklULmxLkMxuUdKe7RvG/T6s2AA==}
    engines: {node: '>= 10'}
    cpu: [arm64]
    os: [darwin]

  '@napi-rs/nice-darwin-x64@1.0.1':
    resolution: {integrity: sha512-jXnMleYSIR/+TAN/p5u+NkCA7yidgswx5ftqzXdD5wgy/hNR92oerTXHc0jrlBisbd7DpzoaGY4cFD7Sm5GlgQ==}
    engines: {node: '>= 10'}
    cpu: [x64]
    os: [darwin]

  '@napi-rs/nice-freebsd-x64@1.0.1':
    resolution: {integrity: sha512-j+iJ/ezONXRQsVIB/FJfwjeQXX7A2tf3gEXs4WUGFrJjpe/z2KB7sOv6zpkm08PofF36C9S7wTNuzHZ/Iiccfw==}
    engines: {node: '>= 10'}
    cpu: [x64]
    os: [freebsd]

  '@napi-rs/nice-linux-arm-gnueabihf@1.0.1':
    resolution: {integrity: sha512-G8RgJ8FYXYkkSGQwywAUh84m946UTn6l03/vmEXBYNJxQJcD+I3B3k5jmjFG/OPiU8DfvxutOP8bi+F89MCV7Q==}
    engines: {node: '>= 10'}
    cpu: [arm]
    os: [linux]

  '@napi-rs/nice-linux-arm64-gnu@1.0.1':
    resolution: {integrity: sha512-IMDak59/W5JSab1oZvmNbrms3mHqcreaCeClUjwlwDr0m3BoR09ZiN8cKFBzuSlXgRdZ4PNqCYNeGQv7YMTjuA==}
    engines: {node: '>= 10'}
    cpu: [arm64]
    os: [linux]

  '@napi-rs/nice-linux-arm64-musl@1.0.1':
    resolution: {integrity: sha512-wG8fa2VKuWM4CfjOjjRX9YLIbysSVV1S3Kgm2Fnc67ap/soHBeYZa6AGMeR5BJAylYRjnoVOzV19Cmkco3QEPw==}
    engines: {node: '>= 10'}
    cpu: [arm64]
    os: [linux]

  '@napi-rs/nice-linux-ppc64-gnu@1.0.1':
    resolution: {integrity: sha512-lxQ9WrBf0IlNTCA9oS2jg/iAjQyTI6JHzABV664LLrLA/SIdD+I1i3Mjf7TsnoUbgopBcCuDztVLfJ0q9ubf6Q==}
    engines: {node: '>= 10'}
    cpu: [ppc64]
    os: [linux]

  '@napi-rs/nice-linux-riscv64-gnu@1.0.1':
    resolution: {integrity: sha512-3xs69dO8WSWBb13KBVex+yvxmUeEsdWexxibqskzoKaWx9AIqkMbWmE2npkazJoopPKX2ULKd8Fm9veEn0g4Ig==}
    engines: {node: '>= 10'}
    cpu: [riscv64]
    os: [linux]

  '@napi-rs/nice-linux-s390x-gnu@1.0.1':
    resolution: {integrity: sha512-lMFI3i9rlW7hgToyAzTaEybQYGbQHDrpRkg+1gJWEpH0PLAQoZ8jiY0IzakLfNWnVda1eTYYlxxFYzW8Rqczkg==}
    engines: {node: '>= 10'}
    cpu: [s390x]
    os: [linux]

  '@napi-rs/nice-linux-x64-gnu@1.0.1':
    resolution: {integrity: sha512-XQAJs7DRN2GpLN6Fb+ZdGFeYZDdGl2Fn3TmFlqEL5JorgWKrQGRUrpGKbgZ25UeZPILuTKJ+OowG2avN8mThBA==}
    engines: {node: '>= 10'}
    cpu: [x64]
    os: [linux]

  '@napi-rs/nice-linux-x64-musl@1.0.1':
    resolution: {integrity: sha512-/rodHpRSgiI9o1faq9SZOp/o2QkKQg7T+DK0R5AkbnI/YxvAIEHf2cngjYzLMQSQgUhxym+LFr+UGZx4vK4QdQ==}
    engines: {node: '>= 10'}
    cpu: [x64]
    os: [linux]

  '@napi-rs/nice-win32-arm64-msvc@1.0.1':
    resolution: {integrity: sha512-rEcz9vZymaCB3OqEXoHnp9YViLct8ugF+6uO5McifTedjq4QMQs3DHz35xBEGhH3gJWEsXMUbzazkz5KNM5YUg==}
    engines: {node: '>= 10'}
    cpu: [arm64]
    os: [win32]

  '@napi-rs/nice-win32-ia32-msvc@1.0.1':
    resolution: {integrity: sha512-t7eBAyPUrWL8su3gDxw9xxxqNwZzAqKo0Szv3IjVQd1GpXXVkb6vBBQUuxfIYaXMzZLwlxRQ7uzM2vdUE9ULGw==}
    engines: {node: '>= 10'}
    cpu: [ia32]
    os: [win32]

  '@napi-rs/nice-win32-x64-msvc@1.0.1':
    resolution: {integrity: sha512-JlF+uDcatt3St2ntBG8H02F1mM45i5SF9W+bIKiReVE6wiy3o16oBP/yxt+RZ+N6LbCImJXJ6bXNO2kn9AXicg==}
    engines: {node: '>= 10'}
    cpu: [x64]
    os: [win32]

  '@napi-rs/nice@1.0.1':
    resolution: {integrity: sha512-zM0mVWSXE0a0h9aKACLwKmD6nHcRiKrPpCfvaKqG1CqDEyjEawId0ocXxVzPMCAm6kkWr2P025msfxXEnt8UGQ==}
    engines: {node: '>= 10'}

  '@napi-rs/wasm-runtime@0.2.7':
    resolution: {integrity: sha512-5yximcFK5FNompXfJFoWanu5l8v1hNGqNHh9du1xETp9HWk/B/PzvchX55WYOPaIeNglG8++68AAiauBAtbnzw==}

  '@noble/ciphers@0.6.0':
    resolution: {integrity: sha512-mIbq/R9QXk5/cTfESb1OKtyFnk7oc1Om/8onA1158K9/OZUQFDEVy55jVTato+xmp3XX6F6Qh0zz0Nc1AxAlRQ==}

  '@noble/hashes@1.7.1':
    resolution: {integrity: sha512-B8XBPsn4vT/KJAGqDzbwztd+6Yte3P4V7iafm24bxgDe/mlRuK6xmWPuCNrKt2vDafZ8MfJLlchDG/vYafQEjQ==}
    engines: {node: ^14.21.3 || >=16}

  '@node-rs/argon2-android-arm-eabi@2.0.2':
    resolution: {integrity: sha512-DV/H8p/jt40lrao5z5g6nM9dPNPGEHL+aK6Iy/og+dbL503Uj0AHLqj1Hk9aVUSCNnsDdUEKp4TVMi0YakDYKw==}
    engines: {node: '>= 10'}
    cpu: [arm]
    os: [android]

  '@node-rs/argon2-android-arm64@2.0.2':
    resolution: {integrity: sha512-1LKwskau+8O1ktKx7TbK7jx1oMOMt4YEXZOdSNIar1TQKxm6isZ0cRXgHLibPHEcNHgYRsJWDE9zvDGBB17QDg==}
    engines: {node: '>= 10'}
    cpu: [arm64]
    os: [android]

  '@node-rs/argon2-darwin-arm64@2.0.2':
    resolution: {integrity: sha512-3TTNL/7wbcpNju5YcqUrCgXnXUSbD7ogeAKatzBVHsbpjZQbNb1NDxDjqqrWoTt6XL3z9mJUMGwbAk7zQltHtA==}
    engines: {node: '>= 10'}
    cpu: [arm64]
    os: [darwin]

  '@node-rs/argon2-darwin-x64@2.0.2':
    resolution: {integrity: sha512-vNPfkLj5Ij5111UTiYuwgxMqE7DRbOS2y58O2DIySzSHbcnu+nipmRKg+P0doRq6eKIJStyBK8dQi5Ic8pFyDw==}
    engines: {node: '>= 10'}
    cpu: [x64]
    os: [darwin]

  '@node-rs/argon2-freebsd-x64@2.0.2':
    resolution: {integrity: sha512-M8vQZk01qojQfCqQU0/O1j1a4zPPrz93zc9fSINY7Q/6RhQRBCYwDw7ltDCZXg5JRGlSaeS8cUXWyhPGar3cGg==}
    engines: {node: '>= 10'}
    cpu: [x64]
    os: [freebsd]

  '@node-rs/argon2-linux-arm-gnueabihf@2.0.2':
    resolution: {integrity: sha512-7EmmEPHLzcu0G2GDh30L6G48CH38roFC2dqlQJmtRCxs6no3tTE/pvgBGatTp/o2n2oyOJcfmgndVFcUpwMnww==}
    engines: {node: '>= 10'}
    cpu: [arm]
    os: [linux]

  '@node-rs/argon2-linux-arm64-gnu@2.0.2':
    resolution: {integrity: sha512-6lsYh3Ftbk+HAIZ7wNuRF4SZDtxtFTfK+HYFAQQyW7Ig3LHqasqwfUKRXVSV5tJ+xTnxjqgKzvZSUJCAyIfHew==}
    engines: {node: '>= 10'}
    cpu: [arm64]
    os: [linux]

  '@node-rs/argon2-linux-arm64-musl@2.0.2':
    resolution: {integrity: sha512-p3YqVMNT/4DNR67tIHTYGbedYmXxW9QlFmF39SkXyEbGQwpgSf6pH457/fyXBIYznTU/smnG9EH+C1uzT5j4hA==}
    engines: {node: '>= 10'}
    cpu: [arm64]
    os: [linux]

  '@node-rs/argon2-linux-x64-gnu@2.0.2':
    resolution: {integrity: sha512-ZM3jrHuJ0dKOhvA80gKJqBpBRmTJTFSo2+xVZR+phQcbAKRlDMSZMFDiKbSTnctkfwNFtjgDdh5g1vaEV04AvA==}
    engines: {node: '>= 10'}
    cpu: [x64]
    os: [linux]

  '@node-rs/argon2-linux-x64-musl@2.0.2':
    resolution: {integrity: sha512-of5uPqk7oCRF/44a89YlWTEfjsftPywyTULwuFDKyD8QtVZoonrJR6ZWvfFE/6jBT68S0okAkAzzMEdBVWdxWw==}
    engines: {node: '>= 10'}
    cpu: [x64]
    os: [linux]

  '@node-rs/argon2-wasm32-wasi@2.0.2':
    resolution: {integrity: sha512-U3PzLYKSQYzTERstgtHLd4ZTkOF9co57zTXT77r0cVUsleGZOrd6ut7rHzeWwoJSiHOVxxa0OhG1JVQeB7lLoQ==}
    engines: {node: '>=14.0.0'}
    cpu: [wasm32]

  '@node-rs/argon2-win32-arm64-msvc@2.0.2':
    resolution: {integrity: sha512-Eisd7/NM0m23ijrGr6xI2iMocdOuyl6gO27gfMfya4C5BODbUSP7ljKJ7LrA0teqZMdYHesRDzx36Js++/vhiQ==}
    engines: {node: '>= 10'}
    cpu: [arm64]
    os: [win32]

  '@node-rs/argon2-win32-ia32-msvc@2.0.2':
    resolution: {integrity: sha512-GsE2ezwAYwh72f9gIjbGTZOf4HxEksb5M2eCaj+Y5rGYVwAdt7C12Q2e9H5LRYxWcFvLH4m4jiSZpQQ4upnPAQ==}
    engines: {node: '>= 10'}
    cpu: [ia32]
    os: [win32]

  '@node-rs/argon2-win32-x64-msvc@2.0.2':
    resolution: {integrity: sha512-cJxWXanH4Ew9CfuZ4IAEiafpOBCe97bzoKowHCGk5lG/7kR4WF/eknnBlHW9m8q7t10mKq75kruPLtbSDqgRTw==}
    engines: {node: '>= 10'}
    cpu: [x64]
    os: [win32]

  '@node-rs/argon2@2.0.2':
    resolution: {integrity: sha512-t64wIsPEtNd4aUPuTAyeL2ubxATCBGmeluaKXEMAFk/8w6AJIVVkeLKMBpgLW6LU2t5cQxT+env/c6jxbtTQBg==}
    engines: {node: '>= 10'}

  '@nodelib/fs.scandir@2.1.5':
    resolution: {integrity: sha512-vq24Bq3ym5HEQm2NKCr3yXDwjc7vTsEThRDnkp2DK9p1uqLR+DHurm/NOTo0KG7HYHU7eppKZj3MyqYuMBf62g==}
    engines: {node: '>= 8'}

  '@nodelib/fs.stat@2.0.5':
    resolution: {integrity: sha512-RkhPPp2zrqDAQA/2jNhnztcPAlv64XdhIp7a7454A5ovI7Bukxgt7MX7udwAu3zg1DcpPU0rz3VV1SeaqvY4+A==}
    engines: {node: '>= 8'}

  '@nodelib/fs.walk@1.2.8':
    resolution: {integrity: sha512-oGB+UxlgWcgQkgwo8GcEGwemoTFt3FIO9ababBmaGwXIoBKZ+GTy0pP185beGg7Llih/NSHSV2XAs1lnznocSg==}
    engines: {node: '>= 8'}

  '@peculiar/asn1-android@2.3.16':
    resolution: {integrity: sha512-a1viIv3bIahXNssrOIkXZIlI2ePpZaNmR30d4aBL99mu2rO+mT9D6zBsp7H6eROWGtmwv0Ionp5olJurIo09dw==}

  '@peculiar/asn1-ecc@2.3.15':
    resolution: {integrity: sha512-/HtR91dvgog7z/WhCVdxZJ/jitJuIu8iTqiyWVgRE9Ac5imt2sT/E4obqIVGKQw7PIy+X6i8lVBoT6wC73XUgA==}

  '@peculiar/asn1-rsa@2.3.15':
    resolution: {integrity: sha512-p6hsanvPhexRtYSOHihLvUUgrJ8y0FtOM97N5UEpC+VifFYyZa0iZ5cXjTkZoDwxJ/TTJ1IJo3HVTB2JJTpXvg==}

  '@peculiar/asn1-schema@2.3.15':
    resolution: {integrity: sha512-QPeD8UA8axQREpgR5UTAfu2mqQmm97oUqahDtNdBcfj3qAnoXzFdQW+aNf/tD2WVXF8Fhmftxoj0eMIT++gX2w==}

  '@peculiar/asn1-x509@2.3.15':
    resolution: {integrity: sha512-0dK5xqTqSLaxv1FHXIcd4Q/BZNuopg+u1l23hT9rOmQ1g4dNtw0g/RnEi+TboB0gOwGtrWn269v27cMgchFIIg==}

  '@petamoriken/float16@3.9.2':
    resolution: {integrity: sha512-VgffxawQde93xKxT3qap3OH+meZf7VaSB5Sqd4Rqc+FP5alWbpOyan/7tRbOAvynjpG3GpdtAuGU/NdhQpmrog==}

  '@pkgjs/parseargs@0.11.0':
    resolution: {integrity: sha512-+1VkjdD0QBLPodGrJUeqarH8VAIvQODIbwh9XpP5Syisf7YoQgsJKPNFoqqLQlu+VQ/tVSshMR6loPMn8U+dPg==}
    engines: {node: '>=14'}

  '@pothos/core@4.5.0':
    resolution: {integrity: sha512-OBktnbaTkcS3pZMGCC2375tNSypsvVRP2SJSjN0VW9MXlJFP9+2lZTNeKyGFndTH5QLbxoLUe3nUSVdkBHMLzA==}
    peerDependencies:
      graphql: '>=16.6.0'

  '@pothos/plugin-complexity@4.1.0':
    resolution: {integrity: sha512-huETiKiFuyNIzuZRFgTKkcUyYJOhn9UC/+lhGk5R6L0mhlCwutYfuycK/LDkqVIgQ+BTj0QnnQXvnTLHSLKOAQ==}
    peerDependencies:
      '@pothos/core': '*'
      graphql: '>=16.6.0'

  '@pothos/plugin-relay@4.4.0':
    resolution: {integrity: sha512-ifCnRkBvqlQG9/Inx/Z1+spyecvGllf4hjTsE8vpnyQt1zsgcjdMfWTcw04Jr5LqSiST7Z5NbfVd56TjAOkMPg==}
    peerDependencies:
      '@pothos/core': '*'
      graphql: '>=16.6.0'

  '@rollup/rollup-android-arm-eabi@4.34.9':
    resolution: {integrity: sha512-qZdlImWXur0CFakn2BJ2znJOdqYZKiedEPEVNTBrpfPjc/YuTGcaYZcdmNFTkUj3DU0ZM/AElcM8Ybww3xVLzA==}
    cpu: [arm]
    os: [android]

  '@rollup/rollup-android-arm64@4.34.9':
    resolution: {integrity: sha512-4KW7P53h6HtJf5Y608T1ISKvNIYLWRKMvfnG0c44M6In4DQVU58HZFEVhWINDZKp7FZps98G3gxwC1sb0wXUUg==}
    cpu: [arm64]
    os: [android]

  '@rollup/rollup-darwin-arm64@4.34.9':
    resolution: {integrity: sha512-0CY3/K54slrzLDjOA7TOjN1NuLKERBgk9nY5V34mhmuu673YNb+7ghaDUs6N0ujXR7fz5XaS5Aa6d2TNxZd0OQ==}
    cpu: [arm64]
    os: [darwin]

  '@rollup/rollup-darwin-x64@4.34.9':
    resolution: {integrity: sha512-eOojSEAi/acnsJVYRxnMkPFqcxSMFfrw7r2iD9Q32SGkb/Q9FpUY1UlAu1DH9T7j++gZ0lHjnm4OyH2vCI7l7Q==}
    cpu: [x64]
    os: [darwin]

  '@rollup/rollup-freebsd-arm64@4.34.9':
    resolution: {integrity: sha512-2lzjQPJbN5UnHm7bHIUKFMulGTQwdvOkouJDpPysJS+QFBGDJqcfh+CxxtG23Ik/9tEvnebQiylYoazFMAgrYw==}
    cpu: [arm64]
    os: [freebsd]

  '@rollup/rollup-freebsd-x64@4.34.9':
    resolution: {integrity: sha512-SLl0hi2Ah2H7xQYd6Qaiu01kFPzQ+hqvdYSoOtHYg/zCIFs6t8sV95kaoqjzjFwuYQLtOI0RZre/Ke0nPaQV+g==}
    cpu: [x64]
    os: [freebsd]

  '@rollup/rollup-linux-arm-gnueabihf@4.34.9':
    resolution: {integrity: sha512-88I+D3TeKItrw+Y/2ud4Tw0+3CxQ2kLgu3QvrogZ0OfkmX/DEppehus7L3TS2Q4lpB+hYyxhkQiYPJ6Mf5/dPg==}
    cpu: [arm]
    os: [linux]

  '@rollup/rollup-linux-arm-musleabihf@4.34.9':
    resolution: {integrity: sha512-3qyfWljSFHi9zH0KgtEPG4cBXHDFhwD8kwg6xLfHQ0IWuH9crp005GfoUUh/6w9/FWGBwEHg3lxK1iHRN1MFlA==}
    cpu: [arm]
    os: [linux]

  '@rollup/rollup-linux-arm64-gnu@4.34.9':
    resolution: {integrity: sha512-6TZjPHjKZUQKmVKMUowF3ewHxctrRR09eYyvT5eFv8w/fXarEra83A2mHTVJLA5xU91aCNOUnM+DWFMSbQ0Nxw==}
    cpu: [arm64]
    os: [linux]

  '@rollup/rollup-linux-arm64-musl@4.34.9':
    resolution: {integrity: sha512-LD2fytxZJZ6xzOKnMbIpgzFOuIKlxVOpiMAXawsAZ2mHBPEYOnLRK5TTEsID6z4eM23DuO88X0Tq1mErHMVq0A==}
    cpu: [arm64]
    os: [linux]

  '@rollup/rollup-linux-loongarch64-gnu@4.34.9':
    resolution: {integrity: sha512-dRAgTfDsn0TE0HI6cmo13hemKpVHOEyeciGtvlBTkpx/F65kTvShtY/EVyZEIfxFkV5JJTuQ9tP5HGBS0hfxIg==}
    cpu: [loong64]
    os: [linux]

  '@rollup/rollup-linux-powerpc64le-gnu@4.34.9':
    resolution: {integrity: sha512-PHcNOAEhkoMSQtMf+rJofwisZqaU8iQ8EaSps58f5HYll9EAY5BSErCZ8qBDMVbq88h4UxaNPlbrKqfWP8RfJA==}
    cpu: [ppc64]
    os: [linux]

  '@rollup/rollup-linux-riscv64-gnu@4.34.9':
    resolution: {integrity: sha512-Z2i0Uy5G96KBYKjeQFKbbsB54xFOL5/y1P5wNBsbXB8yE+At3oh0DVMjQVzCJRJSfReiB2tX8T6HUFZ2k8iaKg==}
    cpu: [riscv64]
    os: [linux]

  '@rollup/rollup-linux-s390x-gnu@4.34.9':
    resolution: {integrity: sha512-U+5SwTMoeYXoDzJX5dhDTxRltSrIax8KWwfaaYcynuJw8mT33W7oOgz0a+AaXtGuvhzTr2tVKh5UO8GVANTxyQ==}
    cpu: [s390x]
    os: [linux]

  '@rollup/rollup-linux-x64-gnu@4.34.9':
    resolution: {integrity: sha512-FwBHNSOjUTQLP4MG7y6rR6qbGw4MFeQnIBrMe161QGaQoBQLqSUEKlHIiVgF3g/mb3lxlxzJOpIBhaP+C+KP2A==}
    cpu: [x64]
    os: [linux]

  '@rollup/rollup-linux-x64-musl@4.34.9':
    resolution: {integrity: sha512-cYRpV4650z2I3/s6+5/LONkjIz8MBeqrk+vPXV10ORBnshpn8S32bPqQ2Utv39jCiDcO2eJTuSlPXpnvmaIgRA==}
    cpu: [x64]
    os: [linux]

  '@rollup/rollup-win32-arm64-msvc@4.34.9':
    resolution: {integrity: sha512-z4mQK9dAN6byRA/vsSgQiPeuO63wdiDxZ9yg9iyX2QTzKuQM7T4xlBoeUP/J8uiFkqxkcWndWi+W7bXdPbt27Q==}
    cpu: [arm64]
    os: [win32]

  '@rollup/rollup-win32-ia32-msvc@4.34.9':
    resolution: {integrity: sha512-KB48mPtaoHy1AwDNkAJfHXvHp24H0ryZog28spEs0V48l3H1fr4i37tiyHsgKZJnCmvxsbATdZGBpbmxTE3a9w==}
    cpu: [ia32]
    os: [win32]

  '@rollup/rollup-win32-x64-msvc@4.34.9':
    resolution: {integrity: sha512-AyleYRPU7+rgkMWbEh71fQlrzRfeP6SyMnRf9XX4fCdDPAJumdSBqYEcWPMzVQ4ScAl7E4oFfK0GUVn77xSwbw==}
    cpu: [x64]
    os: [win32]

  '@sec-ant/readable-stream@0.4.1':
    resolution: {integrity: sha512-831qok9r2t8AlxLko40y2ebgSDhenenCatLVeW/uBtnHPyhHOvG0C7TvfgecV+wHzIm5KUICgzmVpWS+IMEAeg==}

  '@shikijs/engine-oniguruma@3.2.1':
    resolution: {integrity: sha512-wZZAkayEn6qu2+YjenEoFqj0OyQI64EWsNR6/71d1EkG4sxEOFooowKivsWPpaWNBu3sxAG+zPz5kzBL/SsreQ==}

  '@shikijs/langs@3.2.1':
    resolution: {integrity: sha512-If0iDHYRSGbihiA8+7uRsgb1er1Yj11pwpX1c6HLYnizDsKAw5iaT3JXj5ZpaimXSWky/IhxTm7C6nkiYVym+A==}

  '@shikijs/themes@3.2.1':
    resolution: {integrity: sha512-k5DKJUT8IldBvAm8WcrDT5+7GA7se6lLksR+2E3SvyqGTyFMzU2F9Gb7rmD+t+Pga1MKrYFxDIeyWjMZWM6uBQ==}

  '@shikijs/types@3.2.1':
    resolution: {integrity: sha512-/NTWAk4KE2M8uac0RhOsIhYQf4pdU0OywQuYDGIGAJ6Mjunxl2cGiuLkvu4HLCMn+OTTLRWkjZITp+aYJv60yA==}

  '@shikijs/vscode-textmate@10.0.2':
    resolution: {integrity: sha512-83yeghZ2xxin3Nj8z1NMd/NCuca+gsYXswywDy5bHvwlWL8tpTQmzGeUuHd9FC3E/SBEMvzJRwWEOz5gGes9Qg==}

  '@simplewebauthn/browser@13.1.0':
    resolution: {integrity: sha512-WuHZ/PYvyPJ9nxSzgHtOEjogBhwJfC8xzYkPC+rR/+8chl/ft4ngjiK8kSU5HtRJfczupyOh33b25TjYbvwAcg==}

  '@simplewebauthn/server@13.1.1':
    resolution: {integrity: sha512-1hsLpRHfSuMB9ee2aAdh0Htza/X3f4djhYISrggqGe3xopNjOcePiSDkDDoPzDYaaMCrbqGP1H2TYU7bgL9PmA==}
    engines: {node: '>=20.0.0'}

  '@sinclair/typebox@0.34.28':
    resolution: {integrity: sha512-e2B9vmvaa5ym5hWgCHw5CstP54au6AOLXrhZErLsOyyRzuWJtXl/8TszKtc5x8rw/b+oY7HKS9m9iRI53RK0WQ==}

  '@sindresorhus/is@5.6.0':
    resolution: {integrity: sha512-TV7t8GKYaJWsn00tFDqBw8+Uqmr8A0fRU1tvTQhyZzGv0sJCGRQL3JGMI3ucuKo3XIZdUP+Lx7/gh2t3lewy7g==}
    engines: {node: '>=14.16'}

  '@swc/cli@0.6.0':
    resolution: {integrity: sha512-Q5FsI3Cw0fGMXhmsg7c08i4EmXCrcl+WnAxb6LYOLHw4JFFC3yzmx9LaXZ7QMbA+JZXbigU2TirI7RAfO0Qlnw==}
    engines: {node: '>= 16.14.0'}
    hasBin: true
    peerDependencies:
      '@swc/core': ^1.2.66
      chokidar: ^4.0.1
    peerDependenciesMeta:
      chokidar:
        optional: true

  '@swc/core-darwin-arm64@1.11.5':
    resolution: {integrity: sha512-GEd1hzEx0mSGkJYMFMGLnrGgjL2rOsOsuYWyjyiA3WLmhD7o+n/EWBDo6mzD/9aeF8dzSPC0TnW216gJbvrNzA==}
    engines: {node: '>=10'}
    cpu: [arm64]
    os: [darwin]

  '@swc/core-darwin-x64@1.11.5':
    resolution: {integrity: sha512-toz04z9wAClVvQSEY3xzrgyyeWBAfMWcKG4K0ugNvO56h/wczi2ZHRlnAXZW1tghKBk3z6MXqa/srfXgNhffKw==}
    engines: {node: '>=10'}
    cpu: [x64]
    os: [darwin]

  '@swc/core-linux-arm-gnueabihf@1.11.5':
    resolution: {integrity: sha512-5SjmKxXdwbBpsYGTpgeXOXMIjS563/ntRGn8Zc12H/c4VfPrRLGhgbJ/48z2XVFyBLcw7BCHZyFuVX1+ZI3W0Q==}
    engines: {node: '>=10'}
    cpu: [arm]
    os: [linux]

  '@swc/core-linux-arm64-gnu@1.11.5':
    resolution: {integrity: sha512-pydIlInHRzRIwB0NHblz3Dx58H/bsi0I5F2deLf9iOmwPNuOGcEEZF1Qatc7YIjP5DFbXK+Dcz+pMUZb2cc2MQ==}
    engines: {node: '>=10'}
    cpu: [arm64]
    os: [linux]

  '@swc/core-linux-arm64-musl@1.11.5':
    resolution: {integrity: sha512-LhBHKjkZq5tJF1Lh0NJFpx7ROnCWLckrlIAIdSt9XfOV+zuEXJQOj+NFcM1eNk17GFfFyUMOZyGZxzYq5dveEQ==}
    engines: {node: '>=10'}
    cpu: [arm64]
    os: [linux]

  '@swc/core-linux-x64-gnu@1.11.5':
    resolution: {integrity: sha512-dCi4xkxXlsk5sQYb3i413Cfh7+wMJeBYTvBZTD5xh+/DgRtIcIJLYJ2tNjWC4/C2i5fj+Ze9bKNSdd8weRWZ3A==}
    engines: {node: '>=10'}
    cpu: [x64]
    os: [linux]

  '@swc/core-linux-x64-musl@1.11.5':
    resolution: {integrity: sha512-K0AC4TreM5Oo/tXNXnE/Gf5+5y/HwUdd7xvUjOpZddcX/RlsbYOKWLgOtA3fdFIuta7XC+vrGKmIhm5l70DSVQ==}
    engines: {node: '>=10'}
    cpu: [x64]
    os: [linux]

  '@swc/core-win32-arm64-msvc@1.11.5':
    resolution: {integrity: sha512-wzum8sYUsvPY7kgUfuqVYTgIPYmBC8KPksoNM1fz5UfhudU0ciQuYvUBD47GIGOevaoxhLkjPH4CB95vh1mJ9w==}
    engines: {node: '>=10'}
    cpu: [arm64]
    os: [win32]

  '@swc/core-win32-ia32-msvc@1.11.5':
    resolution: {integrity: sha512-lco7mw0TPRTpVPR6NwggJpjdUkAboGRkLrDHjIsUaR+Y5+0m5FMMkHOMxWXAbrBS5c4ph7QErp4Lma4r9Mn5og==}
    engines: {node: '>=10'}
    cpu: [ia32]
    os: [win32]

  '@swc/core-win32-x64-msvc@1.11.5':
    resolution: {integrity: sha512-E+DApLSC6JRK8VkDa4bNsBdD7Qoomx1HvKVZpOXl9v94hUZI5GMExl4vU5isvb+hPWL7rZ0NeI7ITnVLgLJRbA==}
    engines: {node: '>=10'}
    cpu: [x64]
    os: [win32]

  '@swc/core@1.11.5':
    resolution: {integrity: sha512-EVY7zfpehxhTZXOfy508gb3D78ihoGGmvyiTWtlBPjgIaidP1Xw0naHMD78CWiFlZmeDjKXJufGtsEGOnZdmNA==}
    engines: {node: '>=10'}
    peerDependencies:
      '@swc/helpers': '*'
    peerDependenciesMeta:
      '@swc/helpers':
        optional: true

  '@swc/counter@0.1.3':
    resolution: {integrity: sha512-e2BR4lsJkkRlKZ/qCHPw9ZaSxc0MVUd7gtbtaB7aMvHeJVYe8sOB8DBZkP2DtISHGSku9sCK6T6cnY0CtXrOCQ==}

  '@swc/types@0.1.19':
    resolution: {integrity: sha512-WkAZaAfj44kh/UFdAQcrMP1I0nwRqpt27u+08LMBYMqmQfwwMofYoMh/48NGkMMRfC4ynpfwRbJuu8ErfNloeA==}

  '@szmarczak/http-timer@5.0.1':
    resolution: {integrity: sha512-+PmQX0PiAYPMeVYe237LJAYvOMYW1j2rH5YROyS3b4CTVJum34HfRvKvAzozHAQG0TnHNdUfY9nCeUyRAs//cw==}
    engines: {node: '>=14.16'}

  '@tokenizer/token@0.3.0':
    resolution: {integrity: sha512-OvjF+z51L3ov0OyAU0duzsYuvO01PH7x4t6DJx+guahgTnBHkhJdG7soQeTSFLWN3efnHyibZ4Z8l2EuWwJN3A==}

  '@tybys/wasm-util@0.9.0':
    resolution: {integrity: sha512-6+7nlbMVX/PVDCwaIQ8nTOPveOcFLSt8GcXdx8hD0bt39uWxYT88uXzqTd4fTvqta7oeUJqudepapKNt2DYJFw==}

  '@types/estree@1.0.6':
    resolution: {integrity: sha512-AYnb1nQyY49te+VRAVgmzfcgjYS91mY5P0TKUDCLEM+gNnA+3T6rWITXRLYCpahpqSQbN5cE+gHpnPyXjHWxcw==}

  '@types/hast@3.0.4':
    resolution: {integrity: sha512-WPs+bbQw5aCj+x6laNGWLH3wviHtoCv/P3+otBhbOhJgG8qtpdAMlTCxLtsTWA7LH1Oh/bFCHsBn0TPS5m30EQ==}

  '@types/http-cache-semantics@4.0.4':
    resolution: {integrity: sha512-1m0bIFVc7eJWyve9S0RnuRgcQqF/Xd5QsUZAZeQFr1Q3/p9JWoQQEqmVy+DPTNpGXwhgIetAoYF8JSc33q29QA==}

  '@types/node@22.13.17':
    resolution: {integrity: sha512-nAJuQXoyPj04uLgu+obZcSmsfOenUg6DxPKogeUy6yNCFwWaj5sBF8/G/pNo8EtBJjAfSVgfIlugR/BCOleO+g==}

  '@types/unist@3.0.3':
    resolution: {integrity: sha512-ko/gIFJRv177XgZsZcBwnqJN5x/Gien8qNOn0D5bQU/zAzVf9Zt3BlcUiLqhV9y4ARk0GbT3tnUiPNgnTXzc/Q==}

  '@types/uuid@10.0.0':
    resolution: {integrity: sha512-7gqG38EyHgyP1S+7+xomFtL+ZNHcKv6DwNaCZmJmo1vgMugyF3TCnXVg4t1uk89mLNwnLtnY3TpOpCOyp1/xHQ==}

  '@vitest/coverage-v8@3.1.1':
    resolution: {integrity: sha512-MgV6D2dhpD6Hp/uroUoAIvFqA8AuvXEFBC2eepG3WFc1pxTfdk1LEqqkWoWhjz+rytoqrnUUCdf6Lzco3iHkLQ==}
    peerDependencies:
      '@vitest/browser': 3.1.1
      vitest: 3.1.1
    peerDependenciesMeta:
      '@vitest/browser':
        optional: true

  '@vitest/expect@3.1.1':
    resolution: {integrity: sha512-q/zjrW9lgynctNbwvFtQkGK9+vvHA5UzVi2V8APrp1C6fG6/MuYYkmlx4FubuqLycCeSdHD5aadWfua/Vr0EUA==}

  '@vitest/mocker@3.1.1':
    resolution: {integrity: sha512-bmpJJm7Y7i9BBELlLuuM1J1Q6EQ6K5Ye4wcyOpOMXMcePYKSIYlpcrCm4l/O6ja4VJA5G2aMJiuZkZdnxlC3SA==}
    peerDependencies:
      msw: ^2.4.9
      vite: ^5.0.0 || ^6.0.0
    peerDependenciesMeta:
      msw:
        optional: true
      vite:
        optional: true

  '@vitest/pretty-format@3.1.1':
    resolution: {integrity: sha512-dg0CIzNx+hMMYfNmSqJlLSXEmnNhMswcn3sXO7Tpldr0LiGmg3eXdLLhwkv2ZqgHb/d5xg5F7ezNFRA1fA13yA==}

  '@vitest/runner@3.1.1':
    resolution: {integrity: sha512-X/d46qzJuEDO8ueyjtKfxffiXraPRfmYasoC4i5+mlLEJ10UvPb0XH5M9C3gWuxd7BAQhpK42cJgJtq53YnWVA==}

  '@vitest/snapshot@3.1.1':
    resolution: {integrity: sha512-bByMwaVWe/+1WDf9exFxWWgAixelSdiwo2p33tpqIlM14vW7PRV5ppayVXtfycqze4Qhtwag5sVhX400MLBOOw==}

  '@vitest/spy@3.1.1':
    resolution: {integrity: sha512-+EmrUOOXbKzLkTDwlsc/xrwOlPDXyVk3Z6P6K4oiCndxz7YLpp/0R0UsWVOKT0IXWjjBJuSMk6D27qipaupcvQ==}

  '@vitest/utils@3.1.1':
    resolution: {integrity: sha512-1XIjflyaU2k3HMArJ50bwSh3wKWPD6Q47wz/NUSmRV0zNywPc4w79ARjg/i/aNINHwA+mIALhUVqD9/aUvZNgg==}

  '@xhmikosr/archive-type@7.0.0':
    resolution: {integrity: sha512-sIm84ZneCOJuiy3PpWR5bxkx3HaNt1pqaN+vncUBZIlPZCq8ASZH+hBVdu5H8znR7qYC6sKwx+ie2Q7qztJTxA==}
    engines: {node: ^14.14.0 || >=16.0.0}

  '@xhmikosr/bin-check@7.0.3':
    resolution: {integrity: sha512-4UnCLCs8DB+itHJVkqFp9Zjg+w/205/J2j2wNBsCEAm/BuBmtua2hhUOdAMQE47b1c7P9Xmddj0p+X1XVsfHsA==}
    engines: {node: '>=18'}

  '@xhmikosr/bin-wrapper@13.0.5':
    resolution: {integrity: sha512-DT2SAuHDeOw0G5bs7wZbQTbf4hd8pJ14tO0i4cWhRkIJfgRdKmMfkDilpaJ8uZyPA0NVRwasCNAmMJcWA67osw==}
    engines: {node: '>=18'}

  '@xhmikosr/decompress-tar@8.0.1':
    resolution: {integrity: sha512-dpEgs0cQKJ2xpIaGSO0hrzz3Kt8TQHYdizHsgDtLorWajuHJqxzot9Hbi0huRxJuAGG2qiHSQkwyvHHQtlE+fg==}
    engines: {node: '>=18'}

  '@xhmikosr/decompress-tarbz2@8.0.2':
    resolution: {integrity: sha512-p5A2r/AVynTQSsF34Pig6olt9CvRj6J5ikIhzUd3b57pUXyFDGtmBstcw+xXza0QFUh93zJsmY3zGeNDlR2AQQ==}
    engines: {node: '>=18'}

  '@xhmikosr/decompress-targz@8.0.1':
    resolution: {integrity: sha512-mvy5AIDIZjQ2IagMI/wvauEiSNHhu/g65qpdM4EVoYHUJBAmkQWqcPJa8Xzi1aKVTmOA5xLJeDk7dqSjlHq8Mg==}
    engines: {node: '>=18'}

  '@xhmikosr/decompress-unzip@7.0.0':
    resolution: {integrity: sha512-GQMpzIpWTsNr6UZbISawsGI0hJ4KA/mz5nFq+cEoPs12UybAqZWKbyIaZZyLbJebKl5FkLpsGBkrplJdjvUoSQ==}
    engines: {node: '>=18'}

  '@xhmikosr/decompress@10.0.1':
    resolution: {integrity: sha512-6uHnEEt5jv9ro0CDzqWlFgPycdE+H+kbJnwyxgZregIMLQ7unQSCNVsYG255FoqU8cP46DyggI7F7LohzEl8Ag==}
    engines: {node: '>=18'}

  '@xhmikosr/downloader@15.0.1':
    resolution: {integrity: sha512-fiuFHf3Dt6pkX8HQrVBsK0uXtkgkVlhrZEh8b7VgoDqFf+zrgFBPyrwCqE/3nDwn3hLeNz+BsrS7q3mu13Lp1g==}
    engines: {node: '>=18'}

  '@xhmikosr/os-filter-obj@3.0.0':
    resolution: {integrity: sha512-siPY6BD5dQ2SZPl3I0OZBHL27ZqZvLEosObsZRQ1NUB8qcxegwt0T9eKtV96JMFQpIz1elhkzqOg4c/Ri6Dp9A==}
    engines: {node: ^14.14.0 || >=16.0.0}

  '@zxing/text-encoding@0.9.0':
    resolution: {integrity: sha512-U/4aVJ2mxI0aDNI8Uq0wEhMgY+u4CNtEb0om3+y3+niDAsoTCOB33UF0sxpzqzdqXLqmvc+vZyAt4O8pPdfkwA==}

  abort-controller@3.0.0:
    resolution: {integrity: sha512-h8lQ8tacZYnR3vNQTgibj+tODHI5/+l06Au2Pcriv/Gmet0eaj4TwWH41sO9wnHDiQsEj19q0drzdWdeAHtweg==}
    engines: {node: '>=6.5'}

  abstract-logging@2.0.1:
    resolution: {integrity: sha512-2BjRTZxTPvheOvGbBslFSYOUkr+SjPtOnrLP33f+VIWLzezQpZcqVg7ja3L4dBXmzzgwT+a029jRx5PCi3JuiA==}

  aggregate-error@3.1.0:
    resolution: {integrity: sha512-4I7Td01quW/RpocfNayFdFVk1qSuoh0E7JrbRJ16nH01HhKFQ88INq9Sd+nd72zqRySlr9BmDA8xlEJ6vJMrYA==}
    engines: {node: '>=8'}

  ajv-formats@3.0.1:
    resolution: {integrity: sha512-8iUql50EUR+uUcdRQ3HDqa6EVyo3docL8g5WJ3FNcWmu62IbkGUue/pEyLBW8VGKKucTPgqeks4fIU1DA4yowQ==}
    peerDependencies:
      ajv: ^8.0.0
    peerDependenciesMeta:
      ajv:
        optional: true

  ajv@8.17.1:
    resolution: {integrity: sha512-B/gBuNg5SiMTrPkC+A2+cW0RszwxYmn6VYxB/inlBStS5nx6xHIt/ehKRhIMhqusl7a8LjQoZnjCs5vhwxOQ1g==}

  ansi-escapes@4.3.2:
    resolution: {integrity: sha512-gKXj5ALrKWQLsYG9jlTRmR/xKluxHV+Z9QEwNIgCfM1/uwPMCuzVVnh5mwTd+OuBZcwSIMbqssNWRm1lE51QaQ==}
    engines: {node: '>=8'}

  ansi-regex@5.0.1:
    resolution: {integrity: sha512-quJQXlTSUGL2LH9SUXo8VwsY4soanhgo6LNSm84E1LBcE8s3O0wpdiRzyR9z/ZZJMlMWv37qOOb9pdJlMUEKFQ==}
    engines: {node: '>=8'}

  ansi-regex@6.1.0:
    resolution: {integrity: sha512-7HSX4QQb4CspciLpVFwyRe79O3xsIZDDLER21kERQ71oaPodF8jL725AgJMFAYbooIqolJoRLuM81SpeUkpkvA==}
    engines: {node: '>=12'}

  ansi-styles@4.3.0:
    resolution: {integrity: sha512-zbB9rCJAT1rbjiVDb2hqKFHNYLxgtk8NURxZ3IZwD3F6NtxbXZQCnnSi1Lkx+IDohdPlFp222wVALIheZJQSEg==}
    engines: {node: '>=8'}

  ansi-styles@6.2.1:
    resolution: {integrity: sha512-bN798gFfQX+viw3R7yrGWRqnrN2oRkEkUjjl4JNn4E8GxxbjtG3FbrEIIY3l8/hrwUwIeCZvi4QuOTP4MErVug==}
    engines: {node: '>=12'}

  arch@3.0.0:
    resolution: {integrity: sha512-AmIAC+Wtm2AU8lGfTtHsw0Y9Qtftx2YXEEtiBP10xFUtMOA+sHHx6OAddyL52mUKh1vsXQ6/w1mVDptZCyUt4Q==}

  argparse@2.0.1:
    resolution: {integrity: sha512-8+9WqebbFzpX9OR+Wa6O29asIogeRMzcGtAINdpMHHyAg10f05aSFVBbcEqGf/PXw1EjAZ+q2/bEBg3DvurK3Q==}

  asn1.js@5.4.1:
    resolution: {integrity: sha512-+I//4cYPccV8LdmBLiX8CYvf9Sp3vQsrqu2QNXRcrbiWvcx/UdlFiqUJJzxRQxgsZmvhXhn4cSKeSmoFjVdupA==}

  asn1js@3.0.6:
    resolution: {integrity: sha512-UOCGPYbl0tv8+006qks/dTgV9ajs97X2p0FAbyS2iyCRrmLSRolDaHdp+v/CLgnzHc3fVB+CwYiUmei7ndFcgA==}
    engines: {node: '>=12.0.0'}

  assertion-error@2.0.1:
    resolution: {integrity: sha512-Izi8RQcffqCeNVgFigKli1ssklIbpHnCYc6AknXGYoB6grJqyeby7jv12JUQgmTAnIDnbck1uxksT4dzN3PWBA==}
    engines: {node: '>=12'}

  async@3.2.6:
    resolution: {integrity: sha512-htCUDlxyyCLMgaM3xXg0C0LW2xqfuQ6p05pCEIsXuyQ+a1koYKTuBMzRNwmybfLgvJDMd0r1LTn4+E0Ti6C2AA==}

  atomic-sleep@1.0.0:
    resolution: {integrity: sha512-kNOjDqAh7px0XWNI+4QbzoiR/nTkHAWNud2uvnJquD1/x5a7EQZMJT0AczqK0Qn67oY/TTQ1LbUKajZpp3I9tQ==}
    engines: {node: '>=8.0.0'}

  available-typed-arrays@1.0.7:
    resolution: {integrity: sha512-wvUjBtSGN7+7SjNpq/9M2Tg350UZD3q62IFZLbRAR1bSMlCo1ZaeW+BJ+D090e4hIIZLBcTDWe4Mh4jvUDajzQ==}
    engines: {node: '>= 0.4'}

  avvio@9.1.0:
    resolution: {integrity: sha512-fYASnYi600CsH/j9EQov7lECAniYiBFiiAtBNuZYLA2leLe9qOvZzqYHFjtIj6gD2VMoMLP14834LFWvr4IfDw==}

  b4a@1.6.7:
    resolution: {integrity: sha512-OnAYlL5b7LEkALw87fUVafQw5rVR9RjwGd4KUwNQ6DrrNmaVaUCgLipfVlzrPQ4tWOR9P0IXGNOx50jYCCdSJg==}

  balanced-match@1.0.2:
    resolution: {integrity: sha512-3oSeUO0TMV67hN1AmbXsK4yaqU7tjiHlbxRDZOpH0KW9+CeX4bRAaX0Anxt0tx2MrpRpWwQaPwIlISEJhYU5Pw==}

  bare-events@2.5.4:
    resolution: {integrity: sha512-+gFfDkR8pj4/TrWCGUGWmJIkBwuxPS5F+a5yWjOHQt2hHvNZd5YLzadjmDUtFmMM4y429bnKLa8bYBMHcYdnQA==}

  base64-js@1.5.1:
    resolution: {integrity: sha512-AKpaYlHn8t4SVbOHCy+b5+KKgvR4vrsD8vbvrbiQJps7fKDTkjkDry6ji0rUJjC0kzbNePLwzxq8iypo41qeWA==}

  better-auth@1.2.5:
    resolution: {integrity: sha512-Tz2aKImkvaT7P9qHQ67Vhw/Slo6zpvE0jG7GoDQM+dd5tWuC3lP0OGjjWkNCZdToVlWB193i5nSHeZT90sFqEw==}

  better-call@1.0.7:
    resolution: {integrity: sha512-p5kEthErx3HsW9dCCvvEx+uuEdncn0ZrlqrOG3TkR1aVYgynpwYbTVU90nY8/UwfMhROzqZWs8vryainSQxrNg==}

  bin-version-check@5.1.0:
    resolution: {integrity: sha512-bYsvMqJ8yNGILLz1KP9zKLzQ6YpljV3ln1gqhuLkUtyfGi3qXKGuK2p+U4NAvjVFzDFiBBtOpCOSFNuYYEGZ5g==}
    engines: {node: '>=12'}

  bin-version@6.0.0:
    resolution: {integrity: sha512-nk5wEsP4RiKjG+vF+uG8lFsEn4d7Y6FVDamzzftSunXOoOcOOkzcWdKVlGgFFwlUQCj63SgnUkLLGF8v7lufhw==}
    engines: {node: '>=12'}

  block-stream2@2.1.0:
    resolution: {integrity: sha512-suhjmLI57Ewpmq00qaygS8UgEq2ly2PCItenIyhMqVjo4t4pGzqMvfgJuX8iWTeSDdfSSqS6j38fL4ToNL7Pfg==}

  bn.js@4.12.1:
    resolution: {integrity: sha512-k8TVBiPkPJT9uHLdOKfFpqcfprwBFOAAXXozRubr7R7PfIuKvQlzcI4M0pALeqXN09vdaMbUdUj+pass+uULAg==}

  brace-expansion@2.0.1:
    resolution: {integrity: sha512-XnAIvQ8eM+kC6aULx6wuQiwVsnzsi9d3WxzV3FpWTGA19F621kwdbsAcFKXgKUHZWsy+mY6iL1sHTxWEFCytDA==}

  braces@3.0.3:
    resolution: {integrity: sha512-yQbXgO/OSZVD2IsiLlro+7Hf6Q18EJrKSEsdoMzKePKXct3gvD8oLcOQdIzGupr5Fj+EDe8gO/lxc1BzfMpxvA==}
    engines: {node: '>=8'}

  browser-or-node@2.1.1:
    resolution: {integrity: sha512-8CVjaLJGuSKMVTxJ2DpBl5XnlNDiT4cQFeuCJJrvJmts9YrTZDizTX7PjC2s6W4x+MBGZeEY6dGMrF04/6Hgqg==}

  buffer-crc32@0.2.13:
    resolution: {integrity: sha512-VO9Ht/+p3SN7SKWqcrgEzjGbRSJYTx+Q1pTQC0wrWqHx0vpJraQ6GtHx8tvcg1rlK1byhU5gccxgOgj7B0TDkQ==}

  buffer-crc32@1.0.0:
    resolution: {integrity: sha512-Db1SbgBS/fg/392AblrMJk97KggmvYhr4pB5ZIMTWtaivCPMWLkmb7m21cJvpvgK+J3nsU2CmmixNBZx4vFj/w==}
    engines: {node: '>=8.0.0'}

  buffer-from@1.1.2:
    resolution: {integrity: sha512-E+XQCRwSbaaiChtv6k6Dwgc+bx+Bs6vuKJHHl5kox/BaKbhiXzqQOwK4cO22yElGp2OCmjwVhT3HmxgyPGnJfQ==}

  buffer@5.7.1:
    resolution: {integrity: sha512-EHcyIPBQ4BSGlvjB16k5KgAJ27CIsHY/2JBmCRReo48y9rQ3MaUzWX3KVlBa4U7MyX02HdVj0K7C3WaB3ju7FQ==}

  buffer@6.0.3:
    resolution: {integrity: sha512-FTiCpNxtwiZZHEZbcbTIcZjERVICn9yq/pDFkTl95/AxzD1naBctN7YO68riM/gLSDY7sdrMby8hofADYuuqOA==}

  busboy@1.6.0:
    resolution: {integrity: sha512-8SFQbg/0hQ9xy3UNTB0YEnsNBbWfhf7RtnzpL7TkBiTBRfrQ9Fxcnz7VJsleJpyp6rVLvXiuORqjlHi5q+PYuA==}
    engines: {node: '>=10.16.0'}

  cac@6.7.14:
    resolution: {integrity: sha512-b6Ilus+c3RrdDk+JhLKUAQfzzgLEPy6wcXqS7f/xe1EETvsDP6GORG7SFuOs6cID5YkqchW/LXZbX5bc8j7ZcQ==}
    engines: {node: '>=8'}

  cacheable-lookup@7.0.0:
    resolution: {integrity: sha512-+qJyx4xiKra8mZrcwhjMRMUhD5NR1R8esPkzIYxX96JiecFoxAXFuz/GpR3+ev4PE1WamHip78wV0vcmPQtp8w==}
    engines: {node: '>=14.16'}

  cacheable-request@10.2.14:
    resolution: {integrity: sha512-zkDT5WAF4hSSoUgyfg5tFIxz8XQK+25W/TLVojJTMKBaxevLBBtLxgqguAuVQB8PVW79FVjHcU+GJ9tVbDZ9mQ==}
    engines: {node: '>=14.16'}

  call-bind-apply-helpers@1.0.2:
    resolution: {integrity: sha512-Sp1ablJ0ivDkSzjcaJdxEunN5/XvksFJ2sMBFfq6x0ryhQV/2b/KwFe21cMpmHtPOSij8K99/wSfoEuTObmuMQ==}
    engines: {node: '>= 0.4'}

  call-bind@1.0.8:
    resolution: {integrity: sha512-oKlSFMcMwpUg2ednkhQ454wfWiU/ul3CkJe/PEHcTKuiX6RpbehUiFMXu13HalGZxfUwCQzZG747YXBn1im9ww==}
    engines: {node: '>= 0.4'}

  call-bound@1.0.3:
    resolution: {integrity: sha512-YTd+6wGlNlPxSuri7Y6X8tY2dmm12UMH66RpKMhiX6rsk5wXXnYgbUcOt8kiS31/AjfoTOvCsE+w8nZQLQnzHA==}
    engines: {node: '>= 0.4'}

  chai@5.2.0:
    resolution: {integrity: sha512-mCuXncKXk5iCLhfhwTc0izo0gtEmpz5CtG2y8GiOINBlMVS6v8TMRc5TaLWKS6692m9+dVVfzgeVxR5UxWHTYw==}
    engines: {node: '>=12'}

  chardet@0.7.0:
    resolution: {integrity: sha512-mT8iDcrh03qDGRRmoA2hmBJnxpllMR+0/0qlzjqZES6NdiWDcZkCNAk4rPFZ9Q85r27unkiNNg8ZOiwZXBHwcA==}

  check-error@2.1.1:
    resolution: {integrity: sha512-OAlb+T7V4Op9OwdkjmguYRqncdlx5JiofwOAUkmTF+jNdHwzTaTs4sRAGpzLF3oOz5xAyDGrPgeIDFQmDOTiJw==}
    engines: {node: '>= 16'}

  clean-stack@2.2.0:
    resolution: {integrity: sha512-4diC9HaTE+KRAMWhDhrGOECgWZxoevMc5TlkObMqNSsVU62PYzXZ/SMTjzyGAFF1YusgxGcSWTEXBhp0CPwQ1A==}
    engines: {node: '>=6'}

  cli-width@4.1.0:
    resolution: {integrity: sha512-ouuZd4/dm2Sw5Gmqy6bGyNNNe1qt9RpmxveLSO7KcgsTnU7RXfsw+/bukWGo1abgBiMAic068rclZsO4IWmmxQ==}
    engines: {node: '>= 12'}

  close-with-grace@2.2.0:
    resolution: {integrity: sha512-OdcFxnxTm/AMLPHA4Aq3J1BLpkojXP7I4G5QBQLN5TT55ED/rk04rAoDbtfNnfZ988kGXPxh1bdRLeIU9bz/lA==}

  cluster-key-slot@1.1.2:
    resolution: {integrity: sha512-RMr0FhtfXemyinomL4hrWcYJxmX6deFdCxpJzhDttxgO1+bcCnkk+9drydLVDmAMG7NE6aN/fl4F7ucU/90gAA==}
    engines: {node: '>=0.10.0'}

  color-convert@2.0.1:
    resolution: {integrity: sha512-RRECPsj7iu/xb5oKYcsFHSppFNnsj/52OVTRKb4zP5onXwVF3zVmmToNcOfGC+CRDpfK/U584fMg38ZHCaElKQ==}
    engines: {node: '>=7.0.0'}

  color-name@1.1.4:
    resolution: {integrity: sha512-dOy+3AuW3a2wNbZHIuMZpTcgjGuLU/uBL/ubcZF9OXbDo8ff4O8yVp5Bf0efS8uEoYo5q4Fx7dY9OgQGXgAsQA==}

  commander@6.2.1:
    resolution: {integrity: sha512-U7VdrJFnJgo4xjrHpTzu0yrHPGImdsmD95ZlgYSEajAn2JKzDhDTPG9kBTefmObL2w/ngeZnilk+OV9CG3d7UA==}
    engines: {node: '>= 6'}

  commander@8.3.0:
    resolution: {integrity: sha512-OkTL9umf+He2DZkUq8f8J9of7yL6RJKI24dVITBmNfZBmri9zYZQrKkuXiKhyfPSu8tUhnVBB1iKXevvnlR4Ww==}
    engines: {node: '>= 12'}

  content-disposition@0.5.4:
    resolution: {integrity: sha512-FveZTNuGw04cxlAiWbzi6zTAL/lhehaWbTtgluJh4/E95DqMwTmha3KZN1aAWA8cFIhHzMZUvLevkw5Rqk+tSQ==}
    engines: {node: '>= 0.6'}

  cookie@1.0.2:
    resolution: {integrity: sha512-9Kr/j4O16ISv8zBBhJoi4bXOYNTkFLOqSL3UDB0njXxCXNezjeyVrJyGOWtgfs/q2km1gwBcfH8q1yEGoMYunA==}
    engines: {node: '>=18'}

  cross-spawn@7.0.6:
    resolution: {integrity: sha512-uV2QOWP2nWzsy2aMp8aRibhi9dlzF5Hgh5SHaB9OiTGEyDTiJJyx0uy51QXdyWbtAHNua4XJzUKca3OzKUd3vA==}
    engines: {node: '>= 8'}

  debug@4.4.0:
    resolution: {integrity: sha512-6WTZ/IxCY/T6BALoZHaE4ctp9xm+Z5kY/pzYaCHRFeyVhojxlrm+46y68HA6hr0TcwEssoxNiDEUJQjfPZ/RYA==}
    engines: {node: '>=6.0'}
    peerDependencies:
      supports-color: '*'
    peerDependenciesMeta:
      supports-color:
        optional: true

  decode-uri-component@0.2.2:
    resolution: {integrity: sha512-FqUYQ+8o158GyGTrMFJms9qh3CqTKvAqgqsTnkLI8sKu0028orqBhxNMFkFen0zGyg6epACD32pjVk58ngIErQ==}
    engines: {node: '>=0.10'}

  decompress-response@6.0.0:
    resolution: {integrity: sha512-aW35yZM6Bb/4oJlZncMH2LCoZtJXTRxES17vE3hoRiowU2kWHaJKFkSBDnDR+cm9J+9QhXmREyIfv0pji9ejCQ==}
    engines: {node: '>=10'}

  deep-eql@5.0.2:
    resolution: {integrity: sha512-h5k/5U50IJJFpzfL6nO9jaaumfjO/f2NjK/oYB2Djzm4p9L+3T9qWpZqZ2hAbLPuuYq9wrU08WQyBTL5GbPk5Q==}
    engines: {node: '>=6'}

  defaults@3.0.0:
    resolution: {integrity: sha512-RsqXDEAALjfRTro+IFNKpcPCt0/Cy2FqHSIlnomiJp9YGadpQnrtbRpSgN2+np21qHcIKiva4fiOQGjS9/qR/A==}
    engines: {node: '>=18'}

  defer-to-connect@2.0.1:
    resolution: {integrity: sha512-4tvttepXG1VaYGrRibk5EwJd1t4udunSOVMdLSAL6mId1ix438oPwPZMALY41FCijukO1L0twNcGsdzS7dHgDg==}
    engines: {node: '>=10'}

  define-data-property@1.1.4:
    resolution: {integrity: sha512-rBMvIzlpA8v6E+SJZoo++HAYqsLrkg7MSfIinMPFhmkorw7X+dOXVJQs+QT69zGkzMyfDnIMN2Wid1+NbL3T+A==}
    engines: {node: '>= 0.4'}

  defu@6.1.4:
    resolution: {integrity: sha512-mEQCMmwJu317oSz8CwdIOdwf3xMif1ttiM8LTufzc3g6kR+9Pe236twL8j3IYT1F7GfRgGcW6MWxzZjLIkuHIg==}

  denque@2.1.0:
    resolution: {integrity: sha512-HVQE3AAb/pxF8fQAoiqpvg9i3evqug3hoiwakOyZAwJm+6vZehbkYXZ0l4JxS+I3QxM97v5aaRNhj8v5oBhekw==}
    engines: {node: '>=0.10'}

  depd@2.0.0:
    resolution: {integrity: sha512-g7nH6P6dyDioJogAAGprGpCtVImJhpPk/roCzdb3fIh61/s/nPsfR6onyMwkCAR/OlC3yBC0lESvUoQEAssIrw==}
    engines: {node: '>= 0.8'}

  dequal@2.0.3:
    resolution: {integrity: sha512-0je+qPKHEMohvfRTCEo3CrPG6cAzAYgmzKyxRiYSSDkS6eGJdyVJm7WaYA5ECaAD9wLB2T4EEeymA5aFVcYXCA==}
    engines: {node: '>=6'}

  dotenv-expand@10.0.0:
    resolution: {integrity: sha512-GopVGCpVS1UKH75VKHGuQFqS1Gusej0z4FyQkPdwjil2gNIv+LNsqBlboOzpJFZKVT95GkCyWJbBSdFEFUWI2A==}
    engines: {node: '>=12'}

  dotenv@16.4.7:
    resolution: {integrity: sha512-47qPchRCykZC03FhkYAhrvwU4xDBFIj1QPqaarj6mdM/hgUzfPHcpkHJOn3mJAufFeeAxAzeGsr5X0M4k6fLZQ==}
    engines: {node: '>=12'}

  drizzle-kit@0.30.6:
    resolution: {integrity: sha512-U4wWit0fyZuGuP7iNmRleQyK2V8wCuv57vf5l3MnG4z4fzNTjY/U13M8owyQ5RavqvqxBifWORaR3wIUzlN64g==}
    hasBin: true

  drizzle-orm@0.39.3:
    resolution: {integrity: sha512-EZ8ZpYvDIvKU9C56JYLOmUskazhad+uXZCTCRN4OnRMsL+xAJ05dv1eCpAG5xzhsm1hqiuC5kAZUCS924u2DTw==}
    peerDependencies:
      '@aws-sdk/client-rds-data': '>=3'
      '@cloudflare/workers-types': '>=4'
      '@electric-sql/pglite': '>=0.2.0'
      '@libsql/client': '>=0.10.0'
      '@libsql/client-wasm': '>=0.10.0'
      '@neondatabase/serverless': '>=0.10.0'
      '@op-engineering/op-sqlite': '>=2'
      '@opentelemetry/api': ^1.4.1
      '@planetscale/database': '>=1'
      '@prisma/client': '*'
      '@tidbcloud/serverless': '*'
      '@types/better-sqlite3': '*'
      '@types/pg': '*'
      '@types/sql.js': '*'
      '@vercel/postgres': '>=0.8.0'
      '@xata.io/client': '*'
      better-sqlite3: '>=7'
      bun-types: '*'
      expo-sqlite: '>=14.0.0'
      knex: '*'
      kysely: '*'
      mysql2: '>=2'
      pg: '>=8'
      postgres: '>=3'
      prisma: '*'
      sql.js: '>=1'
      sqlite3: '>=5'
    peerDependenciesMeta:
      '@aws-sdk/client-rds-data':
        optional: true
      '@cloudflare/workers-types':
        optional: true
      '@electric-sql/pglite':
        optional: true
      '@libsql/client':
        optional: true
      '@libsql/client-wasm':
        optional: true
      '@neondatabase/serverless':
        optional: true
      '@op-engineering/op-sqlite':
        optional: true
      '@opentelemetry/api':
        optional: true
      '@planetscale/database':
        optional: true
      '@prisma/client':
        optional: true
      '@tidbcloud/serverless':
        optional: true
      '@types/better-sqlite3':
        optional: true
      '@types/pg':
        optional: true
      '@types/sql.js':
        optional: true
      '@vercel/postgres':
        optional: true
      '@xata.io/client':
        optional: true
      better-sqlite3:
        optional: true
      bun-types:
        optional: true
      expo-sqlite:
        optional: true
      knex:
        optional: true
      kysely:
        optional: true
      mysql2:
        optional: true
      pg:
        optional: true
      postgres:
        optional: true
      prisma:
        optional: true
      sql.js:
        optional: true
      sqlite3:
        optional: true

  drizzle-seed@0.3.1:
    resolution: {integrity: sha512-F/0lgvfOAsqlYoHM/QAGut4xXIOXoE5VoAdv2FIl7DpGYVXlAzKuJO+IphkKUFK3Dz+rFlOsQLnMNrvoQ0cx7g==}
    peerDependencies:
      drizzle-orm: '>=0.36.4'
    peerDependenciesMeta:
      drizzle-orm:
        optional: true

  drizzle-zod@0.6.1:
    resolution: {integrity: sha512-huEbUgnsuR8tupnmLiyB2F1I2H9dswI3GfM36IbIqx9i0YUeYjRsDpJVyFVeziUvI1ogT9JHRL2Q03cC4QmvxA==}
    peerDependencies:
      drizzle-orm: '>=0.36.0'
      zod: '>=3.0.0'

  dunder-proto@1.0.1:
    resolution: {integrity: sha512-KIN/nDJBQRcXw0MLVhZE9iQHmG68qAVIBg9CqmUYjmQIhgij9U5MFvrqkUL5FbtyyzZuOeOt0zdeRe4UY7ct+A==}
    engines: {node: '>= 0.4'}

  duplexify@4.1.3:
    resolution: {integrity: sha512-M3BmBhwJRZsSx38lZyhE53Csddgzl5R7xGJNk7CVddZD6CcmwMCH8J+7AprIrQKH7TonKxaCjcv27Qmf+sQ+oA==}

  eastasianwidth@0.2.0:
    resolution: {integrity: sha512-I88TYZWc9XiYHRQ4/3c5rjjfgkjhLyW2luGIheGERbNQ6OY7yTybanSpDXZa8y7VUP9YmDcYa+eyq4ca7iLqWA==}

  ecdsa-sig-formatter@1.0.11:
    resolution: {integrity: sha512-nagl3RYrbNv6kQkeJIpt6NJZy8twLB/2vtz6yN9Z4vRKHN4/QZJIEbqohALSgwKdnksuY3k5Addp5lg8sVoVcQ==}

  emoji-regex@8.0.0:
    resolution: {integrity: sha512-MSjYzcWNOA0ewAHpz0MxpYFvwg6yjy1NG3xteoqz644VCo/RPgnr1/GGt+ic3iJTzQ8Eu3TdM14SawnVUmGE6A==}

  emoji-regex@9.2.2:
    resolution: {integrity: sha512-L18DaJsXSUk2+42pv8mLs5jJT2hqFkFE4j21wOmgbUqsZ2hL72NsUU785g9RXgo3s0ZNgVl42TiHp3ZtOv/Vyg==}

  end-of-stream@1.4.4:
    resolution: {integrity: sha512-+uw1inIHVPQoaVuHzRyXd21icM+cnt4CzD5rW+NC1wjOUSTOs+Te7FOv7AhN7vS9x/oIyhLP5PR1H+phQAHu5Q==}

  entities@4.5.0:
    resolution: {integrity: sha512-V0hjH4dGPh9Ao5p0MoRY6BVqtwCjhz6vI5LT8AJ55H+4g9/4vbHx1I54fS0XuclLhDHArPQCiMjDxjaL8fPxhw==}
    engines: {node: '>=0.12'}

  env-paths@3.0.0:
    resolution: {integrity: sha512-dtJUTepzMW3Lm/NPxRf3wP4642UWhjL2sQxc+ym2YMj1m/H2zDNQOlezafzkHwn6sMstjHTwG6iQQsctDW/b1A==}
    engines: {node: ^12.20.0 || ^14.13.1 || >=16.0.0}

  env-schema@6.0.1:
    resolution: {integrity: sha512-WRD40Q25pP4NUbI3g3CNU5PPzcaiX7YYcPwiCZlfR4qGsKmTlckRixgHww0/fOXiXSNKA87pwshzq0ULTK/48A==}

  es-define-property@1.0.1:
    resolution: {integrity: sha512-e3nRfgfUZ4rNGL232gUgX06QNyyez04KdjFrF+LTRoOXmrOgFKDg4BCdsjW8EnT69eqdYGmRpJwiPVYNrCaW3g==}
    engines: {node: '>= 0.4'}

  es-errors@1.3.0:
    resolution: {integrity: sha512-Zf5H2Kxt2xjTvbJvP2ZWLEICxA6j+hAmMzIlypy4xcBg1vKVnx89Wy0GbS+kf5cwCVFFzdCFh2XSCFNULS6csw==}
    engines: {node: '>= 0.4'}

  es-module-lexer@1.6.0:
    resolution: {integrity: sha512-qqnD1yMU6tk/jnaMosogGySTZP8YtUgAffA9nMN+E/rjxcfRQ6IEk7IiozUjgxKoFHBGjTLnrHB/YC45r/59EQ==}

  es-object-atoms@1.1.1:
    resolution: {integrity: sha512-FGgH2h8zKNim9ljj7dankFPcICIK9Cp5bm+c2gQSYePhpaG5+esrLODihIorn+Pe6FGJzWhXQotPv73jTaldXA==}
    engines: {node: '>= 0.4'}

  esbuild-register@3.6.0:
    resolution: {integrity: sha512-H2/S7Pm8a9CL1uhp9OvjwrBh5Pvx0H8qVOxNu8Wed9Y7qv56MPtq+GGM8RJpq6glYJn9Wspr8uw7l55uyinNeg==}
    peerDependencies:
      esbuild: '>=0.12 <1'

  esbuild@0.18.20:
    resolution: {integrity: sha512-ceqxoedUrcayh7Y7ZX6NdbbDzGROiyVBgC4PriJThBKSVPWnnFHZAkfI1lJT8QFkOwH4qOS2SJkS4wvpGl8BpA==}
    engines: {node: '>=12'}
    hasBin: true

  esbuild@0.19.12:
    resolution: {integrity: sha512-aARqgq8roFBj054KvQr5f1sFu0D65G+miZRCuJyJ0G13Zwx7vRar5Zhn2tkQNzIXcBrNVsv/8stehpj+GAjgbg==}
    engines: {node: '>=12'}
    hasBin: true

  esbuild@0.25.0:
    resolution: {integrity: sha512-BXq5mqc8ltbaN34cDqWuYKyNhX8D/Z0J1xdtdQ8UcIIIyJyz+ZMKUt58tF3SrZ85jcfN/PZYhjR5uDQAYNVbuw==}
    engines: {node: '>=18'}
    hasBin: true

  esbuild@0.25.2:
    resolution: {integrity: sha512-16854zccKPnC+toMywC+uKNeYSv+/eXkevRAfwRD/G9Cleq66m8XFIrigkbvauLLlCfDL45Q2cWegSg53gGBnQ==}
    engines: {node: '>=18'}
    hasBin: true

  escape-html@1.0.3:
    resolution: {integrity: sha512-NiSupZ4OeuGwr68lGIeym/ksIZMJodUGOSCZ/FSnTxcrekbvqrgdUxlJOMpijaKZVjAJrWrGs/6Jy8OMuyj9ow==}

  estree-walker@3.0.3:
    resolution: {integrity: sha512-7RUKfXgSMMkzt6ZuXmqapOurLGPPfgj6l9uRZ7lRGolvk0y2yocc35LdcxKC5PQZdn2DMqioAQ2NoWcrTKmm6g==}

  event-target-shim@5.0.1:
    resolution: {integrity: sha512-i/2XbnSz/uxRCU6+NdVJgKWDTM427+MqYbkQzD321DuCQJUqOuJKIA0IM2+W2xtYHdKOmZ4dR6fExsd4SXL+WQ==}
    engines: {node: '>=6'}

  eventemitter3@5.0.1:
    resolution: {integrity: sha512-GWkBvjiSZK87ELrYOSESUYeVIc9mvLLf/nXalMOS5dYrgZq9o5OVkbZAVM06CVxYsCwH9BDZFPlQTlPA1j4ahA==}

  events@3.3.0:
    resolution: {integrity: sha512-mQw+2fkQbALzQ7V0MY0IqdnXNOeTtP4r0lN9z7AAawCXgqea7bDii20AYrIBrFd/Hx0M2Ocz6S111CaFkUcb0Q==}
    engines: {node: '>=0.8.x'}

  execa@5.1.1:
    resolution: {integrity: sha512-8uSpZZocAZRBAPIEINJj3Lo9HyGitllczc27Eh5YYojjMFMn8yHMDMaUHE2Jqfq05D/wucwI4JGURyXt1vchyg==}
    engines: {node: '>=10'}

  expect-type@1.2.0:
    resolution: {integrity: sha512-80F22aiJ3GLyVnS/B3HzgR6RelZVumzj9jkL0Rhz4h0xYbNW9PjlQz5h3J/SShErbXBc295vseR4/MIbVmUbeA==}
    engines: {node: '>=12.0.0'}

  ext-list@2.2.2:
    resolution: {integrity: sha512-u+SQgsubraE6zItfVA0tBuCBhfU9ogSRnsvygI7wht9TS510oLkBRXBsqopeUG/GBOIQyKZO9wjTqIu/sf5zFA==}
    engines: {node: '>=0.10.0'}

  ext-name@5.0.0:
    resolution: {integrity: sha512-yblEwXAbGv1VQDmow7s38W77hzAgJAO50ztBLMcUyUBfxv1HC+LGwtiEN+Co6LtlqT/5uwVOxsD4TNIilWhwdQ==}
    engines: {node: '>=4'}

  external-editor@3.1.0:
    resolution: {integrity: sha512-hMQ4CX1p1izmuLYyZqLMO/qGNw10wSv9QDCPfzXfyFrOaCSSoRfqE1Kf1s5an66J5JZC62NewG+mK49jOCtQew==}
    engines: {node: '>=4'}

  fast-decode-uri-component@1.0.1:
    resolution: {integrity: sha512-WKgKWg5eUxvRZGwW8FvfbaH7AXSh2cL+3j5fMGzUMCxWBJ3dV3a7Wz8y2f/uQ0e3B6WmodD3oS54jTQ9HVTIIg==}

  fast-deep-equal@3.1.3:
    resolution: {integrity: sha512-f3qQ9oQy9j2AhBe/H9VC91wLmKBCCU/gDOnKNAYG5hswO7BLKj09Hc5HYNz9cGI++xlpDCIgDaitVs03ATR84Q==}

  fast-fifo@1.3.2:
    resolution: {integrity: sha512-/d9sfos4yxzpwkDkuN7k2SqFKtYNmCTzgfEpz82x34IM9/zc8KGxQoXg1liNC/izpRM/MBdt44Nmx41ZWqk+FQ==}

  fast-glob@3.3.3:
    resolution: {integrity: sha512-7MptL8U0cqcFdzIzwOTHoilX9x5BrNqye7Z/LuC7kCMRio1EMSyqRK3BEAUD7sXRq4iT4AzTVuZdhgQ2TCvYLg==}
    engines: {node: '>=8.6.0'}

  fast-json-stringify@5.16.1:
    resolution: {integrity: sha512-KAdnLvy1yu/XrRtP+LJnxbBGrhN+xXu+gt3EUvZhYGKCr3lFHq/7UFJHHFgmJKoqlh6B40bZLEv7w46B0mqn1g==}

  fast-json-stringify@6.0.1:
    resolution: {integrity: sha512-s7SJE83QKBZwg54dIbD5rCtzOBVD43V1ReWXXYqBgwCwHLYAAT0RQc/FmrQglXqWPpz6omtryJQOau5jI4Nrvg==}

  fast-jwt@5.0.5:
    resolution: {integrity: sha512-Ch94zewwBjRznO0r76NFI5FDT0lOtnzkWVO4r7+d7E2WKuf7WW1FVOWRpv7QGEFlXzz9OAayrb5BhEmkOkwjhg==}
    engines: {node: '>=20'}

  fast-querystring@1.1.2:
    resolution: {integrity: sha512-g6KuKWmFXc0fID8WWH0jit4g0AGBoJhCkJMb1RmbsSEUNvQ+ZC8D6CUZ+GtF8nMzSPXnhiePyyqqipzNNEnHjg==}

  fast-redact@3.5.0:
    resolution: {integrity: sha512-dwsoQlS7h9hMeYUq1W++23NDcBLV4KqONnITDV9DjfS3q1SgDGVrBdvvTLUotWtPSD7asWDV9/CmsZPy8Hf70A==}
    engines: {node: '>=6'}

  fast-uri@2.4.0:
    resolution: {integrity: sha512-ypuAmmMKInk5q7XcepxlnUWDLWv4GFtaJqAzWKqn62IpQ3pejtr5dTVbt3vwqVaMKmkNR55sTT+CqUKIaT21BA==}

  fast-uri@3.0.6:
    resolution: {integrity: sha512-Atfo14OibSv5wAp4VWNsFYE1AchQRTv9cBGWET4pZWHzYshFSS9NQI6I57rdKn9croWVMbYFbLhJ+yJvmZIIHw==}

  fast-xml-parser@4.5.3:
    resolution: {integrity: sha512-RKihhV+SHsIUGXObeVy9AXiBbFwkVk7Syp8XgwN5U3JV416+Gwp/GO9i0JYKmikykgz/UHRrrV4ROuZEo/T0ig==}
    hasBin: true

  fastfall@1.5.1:
    resolution: {integrity: sha512-KH6p+Z8AKPXnmA7+Iz2Lh8ARCMr+8WNPVludm1LGkZoD2MjY6LVnRMtTKhkdzI+jr0RzQWXKzKyBJm1zoHEL4Q==}
    engines: {node: '>=0.10.0'}

  fastify-plugin@5.0.1:
    resolution: {integrity: sha512-HCxs+YnRaWzCl+cWRYFnHmeRFyR5GVnJTAaCJQiYzQSDwK9MgJdyAsuL3nh0EWRCYMgQ5MeziymvmAhUHYHDUQ==}

  fastify@5.2.1:
    resolution: {integrity: sha512-rslrNBF67eg8/Gyn7P2URV8/6pz8kSAscFL4EThZJ8JBMaXacVdVE4hmUcnPNKERl5o/xTiBSLfdowBRhVF1WA==}

  fastparallel@2.4.1:
    resolution: {integrity: sha512-qUmhxPgNHmvRjZKBFUNI0oZuuH9OlSIOXmJ98lhKPxMZZ7zS/Fi0wRHOihDSz0R1YiIOjxzOY4bq65YTcdBi2Q==}

  fastq@1.19.1:
    resolution: {integrity: sha512-GwLTyxkCXjXbxqIhTsMI2Nui8huMPtnxg7krajPJAjnEG/iiOS7i+zCtWGZR9G0NBKbXKh6X9m9UIsYX/N6vvQ==}

  fastseries@1.7.2:
    resolution: {integrity: sha512-dTPFrPGS8SNSzAt7u/CbMKCJ3s01N04s4JFbORHcmyvVfVKmbhMD1VtRbh5enGHxkaQDqWyLefiKOGGmohGDDQ==}

  file-type@19.6.0:
    resolution: {integrity: sha512-VZR5I7k5wkD0HgFnMsq5hOsSc710MJMu5Nc5QYsbe38NN5iPV/XTObYLc/cpttRTf6lX538+5uO1ZQRhYibiZQ==}
    engines: {node: '>=18'}

  filename-reserved-regex@3.0.0:
    resolution: {integrity: sha512-hn4cQfU6GOT/7cFHXBqeBg2TbrMBgdD0kcjLhvSQYYwm3s4B6cjvBfb7nBALJLAXqmU5xajSa7X2NnUud/VCdw==}
    engines: {node: ^12.20.0 || ^14.13.1 || >=16.0.0}

  filenamify@6.0.0:
    resolution: {integrity: sha512-vqIlNogKeyD3yzrm0yhRMQg8hOVwYcYRfjEoODd49iCprMn4HL85gK3HcykQE53EPIpX3HcAbGA5ELQv216dAQ==}
    engines: {node: '>=16'}

  fill-range@7.1.1:
    resolution: {integrity: sha512-YsGpe3WHLK8ZYi4tWDg2Jy3ebRz2rXowDxnld4bkQB00cc/1Zw9AWnC0i9ztDJitivtQvaI9KaLyKrc+hBW0yg==}
    engines: {node: '>=8'}

  filter-obj@1.1.0:
    resolution: {integrity: sha512-8rXg1ZnX7xzy2NGDVkBVaAy+lSlPNwad13BtgSlLuxfIslyt5Vg64U7tFcCt4WS1R0hvtnQybT/IyCkGZ3DpXQ==}
    engines: {node: '>=0.10.0'}

  find-my-way@9.2.0:
    resolution: {integrity: sha512-d3uCir8Hmg7W1Ywp8nKf2lJJYU9Nwinvo+1D39Dn09nz65UKXIxUh7j7K8zeWhxqe1WrkS7FJyON/Q/3lPoc6w==}
    engines: {node: '>=14'}

  find-versions@5.1.0:
    resolution: {integrity: sha512-+iwzCJ7C5v5KgcBuueqVoNiHVoQpwiUK5XFLjf0affFTep+Wcw93tPvmb8tqujDNmzhBDPddnWV/qgWSXgq+Hg==}
    engines: {node: '>=12'}

  for-each@0.3.5:
    resolution: {integrity: sha512-dKx12eRCVIzqCxFGplyFKJMPvLEWgmNtUrpTiJIR5u97zEhRG8ySrtboPHZXx7daLxQVrl643cTzbab2tkQjxg==}
    engines: {node: '>= 0.4'}

  foreground-child@3.3.1:
    resolution: {integrity: sha512-gIXjKqtFuWEgzFRJA9WCQeSJLZDjgJUOMCMzxtvFq/37KojM1BFGufqsCy0r4qSQmYLsZYMeyRqzIWOMup03sw==}
    engines: {node: '>=14'}

  form-data-encoder@2.1.4:
    resolution: {integrity: sha512-yDYSgNMraqvnxiEXO4hi88+YZxaHC6QKzb5N84iRCTDeRO7ZALpir/lVmf/uXUhnwUr2O4HU8s/n6x+yNjQkHw==}
    engines: {node: '>= 14.17'}

  fsevents@2.3.3:
    resolution: {integrity: sha512-5xoDfX+fL7faATnagmWPpbFtwh/R77WmMMqqHGS65C3vvB0YHrgF+B1YmZ3441tMj5n63k0212XNoJwzlhffQw==}
    engines: {node: ^8.16.0 || ^10.6.0 || >=11.0.0}
    os: [darwin]

  function-bind@1.1.2:
    resolution: {integrity: sha512-7XHNxH7qX9xG5mIwxkhumTox/MIRNcOgDrxWsMt2pAr23WHp6MrRlN7FBSFpCpr+oVO0F744iUgR82nJMfG2SA==}

  gel@2.0.1:
    resolution: {integrity: sha512-gfem3IGvqKqXwEq7XseBogyaRwGsQGuE7Cw/yQsjLGdgiyqX92G1xENPCE0ltunPGcsJIa6XBOTx/PK169mOqw==}
    engines: {node: '>= 18.0.0'}
    hasBin: true

  generate-function@2.3.1:
    resolution: {integrity: sha512-eeB5GfMNeevm/GRYq20ShmsaGcmI81kIX2K9XQx5miC8KdHaC6Jm0qQ8ZNeGOi7wYB8OsdxKs+Y2oVuTFuVwKQ==}

  get-intrinsic@1.3.0:
    resolution: {integrity: sha512-9fSjSaos/fRIVIp+xSJlE6lfwhES7LNtKaCBIamHsjr2na1BiABJPo0mOjjz8GJDURarmCPGqaiVg5mfjb98CQ==}
    engines: {node: '>= 0.4'}

  get-proto@1.0.1:
    resolution: {integrity: sha512-sTSfBjoXBp89JvIKIefqw7U2CCebsc74kiY6awiGogKtoSGbgjYE/G/+l9sF3MWFPNc9IcoOC4ODfKHfxFmp0g==}
    engines: {node: '>= 0.4'}

  get-stream@6.0.1:
    resolution: {integrity: sha512-ts6Wi+2j3jQjqi70w5AlN8DFnkSwC+MqmxEzdEALB2qXZYV3X/b1CTfgPLGJNMeAWxdPfU8FO1ms3NUfaHCPYg==}
    engines: {node: '>=10'}

  get-stream@9.0.1:
    resolution: {integrity: sha512-kVCxPF3vQM/N0B1PmoqVUqgHP+EeVjmZSQn+1oCRPxd2P21P2F19lIgbR3HBosbB1PUhOAoctJnfEn2GbN2eZA==}
    engines: {node: '>=18'}

  get-tsconfig@4.10.0:
    resolution: {integrity: sha512-kGzZ3LWWQcGIAmg6iWvXn0ei6WDtV26wzHRMwDSzmAbcXrTEXxHy6IehI6/4eT6VRKyMP1eF1VqwrVUmE/LR7A==}

  glob-parent@5.1.2:
    resolution: {integrity: sha512-AOIgSQCepiJYwP3ARnGx+5VnTu2HBYdzbGP45eLw1vr3zB3vZLeyed1sC9hnbcOc9/SrMyM5RPQrkGz4aS9Zow==}
    engines: {node: '>= 6'}

  glob@10.4.5:
    resolution: {integrity: sha512-7Bv8RF0k6xjo7d4A/PxYLbUCfb6c+Vpd2/mB2yRDlew7Jb5hEXiCD9ibfO7wpk8i4sevK6DFny9h7EYbM3/sHg==}
    hasBin: true

  glob@11.0.1:
    resolution: {integrity: sha512-zrQDm8XPnYEKawJScsnM0QzobJxlT/kHOOlRTio8IH/GrmxRE5fjllkzdaHclIuNjUQTJYH2xHNIGfdpJkDJUw==}
    engines: {node: 20 || >=22}
    hasBin: true

  globrex@0.1.2:
    resolution: {integrity: sha512-uHJgbwAMwNFf5mLst7IWLNg14x1CkeqglJb/K3doi4dw6q2IvAAmM/Y81kevy83wP+Sst+nutFTYOGg3d1lsxg==}

  gopd@1.2.0:
    resolution: {integrity: sha512-ZUKRh6/kUFoAiTAtTYPZJ3hw9wNxx+BIBOijnlG9PnrJsCcSjs1wyyD6vJpaYtgnzDrKYRSqf3OO6Rfa93xsRg==}
    engines: {node: '>= 0.4'}

  got@13.0.0:
    resolution: {integrity: sha512-XfBk1CxOOScDcMr9O1yKkNaQyy865NbYs+F7dr4H0LZMVgCj2Le59k6PqbNHoL5ToeaEQUYh6c6yMfVcc6SJxA==}
    engines: {node: '>=16'}

  gql.tada@1.8.10:
    resolution: {integrity: sha512-FrvSxgz838FYVPgZHGOSgbpOjhR+yq44rCzww3oOPJYi0OvBJjAgCiP6LEokZIYND2fUTXzQAyLgcvgw1yNP5A==}
    hasBin: true
    peerDependencies:
      typescript: ^5.0.0

  graceful-fs@4.2.11:
    resolution: {integrity: sha512-RbJ5/jmFcNNCcDV5o9eTnBLJ/HszWV0P73bc+Ff4nS/rJj+YaS6IGyiOL0VoBYX+l1Wrl3k63h/KrH+nhJ0XvQ==}

  graphql-jit@0.8.7:
    resolution: {integrity: sha512-KGzCrsxQPfEiXOUIJCexWKiWF6ycjO89kAO6SdO8OWRGwYXbG0hsLuTnbFfMq0gj7d7/ib/Gh7jtst7FHZEEjw==}
    peerDependencies:
      graphql: '>=15'

  graphql-scalars@1.24.1:
    resolution: {integrity: sha512-3L553TMPh3YpHQM4x9G4tXcyD+AX8QQOYA6tUn1nrNiWEXE0JfAnWdjoe3WGxRuGjnZrzvHDz62q8S+sSGXXwA==}
    engines: {node: '>=10'}
    peerDependencies:
      graphql: ^0.8.0 || ^0.9.0 || ^0.10.0 || ^0.11.0 || ^0.12.0 || ^0.13.0 || ^14.0.0 || ^15.0.0 || ^16.0.0

  graphql-upload-minimal@1.6.1:
    resolution: {integrity: sha512-wNUf/KqA0B/OguL1k6qWa4AmAduLUAhXzovh9i14SKbpBa8HX2vc7f+fR67S0rG7fSpGdM/aivxzC329/+9xXw==}
    engines: {node: '>=12'}
    peerDependencies:
      graphql: 0.13.1 - 16

  graphql@16.10.0:
    resolution: {integrity: sha512-AjqGKbDGUFRKIRCP9tCKiIGHyriz2oHEbPIbEtcSLSs4YjReZOIPQQWek4+6hjw62H9QShXHyaGivGiYVLeYFQ==}
    engines: {node: ^12.22.0 || ^14.16.0 || ^16.0.0 || >=17.0.0}

  has-flag@4.0.0:
    resolution: {integrity: sha512-EykJT/Q1KjTWctppgIAgfSO0tKVuZUjhgMr17kqTumMl6Afv3EISleU7qZUzoXDFTAHTDC4NOoG/ZxU3EvlMPQ==}
    engines: {node: '>=8'}

  has-property-descriptors@1.0.2:
    resolution: {integrity: sha512-55JNKuIW+vq4Ke1BjOTjM2YctQIvCT7GFzHwmfZPGo5wnrgkid0YQtnAleFSqumZm4az3n2BS+erby5ipJdgrg==}

  has-symbols@1.1.0:
    resolution: {integrity: sha512-1cDNdwJ2Jaohmb3sg4OmKaMBwuC48sYni5HUw2DvsC8LjGTLK9h+eb1X6RyuOHe4hT0ULCW68iomhjUoKUqlPQ==}
    engines: {node: '>= 0.4'}

  has-tostringtag@1.0.2:
    resolution: {integrity: sha512-NqADB8VjPFLM2V0VvHUewwwsw0ZWBaIdgo+ieHtK3hasLz4qeCRjYcqfB6AQrBggRKppKF8L52/VqdVsO47Dlw==}
    engines: {node: '>= 0.4'}

  hasown@2.0.2:
    resolution: {integrity: sha512-0hJU9SCPvmMzIBdZFqNPXWa6dqh7WdH0cII9y+CyS8rG3nL48Bclra9HmKhVVUHyPWNH5Y7xDwAB7bfgSjkUMQ==}
    engines: {node: '>= 0.4'}

  helmet@8.0.0:
    resolution: {integrity: sha512-VyusHLEIIO5mjQPUI1wpOAEu+wl6Q0998jzTxqUYGE45xCIcAxy3MsbEK/yyJUJ3ADeMoB6MornPH6GMWAf+Pw==}
    engines: {node: '>=18.0.0'}

  html-escaper@2.0.2:
    resolution: {integrity: sha512-H2iMtd0I4Mt5eYiapRdIDjp+XzelXQ0tFE4JS7YFwFevXXMmOp9myNrUvCg0D6ws8iqkRPBfKHgbwig1SmlLfg==}

  http-cache-semantics@4.1.1:
    resolution: {integrity: sha512-er295DKPVsV82j5kw1Gjt+ADA/XYHsajl82cGNQG2eyoPkvgUhX+nDIyelzhIWbbsXP39EHcI6l5tYs2FYqYXQ==}

  http-errors@2.0.0:
    resolution: {integrity: sha512-FtwrG/euBzaEjYeRqOgly7G0qviiXoJWnvEH2Z1plBdXgbyjv34pHTSb9zoeHMyDy33+DWy5Wt9Wo+TURtOYSQ==}
    engines: {node: '>= 0.8'}

  http2-wrapper@2.2.1:
    resolution: {integrity: sha512-V5nVw1PAOgfI3Lmeaj2Exmeg7fenjhRUgz1lPSezy1CuhPYbgQtbQj4jZfEAEMlaL+vupsvhjqCyjzob0yxsmQ==}
    engines: {node: '>=10.19.0'}

  human-signals@2.1.0:
    resolution: {integrity: sha512-B4FFZ6q/T2jhhksgkbEW3HBvWIfDW85snkQgawt07S7J5QXTk6BkNV+0yAeZrM5QpMAdYlocGoljn0sJ/WQkFw==}
    engines: {node: '>=10.17.0'}

  iconv-lite@0.4.24:
    resolution: {integrity: sha512-v3MXnZAcvnywkTUEZomIActle7RXXeedOR31wwl7VlyoXO4Qi9arvSenNQWne1TcRwhCL1HwLI21bEqdpj8/rA==}
    engines: {node: '>=0.10.0'}

  ieee754@1.2.1:
    resolution: {integrity: sha512-dcyqhDvX1C46lXZcVqCpK+FtMRQVdIMN6/Df5js2zouUsqG7I6sFxitIC+7KYK29KdXOLHdu9zL4sFnoVQnqaA==}

  indent-string@4.0.0:
    resolution: {integrity: sha512-EdDDZu4A2OyIK7Lr/2zG+w5jmbuk1DVBnEwREQvBzspBJkCEbRa8GxU1lghYcaGJCnRWibjDXlq779X1/y5xwg==}
    engines: {node: '>=8'}

  inherits@2.0.4:
    resolution: {integrity: sha512-k/vGaX4/Yla3WzyMCvTQOXYeIHvqOKtnqBduzTHpzpQZzAskKMhZ2K+EnBiSM9zGSoIFeMpXKxa4dYeZIQqewQ==}

  inquirer@12.4.2:
    resolution: {integrity: sha512-reyjHcwyK2LObXgTJH4T1Dpfhwu88LNPTZmg/KenmTsy3T8lN/kZT8Oo7UwwkB9q8+ss2qjjN7GV8oFAfyz9Xg==}
    engines: {node: '>=18'}
    peerDependencies:
      '@types/node': '>=18'
    peerDependenciesMeta:
      '@types/node':
        optional: true

  inspect-with-kind@1.0.5:
    resolution: {integrity: sha512-MAQUJuIo7Xqk8EVNP+6d3CKq9c80hi4tjIbIAT6lmGW9W6WzlHiu9PS8uSuUYU+Do+j1baiFp3H25XEVxDIG2g==}

  ioredis@5.6.0:
    resolution: {integrity: sha512-tBZlIIWbndeWBWCXWZiqtOF/yxf6yZX3tAlTJ7nfo5jhd6dctNxF7QnYlZLZ1a0o0pDoen7CgZqO+zjNaFbJAg==}
    engines: {node: '>=12.22.0'}

  ipaddr.js@2.2.0:
    resolution: {integrity: sha512-Ag3wB2o37wslZS19hZqorUnrnzSkpOVy+IiiDEiTqNubEYpYuHWIf6K4psgN2ZWKExS4xhVCrRVfb/wfW8fWJA==}
    engines: {node: '>= 10'}

  is-arguments@1.2.0:
    resolution: {integrity: sha512-7bVbi0huj/wrIAOzb8U1aszg9kdi3KN/CyU19CTI7tAoZYEZoL9yCDXpbXN+uPsuWnP02cyug1gleqq+TU+YCA==}
    engines: {node: '>= 0.4'}

  is-callable@1.2.7:
    resolution: {integrity: sha512-1BC0BVFhS/p0qtw6enp8e+8OD0UrK0oFLztSjNzhcKA3WDuJxxAPXzPuPtKkjEY9UUoEWlX/8fgKeu2S8i9JTA==}
    engines: {node: '>= 0.4'}

  is-extglob@2.1.1:
    resolution: {integrity: sha512-SbKbANkN603Vi4jEZv49LeVJMn4yGwsbzZworEoyEiutsN3nJYdbO36zfhGJ6QEDpOZIFkDtnq5JRxmvl3jsoQ==}
    engines: {node: '>=0.10.0'}

  is-fullwidth-code-point@3.0.0:
    resolution: {integrity: sha512-zymm5+u+sCsSWyD9qNaejV3DFvhCKclKdizYaJUuHA83RLjb7nSuGnddCHGv0hk+KY7BMAlsWeK4Ueg6EV6XQg==}
    engines: {node: '>=8'}

  is-generator-function@1.1.0:
    resolution: {integrity: sha512-nPUB5km40q9e8UfN/Zc24eLlzdSf9OfKByBw9CIdw4H1giPMeA0OIJvbchsCu4npfI2QcMVBsGEBHKZ7wLTWmQ==}
    engines: {node: '>= 0.4'}

  is-glob@4.0.3:
    resolution: {integrity: sha512-xelSayHH36ZgE7ZWhli7pW34hNbNl8Ojv5KVmkJD4hBdD3th8Tfk9vYasLM+mXWOZhFkgZfxhLSnrwRr4elSSg==}
    engines: {node: '>=0.10.0'}

  is-number@7.0.0:
    resolution: {integrity: sha512-41Cifkg6e8TylSpdtTpeLVMqvSBEVzTttHvERD741+pnZ8ANv0004MRL43QKPDlK9cGvNp6NZWZUBlbGXYxxng==}
    engines: {node: '>=0.12.0'}

  is-plain-obj@1.1.0:
    resolution: {integrity: sha512-yvkRyxmFKEOQ4pNXCmJG5AEQNlXJS5LaONXo5/cLdTZdWvsZ1ioJEonLGAosKlMWE8lwUy/bJzMjcw8az73+Fg==}
    engines: {node: '>=0.10.0'}

  is-property@1.0.2:
    resolution: {integrity: sha512-Ks/IoX00TtClbGQr4TWXemAnktAQvYB7HzcCxDGqEZU6oCmb2INHuOoKxbtR+HFkmYWBKv/dOZtGRiAjDhj92g==}

  is-regex@1.2.1:
    resolution: {integrity: sha512-MjYsKHO5O7mCsmRGxWcLWheFqN9DJ/2TmngvjKXihe6efViPqc274+Fx/4fYj/r03+ESvBdTXK0V6tA3rgez1g==}
    engines: {node: '>= 0.4'}

  is-stream@2.0.1:
    resolution: {integrity: sha512-hFoiJiTl63nn+kstHGBtewWSKnQLpyb155KHheA1l39uvtO9nWIop1p3udqPcUd/xbF1VLMO4n7OI6p7RbngDg==}
    engines: {node: '>=8'}

  is-stream@4.0.1:
    resolution: {integrity: sha512-Dnz92NInDqYckGEUJv689RbRiTSEHCQ7wOVeALbkOz999YpqT46yMRIGtSNl2iCL1waAZSx40+h59NV/EwzV/A==}
    engines: {node: '>=18'}

  is-typed-array@1.1.15:
    resolution: {integrity: sha512-p3EcsicXjit7SaskXHs1hA91QxgTw46Fv6EFKKGS5DRFLD8yKnohjF3hxoju94b/OcMZoQukzpPpBE9uLVKzgQ==}
    engines: {node: '>= 0.4'}

  isexe@2.0.0:
    resolution: {integrity: sha512-RHxMLp9lnKHGHRng9QFhRCMbYAcVpn69smSGcq3f36xjgVVWThj4qqLbTLlq7Ssj8B+fIQ1EuCEGI2lKsyQeIw==}

  isexe@3.1.1:
    resolution: {integrity: sha512-LpB/54B+/2J5hqQ7imZHfdU31OlgQqx7ZicVlkm9kzg9/w8GKLEcFfJl/t7DCEDueOyBAD6zCCwTO6Fzs0NoEQ==}
    engines: {node: '>=16'}

  istanbul-lib-coverage@3.2.2:
    resolution: {integrity: sha512-O8dpsF+r0WV/8MNRKfnmrtCWhuKjxrq2w+jpzBL5UZKTi2LeVWnWOmWRxFlesJONmc+wLAGvKQZEOanko0LFTg==}
    engines: {node: '>=8'}

  istanbul-lib-report@3.0.1:
    resolution: {integrity: sha512-GCfE1mtsHGOELCU8e/Z7YWzpmybrx/+dSTfLrvY8qRmaY6zXTKWn6WQIjaAFw069icm6GVMNkgu0NzI4iPZUNw==}
    engines: {node: '>=10'}

  istanbul-lib-source-maps@5.0.6:
    resolution: {integrity: sha512-yg2d+Em4KizZC5niWhQaIomgf5WlL4vOOjZ5xGCmF8SnPE/mDWWXgvRExdcpCgh9lLRRa1/fSYp2ymmbJ1pI+A==}
    engines: {node: '>=10'}

  istanbul-reports@3.1.7:
    resolution: {integrity: sha512-BewmUXImeuRk2YY0PVbxgKAysvhRPUQE0h5QRM++nVWyubKGV0l8qQ5op8+B2DOmwSe63Jivj0BjkPQVf8fP5g==}
    engines: {node: '>=8'}

  jackspeak@3.4.3:
    resolution: {integrity: sha512-OGlZQpz2yfahA/Rd1Y8Cd9SIEsqvXkLVoSw/cgwhnhFMDbsQFeZYoJJ7bIZBS9BcamUW96asq/npPWugM+RQBw==}

  jackspeak@4.1.0:
    resolution: {integrity: sha512-9DDdhb5j6cpeitCbvLO7n7J4IxnbM6hoF6O1g4HQ5TfhvvKN8ywDM7668ZhMHRqVmxqhps/F6syWK2KcPxYlkw==}
    engines: {node: 20 || >=22}

<<<<<<< HEAD
  jose@5.10.0:
    resolution: {integrity: sha512-s+3Al/p9g32Iq+oqXxkW//7jk2Vig6FF1CFqzVXoTUXt2qz89YWbL+OwS17NFYEvxC35n0FKeGO2LGYSxeM2Gg==}

  joycon@3.1.1:
    resolution: {integrity: sha512-34wB/Y7MW7bzjKRjUKTa46I2Z7eV62Rkhva+KkopW7Qvv/OSWBqvkSY7vusOPrNuZcUG3tApvdVgNB8POj3SPw==}
    engines: {node: '>=10'}

=======
>>>>>>> 63807656
  json-buffer@3.0.1:
    resolution: {integrity: sha512-4bV5BfR2mqfQTJm+V5tPPdf+ZpuhiIvTuAB5g8kcrXOZpTT/QwwVRWBywX1ozr6lEuPdbHxwaJlm9G6mI2sfSQ==}

  json-schema-ref-resolver@1.0.1:
    resolution: {integrity: sha512-EJAj1pgHc1hxF6vo2Z3s69fMjO1INq6eGHXZ8Z6wCQeldCuwxGK9Sxf4/cScGn3FZubCVUehfWtcDM/PLteCQw==}

  json-schema-ref-resolver@2.0.1:
    resolution: {integrity: sha512-HG0SIB9X4J8bwbxCbnd5FfPEbcXAJYTi1pBJeP/QPON+w8ovSME8iRG+ElHNxZNX2Qh6eYn1GdzJFS4cDFfx0Q==}

  json-schema-traverse@1.0.0:
    resolution: {integrity: sha512-NM8/P9n3XjXhIZn1lLhkFaACTOURQXjWhV4BA/RnOv8xvgqtqpAX9IO4mRQxSx1Rlo4tqzeqb0sOlruaOy3dug==}

  keyv@4.5.4:
    resolution: {integrity: sha512-oxVHkHR/EJf2CNXnWxRLW6mg7JyCCUcG0DtEGmL2ctUo1PNTin1PUil+r/+4r5MpVgC/fn1kjsx7mjSujKqIpw==}

  kind-of@6.0.3:
    resolution: {integrity: sha512-dcS1ul+9tmeD95T+x28/ehLgd9mENa3LsvDTtzm3vyBEO7RPptvAD+t44WVXaUjTBRcrpFeFlC8WCruUR456hw==}
    engines: {node: '>=0.10.0'}

  kysely@0.27.6:
    resolution: {integrity: sha512-FIyV/64EkKhJmjgC0g2hygpBv5RNWVPyNCqSAD7eTCv6eFWNIi4PN1UvdSJGicN/o35bnevgis4Y0UDC0qi8jQ==}
    engines: {node: '>=14.0.0'}

  layerr@3.0.0:
    resolution: {integrity: sha512-tv754Ki2dXpPVApOrjTyRo4/QegVb9eVFq4mjqp4+NM5NaX7syQvN5BBNfV/ZpAHCEHV24XdUVrBAoka4jt3pA==}

  lefthook-darwin-arm64@1.11.6:
    resolution: {integrity: sha512-gWgdWrKgZgX+bKc6Vs/x7JkO+58lLOpRzpteLx//82D0MKVPlNZwjd4zz4AbIBXtM4Hcj+6gSsOzQ7QDXxjVvQ==}
    cpu: [arm64]
    os: [darwin]

  lefthook-darwin-x64@1.11.6:
    resolution: {integrity: sha512-Ia0TjTKuYcSaDTuoCnbWtpPZ2VEoKzgn33OB90VjNaSVs4ooE0PIdpO+w00x1elqIaf1pbrpq6HgeB26Du8KbQ==}
    cpu: [x64]
    os: [darwin]

  lefthook-freebsd-arm64@1.11.6:
    resolution: {integrity: sha512-PxIwj+hmjLahyzEmcIfalIBDhgklAQCavwM4sGCgbzDi4/+VQX+4aEs4pQqtd7v3aohmjtO/4n2emzTI8donww==}
    cpu: [arm64]
    os: [freebsd]

  lefthook-freebsd-x64@1.11.6:
    resolution: {integrity: sha512-3o1lMKxz1VtWaP/o117wgUn3ZOpefMoSf+8LuiTzI3/PDprIuzgyw2nXKlBZAMDpNPHMNnJeQNts9XLMRmkldg==}
    cpu: [x64]
    os: [freebsd]

  lefthook-linux-arm64@1.11.6:
    resolution: {integrity: sha512-nKPFZ5cA9f5tVn0ybDVqcXXlpTHZqo05N4KQRhWTj5Nem+JoD2YzJIlvZhdJhUrldERqj6deDMXChH5T3z4Rrw==}
    cpu: [arm64]
    os: [linux]

  lefthook-linux-x64@1.11.6:
    resolution: {integrity: sha512-naN8dllLCOEeP+wznLnq+oXrs1dvt/iMLkcl+pOPWLqFccPfDiHzr8V8GslaTa+rSFsAnvjR7SJIOi5C29xedA==}
    cpu: [x64]
    os: [linux]

  lefthook-openbsd-arm64@1.11.6:
    resolution: {integrity: sha512-dPxhJfYQ667T+U3pz1+O3mTRNHzXH/BvPlXSH+oy8uiSry4AtVNRXkVvXPUcpLlrAy6HuFYodsrpCIlWFeYwiQ==}
    cpu: [arm64]
    os: [openbsd]

  lefthook-openbsd-x64@1.11.6:
    resolution: {integrity: sha512-9D26kcSsjiW4D0AuVDdi+0ZqrsOzRWOpMS/kcUbLfrU99yCvma0rMTqKbbDMkVur/znS7qL53oGahXCXDNA+IQ==}
    cpu: [x64]
    os: [openbsd]

  lefthook-windows-arm64@1.11.6:
    resolution: {integrity: sha512-xdCenr4+BFnfBEhiXj6GJp02EPmcwTAGa7NYm6hVTfDwGXw24tuLv7lpnGjgK3kovN6EukgLH1FYkeyDOBEMnA==}
    cpu: [arm64]
    os: [win32]

  lefthook-windows-x64@1.11.6:
    resolution: {integrity: sha512-Fg2GzLhzeDV/GX8+ydrI0wBOytQWpPkNdngx+a8B/feCDbwjAiFklDG5oV4ytuWrtg1JPEEWLJd6nHefj4wtHA==}
    cpu: [x64]
    os: [win32]

  lefthook@1.11.6:
    resolution: {integrity: sha512-j0VmMM50WlPDassmgvapRum9po29Tv1BXzBNFpzGkk9E91CEG9jKik/OHyH/r/na+q8qNIUUyPL6QQuTN/UhQQ==}
    hasBin: true

  light-my-request@6.6.0:
    resolution: {integrity: sha512-CHYbu8RtboSIoVsHZ6Ye4cj4Aw/yg2oAFimlF7mNvfDV192LR7nDiKtSIfCuLT7KokPSTn/9kfVLm5OGN0A28A==}

  linkify-it@5.0.0:
    resolution: {integrity: sha512-5aHCbzQRADcdP+ATqnDuhhJ/MRIqDkZX5pyjFHRRysS8vZ5AbqGEoFIb6pYHPZ+L/OC2Lc+xT8uHVVR5CAK/wQ==}

  lodash.defaults@4.2.0:
    resolution: {integrity: sha512-qjxPLHd3r5DnsdGacqOMU6pb/avJzdh9tFX2ymgoZE27BmjXrNy/y4LoaiTeAb+O3gL8AfpJGtqfX/ae2leYYQ==}

  lodash.isarguments@3.1.0:
    resolution: {integrity: sha512-chi4NHZlZqZD18a0imDHnZPrDeBbTtVN7GXMwuGdRH9qotxAjYs3aVLKc7zNOG9eddR5Ksd8rvFEBc9SsggPpg==}

  lodash.memoize@4.1.2:
    resolution: {integrity: sha512-t7j+NzmgnQzTAYXcsHYLgimltOV1MXHtlOWf6GjL9Kj8GK5FInw5JotxvbOs+IvV1/Dzo04/fCGfLVs7aXb4Ag==}

  lodash.merge@4.6.2:
    resolution: {integrity: sha512-0KpjqXRVvrYyCsX1swR/XTK0va6VQkQM6MNo7PqW77ByjAhoARA8EfrP1N4+KlKj8YS0ZUCtRT/YUuhyYDujIQ==}

  lodash.mergewith@4.6.2:
    resolution: {integrity: sha512-GK3g5RPZWTRSeLSpgP8Xhra+pnjBC56q9FZYe1d5RN3TJ35dbkGy3YqBSMbyCrlbi+CM9Z3Jk5yTL7RCsqboyQ==}

  lodash@4.17.21:
    resolution: {integrity: sha512-v2kDEe57lecTulaDIuNTPy3Ry4gLGJ6Z1O3vE1krgXZNrsQ+LFTGHVxVjcXPs17LhbZVGedAJv8XZ1tvj5FvSg==}

  loupe@3.1.3:
    resolution: {integrity: sha512-kkIp7XSkP78ZxJEsSxW3712C6teJVoeHHwgo9zJ380de7IYyJ2ISlxojcH2pC5OFLewESmnRi/+XCDIEEVyoug==}

  lowercase-keys@3.0.0:
    resolution: {integrity: sha512-ozCC6gdQ+glXOQsveKD0YsDy8DSQFjDTz4zyzEHNV5+JP5D62LmfDZ6o1cycFx9ouG940M5dE8C8CTewdj2YWQ==}
    engines: {node: ^12.20.0 || ^14.13.1 || >=16.0.0}

  lru-cache@10.4.3:
    resolution: {integrity: sha512-JNAzZcXrCt42VGLuYz0zfAzDfAvJWW6AfYlDBQyDV5DClI2m5sAmK+OIO7s59XfsRsWHp02jAJrRadPRGTt6SQ==}

  lru-cache@11.0.2:
    resolution: {integrity: sha512-123qHRfJBmo2jXDbo/a5YOQrJoHF/GNQTLzQ5+IdK5pWpceK17yRc6ozlWd25FxvGKQbIUs91fDFkXmDHTKcyA==}
    engines: {node: 20 || >=22}

  lunr@2.3.9:
    resolution: {integrity: sha512-zTU3DaZaF3Rt9rhN3uBMGQD3dD2/vFQqnvZCDv4dl5iOzq2IZQqTxu90r4E5J+nP70J3ilqVCrbho2eWaeW8Ow==}

  magic-string@0.30.17:
    resolution: {integrity: sha512-sNPKHvyjVf7gyjwS4xGTaW/mCnF8wnjtifKBEhxfZ7E/S8tQ0rssrwGNn6q8JH/ohItJfSQp9mBtQYuTlH5QnA==}

  magicast@0.3.5:
    resolution: {integrity: sha512-L0WhttDl+2BOsybvEOLK7fW3UA0OQ0IQ2d6Zl2x/a6vVRs3bAY0ECOSHHeL5jD+SbOpOCUEi0y1DgHEn9Qn1AQ==}

  make-dir@4.0.0:
    resolution: {integrity: sha512-hXdUTZYIVOt1Ex//jAQi+wTZZpUpwBj/0QsOzqegb3rGMMeJiSEu5xLHnYfBrRV4RH2+OCSOO95Is/7x1WJ4bw==}
    engines: {node: '>=10'}

  markdown-it@14.1.0:
    resolution: {integrity: sha512-a54IwgWPaeBCAAsv13YgmALOF1elABB08FxO9i+r4VFk5Vl4pKokRPeX8u5TCgSsPi6ec1otfLjdOpVcgbpshg==}
    hasBin: true

  math-intrinsics@1.1.0:
    resolution: {integrity: sha512-/IXtbwEk5HTPyEwyKX6hGkYXxM9nbj64B+ilVJnC/R6B0pH5G4V3b0pVbL7DBj4tkhBAppbQUlf6F6Xl9LHu1g==}
    engines: {node: '>= 0.4'}

  mdurl@2.0.0:
    resolution: {integrity: sha512-Lf+9+2r+Tdp5wXDXC4PcIBjTDtq4UKjCPMQhKIuzpJNW0b96kVqSwW0bT7FhRSfmAiFYgP+SCRvdrDozfh0U5w==}

  mercurius-integration-testing@9.0.1:
    resolution: {integrity: sha512-AAE0slhjNPtNbRD3guczsEzlh38ClzFlvU/VnuMHqjWUDsc7pHkk8psFTxlJ6ihFiNIVBBPDIfWnBzbMJ+7IrA==}
    engines: {node: '>=14'}
    peerDependencies:
      '@mercuriusjs/federation': ^1 || ^2
      '@mercuriusjs/gateway': ^1.2.0
      fastify: ^4.0.0 || ^5.0.0
      graphql: '*'
      mercurius: ^12 || ^13 || ^14 || ^15 || ^16
    peerDependenciesMeta:
      '@mercuriusjs/federation':
        optional: true
      '@mercuriusjs/gateway':
        optional: true

  mercurius-upload@8.0.0:
    resolution: {integrity: sha512-lKYtqo6enNHRhFa6MrGE2OLf5/G0CvaXLCFp/Wczb6vS14LxtWor1fPwayNbiHV3RCS9DsiMnqCWdWaySZxKWA==}
    peerDependencies:
      graphql: ^16.3.0

  mercurius@16.1.0:
    resolution: {integrity: sha512-foMnqtFn3Wf/3zh0IJEz30Dq0alZIlIMCoQpxpS3/GkDB12h/LfmcoZ6ASCZ8xBJIvStEIKYxOyjfDeEcYhjLQ==}
    engines: {node: ^20.9.0 || >=22.0.0}
    peerDependencies:
      graphql: ^16.0.0

  merge-stream@2.0.0:
    resolution: {integrity: sha512-abv/qOcuPfk3URPfDzmZU1LKmuw8kT+0nIHvKrKgFrwifol/doWcdA4ZqsWQ8ENrFKkd67Mfpo/LovbIUsbt3w==}

  merge2@1.4.1:
    resolution: {integrity: sha512-8q7VEgMJW4J8tcfVPy8g09NcQwZdbwFEqhe/WZkoIzjn/3TGDwtOCYtXGxA3O8tPzpczCCDgv+P2P5y00ZJOOg==}
    engines: {node: '>= 8'}

  micromatch@4.0.8:
    resolution: {integrity: sha512-PXwfBhYu0hBCPw8Dn0E+WDYb7af3dSLVWKi3HGv84IdF4TyFoC0ysxFd0Goxw7nSv4T/PzEJQxsYsEiFCKo2BA==}
    engines: {node: '>=8.6'}

  mime-db@1.52.0:
    resolution: {integrity: sha512-sPU4uV7dYlvtWJxwwxHD0PuihVNiE7TyAbQ5SWxDCB9mUYvOgroQOwYQQOKPJ8CIbE+1ETVlOoK1UC2nU3gYvg==}
    engines: {node: '>= 0.6'}

  mime-db@1.53.0:
    resolution: {integrity: sha512-oHlN/w+3MQ3rba9rqFr6V/ypF10LSkdwUysQL7GkXoTgIWeV+tcXGA852TBxH+gsh8UWoyhR1hKcoMJTuWflpg==}
    engines: {node: '>= 0.6'}

  mime-types@2.1.35:
    resolution: {integrity: sha512-ZDY+bPm5zTTF+YpCrAU9nK0UgICYPT0QtT1NZWFv4s++TNkcgVaT0g6+4R2uI4MjQjzysHB1zxuWL50hzaeXiw==}
    engines: {node: '>= 0.6'}

  mime@3.0.0:
    resolution: {integrity: sha512-jSCU7/VB1loIWBZe14aEYHU/+1UMEHoaO7qxCOVJOw9GgH72VAWppxNcjU+x9a2k3GSIBXNKxXQFqRvvZ7vr3A==}
    engines: {node: '>=10.0.0'}
    hasBin: true

  mimic-fn@2.1.0:
    resolution: {integrity: sha512-OqbOk5oEQeAZ8WXWydlu9HJjz9WVdEIvamMCcXmuqUYjTknH/sqsWvhQ3vgwKFRR1HpjvNBKQ37nbJgYzGqGcg==}
    engines: {node: '>=6'}

  mimic-response@3.1.0:
    resolution: {integrity: sha512-z0yWI+4FDrrweS8Zmt4Ej5HdJmky15+L2e6Wgn3+iK5fWzb6T3fhNFq2+MeTRb064c6Wr4N/wv0DzQTjNzHNGQ==}
    engines: {node: '>=10'}

  mimic-response@4.0.0:
    resolution: {integrity: sha512-e5ISH9xMYU0DzrT+jl8q2ze9D6eWBto+I8CNpe+VI+K2J/F/k3PdkdTdz4wvGVH4NTpo+NRYTVIuMQEMMcsLqg==}
    engines: {node: ^12.20.0 || ^14.13.1 || >=16.0.0}

  minimalistic-assert@1.0.1:
    resolution: {integrity: sha512-UtJcAD4yEaGtjPezWuO9wC4nwUnVH/8/Im3yEHQP4b67cXlD/Qr9hdITCU1xDbSEXg2XKNaP8jsReV7vQd00/A==}

  minimatch@10.0.1:
    resolution: {integrity: sha512-ethXTt3SGGR+95gudmqJ1eNhRO7eGEGIgYA9vnPatK4/etz2MEVDno5GMCibdMTuBMyElzIlgxMna3K94XDIDQ==}
    engines: {node: 20 || >=22}

  minimatch@9.0.5:
    resolution: {integrity: sha512-G6T0ZX48xgozx7587koeX9Ys2NYy6Gmv//P89sEte9V9whIapMNF4idKxnW2QtCcLiTWlb/wfCabAtAFWhhBow==}
    engines: {node: '>=16 || 14 >=14.17'}

  minio@8.0.4:
    resolution: {integrity: sha512-GVW7y2PNbzjjFJ9opVMGKvDNuRkyz3bMt1q7UrHs7bsKFWLXbSvMPffjE/HkVYWUjlD8kQwMaeqiHhhvZJJOfQ==}
    engines: {node: ^16 || ^18 || >=20}

  minipass@7.1.2:
    resolution: {integrity: sha512-qOOzS1cBTWYF4BH8fVePDBOO9iptMnGUEZwNc/cMWnTV2nVLZ7VoNWEPHkYczZA0pdoA7dl6e7FL659nX9S2aw==}
    engines: {node: '>=16 || 14 >=14.17'}

  mnemonist@0.39.8:
    resolution: {integrity: sha512-vyWo2K3fjrUw8YeeZ1zF0fy6Mu59RHokURlld8ymdUPjMlD9EC9ov1/YPqTgqRvUN9nTr3Gqfz29LYAmu0PHPQ==}

  mnemonist@0.40.0:
    resolution: {integrity: sha512-kdd8AFNig2AD5Rkih7EPCXhu/iMvwevQFX/uEiGhZyPZi7fHqOoF4V4kHLpCfysxXMgQ4B52kdPMCwARshKvEg==}

  mqemitter@6.0.2:
    resolution: {integrity: sha512-8RGlznQx/Nb1xC3xKUFXHWov7pn7JdH++YVwlr6SLT6k3ft1h+ImGqZdVudbdKruFckIq9wheq9s4hgCivJDow==}
    engines: {node: '>=16'}

  ms@2.1.3:
    resolution: {integrity: sha512-6FlzubTLZG3J2a/NVCAleEhjzq5oxgHyaCU9yYXvcLsvoVaHJq/s5xXI6/XXP6tz7R9xAOtHnSO/tXtF3WRTlA==}

  mute-stream@2.0.0:
    resolution: {integrity: sha512-WWdIxpyjEn+FhQJQQv9aQAYlHoNVdzIzUySNV1gHUPDSdZJ3yZn7pAAbQcV7B56Mvu881q9FZV+0Vx2xC44VWA==}
    engines: {node: ^18.17.0 || >=20.5.0}

  nanoid@3.3.8:
    resolution: {integrity: sha512-WNLf5Sd8oZxOm+TzppcYk8gVOgP+l58xNy58D0nbUnOxOWRWvlcCV4kUF7ltmI6PsrLl/BgKEyS4mqsGChFN0w==}
    engines: {node: ^10 || ^12 || ^13.7 || ^14 || >=15.0.1}
    hasBin: true

  nanostores@0.11.4:
    resolution: {integrity: sha512-k1oiVNN4hDK8NcNERSZLQiMfRzEGtfnvZvdBvey3SQbgn8Dcrk0h1I6vpxApjb10PFUflZrgJ2WEZyJQ+5v7YQ==}
    engines: {node: ^18.0.0 || >=20.0.0}

  normalize-url@8.0.1:
    resolution: {integrity: sha512-IO9QvjUMWxPQQhs60oOu10CRkWCiZzSUkzbXGGV9pviYl1fXYcvkzQ5jV9z8Y6un8ARoVRl4EtC6v6jNqbaJ/w==}
    engines: {node: '>=14.16'}

  npm-run-path@4.0.1:
    resolution: {integrity: sha512-S48WzZW777zhNIrn7gxOlISNAqi9ZC/uQFnRdbeIHhZhCA6UqpkOT8T1G7BvfdgP4Er8gF4sUbaS0i7QvIfCWw==}
    engines: {node: '>=8'}

  obliterator@2.0.5:
    resolution: {integrity: sha512-42CPE9AhahZRsMNslczq0ctAEtqk8Eka26QofnqC346BZdHDySk3LWka23LI7ULIw11NmltpiLagIq8gBozxTw==}

  on-exit-leak-free@2.1.2:
    resolution: {integrity: sha512-0eJJY6hXLGf1udHwfNftBqH+g73EU4B504nZeKpz1sYRKafAghwxEJunB2O7rDZkL4PGfsMVnTXZ2EjibbqcsA==}
    engines: {node: '>=14.0.0'}

  once@1.4.0:
    resolution: {integrity: sha512-lNaJgI+2Q5URQBkccEKHTQOPaXdUxnZZElQTZY0MFUAuaEqe1E+Nyvgdz/aIyNi6Z9MzO5dv1H8n58/GELp3+w==}

  onetime@5.1.2:
    resolution: {integrity: sha512-kbpaSSGJTWdAY5KPVeMOKXSrPtr8C8C7wodJbcsd51jRnmD+GZu8Y0VoU6Dm5Z4vWr0Ig/1NKuWRKf7j5aaYSg==}
    engines: {node: '>=6'}

  os-tmpdir@1.0.2:
    resolution: {integrity: sha512-D2FR03Vir7FIu45XBY20mTb+/ZSWB00sjU9jdQXt83gDrI4Ztz5Fs7/yy74g2N5SVQY4xY1qDr4rNddwYRVX0g==}
    engines: {node: '>=0.10.0'}

  p-cancelable@3.0.0:
    resolution: {integrity: sha512-mlVgR3PGuzlo0MmTdk4cXqXWlwQDLnONTAg6sm62XkMJEiRxN3GL3SffkYvqwonbkJBcrI7Uvv5Zh9yjvn2iUw==}
    engines: {node: '>=12.20'}

  p-map@4.0.0:
    resolution: {integrity: sha512-/bjOqmgETBYB5BoEeGVea8dmvHb2m9GLy1E9W43yeyfP6QQCZGFNa+XRceJEuDB6zqr+gKpIAmlLebMpykw/MQ==}
    engines: {node: '>=10'}

  package-json-from-dist@1.0.1:
    resolution: {integrity: sha512-UEZIS3/by4OC8vL3P2dTXRETpebLI2NiI5vIrjaD/5UtrkFX/tNbwjTSRAGC/+7CAo2pIcBaRgWmcBBHcsaCIw==}

  path-key@3.1.1:
    resolution: {integrity: sha512-ojmeN0qd+y0jszEtoY48r0Peq5dwMEkIlCOu6Q5f41lfkswXuKtYrhgoTpLnyIcHm24Uhqx+5Tqm2InSwLhE6Q==}
    engines: {node: '>=8'}

  path-scurry@1.11.1:
    resolution: {integrity: sha512-Xa4Nw17FS9ApQFJ9umLiJS4orGjm7ZzwUrwamcGQuHSzDyth9boKDaycYdDcZDuqYATXw4HFXgaqWTctW/v1HA==}
    engines: {node: '>=16 || 14 >=14.18'}

  path-scurry@2.0.0:
    resolution: {integrity: sha512-ypGJsmGtdXUOeM5u93TyeIEfEhM6s+ljAhrk5vAvSx8uyY/02OvrZnA0YNGUrPXfpJMgI1ODd3nwz8Npx4O4cg==}
    engines: {node: 20 || >=22}

  pathe@2.0.3:
    resolution: {integrity: sha512-WUjGcAqP1gQacoQe+OBJsFA7Ld4DyXuUIjZ5cc75cLHvJ7dtNsTugphxIADwspS+AraAUePCKrSVtPLFj/F88w==}

  pathval@2.0.0:
    resolution: {integrity: sha512-vE7JKRyES09KiunauX7nd2Q9/L7lhok4smP9RZTDeD4MVs72Dp2qNFVz39Nz5a0FVEW0BJR6C0DYrq6unoziZA==}
    engines: {node: '>= 14.16'}

  peek-readable@5.4.2:
    resolution: {integrity: sha512-peBp3qZyuS6cNIJ2akRNG1uo1WJ1d0wTxg/fxMdZ0BqCVhx242bSFHM9eNqflfJVS9SsgkzgT/1UgnsurBOTMg==}
    engines: {node: '>=14.16'}

  pend@1.2.0:
    resolution: {integrity: sha512-F3asv42UuXchdzt+xXqfW1OGlVBe+mxa2mqI0pg5yAHZPvFmY3Y6drSf/GQ1A86WgWEN9Kzh/WrgKa6iGcHXLg==}

  picocolors@1.1.1:
    resolution: {integrity: sha512-xceH2snhtb5M9liqDsmEw56le376mTZkEX/jEb/RxNFyegNul7eNslCXP9FDj/Lcu0X8KEyMceP2ntpaHrDEVA==}

  picomatch@2.3.1:
    resolution: {integrity: sha512-JU3teHTNjmE2VCGFzuY8EXzCDVwEqB2a8fsIvwaStHhAWJEeVd1o1QD80CU6+ZdEXXSLbSsuLwJjkCBWqRQUVA==}
    engines: {node: '>=8.6'}

  pino-abstract-transport@2.0.0:
    resolution: {integrity: sha512-F63x5tizV6WCh4R6RHyi2Ml+M70DNRXt/+HANowMflpgGFMAym/VKm6G7ZOQRjqN7XbGxK1Lg9t6ZrtzOaivMw==}

  pino-std-serializers@7.0.0:
    resolution: {integrity: sha512-e906FRY0+tV27iq4juKzSYPbUj2do2X2JX4EzSca1631EB2QJQUqGbDuERal7LCtOpxl6x3+nvo9NPZcmjkiFA==}

  pino@9.6.0:
    resolution: {integrity: sha512-i85pKRCt4qMjZ1+L7sy2Ag4t1atFcdbEt76+7iRJn1g2BvsnRMGu9p8pivl9fs63M2kF/A0OacFZhTub+m/qMg==}
    hasBin: true

  piscina@4.8.0:
    resolution: {integrity: sha512-EZJb+ZxDrQf3dihsUL7p42pjNyrNIFJCrRHPMgxu/svsj+P3xS3fuEWp7k2+rfsavfl1N0G29b1HGs7J0m8rZA==}

  possible-typed-array-names@1.1.0:
    resolution: {integrity: sha512-/+5VFTchJDoVj3bhoqi6UeymcD00DAwb1nJwamzPvHEszJ4FpF6SNNbUbOS8yI56qHzdV8eK0qEfOSiodkTdxg==}
    engines: {node: '>= 0.4'}

  postcss@8.5.3:
    resolution: {integrity: sha512-dle9A3yYxlBSrt8Fu+IpjGT8SY8hN0mlaA6GY8t0P5PjIOZemULz/E2Bnm/2dcUOena75OTNkHI76uZBNUUq3A==}
    engines: {node: ^10 || ^12 || >=14}

  postgres@3.4.5:
    resolution: {integrity: sha512-cDWgoah1Gez9rN3H4165peY9qfpEo+SA61oQv65O3cRUE1pOEoJWwddwcqKE8XZYjbblOJlYDlLV4h67HrEVDg==}
    engines: {node: '>=12'}

  process-warning@4.0.1:
    resolution: {integrity: sha512-3c2LzQ3rY9d0hc1emcsHhfT9Jwz0cChib/QN89oME2R451w5fy3f0afAhERFZAwrbDU43wk12d0ORBpDVME50Q==}

  process@0.11.10:
    resolution: {integrity: sha512-cdGef/drWFoydD1JsMzuFf8100nZl+GT+yacc2bEced5f9Rjk4z+WtFUTBu9PhOi9j/jfmBPu0mMEY4wIdAF8A==}
    engines: {node: '>= 0.6.0'}

  punycode.js@2.3.1:
    resolution: {integrity: sha512-uxFIHU0YlHYhDQtV4R9J6a52SLx28BCjT+4ieh7IGbgwVJWO+km431c4yRlREUAsAmt/uMjQUyQHNEPf0M39CA==}
    engines: {node: '>=6'}

  pure-rand@6.1.0:
    resolution: {integrity: sha512-bVWawvoZoBYpp6yIoQtQXHZjmz35RSVHnUOTefl8Vcjr8snTPY1wnpSPMWekcFwbxI6gtmT7rSYPFvz71ldiOA==}

  pvtsutils@1.3.6:
    resolution: {integrity: sha512-PLgQXQ6H2FWCaeRak8vvk1GW462lMxB5s3Jm673N82zI4vqtVUPuZdffdZbPDFRoU8kAhItWFtPCWiPpp4/EDg==}

  pvutils@1.1.3:
    resolution: {integrity: sha512-pMpnA0qRdFp32b1sJl1wOJNxZLQ2cbQx+k6tjNtZ8CpvVhNqEPRgivZ2WOUev2YMajecdH7ctUPDvEe87nariQ==}
    engines: {node: '>=6.0.0'}

  qlobber@8.0.1:
    resolution: {integrity: sha512-O+Wd1chXj5YE1DwmD+ae0bXiSLehmnS3czlC1R9FL/Nt/3q8uMS1bIHmg2lJfCoiimCxClWM8AAuJrF0EvNiog==}
    engines: {node: '>= 16'}

  query-string@7.1.3:
    resolution: {integrity: sha512-hh2WYhq4fi8+b+/2Kg9CEge4fDPvHS534aOOvOZeQ3+Vf2mCFsaFBYj0i+iXcAq6I9Vzp5fjMFBlONvayDC1qg==}
    engines: {node: '>=6'}

  queue-microtask@1.2.3:
    resolution: {integrity: sha512-NuaNSa6flKT5JaSYQzJok04JzTL1CA6aGhv5rfLW3PgqA+M2ChpZQnAC8h8i4ZFkBS8X5RqkDBHA7r4hej3K9A==}

  quick-format-unescaped@4.0.4:
    resolution: {integrity: sha512-tYC1Q1hgyRuHgloV/YXs2w15unPVh8qfu/qCTfhTYamaw7fyhumKa2yGpdSo87vY32rIclj+4fWYQXUMs9EHvg==}

  quick-lru@5.1.1:
    resolution: {integrity: sha512-WuyALRjWPDGtt/wzJiadO5AXY+8hZ80hVpe6MyivgraREW751X3SbhRvG3eLKOYN+8VEvqLcf3wdnt44Z4S4SA==}
    engines: {node: '>=10'}

  quick-lru@7.0.0:
    resolution: {integrity: sha512-MX8gB7cVYTrYcFfAnfLlhRd0+Toyl8yX8uBx1MrX7K0jegiz9TumwOK27ldXrgDlHRdVi+MqU9Ssw6dr4BNreg==}
    engines: {node: '>=18'}

  readable-stream@3.6.2:
    resolution: {integrity: sha512-9u/sniCrY3D5WdsERHzHE4G2YCXqoG5FTHUiCC4SIbr6XcLZBY05ya9EKjYek9O5xOAwjGq+1JdGBAS7Q9ScoA==}
    engines: {node: '>= 6'}

  readable-stream@4.7.0:
    resolution: {integrity: sha512-oIGGmcpTLwPga8Bn6/Z75SVaH1z5dUut2ibSyAMVhmUggWpmDn2dapB0n7f8nwaSiRtepAsfJyfXIO5DCVAODg==}
    engines: {node: ^12.22.0 || ^14.17.0 || >=16.0.0}

  real-require@0.2.0:
    resolution: {integrity: sha512-57frrGM/OCTLqLOAh0mhVA9VBMHd+9U7Zb2THMGdBUoZVOtGbJzjxsYGDJ3A9AYYCP4hn6y1TVbaOfzWtm5GFg==}
    engines: {node: '>= 12.13.0'}

  redis-errors@1.2.0:
    resolution: {integrity: sha512-1qny3OExCf0UvUV/5wpYKf2YwPcOqXzkwKKSmKHiE6ZMQs5heeE/c8eXK+PNllPvmjgAbfnsbpkGZWy8cBpn9w==}
    engines: {node: '>=4'}

  redis-parser@3.0.0:
    resolution: {integrity: sha512-DJnGAeenTdpMEH6uAJRK/uiyEIH9WVsUmoLwzudwGJUwZPp80PDBWPHXSAGNPwNvIXAbe7MSUB1zQFugFml66A==}
    engines: {node: '>=4'}

  require-from-string@2.0.2:
    resolution: {integrity: sha512-Xf0nWe6RseziFMu+Ap9biiUbmplq6S9/p+7w7YXP/JBHhrUDDUhwa+vANyubuqfZWTveU//DYVGsDG7RKL/vEw==}
    engines: {node: '>=0.10.0'}

  resolve-alpn@1.2.1:
    resolution: {integrity: sha512-0a1F4l73/ZFZOakJnQ3FvkJ2+gSTQWz/r2KE5OdDY0TxPm5h4GkqkWWfM47T7HsbnOtcJVEF4epCVy6u7Q3K+g==}

  resolve-pkg-maps@1.0.0:
    resolution: {integrity: sha512-seS2Tj26TBVOC2NIc2rOe2y2ZO7efxITtLZcGSOnHHNOQ7CkiUBfw0Iw2ck6xkIhPwLhKNLS8BO+hEpngQlqzw==}

  responselike@3.0.0:
    resolution: {integrity: sha512-40yHxbNcl2+rzXvZuVkrYohathsSJlMTXKryG5y8uciHv1+xDLHQpgjG64JUO9nrEq2jGLH6IZ8BcZyw3wrweg==}
    engines: {node: '>=14.16'}

  ret@0.5.0:
    resolution: {integrity: sha512-I1XxrZSQ+oErkRR4jYbAyEEu2I0avBvvMM5JN+6EBprOGRCs63ENqZ3vjavq8fBw2+62G5LF5XelKwuJpcvcxw==}
    engines: {node: '>=10'}

  reusify@1.1.0:
    resolution: {integrity: sha512-g6QUff04oZpHs0eG5p83rFLhHeV00ug/Yf9nZM6fLeUrPguBTkTQOdpAWWspMh55TZfVQDPaN3NQJfbVRAxdIw==}
    engines: {iojs: '>=1.0.0', node: '>=0.10.0'}

  rfdc@1.4.1:
    resolution: {integrity: sha512-q1b3N5QkRUWUl7iyylaaj3kOpIT0N2i9MqIEQXP73GVsN9cw3fdx8X63cEmWhJGi2PPCF23Ijp7ktmd39rawIA==}

  rollup@4.34.9:
    resolution: {integrity: sha512-nF5XYqWWp9hx/LrpC8sZvvvmq0TeTjQgaZHYmAgwysT9nh8sWnZhBnM8ZyVbbJFIQBLwHDNoMqsBZBbUo4U8sQ==}
    engines: {node: '>=18.0.0', npm: '>=8.0.0'}
    hasBin: true

  rou3@0.5.1:
    resolution: {integrity: sha512-OXMmJ3zRk2xeXFGfA3K+EOPHC5u7RDFG7lIOx0X1pdnhUkI8MdVrbV+sNsD80ElpUZ+MRHdyxPnFthq9VHs8uQ==}

  run-async@3.0.0:
    resolution: {integrity: sha512-540WwVDOMxA6dN6We19EcT9sc3hkXPw5mzRNGM3FkdN/vtE9NFvj5lFAPNwUDmJjXidm3v7TC1cTE7t17Ulm1Q==}
    engines: {node: '>=0.12.0'}

  run-parallel@1.2.0:
    resolution: {integrity: sha512-5l4VyZR86LZ/lDxZTR6jqL8AFE2S0IFLMP26AbjsLVADxHdhB/c0GUsH+y39UfCi3dzz8OlQuPmnaJOMoDHQBA==}

  rxjs@7.8.2:
    resolution: {integrity: sha512-dhKf903U/PQZY6boNNtAGdWbG85WAbjT/1xYoZIC7FAY0yWapOBQVsVrDl58W86//e1VpMNBtRV4MaXfdMySFA==}

  safe-buffer@5.2.1:
    resolution: {integrity: sha512-rp3So07KcdmmKbGvgaNxQSJr7bGVSVk5S9Eq1F+ppbRo70+YeaDxkw5Dd8NPN+GD6bjnYm2VuPuCXmpuYvmCXQ==}

  safe-regex-test@1.1.0:
    resolution: {integrity: sha512-x/+Cz4YrimQxQccJf5mKEbIa1NzeCRNI5Ecl/ekmlYaampdNLPalVyIcCZNNH3MvmqBugV5TMYZXv0ljslUlaw==}
    engines: {node: '>= 0.4'}

  safe-regex2@4.0.1:
    resolution: {integrity: sha512-goqsB+bSlOmVX+CiFX2PFc1OV88j5jvBqIM+DgqrucHnUguAUNtiNOs+aTadq2NqsLQ+TQ3UEVG3gtSFcdlkCg==}

  safe-stable-stringify@2.5.0:
    resolution: {integrity: sha512-b3rppTKm9T+PsVCBEOUR46GWI7fdOs00VKZ1+9c1EWDaDMvjQc6tUwuFyIprgGgTcWoVHSKrU8H31ZHA2e0RHA==}
    engines: {node: '>=10'}

  safer-buffer@2.1.2:
    resolution: {integrity: sha512-YZo3K82SD7Riyi0E1EQPojLz7kpepnSQI9IyPbHHg1XXXevb5dJI7tpyN2ADxGcQbHG7vcyRHk0cbwqcQriUtg==}

  sax@1.4.1:
    resolution: {integrity: sha512-+aWOz7yVScEGoKNd4PA10LZ8sk0A/z5+nXQG5giUO5rprX9jgYsTdov9qCchZiPIZezbZH+jRut8nPodFAX4Jg==}

  secure-json-parse@3.0.2:
    resolution: {integrity: sha512-H6nS2o8bWfpFEV6U38sOSjS7bTbdgbCGU9wEM6W14P5H0QOsz94KCusifV44GpHDTu2nqZbuDNhTzu+mjDSw1w==}

  seek-bzip@2.0.0:
    resolution: {integrity: sha512-SMguiTnYrhpLdk3PwfzHeotrcwi8bNV4iemL9tx9poR/yeaMYwB9VzR1w7b57DuWpuqR8n6oZboi0hj3AxZxQg==}
    hasBin: true

  semver-regex@4.0.5:
    resolution: {integrity: sha512-hunMQrEy1T6Jr2uEVjrAIqjwWcQTgOAcIM52C8MY1EZSD3DDNft04XzvYKPqjED65bNVVko0YI38nYeEHCX3yw==}
    engines: {node: '>=12'}

  semver-truncate@3.0.0:
    resolution: {integrity: sha512-LJWA9kSvMolR51oDE6PN3kALBNaUdkxzAGcexw8gjMA8xr5zUqK0JiR3CgARSqanYF3Z1YHvsErb1KDgh+v7Rg==}
    engines: {node: '>=12'}

  semver@7.7.1:
    resolution: {integrity: sha512-hlq8tAfn0m/61p4BVRcPzIGr6LKiMwo4VM6dGi6pt4qcRkmNzTcWq6eCEjEh+qXjkMDvPlOFFSGwQjoEa6gyMA==}
    engines: {node: '>=10'}
    hasBin: true

  set-cookie-parser@2.7.1:
    resolution: {integrity: sha512-IOc8uWeOZgnb3ptbCURJWNjWUPcO3ZnTTdzsurqERrP6nPyv+paC55vJM0LpOlT2ne+Ix+9+CRG1MNLlyZ4GjQ==}

  set-function-length@1.2.2:
    resolution: {integrity: sha512-pgRc4hJ4/sNjWCSS9AmnS40x3bNMDTknHgL5UaMBTMyJnU90EgWh1Rz+MC9eFu4BuN/UwZjKQuY/1v3rM7HMfg==}
    engines: {node: '>= 0.4'}

  setprototypeof@1.2.0:
    resolution: {integrity: sha512-E5LDX7Wrp85Kil5bhZv46j8jOeboKq5JMmYM3gVGdGH8xFpPWXUMsNrlODCrkoxMEeNi/XZIwuRvY4XNwYMJpw==}

  shebang-command@2.0.0:
    resolution: {integrity: sha512-kHxr2zZpYtdmrN1qDjrrX/Z1rR1kG8Dx+gkpK1G4eXmvXswmcE1hTWBWYUzlraYw1/yZp6YuDY77YtvbN0dmDA==}
    engines: {node: '>=8'}

  shebang-regex@3.0.0:
    resolution: {integrity: sha512-7++dFhtcx3353uBaq8DDR4NuxBetBzC7ZQOhmTQInHEd6bSrXdiEyzCvG07Z44UYdLShWUyXt5M/yhz8ekcb1A==}
    engines: {node: '>=8'}

  shell-quote@1.8.2:
    resolution: {integrity: sha512-AzqKpGKjrj7EM6rKVQEPpB288oCfnrEIuyoT9cyF4nmGa7V8Zk6f7RRqYisX8X9m+Q7bd632aZW4ky7EhbQztA==}
    engines: {node: '>= 0.4'}

  siginfo@2.0.0:
    resolution: {integrity: sha512-ybx0WO1/8bSBLEWXZvEd7gMW3Sn3JFlW3TvX1nREbDLRNQNaeNN8WK0meBwPdAaOI7TtRRRJn/Es1zhrrCHu7g==}

  signal-exit@3.0.7:
    resolution: {integrity: sha512-wnD2ZE+l+SPC/uoS0vXeE9L1+0wuaMqKlfz9AMUo38JsyLSBWSFcHR1Rri62LZc12vLr1gb3jl7iwQhgwpAbGQ==}

  signal-exit@4.1.0:
    resolution: {integrity: sha512-bzyZ1e88w9O1iNJbKnOlvYTrWPDl46O1bG0D3XInv+9tkPrxrN8jUUTiFlDkkmKWgn1M6CfIA13SuGqOa9Korw==}
    engines: {node: '>=14'}

  single-user-cache@1.0.1:
    resolution: {integrity: sha512-xFW/TuZUKoMZl47xqfC2jb7dO1XtJ5VgZxQliOKQWTueIH96CX6USaPiZcyDN0HFb4Ow+tsXpJZViRyIkl/rDA==}

  slash@3.0.0:
    resolution: {integrity: sha512-g9Q1haeby36OSStwb4ntCGGGaKsaVSjQ68fBxoQcutl5fS1vuY18H3wSt3jFyFtrkx+Kz0V1G85A4MyAdDMi2Q==}
    engines: {node: '>=8'}

  sonic-boom@4.2.0:
    resolution: {integrity: sha512-INb7TM37/mAcsGmc9hyyI6+QR3rR1zVRu36B0NeGXKnOOLiZOfER5SA+N7X7k3yUYRzLWafduTDvJAfDswwEww==}

  sort-keys-length@1.0.1:
    resolution: {integrity: sha512-GRbEOUqCxemTAk/b32F2xa8wDTs+Z1QHOkbhJDQTvv/6G3ZkbJ+frYWsTcc7cBB3Fu4wy4XlLCuNtJuMn7Gsvw==}
    engines: {node: '>=0.10.0'}

  sort-keys@1.1.2:
    resolution: {integrity: sha512-vzn8aSqKgytVik0iwdBEi+zevbTYZogewTUM6dtpmGwEcdzbub/TX4bCzRhebDCRC3QzXgJsLRKB2V/Oof7HXg==}
    engines: {node: '>=0.10.0'}

  source-map-js@1.2.1:
    resolution: {integrity: sha512-UXWMKhLOwVKb728IUtQPXxfYU+usdybtUrK/8uGE8CQMvrhOpwvzDBwj0QhSL7MQc7vIsISBG8VQ8+IDQxpfQA==}
    engines: {node: '>=0.10.0'}

  source-map-support@0.5.21:
    resolution: {integrity: sha512-uBHU3L3czsIyYXKX88fdrGovxdSCoTGDRZ6SYXtSRxLZUzHg5P/66Ht6uoUlHu9EZod+inXhKo3qQgwXUT/y1w==}

  source-map@0.6.1:
    resolution: {integrity: sha512-UjgapumWlbMhkBgzT7Ykc5YXUT46F0iKu8SGXq0bcwP5dz/h0Plj6enJqjz1Zbq2l5WaqYnrVbwWOWMyF3F47g==}
    engines: {node: '>=0.10.0'}

  source-map@0.7.4:
    resolution: {integrity: sha512-l3BikUxvPOcn5E74dZiq5BGsTb5yEwhaTSzccU6t4sDOH8NWJCstKO5QT2CvtFoK6F0saL7p9xHAqHOlCPJygA==}
    engines: {node: '>= 8'}

  split-on-first@1.1.0:
    resolution: {integrity: sha512-43ZssAJaMusuKWL8sKUBQXHWOpq8d6CfN/u1p4gUzfJkM05C8rxTmYrkIPTXapZpORA6LkkzcUulJ8FqA7Uudw==}
    engines: {node: '>=6'}

  split2@4.2.0:
    resolution: {integrity: sha512-UcjcJOWknrNkF6PLX83qcHM6KHgVKNkV62Y8a5uYDVv9ydGQVwAHMKqHdJje1VTWpljG0WYpCDhrCdAOYH4TWg==}
    engines: {node: '>= 10.x'}

  stackback@0.0.2:
    resolution: {integrity: sha512-1XMJE5fQo1jGH6Y/7ebnwPOBEkIEnT4QF32d5R1+VXdXveM0IBMJt8zfaxX1P3QhVwrYe+576+jkANtSS2mBbw==}

  standard-as-callback@2.1.0:
    resolution: {integrity: sha512-qoRRSyROncaz1z0mvYqIE4lCd9p2R90i6GxW3uZv5ucSu8tU7B5HXUP1gG8pVZsYNVaXjk8ClXHPttLyxAL48A==}

  statuses@2.0.1:
    resolution: {integrity: sha512-RwNA9Z/7PrK06rYLIzFMlaF+l73iwpzsqRIFgbMLbTcLD6cOao82TaWefPXQvB2fOC4AjuYSEndS7N/mTCbkdQ==}
    engines: {node: '>= 0.8'}

  std-env@3.9.0:
    resolution: {integrity: sha512-UGvjygr6F6tpH7o2qyqR6QYpwraIjKSdtzyBdyytFOHmPZY917kwdwLG0RbOjWOnKmnm3PeHjaoLLMie7kPLQw==}

  steed@1.1.3:
    resolution: {integrity: sha512-EUkci0FAUiE4IvGTSKcDJIQ/eRUP2JJb56+fvZ4sdnguLTqIdKjSxUe138poW8mkvKWXW2sFPrgTsxqoISnmoA==}

  stream-chain@2.2.5:
    resolution: {integrity: sha512-1TJmBx6aSWqZ4tx7aTpBDXK0/e2hhcNSTV8+CbFJtDjbb+I1mZ8lHit0Grw9GRT+6JbIrrDd8esncgBi8aBXGA==}

  stream-json@1.9.1:
    resolution: {integrity: sha512-uWkjJ+2Nt/LO9Z/JyKZbMusL8Dkh97uUBTv3AJQ74y07lVahLY4eEFsPsE97pxYBwr8nnjMAIch5eqI0gPShyw==}

  stream-shift@1.0.3:
    resolution: {integrity: sha512-76ORR0DO1o1hlKwTbi/DM3EXWGf3ZJYO8cXX5RJwnul2DEg2oyoZyjLNoQM8WsvZiFKCRfC1O0J7iCvie3RZmQ==}

  streamsearch@1.1.0:
    resolution: {integrity: sha512-Mcc5wHehp9aXz1ax6bZUyY5afg9u2rv5cqQI3mRrYkGC8rW2hM02jWuwjtL++LS5qinSyhj2QfLyNsuc+VsExg==}
    engines: {node: '>=10.0.0'}

  streamx@2.22.0:
    resolution: {integrity: sha512-sLh1evHOzBy/iWRiR6d1zRcLao4gGZr3C1kzNz4fopCOKJb6xD9ub8Mpi9Mr1R6id5o43S+d93fI48UC5uM9aw==}

  strict-uri-encode@2.0.0:
    resolution: {integrity: sha512-QwiXZgpRcKkhTj2Scnn++4PKtWsH0kpzZ62L2R6c/LUVYv7hVnZqcg2+sMuT6R7Jusu1vviK/MFsu6kNJfWlEQ==}
    engines: {node: '>=4'}

  string-width@4.2.3:
    resolution: {integrity: sha512-wKyQRQpjJ0sIp62ErSZdGsjMJWsap5oRNihHhu6G7JVO/9jIB6UyevL+tXuOqrng8j/cxKTWyWUwvSTriiZz/g==}
    engines: {node: '>=8'}

  string-width@5.1.2:
    resolution: {integrity: sha512-HnLOCR3vjcY8beoNLtcjZ5/nxn2afmME6lhrDrebokqMap+XbeW8n9TXpPDOqdGK5qcI3oT0GKTW6wC7EMiVqA==}
    engines: {node: '>=12'}

  string_decoder@1.3.0:
    resolution: {integrity: sha512-hkRX8U1WjJFd8LsDJ2yQ/wWWxaopEsABU1XfkM8A+j0+85JAGppt16cr1Whg6KIbb4okU6Mql6BOj+uup/wKeA==}

  strip-ansi@6.0.1:
    resolution: {integrity: sha512-Y38VPSHcqkFrCpFnQ9vuSXmquuv5oXOKpGeT6aGrr3o3Gc9AlVa6JBfUSOCnbxGGZF+/0ooI7KrPuUSztUdU5A==}
    engines: {node: '>=8'}

  strip-ansi@7.1.0:
    resolution: {integrity: sha512-iq6eVVI64nQQTRYq2KtEg2d2uU7LElhTJwsH4YzIHZshxlgZms/wIc4VoDQTlG/IvVIrBKG06CrZnp0qv7hkcQ==}
    engines: {node: '>=12'}

  strip-dirs@3.0.0:
    resolution: {integrity: sha512-I0sdgcFTfKQlUPZyAqPJmSG3HLO9rWDFnxonnIbskYNM3DwFOeTNB5KzVq3dA1GdRAc/25b5Y7UO2TQfKWw4aQ==}

  strip-final-newline@2.0.0:
    resolution: {integrity: sha512-BrpvfNAE3dcvq7ll3xVumzjKjZQ5tI1sEUIKr3Uoks0XUl45St3FlatVqef9prk4jRDzhW6WZg+3bk93y6pLjA==}
    engines: {node: '>=6'}

  strnum@1.1.2:
    resolution: {integrity: sha512-vrN+B7DBIoTTZjnPNewwhx6cBA/H+IS7rfW68n7XxC1y7uoiGQBxaKzqucGUgavX15dJgiGztLJ8vxuEzwqBdA==}

  strtok3@9.1.1:
    resolution: {integrity: sha512-FhwotcEqjr241ZbjFzjlIYg6c5/L/s4yBGWSMvJ9UoExiSqL+FnFA/CaeZx17WGaZMS/4SOZp8wH18jSS4R4lw==}
    engines: {node: '>=16'}

  supports-color@7.2.0:
    resolution: {integrity: sha512-qpCAvRl9stuOHveKsn7HncJRvv501qIacKzQlO/+Lwxc9+0q2wLyv4Dfvt80/DPn2pqOBsJdDiogXGR9+OvwRw==}
    engines: {node: '>=8'}

  tar-stream@3.1.7:
    resolution: {integrity: sha512-qJj60CXt7IU1Ffyc3NJMjh6EkuCFej46zUqJ4J7pqYlThyd9bO0XBTmcOIhSzZJVWfsLks0+nle/j538YAW9RQ==}

  test-exclude@7.0.1:
    resolution: {integrity: sha512-pFYqmTw68LXVjeWJMST4+borgQP2AyMNbg1BpZh9LbyhUeNkeaPF9gzfPGUAnSMV3qPYdWUwDIjjCLiSDOl7vg==}
    engines: {node: '>=18'}

  text-decoder@1.2.3:
    resolution: {integrity: sha512-3/o9z3X0X0fTupwsYvR03pJ/DjWuqqrfwBgTQzdWDiQSm9KitAyz/9WqsT2JQW7KV2m+bC2ol/zqpW37NHxLaA==}

  thread-stream@3.1.0:
    resolution: {integrity: sha512-OqyPZ9u96VohAyMfJykzmivOrY2wfMSf3C5TtFJVgN+Hm6aj+voFhlK+kZEIv2FBh1X6Xp3DlnCOfEQ3B2J86A==}

  through2@4.0.2:
    resolution: {integrity: sha512-iOqSav00cVxEEICeD7TjLB1sueEL+81Wpzp2bY17uZjZN0pWZPuo4suZ/61VujxmqSGFfgOcNuTZ85QJwNZQpw==}

  through@2.3.8:
    resolution: {integrity: sha512-w89qg7PI8wAdvX60bMDP+bFoD5Dvhm9oLheFp5O4a2QF0cSBGsBX4qZmadPMvVqlLJBBci+WqGGOAPvcDeNSVg==}

  tiny-lru@11.2.11:
    resolution: {integrity: sha512-27BIW0dIWTYYoWNnqSmoNMKe5WIbkXsc0xaCQHd3/3xT2XMuMJrzHdrO9QBFR14emBz1Bu0dOAs2sCBBrvgPQA==}
    engines: {node: '>=12'}

  tinybench@2.9.0:
    resolution: {integrity: sha512-0+DUvqWMValLmha6lr4kD8iAMK1HzV0/aKnCtWb9v9641TnP/MFb7Pc2bxoxQjTXAErryXVgUOfv2YqNllqGeg==}

  tinyexec@0.3.2:
    resolution: {integrity: sha512-KQQR9yN7R5+OSwaK0XQoj22pwHoTlgYqmUscPYoknOoWCWfj/5/ABTMRi69FrKU5ffPVh5QcFikpWJI/P1ocHA==}

  tinypool@1.0.2:
    resolution: {integrity: sha512-al6n+QEANGFOMf/dmUMsuS5/r9B06uwlyNjZZql/zv8J7ybHCgoihBNORZCY2mzUuAnomQa2JdhyHKzZxPCrFA==}
    engines: {node: ^18.0.0 || >=20.0.0}

  tinyrainbow@2.0.0:
    resolution: {integrity: sha512-op4nsTR47R6p0vMUUoYl/a+ljLFVtlfaXkLQmqfLR1qHma1h/ysYk4hEXZ880bf2CYgTskvTa/e196Vd5dDQXw==}
    engines: {node: '>=14.0.0'}

  tinyspy@3.0.2:
    resolution: {integrity: sha512-n1cw8k1k0x4pgA2+9XrOkFydTerNcJ1zWCO5Nn9scWHTD+5tp8dghT2x1uduQePZTZgd3Tupf+x9BxJjeJi77Q==}
    engines: {node: '>=14.0.0'}

  tmp@0.0.33:
    resolution: {integrity: sha512-jRCJlojKnZ3addtTOjdIqoRuPEKBvNXcGYqzO6zWZX8KfKEpnGY5jfggJQ3EjKuu8D4bJRr0y+cYJFmYbImXGw==}
    engines: {node: '>=0.6.0'}

  to-regex-range@5.0.1:
    resolution: {integrity: sha512-65P7iz6X5yEr1cwcgvQxbbIw7Uk3gOy5dIdtZ4rDveLqhrdJP+Li/Hx6tyK0NEb+2GCyneCMJiGqrADCSNk8sQ==}
    engines: {node: '>=8.0'}

  toad-cache@3.7.0:
    resolution: {integrity: sha512-/m8M+2BJUpoJdgAHoG+baCwBT+tf2VraSfkBgl0Y00qIWt41DJ8R5B8nsEw0I58YwF5IZH6z24/2TobDKnqSWw==}
    engines: {node: '>=12'}

  toidentifier@1.0.1:
    resolution: {integrity: sha512-o5sSPKEkg/DIQNmH43V0/uerLrpzVedkUh8tGNvaeXpfpuwjKenlSox/2O/BTlZUtEe+JG7s5YhEz608PlAHRA==}
    engines: {node: '>=0.6'}

  token-types@6.0.0:
    resolution: {integrity: sha512-lbDrTLVsHhOMljPscd0yitpozq7Ga2M5Cvez5AjGg8GASBjtt6iERCAJ93yommPmz62fb45oFIXHEZ3u9bfJEA==}
    engines: {node: '>=14.16'}

  tsconfck@3.1.5:
    resolution: {integrity: sha512-CLDfGgUp7XPswWnezWwsCRxNmgQjhYq3VXHM0/XIRxhVrKw0M1if9agzryh1QS3nxjCROvV+xWxoJO1YctzzWg==}
    engines: {node: ^18 || >=20}
    hasBin: true
    peerDependencies:
      typescript: ^5.0.0
    peerDependenciesMeta:
      typescript:
        optional: true

  tslib@2.8.1:
    resolution: {integrity: sha512-oJFu94HQb+KVduSUQL7wnpmqnfmLsOA/nAh6b6EH0wCEoK0/mPeXU6c3wKDV83MkOuHPRHtSXKKU99IBazS/2w==}

  tsx@4.19.3:
    resolution: {integrity: sha512-4H8vUNGNjQ4V2EOoGw005+c+dGuPSnhpPBPHBtsZdGZBk/iJb4kguGlPWaZTZ3q5nMtFOEsY0nRDlh9PJyd6SQ==}
    engines: {node: '>=18.0.0'}
    hasBin: true

  type-fest@0.21.3:
    resolution: {integrity: sha512-t0rzBq87m3fVcduHDUFhKmyyX+9eo6WQjZvf51Ea/M0Q7+T374Jp1aUiyUl0GKxp8M/OETVHSDvmkyPgvX+X2w==}
    engines: {node: '>=10'}

  typedoc@0.28.1:
    resolution: {integrity: sha512-Mn2VPNMaxoe/hlBiLriG4U55oyAa3Xo+8HbtEwV7F5WEOPXqtxzGuMZhJYHaqFJpajeQ6ZDUC2c990NAtTbdgw==}
    engines: {node: '>= 18', pnpm: '>= 10'}
    hasBin: true
    peerDependencies:
      typescript: 5.0.x || 5.1.x || 5.2.x || 5.3.x || 5.4.x || 5.5.x || 5.6.x || 5.7.x || 5.8.x

  typescript@5.7.3:
    resolution: {integrity: sha512-84MVSjMEHP+FQRPy3pX9sTVV/INIex71s9TL2Gm5FG/WG1SqXeKyZ0k7/blY/4FdOzI12CBy1vGc4og/eus0fw==}
    engines: {node: '>=14.17'}
    hasBin: true

  typescript@5.8.3:
    resolution: {integrity: sha512-p1diW6TqL9L07nNxvRMM7hMMw4c5XOo/1ibL4aAIGmSAt9slTE1Xgw5KWuof2uTOvCg9BY7ZRi+GaF+7sfgPeQ==}
    engines: {node: '>=14.17'}
    hasBin: true

  uc.micro@2.1.0:
    resolution: {integrity: sha512-ARDJmphmdvUk6Glw7y9DQ2bFkKBHwQHLi2lsaH6PPmz/Ka9sFOBsBluozhDltWmnv9u/cF6Rt87znRTPV+yp/A==}

  uint8array-extras@1.4.0:
    resolution: {integrity: sha512-ZPtzy0hu4cZjv3z5NW9gfKnNLjoz4y6uv4HlelAjDK7sY/xOkKZv9xK/WQpcsBB3jEybChz9DPC2U/+cusjJVQ==}
    engines: {node: '>=18'}

  ulidx@2.4.1:
    resolution: {integrity: sha512-xY7c8LPyzvhvew0Fn+Ek3wBC9STZAuDI/Y5andCKi9AX6/jvfaX45PhsDX8oxgPL0YFp0Jhr8qWMbS/p9375Xg==}
    engines: {node: '>=16'}

  unbzip2-stream@1.4.3:
    resolution: {integrity: sha512-mlExGW4w71ebDJviH16lQLtZS32VKqsSfk80GCfUlwT/4/hNRFsoscrF/c++9xinkMzECL1uL9DDwXqFWkruPg==}

  uncrypto@0.1.3:
    resolution: {integrity: sha512-Ql87qFHB3s/De2ClA9e0gsnS6zXG27SkTiSJwjCc9MebbfapQfuPzumMIUMi38ezPZVNFcHI9sUIepeQfw8J8Q==}

  undici-types@6.20.0:
    resolution: {integrity: sha512-Ny6QZ2Nju20vw1SRHe3d9jVu6gJ+4e3+MMpqu7pqE5HT6WsTSlce++GQmK5UXS8mzV8DSYHrQH+Xrf2jVcuKNg==}

  util-deprecate@1.0.2:
    resolution: {integrity: sha512-EPD5q1uXyFxJpCrLnCc1nHnq3gOa6DZBocAIiI2TaSCA7VCJ1UJDMagCzIkXNsUYfD1daK//LTEQ8xiIbrHtcw==}

  util@0.12.5:
    resolution: {integrity: sha512-kZf/K6hEIrWHI6XqOFUiiMa+79wE/D8Q+NCNAWclkyg3b4d2k7s0QGepNjiABc+aR3N1PAyHL7p6UcLY6LmrnA==}

  uuid@11.1.0:
    resolution: {integrity: sha512-0/A9rDy9P7cJ+8w1c9WD9V//9Wj15Ce2MPz8Ri6032usz+NfePxx5AcN3bN+r6ZL6jEo066/yNYB3tn4pQEx+A==}
    hasBin: true

  uuidv7@1.0.2:
    resolution: {integrity: sha512-8JQkH4ooXnm1JCIhqTMbtmdnYEn6oKukBxHn1Ic9878jMkL7daTI7anTExfY18VRCX7tcdn5quzvCb6EWrR8PA==}
    hasBin: true

<<<<<<< HEAD
  valibot@1.0.0-beta.15:
    resolution: {integrity: sha512-BKy8XosZkDHWmYC+cJG74LBzP++Gfntwi33pP3D3RKztz2XV9jmFWnkOi21GoqARP8wAWARwhV6eTr1JcWzjGw==}
    peerDependencies:
      typescript: '>=5'
    peerDependenciesMeta:
      typescript:
        optional: true

  vite-node@3.0.7:
    resolution: {integrity: sha512-2fX0QwX4GkkkpULXdT1Pf4q0tC1i1lFOyseKoonavXUNlQ77KpW2XqBGGNIm/J4Ows4KxgGJzDguYVPKwG/n5A==}
=======
  vite-node@3.1.1:
    resolution: {integrity: sha512-V+IxPAE2FvXpTCHXyNem0M+gWm6J7eRyWPR6vYoG/Gl+IscNOjXzztUhimQgTxaAoUoj40Qqimaa0NLIOOAH4w==}
>>>>>>> 63807656
    engines: {node: ^18.0.0 || ^20.0.0 || >=22.0.0}
    hasBin: true

  vite-tsconfig-paths@5.1.4:
    resolution: {integrity: sha512-cYj0LRuLV2c2sMqhqhGpaO3LretdtMn/BVX4cPLanIZuwwrkVl+lK84E/miEXkCHWXuq65rhNN4rXsBcOB3S4w==}
    peerDependencies:
      vite: '*'
    peerDependenciesMeta:
      vite:
        optional: true

  vite@6.2.0:
    resolution: {integrity: sha512-7dPxoo+WsT/64rDcwoOjk76XHj+TqNTIvHKcuMQ1k4/SeHDaQt5GFAeLYzrimZrMpn/O6DtdI03WUjdxuPM0oQ==}
    engines: {node: ^18.0.0 || ^20.0.0 || >=22.0.0}
    hasBin: true
    peerDependencies:
      '@types/node': ^18.0.0 || ^20.0.0 || >=22.0.0
      jiti: '>=1.21.0'
      less: '*'
      lightningcss: ^1.21.0
      sass: '*'
      sass-embedded: '*'
      stylus: '*'
      sugarss: '*'
      terser: ^5.16.0
      tsx: ^4.8.1
      yaml: ^2.4.2
    peerDependenciesMeta:
      '@types/node':
        optional: true
      jiti:
        optional: true
      less:
        optional: true
      lightningcss:
        optional: true
      sass:
        optional: true
      sass-embedded:
        optional: true
      stylus:
        optional: true
      sugarss:
        optional: true
      terser:
        optional: true
      tsx:
        optional: true
      yaml:
        optional: true

  vitest@3.1.1:
    resolution: {integrity: sha512-kiZc/IYmKICeBAZr9DQ5rT7/6bD9G7uqQEki4fxazi1jdVl2mWGzedtBs5s6llz59yQhVb7FFY2MbHzHCnT79Q==}
    engines: {node: ^18.0.0 || ^20.0.0 || >=22.0.0}
    hasBin: true
    peerDependencies:
      '@edge-runtime/vm': '*'
      '@types/debug': ^4.1.12
      '@types/node': ^18.0.0 || ^20.0.0 || >=22.0.0
      '@vitest/browser': 3.1.1
      '@vitest/ui': 3.1.1
      happy-dom: '*'
      jsdom: '*'
    peerDependenciesMeta:
      '@edge-runtime/vm':
        optional: true
      '@types/debug':
        optional: true
      '@types/node':
        optional: true
      '@vitest/browser':
        optional: true
      '@vitest/ui':
        optional: true
      happy-dom:
        optional: true
      jsdom:
        optional: true

  web-encoding@1.1.5:
    resolution: {integrity: sha512-HYLeVCdJ0+lBYV2FvNZmv3HJ2Nt0QYXqZojk3d9FJOLkwnuhzM9tmamh8d7HPM8QqjKH8DeHkFTx+CFlWpZZDA==}

  which-typed-array@1.1.18:
    resolution: {integrity: sha512-qEcY+KJYlWyLH9vNbsr6/5j59AXk5ni5aakf8ldzBvGde6Iz4sxZGkJyWSAueTG7QhOvNRYb1lDdFmL5Td0QKA==}
    engines: {node: '>= 0.4'}

  which@2.0.2:
    resolution: {integrity: sha512-BLI3Tl1TW3Pvl70l3yq3Y64i+awpwXqsGBYWkkqMtnbXgrMD+yj7rhW0kuEDxzJaYXGjEW5ogapKNMEKNMjibA==}
    engines: {node: '>= 8'}
    hasBin: true

  which@4.0.0:
    resolution: {integrity: sha512-GlaYyEb07DPxYCKhKzplCWBJtvxZcZMrL+4UkrTSJHHPyZU4mYYTv3qaOe77H7EODLSSopAUFAc6W8U4yqvscg==}
    engines: {node: ^16.13.0 || >=18.0.0}
    hasBin: true

  why-is-node-running@2.3.0:
    resolution: {integrity: sha512-hUrmaWBdVDcxvYqnyh09zunKzROWjbZTiNy8dBEjkS7ehEDQibXJ7XvlmtbwuTclUiIyN+CyXQD4Vmko8fNm8w==}
    engines: {node: '>=8'}
    hasBin: true

  wrap-ansi@6.2.0:
    resolution: {integrity: sha512-r6lPcBGxZXlIcymEu7InxDMhdW0KDxpLgoFLcguasxCaJ/SOIZwINatK9KY/tf+ZrlywOKU0UDj3ATXUBfxJXA==}
    engines: {node: '>=8'}

  wrap-ansi@7.0.0:
    resolution: {integrity: sha512-YVGIj2kamLSTxw6NsZjoBxfSwsn0ycdesmc4p+Q21c5zPuZ1pl+NfxVdxPtdHvmNVOQ6XSYG4AUtyt/Fi7D16Q==}
    engines: {node: '>=10'}

  wrap-ansi@8.1.0:
    resolution: {integrity: sha512-si7QWI6zUMq56bESFvagtmzMdGOtoxfR+Sez11Mobfc7tm+VkUckk9bW2UeffTGVUbOksxmSw0AA2gs8g71NCQ==}
    engines: {node: '>=12'}

  wrappy@1.0.2:
    resolution: {integrity: sha512-l4Sp/DRseor9wL6EvV2+TuQn63dMkPjZ/sp9XkghTEbV9KlPS1xUsZ3u7/IQO4wxtcFB4bgpQPRcR3QCvezPcQ==}

  ws@8.18.1:
    resolution: {integrity: sha512-RKW2aJZMXeMxVpnZ6bck+RswznaxmzdULiBr6KY7XkTnW8uvt0iT9H5DkHUChXrc+uurzwa0rVI16n/Xzjdz1w==}
    engines: {node: '>=10.0.0'}
    peerDependencies:
      bufferutil: ^4.0.1
      utf-8-validate: '>=5.0.2'
    peerDependenciesMeta:
      bufferutil:
        optional: true
      utf-8-validate:
        optional: true

  xml2js@0.6.2:
    resolution: {integrity: sha512-T4rieHaC1EXcES0Kxxj4JWgaUQHDk+qwHcYOCFHfiwKz7tOVPLq7Hjq9dM1WCMhylqMEfP7hMcOIChvotiZegA==}
    engines: {node: '>=4.0.0'}

  xmlbuilder@11.0.1:
    resolution: {integrity: sha512-fDlsI/kFEx7gLvbecc0/ohLG50fugQp8ryHzMTuW9vSa1GJ0XYWKnhsUx7oie3G98+r56aTQIUB4kht42R3JvA==}
    engines: {node: '>=4.0'}

  xtend@4.0.2:
    resolution: {integrity: sha512-LKYU1iAXJXUgAXn9URjiu+MWhyUXHsvfp7mcuYm9dSUKK0/CjtrUwFAxD82/mCWbtLsGjFIad0wIsod4zrTAEQ==}
    engines: {node: '>=0.4'}

  yaml@2.7.1:
    resolution: {integrity: sha512-10ULxpnOCQXxJvBgxsn9ptjq6uviG/htZKk9veJGhlqn3w/DxQ631zFF+nlQXLwmImeS5amR2dl2U8sg6U9jsQ==}
    engines: {node: '>= 14'}
    hasBin: true

  yauzl@3.2.0:
    resolution: {integrity: sha512-Ow9nuGZE+qp1u4JIPvg+uCiUr7xGQWdff7JQSk5VGYTAZMDe2q8lxJ10ygv10qmSj031Ty/6FNJpLO4o1Sgc+w==}
    engines: {node: '>=12'}

  yoctocolors-cjs@2.1.2:
    resolution: {integrity: sha512-cYVsTjKl8b+FrnidjibDWskAv7UKOfcwaVZdp/it9n1s9fU3IkgDbhdIRKCW4JDsAlECJY0ytoVPT3sK6kideA==}
    engines: {node: '>=18'}

  zod@3.24.2:
    resolution: {integrity: sha512-lY7CDW43ECgW9u1TcT3IoXHflywfVqDYze4waEz812jR/bZ8FHDsl7pFQoSZTz5N+2NqRXs8GBwnAwo3ZNxqhQ==}

snapshots:

  '@0no-co/graphql.web@1.1.1(graphql@16.10.0)':
    optionalDependencies:
      graphql: 16.10.0

  '@0no-co/graphqlsp@1.12.16(graphql@16.10.0)(typescript@5.7.3)':
    dependencies:
      '@gql.tada/internal': 1.0.8(graphql@16.10.0)(typescript@5.7.3)
      graphql: 16.10.0
      typescript: 5.7.3

  '@ampproject/remapping@2.3.0':
    dependencies:
      '@jridgewell/gen-mapping': 0.3.8
      '@jridgewell/trace-mapping': 0.3.25

  '@babel/helper-string-parser@7.25.9': {}

  '@babel/helper-validator-identifier@7.25.9': {}

  '@babel/parser@7.27.0':
    dependencies:
      '@babel/types': 7.27.0

  '@babel/types@7.27.0':
    dependencies:
      '@babel/helper-string-parser': 7.25.9
      '@babel/helper-validator-identifier': 7.25.9

  '@bcoe/v8-coverage@1.0.2': {}

  '@better-auth/utils@0.2.4':
    dependencies:
      typescript: 5.8.3
      uncrypto: 0.1.3

  '@better-fetch/fetch@1.1.18': {}

  '@biomejs/biome@1.9.4':
    optionalDependencies:
      '@biomejs/cli-darwin-arm64': 1.9.4
      '@biomejs/cli-darwin-x64': 1.9.4
      '@biomejs/cli-linux-arm64': 1.9.4
      '@biomejs/cli-linux-arm64-musl': 1.9.4
      '@biomejs/cli-linux-x64': 1.9.4
      '@biomejs/cli-linux-x64-musl': 1.9.4
      '@biomejs/cli-win32-arm64': 1.9.4
      '@biomejs/cli-win32-x64': 1.9.4

  '@biomejs/cli-darwin-arm64@1.9.4':
    optional: true

  '@biomejs/cli-darwin-x64@1.9.4':
    optional: true

  '@biomejs/cli-linux-arm64-musl@1.9.4':
    optional: true

  '@biomejs/cli-linux-arm64@1.9.4':
    optional: true

  '@biomejs/cli-linux-x64-musl@1.9.4':
    optional: true

  '@biomejs/cli-linux-x64@1.9.4':
    optional: true

  '@biomejs/cli-win32-arm64@1.9.4':
    optional: true

  '@biomejs/cli-win32-x64@1.9.4':
    optional: true

  '@drizzle-team/brocli@0.10.2': {}

  '@emnapi/core@1.3.1':
    dependencies:
      '@emnapi/wasi-threads': 1.0.1
      tslib: 2.8.1
    optional: true

  '@emnapi/runtime@1.3.1':
    dependencies:
      tslib: 2.8.1
    optional: true

  '@emnapi/wasi-threads@1.0.1':
    dependencies:
      tslib: 2.8.1
    optional: true

  '@esbuild-kit/core-utils@3.3.2':
    dependencies:
      esbuild: 0.18.20
      source-map-support: 0.5.21

  '@esbuild-kit/esm-loader@2.6.5':
    dependencies:
      '@esbuild-kit/core-utils': 3.3.2
      get-tsconfig: 4.10.0

  '@esbuild/aix-ppc64@0.19.12':
    optional: true

  '@esbuild/aix-ppc64@0.25.0':
    optional: true

  '@esbuild/aix-ppc64@0.25.2':
    optional: true

  '@esbuild/android-arm64@0.18.20':
    optional: true

  '@esbuild/android-arm64@0.19.12':
    optional: true

  '@esbuild/android-arm64@0.25.0':
    optional: true

  '@esbuild/android-arm64@0.25.2':
    optional: true

  '@esbuild/android-arm@0.18.20':
    optional: true

  '@esbuild/android-arm@0.19.12':
    optional: true

  '@esbuild/android-arm@0.25.0':
    optional: true

  '@esbuild/android-arm@0.25.2':
    optional: true

  '@esbuild/android-x64@0.18.20':
    optional: true

  '@esbuild/android-x64@0.19.12':
    optional: true

  '@esbuild/android-x64@0.25.0':
    optional: true

  '@esbuild/android-x64@0.25.2':
    optional: true

  '@esbuild/darwin-arm64@0.18.20':
    optional: true

  '@esbuild/darwin-arm64@0.19.12':
    optional: true

  '@esbuild/darwin-arm64@0.25.0':
    optional: true

  '@esbuild/darwin-arm64@0.25.2':
    optional: true

  '@esbuild/darwin-x64@0.18.20':
    optional: true

  '@esbuild/darwin-x64@0.19.12':
    optional: true

  '@esbuild/darwin-x64@0.25.0':
    optional: true

  '@esbuild/darwin-x64@0.25.2':
    optional: true

  '@esbuild/freebsd-arm64@0.18.20':
    optional: true

  '@esbuild/freebsd-arm64@0.19.12':
    optional: true

  '@esbuild/freebsd-arm64@0.25.0':
    optional: true

  '@esbuild/freebsd-arm64@0.25.2':
    optional: true

  '@esbuild/freebsd-x64@0.18.20':
    optional: true

  '@esbuild/freebsd-x64@0.19.12':
    optional: true

  '@esbuild/freebsd-x64@0.25.0':
    optional: true

  '@esbuild/freebsd-x64@0.25.2':
    optional: true

  '@esbuild/linux-arm64@0.18.20':
    optional: true

  '@esbuild/linux-arm64@0.19.12':
    optional: true

  '@esbuild/linux-arm64@0.25.0':
    optional: true

  '@esbuild/linux-arm64@0.25.2':
    optional: true

  '@esbuild/linux-arm@0.18.20':
    optional: true

  '@esbuild/linux-arm@0.19.12':
    optional: true

  '@esbuild/linux-arm@0.25.0':
    optional: true

  '@esbuild/linux-arm@0.25.2':
    optional: true

  '@esbuild/linux-ia32@0.18.20':
    optional: true

  '@esbuild/linux-ia32@0.19.12':
    optional: true

  '@esbuild/linux-ia32@0.25.0':
    optional: true

  '@esbuild/linux-ia32@0.25.2':
    optional: true

  '@esbuild/linux-loong64@0.18.20':
    optional: true

  '@esbuild/linux-loong64@0.19.12':
    optional: true

  '@esbuild/linux-loong64@0.25.0':
    optional: true

  '@esbuild/linux-loong64@0.25.2':
    optional: true

  '@esbuild/linux-mips64el@0.18.20':
    optional: true

  '@esbuild/linux-mips64el@0.19.12':
    optional: true

  '@esbuild/linux-mips64el@0.25.0':
    optional: true

  '@esbuild/linux-mips64el@0.25.2':
    optional: true

  '@esbuild/linux-ppc64@0.18.20':
    optional: true

  '@esbuild/linux-ppc64@0.19.12':
    optional: true

  '@esbuild/linux-ppc64@0.25.0':
    optional: true

  '@esbuild/linux-ppc64@0.25.2':
    optional: true

  '@esbuild/linux-riscv64@0.18.20':
    optional: true

  '@esbuild/linux-riscv64@0.19.12':
    optional: true

  '@esbuild/linux-riscv64@0.25.0':
    optional: true

  '@esbuild/linux-riscv64@0.25.2':
    optional: true

  '@esbuild/linux-s390x@0.18.20':
    optional: true

  '@esbuild/linux-s390x@0.19.12':
    optional: true

  '@esbuild/linux-s390x@0.25.0':
    optional: true

  '@esbuild/linux-s390x@0.25.2':
    optional: true

  '@esbuild/linux-x64@0.18.20':
    optional: true

  '@esbuild/linux-x64@0.19.12':
    optional: true

  '@esbuild/linux-x64@0.25.0':
    optional: true

  '@esbuild/linux-x64@0.25.2':
    optional: true

  '@esbuild/netbsd-arm64@0.25.0':
    optional: true

  '@esbuild/netbsd-arm64@0.25.2':
    optional: true

  '@esbuild/netbsd-x64@0.18.20':
    optional: true

  '@esbuild/netbsd-x64@0.19.12':
    optional: true

  '@esbuild/netbsd-x64@0.25.0':
    optional: true

  '@esbuild/netbsd-x64@0.25.2':
    optional: true

  '@esbuild/openbsd-arm64@0.25.0':
    optional: true

  '@esbuild/openbsd-arm64@0.25.2':
    optional: true

  '@esbuild/openbsd-x64@0.18.20':
    optional: true

  '@esbuild/openbsd-x64@0.19.12':
    optional: true

  '@esbuild/openbsd-x64@0.25.0':
    optional: true

  '@esbuild/openbsd-x64@0.25.2':
    optional: true

  '@esbuild/sunos-x64@0.18.20':
    optional: true

  '@esbuild/sunos-x64@0.19.12':
    optional: true

  '@esbuild/sunos-x64@0.25.0':
    optional: true

  '@esbuild/sunos-x64@0.25.2':
    optional: true

  '@esbuild/win32-arm64@0.18.20':
    optional: true

  '@esbuild/win32-arm64@0.19.12':
    optional: true

  '@esbuild/win32-arm64@0.25.0':
    optional: true

  '@esbuild/win32-arm64@0.25.2':
    optional: true

  '@esbuild/win32-ia32@0.18.20':
    optional: true

  '@esbuild/win32-ia32@0.19.12':
    optional: true

  '@esbuild/win32-ia32@0.25.0':
    optional: true

  '@esbuild/win32-ia32@0.25.2':
    optional: true

  '@esbuild/win32-x64@0.18.20':
    optional: true

  '@esbuild/win32-x64@0.19.12':
    optional: true

  '@esbuild/win32-x64@0.25.0':
    optional: true

  '@esbuild/win32-x64@0.25.2':
    optional: true

  '@faker-js/faker@9.5.1': {}

  '@fastify/accept-negotiator@2.0.1': {}

  '@fastify/ajv-compiler@4.0.2':
    dependencies:
      ajv: 8.17.1
      ajv-formats: 3.0.1(ajv@8.17.1)
      fast-uri: 3.0.6

  '@fastify/cors@11.0.0':
    dependencies:
      fastify-plugin: 5.0.1
      mnemonist: 0.40.0

  '@fastify/error@4.0.0': {}

  '@fastify/fast-json-stringify-compiler@5.0.2':
    dependencies:
      fast-json-stringify: 6.0.1

  '@fastify/forwarded@3.0.0': {}

  '@fastify/helmet@13.0.1':
    dependencies:
      fastify-plugin: 5.0.1
      helmet: 8.0.0

  '@fastify/jwt@9.0.4':
    dependencies:
      '@fastify/error': 4.0.0
      '@lukeed/ms': 2.0.2
      fast-jwt: 5.0.5
      fastify-plugin: 5.0.1
      steed: 1.1.3

  '@fastify/merge-json-schemas@0.1.1':
    dependencies:
      fast-deep-equal: 3.1.3

  '@fastify/merge-json-schemas@0.2.1':
    dependencies:
      dequal: 2.0.3

  '@fastify/proxy-addr@5.0.0':
    dependencies:
      '@fastify/forwarded': 3.0.0
      ipaddr.js: 2.2.0

  '@fastify/rate-limit@10.2.2':
    dependencies:
      '@lukeed/ms': 2.0.2
      fastify-plugin: 5.0.1
      toad-cache: 3.7.0

  '@fastify/redis@7.0.2':
    dependencies:
      fastify-plugin: 5.0.1
      ioredis: 5.6.0
    transitivePeerDependencies:
      - supports-color

  '@fastify/send@3.3.1':
    dependencies:
      '@lukeed/ms': 2.0.2
      escape-html: 1.0.3
      fast-decode-uri-component: 1.0.1
      http-errors: 2.0.0
      mime: 3.0.0

  '@fastify/static@8.1.1':
    dependencies:
      '@fastify/accept-negotiator': 2.0.1
      '@fastify/send': 3.3.1
      content-disposition: 0.5.4
      fastify-plugin: 5.0.1
      fastq: 1.19.1
      glob: 11.0.1

  '@fastify/type-provider-typebox@5.1.0(@sinclair/typebox@0.34.28)':
    dependencies:
      '@sinclair/typebox': 0.34.28

  '@fastify/websocket@11.0.2':
    dependencies:
      duplexify: 4.1.3
      fastify-plugin: 5.0.1
      ws: 8.18.1
    transitivePeerDependencies:
      - bufferutil
      - utf-8-validate

  '@gerrit0/mini-shiki@3.2.2':
    dependencies:
      '@shikijs/engine-oniguruma': 3.2.1
      '@shikijs/langs': 3.2.1
      '@shikijs/themes': 3.2.1
      '@shikijs/types': 3.2.1
      '@shikijs/vscode-textmate': 10.0.2

  '@gql.tada/cli-utils@1.6.3(@0no-co/graphqlsp@1.12.16(graphql@16.10.0)(typescript@5.7.3))(graphql@16.10.0)(typescript@5.7.3)':
    dependencies:
      '@0no-co/graphqlsp': 1.12.16(graphql@16.10.0)(typescript@5.7.3)
      '@gql.tada/internal': 1.0.8(graphql@16.10.0)(typescript@5.7.3)
      graphql: 16.10.0
      typescript: 5.7.3

  '@gql.tada/internal@1.0.8(graphql@16.10.0)(typescript@5.7.3)':
    dependencies:
      '@0no-co/graphql.web': 1.1.1(graphql@16.10.0)
      graphql: 16.10.0
      typescript: 5.7.3

  '@graphql-typed-document-node/core@3.2.0(graphql@16.10.0)':
    dependencies:
      graphql: 16.10.0

  '@hexagon/base64@1.1.28': {}

  '@inquirer/checkbox@4.1.2(@types/node@22.13.17)':
    dependencies:
      '@inquirer/core': 10.1.7(@types/node@22.13.17)
      '@inquirer/figures': 1.0.10
      '@inquirer/type': 3.0.4(@types/node@22.13.17)
      ansi-escapes: 4.3.2
      yoctocolors-cjs: 2.1.2
    optionalDependencies:
      '@types/node': 22.13.17

  '@inquirer/confirm@5.1.6(@types/node@22.13.17)':
    dependencies:
      '@inquirer/core': 10.1.7(@types/node@22.13.17)
      '@inquirer/type': 3.0.4(@types/node@22.13.17)
    optionalDependencies:
      '@types/node': 22.13.17

  '@inquirer/core@10.1.7(@types/node@22.13.17)':
    dependencies:
      '@inquirer/figures': 1.0.10
      '@inquirer/type': 3.0.4(@types/node@22.13.17)
      ansi-escapes: 4.3.2
      cli-width: 4.1.0
      mute-stream: 2.0.0
      signal-exit: 4.1.0
      wrap-ansi: 6.2.0
      yoctocolors-cjs: 2.1.2
    optionalDependencies:
      '@types/node': 22.13.17

  '@inquirer/editor@4.2.7(@types/node@22.13.17)':
    dependencies:
      '@inquirer/core': 10.1.7(@types/node@22.13.17)
      '@inquirer/type': 3.0.4(@types/node@22.13.17)
      external-editor: 3.1.0
    optionalDependencies:
      '@types/node': 22.13.17

  '@inquirer/expand@4.0.9(@types/node@22.13.17)':
    dependencies:
      '@inquirer/core': 10.1.7(@types/node@22.13.17)
      '@inquirer/type': 3.0.4(@types/node@22.13.17)
      yoctocolors-cjs: 2.1.2
    optionalDependencies:
      '@types/node': 22.13.17

  '@inquirer/figures@1.0.10': {}

  '@inquirer/input@4.1.6(@types/node@22.13.17)':
    dependencies:
      '@inquirer/core': 10.1.7(@types/node@22.13.17)
      '@inquirer/type': 3.0.4(@types/node@22.13.17)
    optionalDependencies:
      '@types/node': 22.13.17

  '@inquirer/number@3.0.9(@types/node@22.13.17)':
    dependencies:
      '@inquirer/core': 10.1.7(@types/node@22.13.17)
      '@inquirer/type': 3.0.4(@types/node@22.13.17)
    optionalDependencies:
      '@types/node': 22.13.17

  '@inquirer/password@4.0.9(@types/node@22.13.17)':
    dependencies:
      '@inquirer/core': 10.1.7(@types/node@22.13.17)
      '@inquirer/type': 3.0.4(@types/node@22.13.17)
      ansi-escapes: 4.3.2
    optionalDependencies:
      '@types/node': 22.13.17

  '@inquirer/prompts@7.3.2(@types/node@22.13.17)':
    dependencies:
      '@inquirer/checkbox': 4.1.2(@types/node@22.13.17)
      '@inquirer/confirm': 5.1.6(@types/node@22.13.17)
      '@inquirer/editor': 4.2.7(@types/node@22.13.17)
      '@inquirer/expand': 4.0.9(@types/node@22.13.17)
      '@inquirer/input': 4.1.6(@types/node@22.13.17)
      '@inquirer/number': 3.0.9(@types/node@22.13.17)
      '@inquirer/password': 4.0.9(@types/node@22.13.17)
      '@inquirer/rawlist': 4.0.9(@types/node@22.13.17)
      '@inquirer/search': 3.0.9(@types/node@22.13.17)
      '@inquirer/select': 4.0.9(@types/node@22.13.17)
    optionalDependencies:
      '@types/node': 22.13.17

  '@inquirer/rawlist@4.0.9(@types/node@22.13.17)':
    dependencies:
      '@inquirer/core': 10.1.7(@types/node@22.13.17)
      '@inquirer/type': 3.0.4(@types/node@22.13.17)
      yoctocolors-cjs: 2.1.2
    optionalDependencies:
      '@types/node': 22.13.17

  '@inquirer/search@3.0.9(@types/node@22.13.17)':
    dependencies:
      '@inquirer/core': 10.1.7(@types/node@22.13.17)
      '@inquirer/figures': 1.0.10
      '@inquirer/type': 3.0.4(@types/node@22.13.17)
      yoctocolors-cjs: 2.1.2
    optionalDependencies:
      '@types/node': 22.13.17

  '@inquirer/select@4.0.9(@types/node@22.13.17)':
    dependencies:
      '@inquirer/core': 10.1.7(@types/node@22.13.17)
      '@inquirer/figures': 1.0.10
      '@inquirer/type': 3.0.4(@types/node@22.13.17)
      ansi-escapes: 4.3.2
      yoctocolors-cjs: 2.1.2
    optionalDependencies:
      '@types/node': 22.13.17

  '@inquirer/type@3.0.4(@types/node@22.13.17)':
    optionalDependencies:
      '@types/node': 22.13.17

  '@ioredis/commands@1.2.0': {}

  '@isaacs/cliui@8.0.2':
    dependencies:
      string-width: 5.1.2
      string-width-cjs: string-width@4.2.3
      strip-ansi: 7.1.0
      strip-ansi-cjs: strip-ansi@6.0.1
      wrap-ansi: 8.1.0
      wrap-ansi-cjs: wrap-ansi@7.0.0

  '@istanbuljs/schema@0.1.3': {}

  '@jridgewell/gen-mapping@0.3.8':
    dependencies:
      '@jridgewell/set-array': 1.2.1
      '@jridgewell/sourcemap-codec': 1.5.0
      '@jridgewell/trace-mapping': 0.3.25

  '@jridgewell/resolve-uri@3.1.2': {}

  '@jridgewell/set-array@1.2.1': {}

  '@jridgewell/sourcemap-codec@1.5.0': {}

  '@jridgewell/trace-mapping@0.3.25':
    dependencies:
      '@jridgewell/resolve-uri': 3.1.2
      '@jridgewell/sourcemap-codec': 1.5.0

  '@levischuck/tiny-cbor@0.2.11': {}

  '@lukeed/ms@2.0.2': {}

  '@napi-rs/nice-android-arm-eabi@1.0.1':
    optional: true

  '@napi-rs/nice-android-arm64@1.0.1':
    optional: true

  '@napi-rs/nice-darwin-arm64@1.0.1':
    optional: true

  '@napi-rs/nice-darwin-x64@1.0.1':
    optional: true

  '@napi-rs/nice-freebsd-x64@1.0.1':
    optional: true

  '@napi-rs/nice-linux-arm-gnueabihf@1.0.1':
    optional: true

  '@napi-rs/nice-linux-arm64-gnu@1.0.1':
    optional: true

  '@napi-rs/nice-linux-arm64-musl@1.0.1':
    optional: true

  '@napi-rs/nice-linux-ppc64-gnu@1.0.1':
    optional: true

  '@napi-rs/nice-linux-riscv64-gnu@1.0.1':
    optional: true

  '@napi-rs/nice-linux-s390x-gnu@1.0.1':
    optional: true

  '@napi-rs/nice-linux-x64-gnu@1.0.1':
    optional: true

  '@napi-rs/nice-linux-x64-musl@1.0.1':
    optional: true

  '@napi-rs/nice-win32-arm64-msvc@1.0.1':
    optional: true

  '@napi-rs/nice-win32-ia32-msvc@1.0.1':
    optional: true

  '@napi-rs/nice-win32-x64-msvc@1.0.1':
    optional: true

  '@napi-rs/nice@1.0.1':
    optionalDependencies:
      '@napi-rs/nice-android-arm-eabi': 1.0.1
      '@napi-rs/nice-android-arm64': 1.0.1
      '@napi-rs/nice-darwin-arm64': 1.0.1
      '@napi-rs/nice-darwin-x64': 1.0.1
      '@napi-rs/nice-freebsd-x64': 1.0.1
      '@napi-rs/nice-linux-arm-gnueabihf': 1.0.1
      '@napi-rs/nice-linux-arm64-gnu': 1.0.1
      '@napi-rs/nice-linux-arm64-musl': 1.0.1
      '@napi-rs/nice-linux-ppc64-gnu': 1.0.1
      '@napi-rs/nice-linux-riscv64-gnu': 1.0.1
      '@napi-rs/nice-linux-s390x-gnu': 1.0.1
      '@napi-rs/nice-linux-x64-gnu': 1.0.1
      '@napi-rs/nice-linux-x64-musl': 1.0.1
      '@napi-rs/nice-win32-arm64-msvc': 1.0.1
      '@napi-rs/nice-win32-ia32-msvc': 1.0.1
      '@napi-rs/nice-win32-x64-msvc': 1.0.1
    optional: true

  '@napi-rs/wasm-runtime@0.2.7':
    dependencies:
      '@emnapi/core': 1.3.1
      '@emnapi/runtime': 1.3.1
      '@tybys/wasm-util': 0.9.0
    optional: true

  '@noble/ciphers@0.6.0': {}

  '@noble/hashes@1.7.1': {}

  '@node-rs/argon2-android-arm-eabi@2.0.2':
    optional: true

  '@node-rs/argon2-android-arm64@2.0.2':
    optional: true

  '@node-rs/argon2-darwin-arm64@2.0.2':
    optional: true

  '@node-rs/argon2-darwin-x64@2.0.2':
    optional: true

  '@node-rs/argon2-freebsd-x64@2.0.2':
    optional: true

  '@node-rs/argon2-linux-arm-gnueabihf@2.0.2':
    optional: true

  '@node-rs/argon2-linux-arm64-gnu@2.0.2':
    optional: true

  '@node-rs/argon2-linux-arm64-musl@2.0.2':
    optional: true

  '@node-rs/argon2-linux-x64-gnu@2.0.2':
    optional: true

  '@node-rs/argon2-linux-x64-musl@2.0.2':
    optional: true

  '@node-rs/argon2-wasm32-wasi@2.0.2':
    dependencies:
      '@napi-rs/wasm-runtime': 0.2.7
    optional: true

  '@node-rs/argon2-win32-arm64-msvc@2.0.2':
    optional: true

  '@node-rs/argon2-win32-ia32-msvc@2.0.2':
    optional: true

  '@node-rs/argon2-win32-x64-msvc@2.0.2':
    optional: true

  '@node-rs/argon2@2.0.2':
    optionalDependencies:
      '@node-rs/argon2-android-arm-eabi': 2.0.2
      '@node-rs/argon2-android-arm64': 2.0.2
      '@node-rs/argon2-darwin-arm64': 2.0.2
      '@node-rs/argon2-darwin-x64': 2.0.2
      '@node-rs/argon2-freebsd-x64': 2.0.2
      '@node-rs/argon2-linux-arm-gnueabihf': 2.0.2
      '@node-rs/argon2-linux-arm64-gnu': 2.0.2
      '@node-rs/argon2-linux-arm64-musl': 2.0.2
      '@node-rs/argon2-linux-x64-gnu': 2.0.2
      '@node-rs/argon2-linux-x64-musl': 2.0.2
      '@node-rs/argon2-wasm32-wasi': 2.0.2
      '@node-rs/argon2-win32-arm64-msvc': 2.0.2
      '@node-rs/argon2-win32-ia32-msvc': 2.0.2
      '@node-rs/argon2-win32-x64-msvc': 2.0.2

  '@nodelib/fs.scandir@2.1.5':
    dependencies:
      '@nodelib/fs.stat': 2.0.5
      run-parallel: 1.2.0

  '@nodelib/fs.stat@2.0.5': {}

  '@nodelib/fs.walk@1.2.8':
    dependencies:
      '@nodelib/fs.scandir': 2.1.5
      fastq: 1.19.1

  '@peculiar/asn1-android@2.3.16':
    dependencies:
      '@peculiar/asn1-schema': 2.3.15
      asn1js: 3.0.6
      tslib: 2.8.1

  '@peculiar/asn1-ecc@2.3.15':
    dependencies:
      '@peculiar/asn1-schema': 2.3.15
      '@peculiar/asn1-x509': 2.3.15
      asn1js: 3.0.6
      tslib: 2.8.1

  '@peculiar/asn1-rsa@2.3.15':
    dependencies:
      '@peculiar/asn1-schema': 2.3.15
      '@peculiar/asn1-x509': 2.3.15
      asn1js: 3.0.6
      tslib: 2.8.1

  '@peculiar/asn1-schema@2.3.15':
    dependencies:
      asn1js: 3.0.6
      pvtsutils: 1.3.6
      tslib: 2.8.1

  '@peculiar/asn1-x509@2.3.15':
    dependencies:
      '@peculiar/asn1-schema': 2.3.15
      asn1js: 3.0.6
      pvtsutils: 1.3.6
      tslib: 2.8.1

  '@petamoriken/float16@3.9.2': {}

  '@pkgjs/parseargs@0.11.0':
    optional: true

  '@pothos/core@4.5.0(graphql@16.10.0)':
    dependencies:
      graphql: 16.10.0

  '@pothos/plugin-complexity@4.1.0(@pothos/core@4.5.0(graphql@16.10.0))(graphql@16.10.0)':
    dependencies:
      '@pothos/core': 4.5.0(graphql@16.10.0)
      graphql: 16.10.0

  '@pothos/plugin-relay@4.4.0(@pothos/core@4.5.0(graphql@16.10.0))(graphql@16.10.0)':
    dependencies:
      '@pothos/core': 4.5.0(graphql@16.10.0)
      graphql: 16.10.0

  '@rollup/rollup-android-arm-eabi@4.34.9':
    optional: true

  '@rollup/rollup-android-arm64@4.34.9':
    optional: true

  '@rollup/rollup-darwin-arm64@4.34.9':
    optional: true

  '@rollup/rollup-darwin-x64@4.34.9':
    optional: true

  '@rollup/rollup-freebsd-arm64@4.34.9':
    optional: true

  '@rollup/rollup-freebsd-x64@4.34.9':
    optional: true

  '@rollup/rollup-linux-arm-gnueabihf@4.34.9':
    optional: true

  '@rollup/rollup-linux-arm-musleabihf@4.34.9':
    optional: true

  '@rollup/rollup-linux-arm64-gnu@4.34.9':
    optional: true

  '@rollup/rollup-linux-arm64-musl@4.34.9':
    optional: true

  '@rollup/rollup-linux-loongarch64-gnu@4.34.9':
    optional: true

  '@rollup/rollup-linux-powerpc64le-gnu@4.34.9':
    optional: true

  '@rollup/rollup-linux-riscv64-gnu@4.34.9':
    optional: true

  '@rollup/rollup-linux-s390x-gnu@4.34.9':
    optional: true

  '@rollup/rollup-linux-x64-gnu@4.34.9':
    optional: true

  '@rollup/rollup-linux-x64-musl@4.34.9':
    optional: true

  '@rollup/rollup-win32-arm64-msvc@4.34.9':
    optional: true

  '@rollup/rollup-win32-ia32-msvc@4.34.9':
    optional: true

  '@rollup/rollup-win32-x64-msvc@4.34.9':
    optional: true

  '@sec-ant/readable-stream@0.4.1': {}

  '@shikijs/engine-oniguruma@3.2.1':
    dependencies:
      '@shikijs/types': 3.2.1
      '@shikijs/vscode-textmate': 10.0.2

  '@shikijs/langs@3.2.1':
    dependencies:
      '@shikijs/types': 3.2.1

  '@shikijs/themes@3.2.1':
    dependencies:
      '@shikijs/types': 3.2.1

  '@shikijs/types@3.2.1':
    dependencies:
      '@shikijs/vscode-textmate': 10.0.2
      '@types/hast': 3.0.4

  '@shikijs/vscode-textmate@10.0.2': {}

  '@simplewebauthn/browser@13.1.0': {}

  '@simplewebauthn/server@13.1.1':
    dependencies:
      '@hexagon/base64': 1.1.28
      '@levischuck/tiny-cbor': 0.2.11
      '@peculiar/asn1-android': 2.3.16
      '@peculiar/asn1-ecc': 2.3.15
      '@peculiar/asn1-rsa': 2.3.15
      '@peculiar/asn1-schema': 2.3.15
      '@peculiar/asn1-x509': 2.3.15

  '@sinclair/typebox@0.34.28': {}

  '@sindresorhus/is@5.6.0': {}

  '@swc/cli@0.6.0(@swc/core@1.11.5)':
    dependencies:
      '@swc/core': 1.11.5
      '@swc/counter': 0.1.3
      '@xhmikosr/bin-wrapper': 13.0.5
      commander: 8.3.0
      fast-glob: 3.3.3
      minimatch: 9.0.5
      piscina: 4.8.0
      semver: 7.7.1
      slash: 3.0.0
      source-map: 0.7.4

  '@swc/core-darwin-arm64@1.11.5':
    optional: true

  '@swc/core-darwin-x64@1.11.5':
    optional: true

  '@swc/core-linux-arm-gnueabihf@1.11.5':
    optional: true

  '@swc/core-linux-arm64-gnu@1.11.5':
    optional: true

  '@swc/core-linux-arm64-musl@1.11.5':
    optional: true

  '@swc/core-linux-x64-gnu@1.11.5':
    optional: true

  '@swc/core-linux-x64-musl@1.11.5':
    optional: true

  '@swc/core-win32-arm64-msvc@1.11.5':
    optional: true

  '@swc/core-win32-ia32-msvc@1.11.5':
    optional: true

  '@swc/core-win32-x64-msvc@1.11.5':
    optional: true

  '@swc/core@1.11.5':
    dependencies:
      '@swc/counter': 0.1.3
      '@swc/types': 0.1.19
    optionalDependencies:
      '@swc/core-darwin-arm64': 1.11.5
      '@swc/core-darwin-x64': 1.11.5
      '@swc/core-linux-arm-gnueabihf': 1.11.5
      '@swc/core-linux-arm64-gnu': 1.11.5
      '@swc/core-linux-arm64-musl': 1.11.5
      '@swc/core-linux-x64-gnu': 1.11.5
      '@swc/core-linux-x64-musl': 1.11.5
      '@swc/core-win32-arm64-msvc': 1.11.5
      '@swc/core-win32-ia32-msvc': 1.11.5
      '@swc/core-win32-x64-msvc': 1.11.5

  '@swc/counter@0.1.3': {}

  '@swc/types@0.1.19':
    dependencies:
      '@swc/counter': 0.1.3

  '@szmarczak/http-timer@5.0.1':
    dependencies:
      defer-to-connect: 2.0.1

  '@tokenizer/token@0.3.0': {}

  '@tybys/wasm-util@0.9.0':
    dependencies:
      tslib: 2.8.1
    optional: true

  '@types/estree@1.0.6': {}

  '@types/hast@3.0.4':
    dependencies:
      '@types/unist': 3.0.3

  '@types/http-cache-semantics@4.0.4': {}

  '@types/node@22.13.17':
    dependencies:
      undici-types: 6.20.0

  '@types/unist@3.0.3': {}

  '@types/uuid@10.0.0': {}

  '@vitest/coverage-v8@3.1.1(vitest@3.1.1(@types/node@22.13.17)(tsx@4.19.3)(yaml@2.7.1))':
    dependencies:
      '@ampproject/remapping': 2.3.0
      '@bcoe/v8-coverage': 1.0.2
      debug: 4.4.0
      istanbul-lib-coverage: 3.2.2
      istanbul-lib-report: 3.0.1
      istanbul-lib-source-maps: 5.0.6
      istanbul-reports: 3.1.7
      magic-string: 0.30.17
      magicast: 0.3.5
      std-env: 3.9.0
      test-exclude: 7.0.1
      tinyrainbow: 2.0.0
      vitest: 3.1.1(@types/node@22.13.17)(tsx@4.19.3)(yaml@2.7.1)
    transitivePeerDependencies:
      - supports-color

  '@vitest/expect@3.1.1':
    dependencies:
      '@vitest/spy': 3.1.1
      '@vitest/utils': 3.1.1
      chai: 5.2.0
      tinyrainbow: 2.0.0

  '@vitest/mocker@3.1.1(vite@6.2.0(@types/node@22.13.17)(tsx@4.19.3)(yaml@2.7.1))':
    dependencies:
      '@vitest/spy': 3.1.1
      estree-walker: 3.0.3
      magic-string: 0.30.17
    optionalDependencies:
      vite: 6.2.0(@types/node@22.13.17)(tsx@4.19.3)(yaml@2.7.1)

  '@vitest/pretty-format@3.1.1':
    dependencies:
      tinyrainbow: 2.0.0

  '@vitest/runner@3.1.1':
    dependencies:
      '@vitest/utils': 3.1.1
      pathe: 2.0.3

  '@vitest/snapshot@3.1.1':
    dependencies:
      '@vitest/pretty-format': 3.1.1
      magic-string: 0.30.17
      pathe: 2.0.3

  '@vitest/spy@3.1.1':
    dependencies:
      tinyspy: 3.0.2

  '@vitest/utils@3.1.1':
    dependencies:
      '@vitest/pretty-format': 3.1.1
      loupe: 3.1.3
      tinyrainbow: 2.0.0

  '@xhmikosr/archive-type@7.0.0':
    dependencies:
      file-type: 19.6.0

  '@xhmikosr/bin-check@7.0.3':
    dependencies:
      execa: 5.1.1
      isexe: 2.0.0

  '@xhmikosr/bin-wrapper@13.0.5':
    dependencies:
      '@xhmikosr/bin-check': 7.0.3
      '@xhmikosr/downloader': 15.0.1
      '@xhmikosr/os-filter-obj': 3.0.0
      bin-version-check: 5.1.0

  '@xhmikosr/decompress-tar@8.0.1':
    dependencies:
      file-type: 19.6.0
      is-stream: 2.0.1
      tar-stream: 3.1.7

  '@xhmikosr/decompress-tarbz2@8.0.2':
    dependencies:
      '@xhmikosr/decompress-tar': 8.0.1
      file-type: 19.6.0
      is-stream: 2.0.1
      seek-bzip: 2.0.0
      unbzip2-stream: 1.4.3

  '@xhmikosr/decompress-targz@8.0.1':
    dependencies:
      '@xhmikosr/decompress-tar': 8.0.1
      file-type: 19.6.0
      is-stream: 2.0.1

  '@xhmikosr/decompress-unzip@7.0.0':
    dependencies:
      file-type: 19.6.0
      get-stream: 6.0.1
      yauzl: 3.2.0

  '@xhmikosr/decompress@10.0.1':
    dependencies:
      '@xhmikosr/decompress-tar': 8.0.1
      '@xhmikosr/decompress-tarbz2': 8.0.2
      '@xhmikosr/decompress-targz': 8.0.1
      '@xhmikosr/decompress-unzip': 7.0.0
      graceful-fs: 4.2.11
      make-dir: 4.0.0
      strip-dirs: 3.0.0

  '@xhmikosr/downloader@15.0.1':
    dependencies:
      '@xhmikosr/archive-type': 7.0.0
      '@xhmikosr/decompress': 10.0.1
      content-disposition: 0.5.4
      defaults: 3.0.0
      ext-name: 5.0.0
      file-type: 19.6.0
      filenamify: 6.0.0
      get-stream: 6.0.1
      got: 13.0.0

  '@xhmikosr/os-filter-obj@3.0.0':
    dependencies:
      arch: 3.0.0

  '@zxing/text-encoding@0.9.0':
    optional: true

  abort-controller@3.0.0:
    dependencies:
      event-target-shim: 5.0.1

  abstract-logging@2.0.1: {}

  aggregate-error@3.1.0:
    dependencies:
      clean-stack: 2.2.0
      indent-string: 4.0.0

  ajv-formats@3.0.1(ajv@8.17.1):
    optionalDependencies:
      ajv: 8.17.1

  ajv@8.17.1:
    dependencies:
      fast-deep-equal: 3.1.3
      fast-uri: 3.0.6
      json-schema-traverse: 1.0.0
      require-from-string: 2.0.2

  ansi-escapes@4.3.2:
    dependencies:
      type-fest: 0.21.3

  ansi-regex@5.0.1: {}

  ansi-regex@6.1.0: {}

  ansi-styles@4.3.0:
    dependencies:
      color-convert: 2.0.1

  ansi-styles@6.2.1: {}

  arch@3.0.0: {}

  argparse@2.0.1: {}

  asn1.js@5.4.1:
    dependencies:
      bn.js: 4.12.1
      inherits: 2.0.4
      minimalistic-assert: 1.0.1
      safer-buffer: 2.1.2

  asn1js@3.0.6:
    dependencies:
      pvtsutils: 1.3.6
      pvutils: 1.1.3
      tslib: 2.8.1

  assertion-error@2.0.1: {}

  async@3.2.6: {}

  atomic-sleep@1.0.0: {}

  available-typed-arrays@1.0.7:
    dependencies:
      possible-typed-array-names: 1.1.0

  avvio@9.1.0:
    dependencies:
      '@fastify/error': 4.0.0
      fastq: 1.19.1

  b4a@1.6.7: {}

  balanced-match@1.0.2: {}

  bare-events@2.5.4:
    optional: true

  base64-js@1.5.1: {}

  better-auth@1.2.5(typescript@5.7.3):
    dependencies:
      '@better-auth/utils': 0.2.4
      '@better-fetch/fetch': 1.1.18
      '@noble/ciphers': 0.6.0
      '@noble/hashes': 1.7.1
      '@simplewebauthn/browser': 13.1.0
      '@simplewebauthn/server': 13.1.1
      better-call: 1.0.7
      defu: 6.1.4
      jose: 5.10.0
      kysely: 0.27.6
      nanostores: 0.11.4
      valibot: 1.0.0-beta.15(typescript@5.7.3)
      zod: 3.24.2
    transitivePeerDependencies:
      - typescript

  better-call@1.0.7:
    dependencies:
      '@better-fetch/fetch': 1.1.18
      rou3: 0.5.1
      set-cookie-parser: 2.7.1
      uncrypto: 0.1.3

  bin-version-check@5.1.0:
    dependencies:
      bin-version: 6.0.0
      semver: 7.7.1
      semver-truncate: 3.0.0

  bin-version@6.0.0:
    dependencies:
      execa: 5.1.1
      find-versions: 5.1.0

  block-stream2@2.1.0:
    dependencies:
      readable-stream: 3.6.2

  bn.js@4.12.1: {}

  brace-expansion@2.0.1:
    dependencies:
      balanced-match: 1.0.2

  braces@3.0.3:
    dependencies:
      fill-range: 7.1.1

  browser-or-node@2.1.1: {}

  buffer-crc32@0.2.13: {}

  buffer-crc32@1.0.0: {}

  buffer-from@1.1.2: {}

  buffer@5.7.1:
    dependencies:
      base64-js: 1.5.1
      ieee754: 1.2.1

  buffer@6.0.3:
    dependencies:
      base64-js: 1.5.1
      ieee754: 1.2.1

  busboy@1.6.0:
    dependencies:
      streamsearch: 1.1.0

  cac@6.7.14: {}

  cacheable-lookup@7.0.0: {}

  cacheable-request@10.2.14:
    dependencies:
      '@types/http-cache-semantics': 4.0.4
      get-stream: 6.0.1
      http-cache-semantics: 4.1.1
      keyv: 4.5.4
      mimic-response: 4.0.0
      normalize-url: 8.0.1
      responselike: 3.0.0

  call-bind-apply-helpers@1.0.2:
    dependencies:
      es-errors: 1.3.0
      function-bind: 1.1.2

  call-bind@1.0.8:
    dependencies:
      call-bind-apply-helpers: 1.0.2
      es-define-property: 1.0.1
      get-intrinsic: 1.3.0
      set-function-length: 1.2.2

  call-bound@1.0.3:
    dependencies:
      call-bind-apply-helpers: 1.0.2
      get-intrinsic: 1.3.0

  chai@5.2.0:
    dependencies:
      assertion-error: 2.0.1
      check-error: 2.1.1
      deep-eql: 5.0.2
      loupe: 3.1.3
      pathval: 2.0.0

  chardet@0.7.0: {}

  check-error@2.1.1: {}

  clean-stack@2.2.0: {}

  cli-width@4.1.0: {}

  close-with-grace@2.2.0: {}

  cluster-key-slot@1.1.2: {}

  color-convert@2.0.1:
    dependencies:
      color-name: 1.1.4

  color-name@1.1.4: {}

  commander@6.2.1: {}

  commander@8.3.0: {}

  content-disposition@0.5.4:
    dependencies:
      safe-buffer: 5.2.1

  cookie@1.0.2: {}

  cross-spawn@7.0.6:
    dependencies:
      path-key: 3.1.1
      shebang-command: 2.0.0
      which: 2.0.2

  debug@4.4.0:
    dependencies:
      ms: 2.1.3

  decode-uri-component@0.2.2: {}

  decompress-response@6.0.0:
    dependencies:
      mimic-response: 3.1.0

  deep-eql@5.0.2: {}

  defaults@3.0.0: {}

  defer-to-connect@2.0.1: {}

  define-data-property@1.1.4:
    dependencies:
      es-define-property: 1.0.1
      es-errors: 1.3.0
      gopd: 1.2.0

  defu@6.1.4: {}

  denque@2.1.0: {}

  depd@2.0.0: {}

  dequal@2.0.3: {}

  dotenv-expand@10.0.0: {}

  dotenv@16.4.7: {}

  drizzle-kit@0.30.6:
    dependencies:
      '@drizzle-team/brocli': 0.10.2
      '@esbuild-kit/esm-loader': 2.6.5
      esbuild: 0.19.12
      esbuild-register: 3.6.0(esbuild@0.19.12)
      gel: 2.0.1
    transitivePeerDependencies:
      - supports-color

  drizzle-orm@0.39.3(kysely@0.27.6)(postgres@3.4.5):
    optionalDependencies:
      kysely: 0.27.6
      postgres: 3.4.5

  drizzle-seed@0.3.1(drizzle-orm@0.39.3(kysely@0.27.6)(postgres@3.4.5)):
    dependencies:
      pure-rand: 6.1.0
    optionalDependencies:
      drizzle-orm: 0.39.3(kysely@0.27.6)(postgres@3.4.5)

  drizzle-zod@0.6.1(drizzle-orm@0.39.3(kysely@0.27.6)(postgres@3.4.5))(zod@3.24.2):
    dependencies:
      drizzle-orm: 0.39.3(kysely@0.27.6)(postgres@3.4.5)
      zod: 3.24.2

  dunder-proto@1.0.1:
    dependencies:
      call-bind-apply-helpers: 1.0.2
      es-errors: 1.3.0
      gopd: 1.2.0

  duplexify@4.1.3:
    dependencies:
      end-of-stream: 1.4.4
      inherits: 2.0.4
      readable-stream: 3.6.2
      stream-shift: 1.0.3

  eastasianwidth@0.2.0: {}

  ecdsa-sig-formatter@1.0.11:
    dependencies:
      safe-buffer: 5.2.1

  emoji-regex@8.0.0: {}

  emoji-regex@9.2.2: {}

  end-of-stream@1.4.4:
    dependencies:
      once: 1.4.0

  entities@4.5.0: {}

  env-paths@3.0.0: {}

  env-schema@6.0.1:
    dependencies:
      ajv: 8.17.1
      dotenv: 16.4.7
      dotenv-expand: 10.0.0

  es-define-property@1.0.1: {}

  es-errors@1.3.0: {}

  es-module-lexer@1.6.0: {}

  es-object-atoms@1.1.1:
    dependencies:
      es-errors: 1.3.0

  esbuild-register@3.6.0(esbuild@0.19.12):
    dependencies:
      debug: 4.4.0
      esbuild: 0.19.12
    transitivePeerDependencies:
      - supports-color

  esbuild@0.18.20:
    optionalDependencies:
      '@esbuild/android-arm': 0.18.20
      '@esbuild/android-arm64': 0.18.20
      '@esbuild/android-x64': 0.18.20
      '@esbuild/darwin-arm64': 0.18.20
      '@esbuild/darwin-x64': 0.18.20
      '@esbuild/freebsd-arm64': 0.18.20
      '@esbuild/freebsd-x64': 0.18.20
      '@esbuild/linux-arm': 0.18.20
      '@esbuild/linux-arm64': 0.18.20
      '@esbuild/linux-ia32': 0.18.20
      '@esbuild/linux-loong64': 0.18.20
      '@esbuild/linux-mips64el': 0.18.20
      '@esbuild/linux-ppc64': 0.18.20
      '@esbuild/linux-riscv64': 0.18.20
      '@esbuild/linux-s390x': 0.18.20
      '@esbuild/linux-x64': 0.18.20
      '@esbuild/netbsd-x64': 0.18.20
      '@esbuild/openbsd-x64': 0.18.20
      '@esbuild/sunos-x64': 0.18.20
      '@esbuild/win32-arm64': 0.18.20
      '@esbuild/win32-ia32': 0.18.20
      '@esbuild/win32-x64': 0.18.20

  esbuild@0.19.12:
    optionalDependencies:
      '@esbuild/aix-ppc64': 0.19.12
      '@esbuild/android-arm': 0.19.12
      '@esbuild/android-arm64': 0.19.12
      '@esbuild/android-x64': 0.19.12
      '@esbuild/darwin-arm64': 0.19.12
      '@esbuild/darwin-x64': 0.19.12
      '@esbuild/freebsd-arm64': 0.19.12
      '@esbuild/freebsd-x64': 0.19.12
      '@esbuild/linux-arm': 0.19.12
      '@esbuild/linux-arm64': 0.19.12
      '@esbuild/linux-ia32': 0.19.12
      '@esbuild/linux-loong64': 0.19.12
      '@esbuild/linux-mips64el': 0.19.12
      '@esbuild/linux-ppc64': 0.19.12
      '@esbuild/linux-riscv64': 0.19.12
      '@esbuild/linux-s390x': 0.19.12
      '@esbuild/linux-x64': 0.19.12
      '@esbuild/netbsd-x64': 0.19.12
      '@esbuild/openbsd-x64': 0.19.12
      '@esbuild/sunos-x64': 0.19.12
      '@esbuild/win32-arm64': 0.19.12
      '@esbuild/win32-ia32': 0.19.12
      '@esbuild/win32-x64': 0.19.12

  esbuild@0.25.0:
    optionalDependencies:
      '@esbuild/aix-ppc64': 0.25.0
      '@esbuild/android-arm': 0.25.0
      '@esbuild/android-arm64': 0.25.0
      '@esbuild/android-x64': 0.25.0
      '@esbuild/darwin-arm64': 0.25.0
      '@esbuild/darwin-x64': 0.25.0
      '@esbuild/freebsd-arm64': 0.25.0
      '@esbuild/freebsd-x64': 0.25.0
      '@esbuild/linux-arm': 0.25.0
      '@esbuild/linux-arm64': 0.25.0
      '@esbuild/linux-ia32': 0.25.0
      '@esbuild/linux-loong64': 0.25.0
      '@esbuild/linux-mips64el': 0.25.0
      '@esbuild/linux-ppc64': 0.25.0
      '@esbuild/linux-riscv64': 0.25.0
      '@esbuild/linux-s390x': 0.25.0
      '@esbuild/linux-x64': 0.25.0
      '@esbuild/netbsd-arm64': 0.25.0
      '@esbuild/netbsd-x64': 0.25.0
      '@esbuild/openbsd-arm64': 0.25.0
      '@esbuild/openbsd-x64': 0.25.0
      '@esbuild/sunos-x64': 0.25.0
      '@esbuild/win32-arm64': 0.25.0
      '@esbuild/win32-ia32': 0.25.0
      '@esbuild/win32-x64': 0.25.0

  esbuild@0.25.2:
    optionalDependencies:
      '@esbuild/aix-ppc64': 0.25.2
      '@esbuild/android-arm': 0.25.2
      '@esbuild/android-arm64': 0.25.2
      '@esbuild/android-x64': 0.25.2
      '@esbuild/darwin-arm64': 0.25.2
      '@esbuild/darwin-x64': 0.25.2
      '@esbuild/freebsd-arm64': 0.25.2
      '@esbuild/freebsd-x64': 0.25.2
      '@esbuild/linux-arm': 0.25.2
      '@esbuild/linux-arm64': 0.25.2
      '@esbuild/linux-ia32': 0.25.2
      '@esbuild/linux-loong64': 0.25.2
      '@esbuild/linux-mips64el': 0.25.2
      '@esbuild/linux-ppc64': 0.25.2
      '@esbuild/linux-riscv64': 0.25.2
      '@esbuild/linux-s390x': 0.25.2
      '@esbuild/linux-x64': 0.25.2
      '@esbuild/netbsd-arm64': 0.25.2
      '@esbuild/netbsd-x64': 0.25.2
      '@esbuild/openbsd-arm64': 0.25.2
      '@esbuild/openbsd-x64': 0.25.2
      '@esbuild/sunos-x64': 0.25.2
      '@esbuild/win32-arm64': 0.25.2
      '@esbuild/win32-ia32': 0.25.2
      '@esbuild/win32-x64': 0.25.2

  escape-html@1.0.3: {}

  estree-walker@3.0.3:
    dependencies:
      '@types/estree': 1.0.6

  event-target-shim@5.0.1: {}

  eventemitter3@5.0.1: {}

  events@3.3.0: {}

  execa@5.1.1:
    dependencies:
      cross-spawn: 7.0.6
      get-stream: 6.0.1
      human-signals: 2.1.0
      is-stream: 2.0.1
      merge-stream: 2.0.0
      npm-run-path: 4.0.1
      onetime: 5.1.2
      signal-exit: 3.0.7
      strip-final-newline: 2.0.0

  expect-type@1.2.0: {}

  ext-list@2.2.2:
    dependencies:
      mime-db: 1.53.0

  ext-name@5.0.0:
    dependencies:
      ext-list: 2.2.2
      sort-keys-length: 1.0.1

  external-editor@3.1.0:
    dependencies:
      chardet: 0.7.0
      iconv-lite: 0.4.24
      tmp: 0.0.33

  fast-decode-uri-component@1.0.1: {}

  fast-deep-equal@3.1.3: {}

  fast-fifo@1.3.2: {}

  fast-glob@3.3.3:
    dependencies:
      '@nodelib/fs.stat': 2.0.5
      '@nodelib/fs.walk': 1.2.8
      glob-parent: 5.1.2
      merge2: 1.4.1
      micromatch: 4.0.8

  fast-json-stringify@5.16.1:
    dependencies:
      '@fastify/merge-json-schemas': 0.1.1
      ajv: 8.17.1
      ajv-formats: 3.0.1(ajv@8.17.1)
      fast-deep-equal: 3.1.3
      fast-uri: 2.4.0
      json-schema-ref-resolver: 1.0.1
      rfdc: 1.4.1

  fast-json-stringify@6.0.1:
    dependencies:
      '@fastify/merge-json-schemas': 0.2.1
      ajv: 8.17.1
      ajv-formats: 3.0.1(ajv@8.17.1)
      fast-uri: 3.0.6
      json-schema-ref-resolver: 2.0.1
      rfdc: 1.4.1

  fast-jwt@5.0.5:
    dependencies:
      '@lukeed/ms': 2.0.2
      asn1.js: 5.4.1
      ecdsa-sig-formatter: 1.0.11
      mnemonist: 0.39.8

  fast-querystring@1.1.2:
    dependencies:
      fast-decode-uri-component: 1.0.1

  fast-redact@3.5.0: {}

  fast-uri@2.4.0: {}

  fast-uri@3.0.6: {}

  fast-xml-parser@4.5.3:
    dependencies:
      strnum: 1.1.2

  fastfall@1.5.1:
    dependencies:
      reusify: 1.1.0

  fastify-plugin@5.0.1: {}

  fastify@5.2.1:
    dependencies:
      '@fastify/ajv-compiler': 4.0.2
      '@fastify/error': 4.0.0
      '@fastify/fast-json-stringify-compiler': 5.0.2
      '@fastify/proxy-addr': 5.0.0
      abstract-logging: 2.0.1
      avvio: 9.1.0
      fast-json-stringify: 6.0.1
      find-my-way: 9.2.0
      light-my-request: 6.6.0
      pino: 9.6.0
      process-warning: 4.0.1
      rfdc: 1.4.1
      secure-json-parse: 3.0.2
      semver: 7.7.1
      toad-cache: 3.7.0

  fastparallel@2.4.1:
    dependencies:
      reusify: 1.1.0
      xtend: 4.0.2

  fastq@1.19.1:
    dependencies:
      reusify: 1.1.0

  fastseries@1.7.2:
    dependencies:
      reusify: 1.1.0
      xtend: 4.0.2

  file-type@19.6.0:
    dependencies:
      get-stream: 9.0.1
      strtok3: 9.1.1
      token-types: 6.0.0
      uint8array-extras: 1.4.0

  filename-reserved-regex@3.0.0: {}

  filenamify@6.0.0:
    dependencies:
      filename-reserved-regex: 3.0.0

  fill-range@7.1.1:
    dependencies:
      to-regex-range: 5.0.1

  filter-obj@1.1.0: {}

  find-my-way@9.2.0:
    dependencies:
      fast-deep-equal: 3.1.3
      fast-querystring: 1.1.2
      safe-regex2: 4.0.1

  find-versions@5.1.0:
    dependencies:
      semver-regex: 4.0.5

  for-each@0.3.5:
    dependencies:
      is-callable: 1.2.7

  foreground-child@3.3.1:
    dependencies:
      cross-spawn: 7.0.6
      signal-exit: 4.1.0

  form-data-encoder@2.1.4: {}

  fsevents@2.3.3:
    optional: true

  function-bind@1.1.2: {}

  gel@2.0.1:
    dependencies:
      '@petamoriken/float16': 3.9.2
      debug: 4.4.0
      env-paths: 3.0.0
      semver: 7.7.1
      shell-quote: 1.8.2
      which: 4.0.0
    transitivePeerDependencies:
      - supports-color

  generate-function@2.3.1:
    dependencies:
      is-property: 1.0.2

  get-intrinsic@1.3.0:
    dependencies:
      call-bind-apply-helpers: 1.0.2
      es-define-property: 1.0.1
      es-errors: 1.3.0
      es-object-atoms: 1.1.1
      function-bind: 1.1.2
      get-proto: 1.0.1
      gopd: 1.2.0
      has-symbols: 1.1.0
      hasown: 2.0.2
      math-intrinsics: 1.1.0

  get-proto@1.0.1:
    dependencies:
      dunder-proto: 1.0.1
      es-object-atoms: 1.1.1

  get-stream@6.0.1: {}

  get-stream@9.0.1:
    dependencies:
      '@sec-ant/readable-stream': 0.4.1
      is-stream: 4.0.1

  get-tsconfig@4.10.0:
    dependencies:
      resolve-pkg-maps: 1.0.0

  glob-parent@5.1.2:
    dependencies:
      is-glob: 4.0.3

  glob@10.4.5:
    dependencies:
      foreground-child: 3.3.1
      jackspeak: 3.4.3
      minimatch: 9.0.5
      minipass: 7.1.2
      package-json-from-dist: 1.0.1
      path-scurry: 1.11.1

  glob@11.0.1:
    dependencies:
      foreground-child: 3.3.1
      jackspeak: 4.1.0
      minimatch: 10.0.1
      minipass: 7.1.2
      package-json-from-dist: 1.0.1
      path-scurry: 2.0.0

  globrex@0.1.2: {}

  gopd@1.2.0: {}

  got@13.0.0:
    dependencies:
      '@sindresorhus/is': 5.6.0
      '@szmarczak/http-timer': 5.0.1
      cacheable-lookup: 7.0.0
      cacheable-request: 10.2.14
      decompress-response: 6.0.0
      form-data-encoder: 2.1.4
      get-stream: 6.0.1
      http2-wrapper: 2.2.1
      lowercase-keys: 3.0.0
      p-cancelable: 3.0.0
      responselike: 3.0.0

  gql.tada@1.8.10(graphql@16.10.0)(typescript@5.7.3):
    dependencies:
      '@0no-co/graphql.web': 1.1.1(graphql@16.10.0)
      '@0no-co/graphqlsp': 1.12.16(graphql@16.10.0)(typescript@5.7.3)
      '@gql.tada/cli-utils': 1.6.3(@0no-co/graphqlsp@1.12.16(graphql@16.10.0)(typescript@5.7.3))(graphql@16.10.0)(typescript@5.7.3)
      '@gql.tada/internal': 1.0.8(graphql@16.10.0)(typescript@5.7.3)
      typescript: 5.7.3
    transitivePeerDependencies:
      - '@gql.tada/svelte-support'
      - '@gql.tada/vue-support'
      - graphql

  graceful-fs@4.2.11: {}

  graphql-jit@0.8.7(graphql@16.10.0):
    dependencies:
      '@graphql-typed-document-node/core': 3.2.0(graphql@16.10.0)
      fast-json-stringify: 5.16.1
      generate-function: 2.3.1
      graphql: 16.10.0
      lodash.memoize: 4.1.2
      lodash.merge: 4.6.2
      lodash.mergewith: 4.6.2

  graphql-scalars@1.24.1(graphql@16.10.0):
    dependencies:
      graphql: 16.10.0
      tslib: 2.8.1

  graphql-upload-minimal@1.6.1(graphql@16.10.0):
    dependencies:
      busboy: 1.6.0
      graphql: 16.10.0

  graphql@16.10.0: {}

  has-flag@4.0.0: {}

  has-property-descriptors@1.0.2:
    dependencies:
      es-define-property: 1.0.1

  has-symbols@1.1.0: {}

  has-tostringtag@1.0.2:
    dependencies:
      has-symbols: 1.1.0

  hasown@2.0.2:
    dependencies:
      function-bind: 1.1.2

  helmet@8.0.0: {}

  html-escaper@2.0.2: {}

  http-cache-semantics@4.1.1: {}

  http-errors@2.0.0:
    dependencies:
      depd: 2.0.0
      inherits: 2.0.4
      setprototypeof: 1.2.0
      statuses: 2.0.1
      toidentifier: 1.0.1

  http2-wrapper@2.2.1:
    dependencies:
      quick-lru: 5.1.1
      resolve-alpn: 1.2.1

  human-signals@2.1.0: {}

  iconv-lite@0.4.24:
    dependencies:
      safer-buffer: 2.1.2

  ieee754@1.2.1: {}

  indent-string@4.0.0: {}

  inherits@2.0.4: {}

  inquirer@12.4.2(@types/node@22.13.17):
    dependencies:
      '@inquirer/core': 10.1.7(@types/node@22.13.17)
      '@inquirer/prompts': 7.3.2(@types/node@22.13.17)
      '@inquirer/type': 3.0.4(@types/node@22.13.17)
      ansi-escapes: 4.3.2
      mute-stream: 2.0.0
      run-async: 3.0.0
      rxjs: 7.8.2
    optionalDependencies:
      '@types/node': 22.13.17

  inspect-with-kind@1.0.5:
    dependencies:
      kind-of: 6.0.3

  ioredis@5.6.0:
    dependencies:
      '@ioredis/commands': 1.2.0
      cluster-key-slot: 1.1.2
      debug: 4.4.0
      denque: 2.1.0
      lodash.defaults: 4.2.0
      lodash.isarguments: 3.1.0
      redis-errors: 1.2.0
      redis-parser: 3.0.0
      standard-as-callback: 2.1.0
    transitivePeerDependencies:
      - supports-color

  ipaddr.js@2.2.0: {}

  is-arguments@1.2.0:
    dependencies:
      call-bound: 1.0.3
      has-tostringtag: 1.0.2

  is-callable@1.2.7: {}

  is-extglob@2.1.1: {}

  is-fullwidth-code-point@3.0.0: {}

  is-generator-function@1.1.0:
    dependencies:
      call-bound: 1.0.3
      get-proto: 1.0.1
      has-tostringtag: 1.0.2
      safe-regex-test: 1.1.0

  is-glob@4.0.3:
    dependencies:
      is-extglob: 2.1.1

  is-number@7.0.0: {}

  is-plain-obj@1.1.0: {}

  is-property@1.0.2: {}

  is-regex@1.2.1:
    dependencies:
      call-bound: 1.0.3
      gopd: 1.2.0
      has-tostringtag: 1.0.2
      hasown: 2.0.2

  is-stream@2.0.1: {}

  is-stream@4.0.1: {}

  is-typed-array@1.1.15:
    dependencies:
      which-typed-array: 1.1.18

  isexe@2.0.0: {}

  isexe@3.1.1: {}

  istanbul-lib-coverage@3.2.2: {}

  istanbul-lib-report@3.0.1:
    dependencies:
      istanbul-lib-coverage: 3.2.2
      make-dir: 4.0.0
      supports-color: 7.2.0

  istanbul-lib-source-maps@5.0.6:
    dependencies:
      '@jridgewell/trace-mapping': 0.3.25
      debug: 4.4.0
      istanbul-lib-coverage: 3.2.2
    transitivePeerDependencies:
      - supports-color

  istanbul-reports@3.1.7:
    dependencies:
      html-escaper: 2.0.2
      istanbul-lib-report: 3.0.1

  jackspeak@3.4.3:
    dependencies:
      '@isaacs/cliui': 8.0.2
    optionalDependencies:
      '@pkgjs/parseargs': 0.11.0

  jackspeak@4.1.0:
    dependencies:
      '@isaacs/cliui': 8.0.2

<<<<<<< HEAD
  jose@5.10.0: {}

  joycon@3.1.1: {}

=======
>>>>>>> 63807656
  json-buffer@3.0.1: {}

  json-schema-ref-resolver@1.0.1:
    dependencies:
      fast-deep-equal: 3.1.3

  json-schema-ref-resolver@2.0.1:
    dependencies:
      dequal: 2.0.3

  json-schema-traverse@1.0.0: {}

  keyv@4.5.4:
    dependencies:
      json-buffer: 3.0.1

  kind-of@6.0.3: {}

  kysely@0.27.6: {}

  layerr@3.0.0: {}

  lefthook-darwin-arm64@1.11.6:
    optional: true

  lefthook-darwin-x64@1.11.6:
    optional: true

  lefthook-freebsd-arm64@1.11.6:
    optional: true

  lefthook-freebsd-x64@1.11.6:
    optional: true

  lefthook-linux-arm64@1.11.6:
    optional: true

  lefthook-linux-x64@1.11.6:
    optional: true

  lefthook-openbsd-arm64@1.11.6:
    optional: true

  lefthook-openbsd-x64@1.11.6:
    optional: true

  lefthook-windows-arm64@1.11.6:
    optional: true

  lefthook-windows-x64@1.11.6:
    optional: true

  lefthook@1.11.6:
    optionalDependencies:
      lefthook-darwin-arm64: 1.11.6
      lefthook-darwin-x64: 1.11.6
      lefthook-freebsd-arm64: 1.11.6
      lefthook-freebsd-x64: 1.11.6
      lefthook-linux-arm64: 1.11.6
      lefthook-linux-x64: 1.11.6
      lefthook-openbsd-arm64: 1.11.6
      lefthook-openbsd-x64: 1.11.6
      lefthook-windows-arm64: 1.11.6
      lefthook-windows-x64: 1.11.6

  light-my-request@6.6.0:
    dependencies:
      cookie: 1.0.2
      process-warning: 4.0.1
      set-cookie-parser: 2.7.1

  linkify-it@5.0.0:
    dependencies:
      uc.micro: 2.1.0

  lodash.defaults@4.2.0: {}

  lodash.isarguments@3.1.0: {}

  lodash.memoize@4.1.2: {}

  lodash.merge@4.6.2: {}

  lodash.mergewith@4.6.2: {}

  lodash@4.17.21: {}

  loupe@3.1.3: {}

  lowercase-keys@3.0.0: {}

  lru-cache@10.4.3: {}

  lru-cache@11.0.2: {}

  lunr@2.3.9: {}

  magic-string@0.30.17:
    dependencies:
      '@jridgewell/sourcemap-codec': 1.5.0

  magicast@0.3.5:
    dependencies:
      '@babel/parser': 7.27.0
      '@babel/types': 7.27.0
      source-map-js: 1.2.1

  make-dir@4.0.0:
    dependencies:
      semver: 7.7.1

  markdown-it@14.1.0:
    dependencies:
      argparse: 2.0.1
      entities: 4.5.0
      linkify-it: 5.0.0
      mdurl: 2.0.0
      punycode.js: 2.3.1
      uc.micro: 2.1.0

  math-intrinsics@1.1.0: {}

  mdurl@2.0.0: {}

  mercurius-integration-testing@9.0.1(fastify@5.2.1)(graphql@16.10.0)(mercurius@16.1.0(graphql@16.10.0)):
    dependencies:
      '@graphql-typed-document-node/core': 3.2.0(graphql@16.10.0)
      cookie: 1.0.2
      fastify: 5.2.1
      graphql: 16.10.0
      mercurius: 16.1.0(graphql@16.10.0)
      ws: 8.18.1
    transitivePeerDependencies:
      - bufferutil
      - utf-8-validate

  mercurius-upload@8.0.0(graphql@16.10.0):
    dependencies:
      fastify-plugin: 5.0.1
      graphql: 16.10.0
      graphql-upload-minimal: 1.6.1(graphql@16.10.0)

  mercurius@16.1.0(graphql@16.10.0):
    dependencies:
      '@fastify/error': 4.0.0
      '@fastify/static': 8.1.1
      '@fastify/websocket': 11.0.2
      fastify-plugin: 5.0.1
      graphql: 16.10.0
      graphql-jit: 0.8.7(graphql@16.10.0)
      mqemitter: 6.0.2
      p-map: 4.0.0
      quick-lru: 7.0.0
      readable-stream: 4.7.0
      safe-stable-stringify: 2.5.0
      secure-json-parse: 3.0.2
      single-user-cache: 1.0.1
      tiny-lru: 11.2.11
      ws: 8.18.1
    transitivePeerDependencies:
      - bufferutil
      - utf-8-validate

  merge-stream@2.0.0: {}

  merge2@1.4.1: {}

  micromatch@4.0.8:
    dependencies:
      braces: 3.0.3
      picomatch: 2.3.1

  mime-db@1.52.0: {}

  mime-db@1.53.0: {}

  mime-types@2.1.35:
    dependencies:
      mime-db: 1.52.0

  mime@3.0.0: {}

  mimic-fn@2.1.0: {}

  mimic-response@3.1.0: {}

  mimic-response@4.0.0: {}

  minimalistic-assert@1.0.1: {}

  minimatch@10.0.1:
    dependencies:
      brace-expansion: 2.0.1

  minimatch@9.0.5:
    dependencies:
      brace-expansion: 2.0.1

  minio@8.0.4:
    dependencies:
      async: 3.2.6
      block-stream2: 2.1.0
      browser-or-node: 2.1.1
      buffer-crc32: 1.0.0
      eventemitter3: 5.0.1
      fast-xml-parser: 4.5.3
      ipaddr.js: 2.2.0
      lodash: 4.17.21
      mime-types: 2.1.35
      query-string: 7.1.3
      stream-json: 1.9.1
      through2: 4.0.2
      web-encoding: 1.1.5
      xml2js: 0.6.2

  minipass@7.1.2: {}

  mnemonist@0.39.8:
    dependencies:
      obliterator: 2.0.5

  mnemonist@0.40.0:
    dependencies:
      obliterator: 2.0.5

  mqemitter@6.0.2:
    dependencies:
      fastparallel: 2.4.1
      qlobber: 8.0.1

  ms@2.1.3: {}

  mute-stream@2.0.0: {}

  nanoid@3.3.8: {}

  nanostores@0.11.4: {}

  normalize-url@8.0.1: {}

  npm-run-path@4.0.1:
    dependencies:
      path-key: 3.1.1

  obliterator@2.0.5: {}

  on-exit-leak-free@2.1.2: {}

  once@1.4.0:
    dependencies:
      wrappy: 1.0.2

  onetime@5.1.2:
    dependencies:
      mimic-fn: 2.1.0

  os-tmpdir@1.0.2: {}

  p-cancelable@3.0.0: {}

  p-map@4.0.0:
    dependencies:
      aggregate-error: 3.1.0

  package-json-from-dist@1.0.1: {}

  path-key@3.1.1: {}

  path-scurry@1.11.1:
    dependencies:
      lru-cache: 10.4.3
      minipass: 7.1.2

  path-scurry@2.0.0:
    dependencies:
      lru-cache: 11.0.2
      minipass: 7.1.2

  pathe@2.0.3: {}

  pathval@2.0.0: {}

  peek-readable@5.4.2: {}

  pend@1.2.0: {}

  picocolors@1.1.1: {}

  picomatch@2.3.1: {}

  pino-abstract-transport@2.0.0:
    dependencies:
      split2: 4.2.0

  pino-std-serializers@7.0.0: {}

  pino@9.6.0:
    dependencies:
      atomic-sleep: 1.0.0
      fast-redact: 3.5.0
      on-exit-leak-free: 2.1.2
      pino-abstract-transport: 2.0.0
      pino-std-serializers: 7.0.0
      process-warning: 4.0.1
      quick-format-unescaped: 4.0.4
      real-require: 0.2.0
      safe-stable-stringify: 2.5.0
      sonic-boom: 4.2.0
      thread-stream: 3.1.0

  piscina@4.8.0:
    optionalDependencies:
      '@napi-rs/nice': 1.0.1

  possible-typed-array-names@1.1.0: {}

  postcss@8.5.3:
    dependencies:
      nanoid: 3.3.8
      picocolors: 1.1.1
      source-map-js: 1.2.1

  postgres@3.4.5: {}

  process-warning@4.0.1: {}

  process@0.11.10: {}

  punycode.js@2.3.1: {}

  pure-rand@6.1.0: {}

  pvtsutils@1.3.6:
    dependencies:
      tslib: 2.8.1

  pvutils@1.1.3: {}

  qlobber@8.0.1: {}

  query-string@7.1.3:
    dependencies:
      decode-uri-component: 0.2.2
      filter-obj: 1.1.0
      split-on-first: 1.1.0
      strict-uri-encode: 2.0.0

  queue-microtask@1.2.3: {}

  quick-format-unescaped@4.0.4: {}

  quick-lru@5.1.1: {}

  quick-lru@7.0.0: {}

  readable-stream@3.6.2:
    dependencies:
      inherits: 2.0.4
      string_decoder: 1.3.0
      util-deprecate: 1.0.2

  readable-stream@4.7.0:
    dependencies:
      abort-controller: 3.0.0
      buffer: 6.0.3
      events: 3.3.0
      process: 0.11.10
      string_decoder: 1.3.0

  real-require@0.2.0: {}

  redis-errors@1.2.0: {}

  redis-parser@3.0.0:
    dependencies:
      redis-errors: 1.2.0

  require-from-string@2.0.2: {}

  resolve-alpn@1.2.1: {}

  resolve-pkg-maps@1.0.0: {}

  responselike@3.0.0:
    dependencies:
      lowercase-keys: 3.0.0

  ret@0.5.0: {}

  reusify@1.1.0: {}

  rfdc@1.4.1: {}

  rollup@4.34.9:
    dependencies:
      '@types/estree': 1.0.6
    optionalDependencies:
      '@rollup/rollup-android-arm-eabi': 4.34.9
      '@rollup/rollup-android-arm64': 4.34.9
      '@rollup/rollup-darwin-arm64': 4.34.9
      '@rollup/rollup-darwin-x64': 4.34.9
      '@rollup/rollup-freebsd-arm64': 4.34.9
      '@rollup/rollup-freebsd-x64': 4.34.9
      '@rollup/rollup-linux-arm-gnueabihf': 4.34.9
      '@rollup/rollup-linux-arm-musleabihf': 4.34.9
      '@rollup/rollup-linux-arm64-gnu': 4.34.9
      '@rollup/rollup-linux-arm64-musl': 4.34.9
      '@rollup/rollup-linux-loongarch64-gnu': 4.34.9
      '@rollup/rollup-linux-powerpc64le-gnu': 4.34.9
      '@rollup/rollup-linux-riscv64-gnu': 4.34.9
      '@rollup/rollup-linux-s390x-gnu': 4.34.9
      '@rollup/rollup-linux-x64-gnu': 4.34.9
      '@rollup/rollup-linux-x64-musl': 4.34.9
      '@rollup/rollup-win32-arm64-msvc': 4.34.9
      '@rollup/rollup-win32-ia32-msvc': 4.34.9
      '@rollup/rollup-win32-x64-msvc': 4.34.9
      fsevents: 2.3.3

  rou3@0.5.1: {}

  run-async@3.0.0: {}

  run-parallel@1.2.0:
    dependencies:
      queue-microtask: 1.2.3

  rxjs@7.8.2:
    dependencies:
      tslib: 2.8.1

  safe-buffer@5.2.1: {}

  safe-regex-test@1.1.0:
    dependencies:
      call-bound: 1.0.3
      es-errors: 1.3.0
      is-regex: 1.2.1

  safe-regex2@4.0.1:
    dependencies:
      ret: 0.5.0

  safe-stable-stringify@2.5.0: {}

  safer-buffer@2.1.2: {}

  sax@1.4.1: {}

  secure-json-parse@3.0.2: {}

  seek-bzip@2.0.0:
    dependencies:
      commander: 6.2.1

  semver-regex@4.0.5: {}

  semver-truncate@3.0.0:
    dependencies:
      semver: 7.7.1

  semver@7.7.1: {}

  set-cookie-parser@2.7.1: {}

  set-function-length@1.2.2:
    dependencies:
      define-data-property: 1.1.4
      es-errors: 1.3.0
      function-bind: 1.1.2
      get-intrinsic: 1.3.0
      gopd: 1.2.0
      has-property-descriptors: 1.0.2

  setprototypeof@1.2.0: {}

  shebang-command@2.0.0:
    dependencies:
      shebang-regex: 3.0.0

  shebang-regex@3.0.0: {}

  shell-quote@1.8.2: {}

  siginfo@2.0.0: {}

  signal-exit@3.0.7: {}

  signal-exit@4.1.0: {}

  single-user-cache@1.0.1:
    dependencies:
      safe-stable-stringify: 2.5.0

  slash@3.0.0: {}

  sonic-boom@4.2.0:
    dependencies:
      atomic-sleep: 1.0.0

  sort-keys-length@1.0.1:
    dependencies:
      sort-keys: 1.1.2

  sort-keys@1.1.2:
    dependencies:
      is-plain-obj: 1.1.0

  source-map-js@1.2.1: {}

  source-map-support@0.5.21:
    dependencies:
      buffer-from: 1.1.2
      source-map: 0.6.1

  source-map@0.6.1: {}

  source-map@0.7.4: {}

  split-on-first@1.1.0: {}

  split2@4.2.0: {}

  stackback@0.0.2: {}

  standard-as-callback@2.1.0: {}

  statuses@2.0.1: {}

  std-env@3.9.0: {}

  steed@1.1.3:
    dependencies:
      fastfall: 1.5.1
      fastparallel: 2.4.1
      fastq: 1.19.1
      fastseries: 1.7.2
      reusify: 1.1.0

  stream-chain@2.2.5: {}

  stream-json@1.9.1:
    dependencies:
      stream-chain: 2.2.5

  stream-shift@1.0.3: {}

  streamsearch@1.1.0: {}

  streamx@2.22.0:
    dependencies:
      fast-fifo: 1.3.2
      text-decoder: 1.2.3
    optionalDependencies:
      bare-events: 2.5.4

  strict-uri-encode@2.0.0: {}

  string-width@4.2.3:
    dependencies:
      emoji-regex: 8.0.0
      is-fullwidth-code-point: 3.0.0
      strip-ansi: 6.0.1

  string-width@5.1.2:
    dependencies:
      eastasianwidth: 0.2.0
      emoji-regex: 9.2.2
      strip-ansi: 7.1.0

  string_decoder@1.3.0:
    dependencies:
      safe-buffer: 5.2.1

  strip-ansi@6.0.1:
    dependencies:
      ansi-regex: 5.0.1

  strip-ansi@7.1.0:
    dependencies:
      ansi-regex: 6.1.0

  strip-dirs@3.0.0:
    dependencies:
      inspect-with-kind: 1.0.5
      is-plain-obj: 1.1.0

  strip-final-newline@2.0.0: {}

  strnum@1.1.2: {}

  strtok3@9.1.1:
    dependencies:
      '@tokenizer/token': 0.3.0
      peek-readable: 5.4.2

  supports-color@7.2.0:
    dependencies:
      has-flag: 4.0.0

  tar-stream@3.1.7:
    dependencies:
      b4a: 1.6.7
      fast-fifo: 1.3.2
      streamx: 2.22.0

  test-exclude@7.0.1:
    dependencies:
      '@istanbuljs/schema': 0.1.3
      glob: 10.4.5
      minimatch: 9.0.5

  text-decoder@1.2.3:
    dependencies:
      b4a: 1.6.7

  thread-stream@3.1.0:
    dependencies:
      real-require: 0.2.0

  through2@4.0.2:
    dependencies:
      readable-stream: 3.6.2

  through@2.3.8: {}

  tiny-lru@11.2.11: {}

  tinybench@2.9.0: {}

  tinyexec@0.3.2: {}

  tinypool@1.0.2: {}

  tinyrainbow@2.0.0: {}

  tinyspy@3.0.2: {}

  tmp@0.0.33:
    dependencies:
      os-tmpdir: 1.0.2

  to-regex-range@5.0.1:
    dependencies:
      is-number: 7.0.0

  toad-cache@3.7.0: {}

  toidentifier@1.0.1: {}

  token-types@6.0.0:
    dependencies:
      '@tokenizer/token': 0.3.0
      ieee754: 1.2.1

  tsconfck@3.1.5(typescript@5.7.3):
    optionalDependencies:
      typescript: 5.7.3

  tslib@2.8.1: {}

  tsx@4.19.3:
    dependencies:
      esbuild: 0.25.0
      get-tsconfig: 4.10.0
    optionalDependencies:
      fsevents: 2.3.3

  type-fest@0.21.3: {}

  typedoc@0.28.1(typescript@5.7.3):
    dependencies:
      '@gerrit0/mini-shiki': 3.2.2
      lunr: 2.3.9
      markdown-it: 14.1.0
      minimatch: 9.0.5
      typescript: 5.7.3
      yaml: 2.7.1

  typescript@5.7.3: {}

  typescript@5.8.3: {}

  uc.micro@2.1.0: {}

  uint8array-extras@1.4.0: {}

  ulidx@2.4.1:
    dependencies:
      layerr: 3.0.0

  unbzip2-stream@1.4.3:
    dependencies:
      buffer: 5.7.1
      through: 2.3.8

  uncrypto@0.1.3: {}

  undici-types@6.20.0: {}

  util-deprecate@1.0.2: {}

  util@0.12.5:
    dependencies:
      inherits: 2.0.4
      is-arguments: 1.2.0
      is-generator-function: 1.1.0
      is-typed-array: 1.1.15
      which-typed-array: 1.1.18

  uuid@11.1.0: {}

  uuidv7@1.0.2: {}

<<<<<<< HEAD
  valibot@1.0.0-beta.15(typescript@5.7.3):
    optionalDependencies:
      typescript: 5.7.3

  vite-node@3.0.7(@types/node@22.13.17)(tsx@4.19.3)(yaml@2.7.1):
=======
  vite-node@3.1.1(@types/node@22.13.17)(tsx@4.19.3)(yaml@2.7.1):
>>>>>>> 63807656
    dependencies:
      cac: 6.7.14
      debug: 4.4.0
      es-module-lexer: 1.6.0
      pathe: 2.0.3
      vite: 6.2.0(@types/node@22.13.17)(tsx@4.19.3)(yaml@2.7.1)
    transitivePeerDependencies:
      - '@types/node'
      - jiti
      - less
      - lightningcss
      - sass
      - sass-embedded
      - stylus
      - sugarss
      - supports-color
      - terser
      - tsx
      - yaml

  vite-tsconfig-paths@5.1.4(typescript@5.7.3)(vite@6.2.0(@types/node@22.13.17)(tsx@4.19.3)(yaml@2.7.1)):
    dependencies:
      debug: 4.4.0
      globrex: 0.1.2
      tsconfck: 3.1.5(typescript@5.7.3)
    optionalDependencies:
      vite: 6.2.0(@types/node@22.13.17)(tsx@4.19.3)(yaml@2.7.1)
    transitivePeerDependencies:
      - supports-color
      - typescript

  vite@6.2.0(@types/node@22.13.17)(tsx@4.19.3)(yaml@2.7.1):
    dependencies:
      esbuild: 0.25.2
      postcss: 8.5.3
      rollup: 4.34.9
    optionalDependencies:
      '@types/node': 22.13.17
      fsevents: 2.3.3
      tsx: 4.19.3
      yaml: 2.7.1

  vitest@3.1.1(@types/node@22.13.17)(tsx@4.19.3)(yaml@2.7.1):
    dependencies:
      '@vitest/expect': 3.1.1
      '@vitest/mocker': 3.1.1(vite@6.2.0(@types/node@22.13.17)(tsx@4.19.3)(yaml@2.7.1))
      '@vitest/pretty-format': 3.1.1
      '@vitest/runner': 3.1.1
      '@vitest/snapshot': 3.1.1
      '@vitest/spy': 3.1.1
      '@vitest/utils': 3.1.1
      chai: 5.2.0
      debug: 4.4.0
      expect-type: 1.2.0
      magic-string: 0.30.17
      pathe: 2.0.3
      std-env: 3.9.0
      tinybench: 2.9.0
      tinyexec: 0.3.2
      tinypool: 1.0.2
      tinyrainbow: 2.0.0
      vite: 6.2.0(@types/node@22.13.17)(tsx@4.19.3)(yaml@2.7.1)
      vite-node: 3.1.1(@types/node@22.13.17)(tsx@4.19.3)(yaml@2.7.1)
      why-is-node-running: 2.3.0
    optionalDependencies:
      '@types/node': 22.13.17
    transitivePeerDependencies:
      - jiti
      - less
      - lightningcss
      - msw
      - sass
      - sass-embedded
      - stylus
      - sugarss
      - supports-color
      - terser
      - tsx
      - yaml

  web-encoding@1.1.5:
    dependencies:
      util: 0.12.5
    optionalDependencies:
      '@zxing/text-encoding': 0.9.0

  which-typed-array@1.1.18:
    dependencies:
      available-typed-arrays: 1.0.7
      call-bind: 1.0.8
      call-bound: 1.0.3
      for-each: 0.3.5
      gopd: 1.2.0
      has-tostringtag: 1.0.2

  which@2.0.2:
    dependencies:
      isexe: 2.0.0

  which@4.0.0:
    dependencies:
      isexe: 3.1.1

  why-is-node-running@2.3.0:
    dependencies:
      siginfo: 2.0.0
      stackback: 0.0.2

  wrap-ansi@6.2.0:
    dependencies:
      ansi-styles: 4.3.0
      string-width: 4.2.3
      strip-ansi: 6.0.1

  wrap-ansi@7.0.0:
    dependencies:
      ansi-styles: 4.3.0
      string-width: 4.2.3
      strip-ansi: 6.0.1

  wrap-ansi@8.1.0:
    dependencies:
      ansi-styles: 6.2.1
      string-width: 5.1.2
      strip-ansi: 7.1.0

  wrappy@1.0.2: {}

  ws@8.18.1: {}

  xml2js@0.6.2:
    dependencies:
      sax: 1.4.1
      xmlbuilder: 11.0.1

  xmlbuilder@11.0.1: {}

  xtend@4.0.2: {}

  yaml@2.7.1: {}

  yauzl@3.2.0:
    dependencies:
      buffer-crc32: 0.2.13
      pend: 1.2.0

  yoctocolors-cjs@2.1.2: {}

  zod@3.24.2: {}<|MERGE_RESOLUTION|>--- conflicted
+++ resolved
@@ -2489,7 +2489,6 @@
     resolution: {integrity: sha512-9DDdhb5j6cpeitCbvLO7n7J4IxnbM6hoF6O1g4HQ5TfhvvKN8ywDM7668ZhMHRqVmxqhps/F6syWK2KcPxYlkw==}
     engines: {node: 20 || >=22}
 
-<<<<<<< HEAD
   jose@5.10.0:
     resolution: {integrity: sha512-s+3Al/p9g32Iq+oqXxkW//7jk2Vig6FF1CFqzVXoTUXt2qz89YWbL+OwS17NFYEvxC35n0FKeGO2LGYSxeM2Gg==}
 
@@ -2497,8 +2496,6 @@
     resolution: {integrity: sha512-34wB/Y7MW7bzjKRjUKTa46I2Z7eV62Rkhva+KkopW7Qvv/OSWBqvkSY7vusOPrNuZcUG3tApvdVgNB8POj3SPw==}
     engines: {node: '>=10'}
 
-=======
->>>>>>> 63807656
   json-buffer@3.0.1:
     resolution: {integrity: sha512-4bV5BfR2mqfQTJm+V5tPPdf+ZpuhiIvTuAB5g8kcrXOZpTT/QwwVRWBywX1ozr6lEuPdbHxwaJlm9G6mI2sfSQ==}
 
@@ -3273,7 +3270,6 @@
     resolution: {integrity: sha512-8JQkH4ooXnm1JCIhqTMbtmdnYEn6oKukBxHn1Ic9878jMkL7daTI7anTExfY18VRCX7tcdn5quzvCb6EWrR8PA==}
     hasBin: true
 
-<<<<<<< HEAD
   valibot@1.0.0-beta.15:
     resolution: {integrity: sha512-BKy8XosZkDHWmYC+cJG74LBzP++Gfntwi33pP3D3RKztz2XV9jmFWnkOi21GoqARP8wAWARwhV6eTr1JcWzjGw==}
     peerDependencies:
@@ -3284,10 +3280,6 @@
 
   vite-node@3.0.7:
     resolution: {integrity: sha512-2fX0QwX4GkkkpULXdT1Pf4q0tC1i1lFOyseKoonavXUNlQ77KpW2XqBGGNIm/J4Ows4KxgGJzDguYVPKwG/n5A==}
-=======
-  vite-node@3.1.1:
-    resolution: {integrity: sha512-V+IxPAE2FvXpTCHXyNem0M+gWm6J7eRyWPR6vYoG/Gl+IscNOjXzztUhimQgTxaAoUoj40Qqimaa0NLIOOAH4w==}
->>>>>>> 63807656
     engines: {node: ^18.0.0 || ^20.0.0 || >=22.0.0}
     hasBin: true
 
@@ -5518,13 +5510,10 @@
     dependencies:
       '@isaacs/cliui': 8.0.2
 
-<<<<<<< HEAD
   jose@5.10.0: {}
 
   joycon@3.1.1: {}
 
-=======
->>>>>>> 63807656
   json-buffer@3.0.1: {}
 
   json-schema-ref-resolver@1.0.1:
@@ -6238,15 +6227,11 @@
 
   uuidv7@1.0.2: {}
 
-<<<<<<< HEAD
   valibot@1.0.0-beta.15(typescript@5.7.3):
     optionalDependencies:
       typescript: 5.7.3
 
   vite-node@3.0.7(@types/node@22.13.17)(tsx@4.19.3)(yaml@2.7.1):
-=======
-  vite-node@3.1.1(@types/node@22.13.17)(tsx@4.19.3)(yaml@2.7.1):
->>>>>>> 63807656
     dependencies:
       cac: 6.7.14
       debug: 4.4.0
