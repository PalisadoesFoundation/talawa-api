lockfileVersion: '9.0'

settings:
  autoInstallPeers: true
  excludeLinksFromLockfile: false

importers:

  .:
    dependencies:
      '@fastify/cors':
        specifier: ^10.0.2
        version: 10.0.2
      '@fastify/helmet':
        specifier: ^13.0.1
        version: 13.0.1
      '@fastify/jwt':
        specifier: ^9.0.3
        version: 9.0.3
      '@fastify/rate-limit':
        specifier: ^10.2.2
        version: 10.2.2
      '@fastify/type-provider-typebox':
        specifier: ^5.1.0
        version: 5.1.0(@sinclair/typebox@0.34.15)
      '@node-rs/argon2':
        specifier: ^2.0.2
        version: 2.0.2
      '@pothos/core':
        specifier: ^4.3.0
        version: 4.3.0(graphql@16.10.0)
      '@pothos/plugin-relay':
        specifier: ^4.3.0
        version: 4.3.0(@pothos/core@4.3.0(graphql@16.10.0))(graphql@16.10.0)
      '@sinclair/typebox':
        specifier: ^0.34.15
        version: 0.34.15
      ajv-formats:
        specifier: ^3.0.1
        version: 3.0.1(ajv@8.17.1)
      close-with-grace:
        specifier: ^2.2.0
        version: 2.2.0
      dotenv:
        specifier: ^16.4.7
        version: 16.4.7
      drizzle-orm:
        specifier: ^0.39.1
        version: 0.39.1(postgres@3.4.5)
      drizzle-zod:
        specifier: 0.6.1
        version: 0.6.1(drizzle-orm@0.39.1(postgres@3.4.5))(zod@3.24.1)
      env-schema:
        specifier: ^6.0.1
        version: 6.0.1
      fastify:
        specifier: ^5.2.1
        version: 5.2.1
      fastify-plugin:
        specifier: ^5.0.1
        version: 5.0.1
      graphql:
        specifier: ^16.10.0
        version: 16.10.0
      graphql-scalars:
        specifier: ^1.24.0
        version: 1.24.0(graphql@16.10.0)
      graphql-upload-minimal:
        specifier: ^1.6.1
        version: 1.6.1(graphql@16.10.0)
      inquirer:
        specifier: ^12.3.2
        version: 12.3.2(@types/node@22.10.7)
      mercurius:
        specifier: ^16.0.1
        version: 16.0.1(graphql@16.10.0)
      mercurius-upload:
        specifier: ^8.0.0
        version: 8.0.0(graphql@16.10.0)
      minio:
        specifier: ^8.0.4
        version: 8.0.4
      postgres:
        specifier: ^3.4.5
        version: 3.4.5
      ulidx:
        specifier: ^2.4.1
        version: 2.4.1
      uuid:
        specifier: ^11.0.5
        version: 11.0.5
      uuidv7:
        specifier: ^1.0.2
        version: 1.0.2
      zod:
        specifier: ^3.24.1
        version: 3.24.1
    devDependencies:
      '@biomejs/biome':
        specifier: ^1.9.4
        version: 1.9.4
      '@faker-js/faker':
        specifier: ^9.4.0
        version: 9.4.0
      '@swc/cli':
        specifier: 0.6.0
        version: 0.6.0(@swc/core@1.10.9)
      '@swc/core':
        specifier: ^1.10.9
        version: 1.10.9
      '@types/inquirer':
        specifier: ^9.0.7
        version: 9.0.7
      '@types/node':
        specifier: ^22.10.7
        version: 22.10.7
      '@types/uuid':
        specifier: ^10.0.0
        version: 10.0.0
      '@vitest/coverage-v8':
        specifier: ^3.0.3
        version: 3.0.3(vitest@3.0.3(@types/node@22.10.7)(tsx@4.19.2))
      drizzle-kit:
        specifier: ^0.30.4
        version: 0.30.4
      drizzle-seed:
        specifier: ^0.3.1
        version: 0.3.1(drizzle-orm@0.39.1(postgres@3.4.5))
      gql.tada:
        specifier: ^1.8.10
        version: 1.8.10(graphql@16.10.0)(typescript@5.7.3)
      lefthook:
        specifier: ^1.10.10
        version: 1.10.10
      mercurius-integration-testing:
        specifier: ^9.0.1
        version: 9.0.1(fastify@5.2.1)(graphql@16.10.0)(mercurius@16.0.1(graphql@16.10.0))
      pino-pretty:
        specifier: ^13.0.0
        version: 13.0.0
      tsx:
        specifier: ^4.19.2
        version: 4.19.2
      typescript:
        specifier: ^5.7.3
        version: 5.7.3
      vite-tsconfig-paths:
        specifier: ^5.1.4
        version: 5.1.4(typescript@5.7.3)(vite@6.0.11(@types/node@22.10.7)(tsx@4.19.2))
      vitest:
        specifier: ^3.0.3
        version: 3.0.3(@types/node@22.10.7)(tsx@4.19.2)

packages:

  '@0no-co/graphql.web@1.0.13':
    resolution: {integrity: sha512-jqYxOevheVTU1S36ZdzAkJIdvRp2m3OYIG5SEoKDw5NI8eVwkoI0D/Q3DYNGmXCxkA6CQuoa7zvMiDPTLqUNuw==}
    peerDependencies:
      graphql: ^14.0.0 || ^15.0.0 || ^16.0.0
    peerDependenciesMeta:
      graphql:
        optional: true

  '@0no-co/graphqlsp@1.12.16':
    resolution: {integrity: sha512-B5pyYVH93Etv7xjT6IfB7QtMBdaaC07yjbhN6v8H7KgFStMkPvi+oWYBTibMFRMY89qwc9H8YixXg8SXDVgYWw==}
    peerDependencies:
      graphql: ^15.5.0 || ^16.0.0 || ^17.0.0
      typescript: ^5.0.0

  '@ampproject/remapping@2.3.0':
    resolution: {integrity: sha512-30iZtAPgz+LTIYoeivqYo853f02jBYSd5uGnGpkFV0M3xOt9aN73erkgYAmZU43x4VfqcnLxW9Kpg3R5LC4YYw==}
    engines: {node: '>=6.0.0'}

  '@babel/helper-string-parser@7.25.9':
    resolution: {integrity: sha512-4A/SCr/2KLd5jrtOMFzaKjVtAei3+2r/NChoBNoZ3EyP/+GlhoaEGoWOZUmFmoITP7zOJyHIMm+DYRd8o3PvHA==}
    engines: {node: '>=6.9.0'}

  '@babel/helper-validator-identifier@7.25.9':
    resolution: {integrity: sha512-Ed61U6XJc3CVRfkERJWDz4dJwKe7iLmmJsbOGu9wSloNSFttHV0I8g6UAgb7qnK5ly5bGLPd4oXZlxCdANBOWQ==}
    engines: {node: '>=6.9.0'}

  '@babel/parser@7.26.5':
    resolution: {integrity: sha512-SRJ4jYmXRqV1/Xc+TIVG84WjHBXKlxO9sHQnA2Pf12QQEAp1LOh6kDzNHXcUnbH1QI0FDoPPVOt+vyUDucxpaw==}
    engines: {node: '>=6.0.0'}
    hasBin: true

  '@babel/types@7.26.5':
    resolution: {integrity: sha512-L6mZmwFDK6Cjh1nRCLXpa6no13ZIioJDz7mdkzHv399pThrTa/k0nUlNaenOeh2kWu/iaOQYElEpKPUswUa9Vg==}
    engines: {node: '>=6.9.0'}

  '@bcoe/v8-coverage@1.0.2':
    resolution: {integrity: sha512-6zABk/ECA/QYSCQ1NGiVwwbQerUCZ+TQbp64Q3AgmfNvurHH0j8TtXa1qbShXA6qqkpAj4V5W8pP6mLe1mcMqA==}
    engines: {node: '>=18'}

  '@biomejs/biome@1.9.4':
    resolution: {integrity: sha512-1rkd7G70+o9KkTn5KLmDYXihGoTaIGO9PIIN2ZB7UJxFrWw04CZHPYiMRjYsaDvVV7hP1dYNRLxSANLaBFGpog==}
    engines: {node: '>=14.21.3'}
    hasBin: true

  '@biomejs/cli-darwin-arm64@1.9.4':
    resolution: {integrity: sha512-bFBsPWrNvkdKrNCYeAp+xo2HecOGPAy9WyNyB/jKnnedgzl4W4Hb9ZMzYNbf8dMCGmUdSavlYHiR01QaYR58cw==}
    engines: {node: '>=14.21.3'}
    cpu: [arm64]
    os: [darwin]

  '@biomejs/cli-darwin-x64@1.9.4':
    resolution: {integrity: sha512-ngYBh/+bEedqkSevPVhLP4QfVPCpb+4BBe2p7Xs32dBgs7rh9nY2AIYUL6BgLw1JVXV8GlpKmb/hNiuIxfPfZg==}
    engines: {node: '>=14.21.3'}
    cpu: [x64]
    os: [darwin]

  '@biomejs/cli-linux-arm64-musl@1.9.4':
    resolution: {integrity: sha512-v665Ct9WCRjGa8+kTr0CzApU0+XXtRgwmzIf1SeKSGAv+2scAlW6JR5PMFo6FzqqZ64Po79cKODKf3/AAmECqA==}
    engines: {node: '>=14.21.3'}
    cpu: [arm64]
    os: [linux]

  '@biomejs/cli-linux-arm64@1.9.4':
    resolution: {integrity: sha512-fJIW0+LYujdjUgJJuwesP4EjIBl/N/TcOX3IvIHJQNsAqvV2CHIogsmA94BPG6jZATS4Hi+xv4SkBBQSt1N4/g==}
    engines: {node: '>=14.21.3'}
    cpu: [arm64]
    os: [linux]

  '@biomejs/cli-linux-x64-musl@1.9.4':
    resolution: {integrity: sha512-gEhi/jSBhZ2m6wjV530Yy8+fNqG8PAinM3oV7CyO+6c3CEh16Eizm21uHVsyVBEB6RIM8JHIl6AGYCv6Q6Q9Tg==}
    engines: {node: '>=14.21.3'}
    cpu: [x64]
    os: [linux]

  '@biomejs/cli-linux-x64@1.9.4':
    resolution: {integrity: sha512-lRCJv/Vi3Vlwmbd6K+oQ0KhLHMAysN8lXoCI7XeHlxaajk06u7G+UsFSO01NAs5iYuWKmVZjmiOzJ0OJmGsMwg==}
    engines: {node: '>=14.21.3'}
    cpu: [x64]
    os: [linux]

  '@biomejs/cli-win32-arm64@1.9.4':
    resolution: {integrity: sha512-tlbhLk+WXZmgwoIKwHIHEBZUwxml7bRJgk0X2sPyNR3S93cdRq6XulAZRQJ17FYGGzWne0fgrXBKpl7l4M87Hg==}
    engines: {node: '>=14.21.3'}
    cpu: [arm64]
    os: [win32]

  '@biomejs/cli-win32-x64@1.9.4':
    resolution: {integrity: sha512-8Y5wMhVIPaWe6jw2H+KlEm4wP/f7EW3810ZLmDlrEEy5KvBsb9ECEfu/kMWD484ijfQ8+nIi0giMgu9g1UAuuA==}
    engines: {node: '>=14.21.3'}
    cpu: [x64]
    os: [win32]

  '@drizzle-team/brocli@0.10.2':
    resolution: {integrity: sha512-z33Il7l5dKjUgGULTqBsQBQwckHh5AbIuxhdsIxDDiZAzBOrZO6q9ogcWC65kU382AfynTfgNumVcNIjuIua6w==}

  '@emnapi/core@1.3.1':
    resolution: {integrity: sha512-pVGjBIt1Y6gg3EJN8jTcfpP/+uuRksIo055oE/OBkDNcjZqVbfkWCksG1Jp4yZnj3iKWyWX8fdG/j6UDYPbFog==}

  '@emnapi/runtime@1.3.1':
    resolution: {integrity: sha512-kEBmG8KyqtxJZv+ygbEim+KCGtIq1fC22Ms3S4ziXmYKm8uyoLX0MHONVKwp+9opg390VaKRNt4a7A9NwmpNhw==}

  '@emnapi/wasi-threads@1.0.1':
    resolution: {integrity: sha512-iIBu7mwkq4UQGeMEM8bLwNK962nXdhodeScX4slfQnRhEMMzvYivHhutCIk8uojvmASXXPC2WNEjwxFWk72Oqw==}

  '@esbuild-kit/core-utils@3.3.2':
    resolution: {integrity: sha512-sPRAnw9CdSsRmEtnsl2WXWdyquogVpB3yZ3dgwJfe8zrOzTsV7cJvmwrKVa+0ma5BoiGJ+BoqkMvawbayKUsqQ==}
    deprecated: 'Merged into tsx: https://tsx.is'

  '@esbuild-kit/esm-loader@2.6.5':
    resolution: {integrity: sha512-FxEMIkJKnodyA1OaCUoEvbYRkoZlLZ4d/eXFu9Fh8CbBBgP5EmZxrfTRyN0qpXZ4vOvqnE5YdRdcrmUUXuU+dA==}
    deprecated: 'Merged into tsx: https://tsx.is'

  '@esbuild/aix-ppc64@0.19.12':
    resolution: {integrity: sha512-bmoCYyWdEL3wDQIVbcyzRyeKLgk2WtWLTWz1ZIAZF/EGbNOwSA6ew3PftJ1PqMiOOGu0OyFMzG53L0zqIpPeNA==}
    engines: {node: '>=12'}
    cpu: [ppc64]
    os: [aix]

  '@esbuild/aix-ppc64@0.23.1':
    resolution: {integrity: sha512-6VhYk1diRqrhBAqpJEdjASR/+WVRtfjpqKuNw11cLiaWpAT/Uu+nokB+UJnevzy/P9C/ty6AOe0dwueMrGh/iQ==}
    engines: {node: '>=18'}
    cpu: [ppc64]
    os: [aix]

  '@esbuild/aix-ppc64@0.24.2':
    resolution: {integrity: sha512-thpVCb/rhxE/BnMLQ7GReQLLN8q9qbHmI55F4489/ByVg2aQaQ6kbcLb6FHkocZzQhxc4gx0sCk0tJkKBFzDhA==}
    engines: {node: '>=18'}
    cpu: [ppc64]
    os: [aix]

  '@esbuild/android-arm64@0.18.20':
    resolution: {integrity: sha512-Nz4rJcchGDtENV0eMKUNa6L12zz2zBDXuhj/Vjh18zGqB44Bi7MBMSXjgunJgjRhCmKOjnPuZp4Mb6OKqtMHLQ==}
    engines: {node: '>=12'}
    cpu: [arm64]
    os: [android]

  '@esbuild/android-arm64@0.19.12':
    resolution: {integrity: sha512-P0UVNGIienjZv3f5zq0DP3Nt2IE/3plFzuaS96vihvD0Hd6H/q4WXUGpCxD/E8YrSXfNyRPbpTq+T8ZQioSuPA==}
    engines: {node: '>=12'}
    cpu: [arm64]
    os: [android]

  '@esbuild/android-arm64@0.23.1':
    resolution: {integrity: sha512-xw50ipykXcLstLeWH7WRdQuysJqejuAGPd30vd1i5zSyKK3WE+ijzHmLKxdiCMtH1pHz78rOg0BKSYOSB/2Khw==}
    engines: {node: '>=18'}
    cpu: [arm64]
    os: [android]

  '@esbuild/android-arm64@0.24.2':
    resolution: {integrity: sha512-cNLgeqCqV8WxfcTIOeL4OAtSmL8JjcN6m09XIgro1Wi7cF4t/THaWEa7eL5CMoMBdjoHOTh/vwTO/o2TRXIyzg==}
    engines: {node: '>=18'}
    cpu: [arm64]
    os: [android]

  '@esbuild/android-arm@0.18.20':
    resolution: {integrity: sha512-fyi7TDI/ijKKNZTUJAQqiG5T7YjJXgnzkURqmGj13C6dCqckZBLdl4h7bkhHt/t0WP+zO9/zwroDvANaOqO5Sw==}
    engines: {node: '>=12'}
    cpu: [arm]
    os: [android]

  '@esbuild/android-arm@0.19.12':
    resolution: {integrity: sha512-qg/Lj1mu3CdQlDEEiWrlC4eaPZ1KztwGJ9B6J+/6G+/4ewxJg7gqj8eVYWvao1bXrqGiW2rsBZFSX3q2lcW05w==}
    engines: {node: '>=12'}
    cpu: [arm]
    os: [android]

  '@esbuild/android-arm@0.23.1':
    resolution: {integrity: sha512-uz6/tEy2IFm9RYOyvKl88zdzZfwEfKZmnX9Cj1BHjeSGNuGLuMD1kR8y5bteYmwqKm1tj8m4cb/aKEorr6fHWQ==}
    engines: {node: '>=18'}
    cpu: [arm]
    os: [android]

  '@esbuild/android-arm@0.24.2':
    resolution: {integrity: sha512-tmwl4hJkCfNHwFB3nBa8z1Uy3ypZpxqxfTQOcHX+xRByyYgunVbZ9MzUUfb0RxaHIMnbHagwAxuTL+tnNM+1/Q==}
    engines: {node: '>=18'}
    cpu: [arm]
    os: [android]

  '@esbuild/android-x64@0.18.20':
    resolution: {integrity: sha512-8GDdlePJA8D6zlZYJV/jnrRAi6rOiNaCC/JclcXpB+KIuvfBN4owLtgzY2bsxnx666XjJx2kDPUmnTtR8qKQUg==}
    engines: {node: '>=12'}
    cpu: [x64]
    os: [android]

  '@esbuild/android-x64@0.19.12':
    resolution: {integrity: sha512-3k7ZoUW6Q6YqhdhIaq/WZ7HwBpnFBlW905Fa4s4qWJyiNOgT1dOqDiVAQFwBH7gBRZr17gLrlFCRzF6jFh7Kew==}
    engines: {node: '>=12'}
    cpu: [x64]
    os: [android]

  '@esbuild/android-x64@0.23.1':
    resolution: {integrity: sha512-nlN9B69St9BwUoB+jkyU090bru8L0NA3yFvAd7k8dNsVH8bi9a8cUAUSEcEEgTp2z3dbEDGJGfP6VUnkQnlReg==}
    engines: {node: '>=18'}
    cpu: [x64]
    os: [android]

  '@esbuild/android-x64@0.24.2':
    resolution: {integrity: sha512-B6Q0YQDqMx9D7rvIcsXfmJfvUYLoP722bgfBlO5cGvNVb5V/+Y7nhBE3mHV9OpxBf4eAS2S68KZztiPaWq4XYw==}
    engines: {node: '>=18'}
    cpu: [x64]
    os: [android]

  '@esbuild/darwin-arm64@0.18.20':
    resolution: {integrity: sha512-bxRHW5kHU38zS2lPTPOyuyTm+S+eobPUnTNkdJEfAddYgEcll4xkT8DB9d2008DtTbl7uJag2HuE5NZAZgnNEA==}
    engines: {node: '>=12'}
    cpu: [arm64]
    os: [darwin]

  '@esbuild/darwin-arm64@0.19.12':
    resolution: {integrity: sha512-B6IeSgZgtEzGC42jsI+YYu9Z3HKRxp8ZT3cqhvliEHovq8HSX2YX8lNocDn79gCKJXOSaEot9MVYky7AKjCs8g==}
    engines: {node: '>=12'}
    cpu: [arm64]
    os: [darwin]

  '@esbuild/darwin-arm64@0.23.1':
    resolution: {integrity: sha512-YsS2e3Wtgnw7Wq53XXBLcV6JhRsEq8hkfg91ESVadIrzr9wO6jJDMZnCQbHm1Guc5t/CdDiFSSfWP58FNuvT3Q==}
    engines: {node: '>=18'}
    cpu: [arm64]
    os: [darwin]

  '@esbuild/darwin-arm64@0.24.2':
    resolution: {integrity: sha512-kj3AnYWc+CekmZnS5IPu9D+HWtUI49hbnyqk0FLEJDbzCIQt7hg7ucF1SQAilhtYpIujfaHr6O0UHlzzSPdOeA==}
    engines: {node: '>=18'}
    cpu: [arm64]
    os: [darwin]

  '@esbuild/darwin-x64@0.18.20':
    resolution: {integrity: sha512-pc5gxlMDxzm513qPGbCbDukOdsGtKhfxD1zJKXjCCcU7ju50O7MeAZ8c4krSJcOIJGFR+qx21yMMVYwiQvyTyQ==}
    engines: {node: '>=12'}
    cpu: [x64]
    os: [darwin]

  '@esbuild/darwin-x64@0.19.12':
    resolution: {integrity: sha512-hKoVkKzFiToTgn+41qGhsUJXFlIjxI/jSYeZf3ugemDYZldIXIxhvwN6erJGlX4t5h417iFuheZ7l+YVn05N3A==}
    engines: {node: '>=12'}
    cpu: [x64]
    os: [darwin]

  '@esbuild/darwin-x64@0.23.1':
    resolution: {integrity: sha512-aClqdgTDVPSEGgoCS8QDG37Gu8yc9lTHNAQlsztQ6ENetKEO//b8y31MMu2ZaPbn4kVsIABzVLXYLhCGekGDqw==}
    engines: {node: '>=18'}
    cpu: [x64]
    os: [darwin]

  '@esbuild/darwin-x64@0.24.2':
    resolution: {integrity: sha512-WeSrmwwHaPkNR5H3yYfowhZcbriGqooyu3zI/3GGpF8AyUdsrrP0X6KumITGA9WOyiJavnGZUwPGvxvwfWPHIA==}
    engines: {node: '>=18'}
    cpu: [x64]
    os: [darwin]

  '@esbuild/freebsd-arm64@0.18.20':
    resolution: {integrity: sha512-yqDQHy4QHevpMAaxhhIwYPMv1NECwOvIpGCZkECn8w2WFHXjEwrBn3CeNIYsibZ/iZEUemj++M26W3cNR5h+Tw==}
    engines: {node: '>=12'}
    cpu: [arm64]
    os: [freebsd]

  '@esbuild/freebsd-arm64@0.19.12':
    resolution: {integrity: sha512-4aRvFIXmwAcDBw9AueDQ2YnGmz5L6obe5kmPT8Vd+/+x/JMVKCgdcRwH6APrbpNXsPz+K653Qg8HB/oXvXVukA==}
    engines: {node: '>=12'}
    cpu: [arm64]
    os: [freebsd]

  '@esbuild/freebsd-arm64@0.23.1':
    resolution: {integrity: sha512-h1k6yS8/pN/NHlMl5+v4XPfikhJulk4G+tKGFIOwURBSFzE8bixw1ebjluLOjfwtLqY0kewfjLSrO6tN2MgIhA==}
    engines: {node: '>=18'}
    cpu: [arm64]
    os: [freebsd]

  '@esbuild/freebsd-arm64@0.24.2':
    resolution: {integrity: sha512-UN8HXjtJ0k/Mj6a9+5u6+2eZ2ERD7Edt1Q9IZiB5UZAIdPnVKDoG7mdTVGhHJIeEml60JteamR3qhsr1r8gXvg==}
    engines: {node: '>=18'}
    cpu: [arm64]
    os: [freebsd]

  '@esbuild/freebsd-x64@0.18.20':
    resolution: {integrity: sha512-tgWRPPuQsd3RmBZwarGVHZQvtzfEBOreNuxEMKFcd5DaDn2PbBxfwLcj4+aenoh7ctXcbXmOQIn8HI6mCSw5MQ==}
    engines: {node: '>=12'}
    cpu: [x64]
    os: [freebsd]

  '@esbuild/freebsd-x64@0.19.12':
    resolution: {integrity: sha512-EYoXZ4d8xtBoVN7CEwWY2IN4ho76xjYXqSXMNccFSx2lgqOG/1TBPW0yPx1bJZk94qu3tX0fycJeeQsKovA8gg==}
    engines: {node: '>=12'}
    cpu: [x64]
    os: [freebsd]

  '@esbuild/freebsd-x64@0.23.1':
    resolution: {integrity: sha512-lK1eJeyk1ZX8UklqFd/3A60UuZ/6UVfGT2LuGo3Wp4/z7eRTRYY+0xOu2kpClP+vMTi9wKOfXi2vjUpO1Ro76g==}
    engines: {node: '>=18'}
    cpu: [x64]
    os: [freebsd]

  '@esbuild/freebsd-x64@0.24.2':
    resolution: {integrity: sha512-TvW7wE/89PYW+IevEJXZ5sF6gJRDY/14hyIGFXdIucxCsbRmLUcjseQu1SyTko+2idmCw94TgyaEZi9HUSOe3Q==}
    engines: {node: '>=18'}
    cpu: [x64]
    os: [freebsd]

  '@esbuild/linux-arm64@0.18.20':
    resolution: {integrity: sha512-2YbscF+UL7SQAVIpnWvYwM+3LskyDmPhe31pE7/aoTMFKKzIc9lLbyGUpmmb8a8AixOL61sQ/mFh3jEjHYFvdA==}
    engines: {node: '>=12'}
    cpu: [arm64]
    os: [linux]

  '@esbuild/linux-arm64@0.19.12':
    resolution: {integrity: sha512-EoTjyYyLuVPfdPLsGVVVC8a0p1BFFvtpQDB/YLEhaXyf/5bczaGeN15QkR+O4S5LeJ92Tqotve7i1jn35qwvdA==}
    engines: {node: '>=12'}
    cpu: [arm64]
    os: [linux]

  '@esbuild/linux-arm64@0.23.1':
    resolution: {integrity: sha512-/93bf2yxencYDnItMYV/v116zff6UyTjo4EtEQjUBeGiVpMmffDNUyD9UN2zV+V3LRV3/on4xdZ26NKzn6754g==}
    engines: {node: '>=18'}
    cpu: [arm64]
    os: [linux]

  '@esbuild/linux-arm64@0.24.2':
    resolution: {integrity: sha512-7HnAD6074BW43YvvUmE/35Id9/NB7BeX5EoNkK9obndmZBUk8xmJJeU7DwmUeN7tkysslb2eSl6CTrYz6oEMQg==}
    engines: {node: '>=18'}
    cpu: [arm64]
    os: [linux]

  '@esbuild/linux-arm@0.18.20':
    resolution: {integrity: sha512-/5bHkMWnq1EgKr1V+Ybz3s1hWXok7mDFUMQ4cG10AfW3wL02PSZi5kFpYKrptDsgb2WAJIvRcDm+qIvXf/apvg==}
    engines: {node: '>=12'}
    cpu: [arm]
    os: [linux]

  '@esbuild/linux-arm@0.19.12':
    resolution: {integrity: sha512-J5jPms//KhSNv+LO1S1TX1UWp1ucM6N6XuL6ITdKWElCu8wXP72l9MM0zDTzzeikVyqFE6U8YAV9/tFyj0ti+w==}
    engines: {node: '>=12'}
    cpu: [arm]
    os: [linux]

  '@esbuild/linux-arm@0.23.1':
    resolution: {integrity: sha512-CXXkzgn+dXAPs3WBwE+Kvnrf4WECwBdfjfeYHpMeVxWE0EceB6vhWGShs6wi0IYEqMSIzdOF1XjQ/Mkm5d7ZdQ==}
    engines: {node: '>=18'}
    cpu: [arm]
    os: [linux]

  '@esbuild/linux-arm@0.24.2':
    resolution: {integrity: sha512-n0WRM/gWIdU29J57hJyUdIsk0WarGd6To0s+Y+LwvlC55wt+GT/OgkwoXCXvIue1i1sSNWblHEig00GBWiJgfA==}
    engines: {node: '>=18'}
    cpu: [arm]
    os: [linux]

  '@esbuild/linux-ia32@0.18.20':
    resolution: {integrity: sha512-P4etWwq6IsReT0E1KHU40bOnzMHoH73aXp96Fs8TIT6z9Hu8G6+0SHSw9i2isWrD2nbx2qo5yUqACgdfVGx7TA==}
    engines: {node: '>=12'}
    cpu: [ia32]
    os: [linux]

  '@esbuild/linux-ia32@0.19.12':
    resolution: {integrity: sha512-Thsa42rrP1+UIGaWz47uydHSBOgTUnwBwNq59khgIwktK6x60Hivfbux9iNR0eHCHzOLjLMLfUMLCypBkZXMHA==}
    engines: {node: '>=12'}
    cpu: [ia32]
    os: [linux]

  '@esbuild/linux-ia32@0.23.1':
    resolution: {integrity: sha512-VTN4EuOHwXEkXzX5nTvVY4s7E/Krz7COC8xkftbbKRYAl96vPiUssGkeMELQMOnLOJ8k3BY1+ZY52tttZnHcXQ==}
    engines: {node: '>=18'}
    cpu: [ia32]
    os: [linux]

  '@esbuild/linux-ia32@0.24.2':
    resolution: {integrity: sha512-sfv0tGPQhcZOgTKO3oBE9xpHuUqguHvSo4jl+wjnKwFpapx+vUDcawbwPNuBIAYdRAvIDBfZVvXprIj3HA+Ugw==}
    engines: {node: '>=18'}
    cpu: [ia32]
    os: [linux]

  '@esbuild/linux-loong64@0.18.20':
    resolution: {integrity: sha512-nXW8nqBTrOpDLPgPY9uV+/1DjxoQ7DoB2N8eocyq8I9XuqJ7BiAMDMf9n1xZM9TgW0J8zrquIb/A7s3BJv7rjg==}
    engines: {node: '>=12'}
    cpu: [loong64]
    os: [linux]

  '@esbuild/linux-loong64@0.19.12':
    resolution: {integrity: sha512-LiXdXA0s3IqRRjm6rV6XaWATScKAXjI4R4LoDlvO7+yQqFdlr1Bax62sRwkVvRIrwXxvtYEHHI4dm50jAXkuAA==}
    engines: {node: '>=12'}
    cpu: [loong64]
    os: [linux]

  '@esbuild/linux-loong64@0.23.1':
    resolution: {integrity: sha512-Vx09LzEoBa5zDnieH8LSMRToj7ir/Jeq0Gu6qJ/1GcBq9GkfoEAoXvLiW1U9J1qE/Y/Oyaq33w5p2ZWrNNHNEw==}
    engines: {node: '>=18'}
    cpu: [loong64]
    os: [linux]

  '@esbuild/linux-loong64@0.24.2':
    resolution: {integrity: sha512-CN9AZr8kEndGooS35ntToZLTQLHEjtVB5n7dl8ZcTZMonJ7CCfStrYhrzF97eAecqVbVJ7APOEe18RPI4KLhwQ==}
    engines: {node: '>=18'}
    cpu: [loong64]
    os: [linux]

  '@esbuild/linux-mips64el@0.18.20':
    resolution: {integrity: sha512-d5NeaXZcHp8PzYy5VnXV3VSd2D328Zb+9dEq5HE6bw6+N86JVPExrA6O68OPwobntbNJ0pzCpUFZTo3w0GyetQ==}
    engines: {node: '>=12'}
    cpu: [mips64el]
    os: [linux]

  '@esbuild/linux-mips64el@0.19.12':
    resolution: {integrity: sha512-fEnAuj5VGTanfJ07ff0gOA6IPsvrVHLVb6Lyd1g2/ed67oU1eFzL0r9WL7ZzscD+/N6i3dWumGE1Un4f7Amf+w==}
    engines: {node: '>=12'}
    cpu: [mips64el]
    os: [linux]

  '@esbuild/linux-mips64el@0.23.1':
    resolution: {integrity: sha512-nrFzzMQ7W4WRLNUOU5dlWAqa6yVeI0P78WKGUo7lg2HShq/yx+UYkeNSE0SSfSure0SqgnsxPvmAUu/vu0E+3Q==}
    engines: {node: '>=18'}
    cpu: [mips64el]
    os: [linux]

  '@esbuild/linux-mips64el@0.24.2':
    resolution: {integrity: sha512-iMkk7qr/wl3exJATwkISxI7kTcmHKE+BlymIAbHO8xanq/TjHaaVThFF6ipWzPHryoFsesNQJPE/3wFJw4+huw==}
    engines: {node: '>=18'}
    cpu: [mips64el]
    os: [linux]

  '@esbuild/linux-ppc64@0.18.20':
    resolution: {integrity: sha512-WHPyeScRNcmANnLQkq6AfyXRFr5D6N2sKgkFo2FqguP44Nw2eyDlbTdZwd9GYk98DZG9QItIiTlFLHJHjxP3FA==}
    engines: {node: '>=12'}
    cpu: [ppc64]
    os: [linux]

  '@esbuild/linux-ppc64@0.19.12':
    resolution: {integrity: sha512-nYJA2/QPimDQOh1rKWedNOe3Gfc8PabU7HT3iXWtNUbRzXS9+vgB0Fjaqr//XNbd82mCxHzik2qotuI89cfixg==}
    engines: {node: '>=12'}
    cpu: [ppc64]
    os: [linux]

  '@esbuild/linux-ppc64@0.23.1':
    resolution: {integrity: sha512-dKN8fgVqd0vUIjxuJI6P/9SSSe/mB9rvA98CSH2sJnlZ/OCZWO1DJvxj8jvKTfYUdGfcq2dDxoKaC6bHuTlgcw==}
    engines: {node: '>=18'}
    cpu: [ppc64]
    os: [linux]

  '@esbuild/linux-ppc64@0.24.2':
    resolution: {integrity: sha512-shsVrgCZ57Vr2L8mm39kO5PPIb+843FStGt7sGGoqiiWYconSxwTiuswC1VJZLCjNiMLAMh34jg4VSEQb+iEbw==}
    engines: {node: '>=18'}
    cpu: [ppc64]
    os: [linux]

  '@esbuild/linux-riscv64@0.18.20':
    resolution: {integrity: sha512-WSxo6h5ecI5XH34KC7w5veNnKkju3zBRLEQNY7mv5mtBmrP/MjNBCAlsM2u5hDBlS3NGcTQpoBvRzqBcRtpq1A==}
    engines: {node: '>=12'}
    cpu: [riscv64]
    os: [linux]

  '@esbuild/linux-riscv64@0.19.12':
    resolution: {integrity: sha512-2MueBrlPQCw5dVJJpQdUYgeqIzDQgw3QtiAHUC4RBz9FXPrskyyU3VI1hw7C0BSKB9OduwSJ79FTCqtGMWqJHg==}
    engines: {node: '>=12'}
    cpu: [riscv64]
    os: [linux]

  '@esbuild/linux-riscv64@0.23.1':
    resolution: {integrity: sha512-5AV4Pzp80fhHL83JM6LoA6pTQVWgB1HovMBsLQ9OZWLDqVY8MVobBXNSmAJi//Csh6tcY7e7Lny2Hg1tElMjIA==}
    engines: {node: '>=18'}
    cpu: [riscv64]
    os: [linux]

  '@esbuild/linux-riscv64@0.24.2':
    resolution: {integrity: sha512-4eSFWnU9Hhd68fW16GD0TINewo1L6dRrB+oLNNbYyMUAeOD2yCK5KXGK1GH4qD/kT+bTEXjsyTCiJGHPZ3eM9Q==}
    engines: {node: '>=18'}
    cpu: [riscv64]
    os: [linux]

  '@esbuild/linux-s390x@0.18.20':
    resolution: {integrity: sha512-+8231GMs3mAEth6Ja1iK0a1sQ3ohfcpzpRLH8uuc5/KVDFneH6jtAJLFGafpzpMRO6DzJ6AvXKze9LfFMrIHVQ==}
    engines: {node: '>=12'}
    cpu: [s390x]
    os: [linux]

  '@esbuild/linux-s390x@0.19.12':
    resolution: {integrity: sha512-+Pil1Nv3Umes4m3AZKqA2anfhJiVmNCYkPchwFJNEJN5QxmTs1uzyy4TvmDrCRNT2ApwSari7ZIgrPeUx4UZDg==}
    engines: {node: '>=12'}
    cpu: [s390x]
    os: [linux]

  '@esbuild/linux-s390x@0.23.1':
    resolution: {integrity: sha512-9ygs73tuFCe6f6m/Tb+9LtYxWR4c9yg7zjt2cYkjDbDpV/xVn+68cQxMXCjUpYwEkze2RcU/rMnfIXNRFmSoDw==}
    engines: {node: '>=18'}
    cpu: [s390x]
    os: [linux]

  '@esbuild/linux-s390x@0.24.2':
    resolution: {integrity: sha512-S0Bh0A53b0YHL2XEXC20bHLuGMOhFDO6GN4b3YjRLK//Ep3ql3erpNcPlEFed93hsQAjAQDNsvcK+hV90FubSw==}
    engines: {node: '>=18'}
    cpu: [s390x]
    os: [linux]

  '@esbuild/linux-x64@0.18.20':
    resolution: {integrity: sha512-UYqiqemphJcNsFEskc73jQ7B9jgwjWrSayxawS6UVFZGWrAAtkzjxSqnoclCXxWtfwLdzU+vTpcNYhpn43uP1w==}
    engines: {node: '>=12'}
    cpu: [x64]
    os: [linux]

  '@esbuild/linux-x64@0.19.12':
    resolution: {integrity: sha512-B71g1QpxfwBvNrfyJdVDexenDIt1CiDN1TIXLbhOw0KhJzE78KIFGX6OJ9MrtC0oOqMWf+0xop4qEU8JrJTwCg==}
    engines: {node: '>=12'}
    cpu: [x64]
    os: [linux]

  '@esbuild/linux-x64@0.23.1':
    resolution: {integrity: sha512-EV6+ovTsEXCPAp58g2dD68LxoP/wK5pRvgy0J/HxPGB009omFPv3Yet0HiaqvrIrgPTBuC6wCH1LTOY91EO5hQ==}
    engines: {node: '>=18'}
    cpu: [x64]
    os: [linux]

  '@esbuild/linux-x64@0.24.2':
    resolution: {integrity: sha512-8Qi4nQcCTbLnK9WoMjdC9NiTG6/E38RNICU6sUNqK0QFxCYgoARqVqxdFmWkdonVsvGqWhmm7MO0jyTqLqwj0Q==}
    engines: {node: '>=18'}
    cpu: [x64]
    os: [linux]

  '@esbuild/netbsd-arm64@0.24.2':
    resolution: {integrity: sha512-wuLK/VztRRpMt9zyHSazyCVdCXlpHkKm34WUyinD2lzK07FAHTq0KQvZZlXikNWkDGoT6x3TD51jKQ7gMVpopw==}
    engines: {node: '>=18'}
    cpu: [arm64]
    os: [netbsd]

  '@esbuild/netbsd-x64@0.18.20':
    resolution: {integrity: sha512-iO1c++VP6xUBUmltHZoMtCUdPlnPGdBom6IrO4gyKPFFVBKioIImVooR5I83nTew5UOYrk3gIJhbZh8X44y06A==}
    engines: {node: '>=12'}
    cpu: [x64]
    os: [netbsd]

  '@esbuild/netbsd-x64@0.19.12':
    resolution: {integrity: sha512-3ltjQ7n1owJgFbuC61Oj++XhtzmymoCihNFgT84UAmJnxJfm4sYCiSLTXZtE00VWYpPMYc+ZQmB6xbSdVh0JWA==}
    engines: {node: '>=12'}
    cpu: [x64]
    os: [netbsd]

  '@esbuild/netbsd-x64@0.23.1':
    resolution: {integrity: sha512-aevEkCNu7KlPRpYLjwmdcuNz6bDFiE7Z8XC4CPqExjTvrHugh28QzUXVOZtiYghciKUacNktqxdpymplil1beA==}
    engines: {node: '>=18'}
    cpu: [x64]
    os: [netbsd]

  '@esbuild/netbsd-x64@0.24.2':
    resolution: {integrity: sha512-VefFaQUc4FMmJuAxmIHgUmfNiLXY438XrL4GDNV1Y1H/RW3qow68xTwjZKfj/+Plp9NANmzbH5R40Meudu8mmw==}
    engines: {node: '>=18'}
    cpu: [x64]
    os: [netbsd]

  '@esbuild/openbsd-arm64@0.23.1':
    resolution: {integrity: sha512-3x37szhLexNA4bXhLrCC/LImN/YtWis6WXr1VESlfVtVeoFJBRINPJ3f0a/6LV8zpikqoUg4hyXw0sFBt5Cr+Q==}
    engines: {node: '>=18'}
    cpu: [arm64]
    os: [openbsd]

  '@esbuild/openbsd-arm64@0.24.2':
    resolution: {integrity: sha512-YQbi46SBct6iKnszhSvdluqDmxCJA+Pu280Av9WICNwQmMxV7nLRHZfjQzwbPs3jeWnuAhE9Jy0NrnJ12Oz+0A==}
    engines: {node: '>=18'}
    cpu: [arm64]
    os: [openbsd]

  '@esbuild/openbsd-x64@0.18.20':
    resolution: {integrity: sha512-e5e4YSsuQfX4cxcygw/UCPIEP6wbIL+se3sxPdCiMbFLBWu0eiZOJ7WoD+ptCLrmjZBK1Wk7I6D/I3NglUGOxg==}
    engines: {node: '>=12'}
    cpu: [x64]
    os: [openbsd]

  '@esbuild/openbsd-x64@0.19.12':
    resolution: {integrity: sha512-RbrfTB9SWsr0kWmb9srfF+L933uMDdu9BIzdA7os2t0TXhCRjrQyCeOt6wVxr79CKD4c+p+YhCj31HBkYcXebw==}
    engines: {node: '>=12'}
    cpu: [x64]
    os: [openbsd]

  '@esbuild/openbsd-x64@0.23.1':
    resolution: {integrity: sha512-aY2gMmKmPhxfU+0EdnN+XNtGbjfQgwZj43k8G3fyrDM/UdZww6xrWxmDkuz2eCZchqVeABjV5BpildOrUbBTqA==}
    engines: {node: '>=18'}
    cpu: [x64]
    os: [openbsd]

  '@esbuild/openbsd-x64@0.24.2':
    resolution: {integrity: sha512-+iDS6zpNM6EnJyWv0bMGLWSWeXGN/HTaF/LXHXHwejGsVi+ooqDfMCCTerNFxEkM3wYVcExkeGXNqshc9iMaOA==}
    engines: {node: '>=18'}
    cpu: [x64]
    os: [openbsd]

  '@esbuild/sunos-x64@0.18.20':
    resolution: {integrity: sha512-kDbFRFp0YpTQVVrqUd5FTYmWo45zGaXe0X8E1G/LKFC0v8x0vWrhOWSLITcCn63lmZIxfOMXtCfti/RxN/0wnQ==}
    engines: {node: '>=12'}
    cpu: [x64]
    os: [sunos]

  '@esbuild/sunos-x64@0.19.12':
    resolution: {integrity: sha512-HKjJwRrW8uWtCQnQOz9qcU3mUZhTUQvi56Q8DPTLLB+DawoiQdjsYq+j+D3s9I8VFtDr+F9CjgXKKC4ss89IeA==}
    engines: {node: '>=12'}
    cpu: [x64]
    os: [sunos]

  '@esbuild/sunos-x64@0.23.1':
    resolution: {integrity: sha512-RBRT2gqEl0IKQABT4XTj78tpk9v7ehp+mazn2HbUeZl1YMdaGAQqhapjGTCe7uw7y0frDi4gS0uHzhvpFuI1sA==}
    engines: {node: '>=18'}
    cpu: [x64]
    os: [sunos]

  '@esbuild/sunos-x64@0.24.2':
    resolution: {integrity: sha512-hTdsW27jcktEvpwNHJU4ZwWFGkz2zRJUz8pvddmXPtXDzVKTTINmlmga3ZzwcuMpUvLw7JkLy9QLKyGpD2Yxig==}
    engines: {node: '>=18'}
    cpu: [x64]
    os: [sunos]

  '@esbuild/win32-arm64@0.18.20':
    resolution: {integrity: sha512-ddYFR6ItYgoaq4v4JmQQaAI5s7npztfV4Ag6NrhiaW0RrnOXqBkgwZLofVTlq1daVTQNhtI5oieTvkRPfZrePg==}
    engines: {node: '>=12'}
    cpu: [arm64]
    os: [win32]

  '@esbuild/win32-arm64@0.19.12':
    resolution: {integrity: sha512-URgtR1dJnmGvX864pn1B2YUYNzjmXkuJOIqG2HdU62MVS4EHpU2946OZoTMnRUHklGtJdJZ33QfzdjGACXhn1A==}
    engines: {node: '>=12'}
    cpu: [arm64]
    os: [win32]

  '@esbuild/win32-arm64@0.23.1':
    resolution: {integrity: sha512-4O+gPR5rEBe2FpKOVyiJ7wNDPA8nGzDuJ6gN4okSA1gEOYZ67N8JPk58tkWtdtPeLz7lBnY6I5L3jdsr3S+A6A==}
    engines: {node: '>=18'}
    cpu: [arm64]
    os: [win32]

  '@esbuild/win32-arm64@0.24.2':
    resolution: {integrity: sha512-LihEQ2BBKVFLOC9ZItT9iFprsE9tqjDjnbulhHoFxYQtQfai7qfluVODIYxt1PgdoyQkz23+01rzwNwYfutxUQ==}
    engines: {node: '>=18'}
    cpu: [arm64]
    os: [win32]

  '@esbuild/win32-ia32@0.18.20':
    resolution: {integrity: sha512-Wv7QBi3ID/rROT08SABTS7eV4hX26sVduqDOTe1MvGMjNd3EjOz4b7zeexIR62GTIEKrfJXKL9LFxTYgkyeu7g==}
    engines: {node: '>=12'}
    cpu: [ia32]
    os: [win32]

  '@esbuild/win32-ia32@0.19.12':
    resolution: {integrity: sha512-+ZOE6pUkMOJfmxmBZElNOx72NKpIa/HFOMGzu8fqzQJ5kgf6aTGrcJaFsNiVMH4JKpMipyK+7k0n2UXN7a8YKQ==}
    engines: {node: '>=12'}
    cpu: [ia32]
    os: [win32]

  '@esbuild/win32-ia32@0.23.1':
    resolution: {integrity: sha512-BcaL0Vn6QwCwre3Y717nVHZbAa4UBEigzFm6VdsVdT/MbZ38xoj1X9HPkZhbmaBGUD1W8vxAfffbDe8bA6AKnQ==}
    engines: {node: '>=18'}
    cpu: [ia32]
    os: [win32]

  '@esbuild/win32-ia32@0.24.2':
    resolution: {integrity: sha512-q+iGUwfs8tncmFC9pcnD5IvRHAzmbwQ3GPS5/ceCyHdjXubwQWI12MKWSNSMYLJMq23/IUCvJMS76PDqXe1fxA==}
    engines: {node: '>=18'}
    cpu: [ia32]
    os: [win32]

  '@esbuild/win32-x64@0.18.20':
    resolution: {integrity: sha512-kTdfRcSiDfQca/y9QIkng02avJ+NCaQvrMejlsB3RRv5sE9rRoeBPISaZpKxHELzRxZyLvNts1P27W3wV+8geQ==}
    engines: {node: '>=12'}
    cpu: [x64]
    os: [win32]

  '@esbuild/win32-x64@0.19.12':
    resolution: {integrity: sha512-T1QyPSDCyMXaO3pzBkF96E8xMkiRYbUEZADd29SyPGabqxMViNoii+NcK7eWJAEoU6RZyEm5lVSIjTmcdoB9HA==}
    engines: {node: '>=12'}
    cpu: [x64]
    os: [win32]

  '@esbuild/win32-x64@0.23.1':
    resolution: {integrity: sha512-BHpFFeslkWrXWyUPnbKm+xYYVYruCinGcftSBaa8zoF9hZO4BcSCFUvHVTtzpIY6YzUnYtuEhZ+C9iEXjxnasg==}
    engines: {node: '>=18'}
    cpu: [x64]
    os: [win32]

  '@esbuild/win32-x64@0.24.2':
    resolution: {integrity: sha512-7VTgWzgMGvup6aSqDPLiW5zHaxYJGTO4OokMjIlrCtf+VpEL+cXKtCvg723iguPYI5oaUNdS+/V7OU2gvXVWEg==}
    engines: {node: '>=18'}
    cpu: [x64]
    os: [win32]

  '@faker-js/faker@9.4.0':
    resolution: {integrity: sha512-85+k0AxaZSTowL0gXp8zYWDIrWclTbRPg/pm/V0dSFZ6W6D4lhcG3uuZl4zLsEKfEvs69xDbLN2cHQudwp95JA==}
    engines: {node: '>=18.0.0', npm: '>=9.0.0'}

  '@fastify/accept-negotiator@2.0.1':
    resolution: {integrity: sha512-/c/TW2bO/v9JeEgoD/g1G5GxGeCF1Hafdf79WPmUlgYiBXummY0oX3VVq4yFkKKVBKDNlaDUYoab7g38RpPqCQ==}

  '@fastify/ajv-compiler@4.0.2':
    resolution: {integrity: sha512-Rkiu/8wIjpsf46Rr+Fitd3HRP+VsxUFDDeag0hs9L0ksfnwx2g7SPQQTFL0E8Qv+rfXzQOxBJnjUB9ITUDjfWQ==}

  '@fastify/cors@10.0.2':
    resolution: {integrity: sha512-DGdxOG36sS/tZv1NFiCJGi7wGuXOSPL2CmNX5PbOVKx0C6LuIALRMrqLByHTCcX1Rbl8NJ9IWlJex32bzydvlw==}

  '@fastify/error@4.0.0':
    resolution: {integrity: sha512-OO/SA8As24JtT1usTUTKgGH7uLvhfwZPwlptRi2Dp5P4KKmJI3gvsZ8MIHnNwDs4sLf/aai5LzTyl66xr7qMxA==}

  '@fastify/fast-json-stringify-compiler@5.0.2':
    resolution: {integrity: sha512-YdR7gqlLg1xZAQa+SX4sMNzQHY5pC54fu9oC5aYSUqBhyn6fkLkrdtKlpVdCNPlwuUuXA1PjFTEmvMF6ZVXVGw==}

  '@fastify/forwarded@3.0.0':
    resolution: {integrity: sha512-kJExsp4JCms7ipzg7SJ3y8DwmePaELHxKYtg+tZow+k0znUTf3cb+npgyqm8+ATZOdmfgfydIebPDWM172wfyA==}

  '@fastify/helmet@13.0.1':
    resolution: {integrity: sha512-i+ifqazG3d0HwHL3zuZdg6B/WPc9Ee6kVfGpwGho4nxm0UaK1htss0zq+1rVhOoAorZlCgTZ3/i4S58hUGkkoA==}

  '@fastify/jwt@9.0.3':
    resolution: {integrity: sha512-5OjeozLzwhMhrOkadHG9FhS5S3wNVIN6ADhBJd/x3VJIWptlRdc1ORksA6NHJ1ihvuAb0IOVK9giaCZTelnMSg==}

  '@fastify/merge-json-schemas@0.1.1':
    resolution: {integrity: sha512-fERDVz7topgNjtXsJTTW1JKLy0rhuLRcquYqNR9rF7OcVpCa2OVW49ZPDIhaRRCaUuvVxI+N416xUoF76HNSXA==}

  '@fastify/merge-json-schemas@0.2.1':
    resolution: {integrity: sha512-OA3KGBCy6KtIvLf8DINC5880o5iBlDX4SxzLQS8HorJAbqluzLRn80UXU0bxZn7UOFhFgpRJDasfwn9nG4FG4A==}

  '@fastify/proxy-addr@5.0.0':
    resolution: {integrity: sha512-37qVVA1qZ5sgH7KpHkkC4z9SK6StIsIcOmpjvMPXNb3vx2GQxhZocogVYbr2PbbeLCQxYIPDok307xEvRZOzGA==}

  '@fastify/rate-limit@10.2.2':
    resolution: {integrity: sha512-45vXZImiYthKlMohF4XoHXYiBXCyRYY+zmtjLZuQrGraW0Zj9hYPYNOIa47012+5A65M0KJQxIVbzYCNP90hcg==}

  '@fastify/send@3.3.1':
    resolution: {integrity: sha512-6pofeVwaHN+E/MAofCwDqkWUliE3i++jlD0VH/LOfU8TJlCkMUSgKvA9bawDdVXxjve7XrdYMyDmkiYaoGWEtA==}

  '@fastify/static@8.0.4':
    resolution: {integrity: sha512-JdJIlXDYXZxbTFQazWOEfHxyD5uRXqRsLnp4rV9MwJnxadA0rrWBI8ZelPF2TPk/xDi5wunY/6ZmfwHXld13bA==}

  '@fastify/type-provider-typebox@5.1.0':
    resolution: {integrity: sha512-F1AQHeLiKp1hu6GMWm5W6fZ6zXQ0mTV+qHOzrptAie9AYewvFr5Q3blfy8Qmx9gUgwA3Yj+CWvQQJeTwDgTnIg==}
    peerDependencies:
      '@sinclair/typebox': '>=0.26 <=0.34'

  '@fastify/websocket@11.0.2':
    resolution: {integrity: sha512-1oyJkNSZNJGjo/A5fXvlpEcm1kTBD91nRAN9lA7RNVsVNsyC5DuhOXdNL9/4UawVe7SKvzPT/QVI4RdtE9ylnA==}

  '@gql.tada/cli-utils@1.6.3':
    resolution: {integrity: sha512-jFFSY8OxYeBxdKi58UzeMXG1tdm4FVjXa8WHIi66Gzu9JWtCE6mqom3a8xkmSw+mVaybFW5EN2WXf1WztJVNyQ==}
    peerDependencies:
      '@0no-co/graphqlsp': ^1.12.13
      '@gql.tada/svelte-support': 1.0.1
      '@gql.tada/vue-support': 1.0.1
      graphql: ^15.5.0 || ^16.0.0 || ^17.0.0
      typescript: ^5.0.0
    peerDependenciesMeta:
      '@gql.tada/svelte-support':
        optional: true
      '@gql.tada/vue-support':
        optional: true

  '@gql.tada/internal@1.0.8':
    resolution: {integrity: sha512-XYdxJhtHC5WtZfdDqtKjcQ4d7R1s0d1rnlSs3OcBEUbYiPoJJfZU7tWsVXuv047Z6msvmr4ompJ7eLSK5Km57g==}
    peerDependencies:
      graphql: ^15.5.0 || ^16.0.0 || ^17.0.0
      typescript: ^5.0.0

  '@graphql-typed-document-node/core@3.2.0':
    resolution: {integrity: sha512-mB9oAsNCm9aM3/SOv4YtBMqZbYj10R7dkq8byBqxGY/ncFwhf2oQzMV+LCRlWoDSEBJ3COiR1yeDvMtsoOsuFQ==}
    peerDependencies:
      graphql: ^0.8.0 || ^0.9.0 || ^0.10.0 || ^0.11.0 || ^0.12.0 || ^0.13.0 || ^14.0.0 || ^15.0.0 || ^16.0.0 || ^17.0.0

  '@inquirer/checkbox@4.0.6':
    resolution: {integrity: sha512-PgP35JfmGjHU0LSXOyRew0zHuA9N6OJwOlos1fZ20b7j8ISeAdib3L+n0jIxBtX958UeEpte6xhG/gxJ5iUqMw==}
    engines: {node: '>=18'}
    peerDependencies:
      '@types/node': '>=18'

  '@inquirer/confirm@5.1.3':
    resolution: {integrity: sha512-fuF9laMmHoOgWapF9h9hv6opA5WvmGFHsTYGCmuFxcghIhEhb3dN0CdQR4BUMqa2H506NCj8cGX4jwMsE4t6dA==}
    engines: {node: '>=18'}
    peerDependencies:
      '@types/node': '>=18'

  '@inquirer/core@10.1.4':
    resolution: {integrity: sha512-5y4/PUJVnRb4bwWY67KLdebWOhOc7xj5IP2J80oWXa64mVag24rwQ1VAdnj7/eDY/odhguW0zQ1Mp1pj6fO/2w==}
    engines: {node: '>=18'}

  '@inquirer/editor@4.2.3':
    resolution: {integrity: sha512-S9KnIOJuTZpb9upeRSBBhoDZv7aSV3pG9TECrBj0f+ZsFwccz886hzKBrChGrXMJwd4NKY+pOA9Vy72uqnd6Eg==}
    engines: {node: '>=18'}
    peerDependencies:
      '@types/node': '>=18'

  '@inquirer/expand@4.0.6':
    resolution: {integrity: sha512-TRTfi1mv1GeIZGyi9PQmvAaH65ZlG4/FACq6wSzs7Vvf1z5dnNWsAAXBjWMHt76l+1hUY8teIqJFrWBk5N6gsg==}
    engines: {node: '>=18'}
    peerDependencies:
      '@types/node': '>=18'

  '@inquirer/figures@1.0.9':
    resolution: {integrity: sha512-BXvGj0ehzrngHTPTDqUoDT3NXL8U0RxUk2zJm2A66RhCEIWdtU1v6GuUqNAgArW4PQ9CinqIWyHdQgdwOj06zQ==}
    engines: {node: '>=18'}

  '@inquirer/input@4.1.3':
    resolution: {integrity: sha512-zeo++6f7hxaEe7OjtMzdGZPHiawsfmCZxWB9X1NpmYgbeoyerIbWemvlBxxl+sQIlHC0WuSAG19ibMq3gbhaqQ==}
    engines: {node: '>=18'}
    peerDependencies:
      '@types/node': '>=18'

  '@inquirer/number@3.0.6':
    resolution: {integrity: sha512-xO07lftUHk1rs1gR0KbqB+LJPhkUNkyzV/KhH+937hdkMazmAYHLm1OIrNKpPelppeV1FgWrgFDjdUD8mM+XUg==}
    engines: {node: '>=18'}
    peerDependencies:
      '@types/node': '>=18'

  '@inquirer/password@4.0.6':
    resolution: {integrity: sha512-QLF0HmMpHZPPMp10WGXh6F+ZPvzWE7LX6rNoccdktv/Rov0B+0f+eyXkAcgqy5cH9V+WSpbLxu2lo3ysEVK91w==}
    engines: {node: '>=18'}
    peerDependencies:
      '@types/node': '>=18'

  '@inquirer/prompts@7.2.3':
    resolution: {integrity: sha512-hzfnm3uOoDySDXfDNOm9usOuYIaQvTgKp/13l1uJoe6UNY+Zpcn2RYt0jXz3yA+yemGHvDOxVzqWl3S5sQq53Q==}
    engines: {node: '>=18'}
    peerDependencies:
      '@types/node': '>=18'

  '@inquirer/rawlist@4.0.6':
    resolution: {integrity: sha512-QoE4s1SsIPx27FO4L1b1mUjVcoHm1pWE/oCmm4z/Hl+V1Aw5IXl8FYYzGmfXaBT0l/sWr49XmNSiq7kg3Kd/Lg==}
    engines: {node: '>=18'}
    peerDependencies:
      '@types/node': '>=18'

  '@inquirer/search@3.0.6':
    resolution: {integrity: sha512-eFZ2hiAq0bZcFPuFFBmZEtXU1EarHLigE+ENCtpO+37NHCl4+Yokq1P/d09kUblObaikwfo97w+0FtG/EXl5Ng==}
    engines: {node: '>=18'}
    peerDependencies:
      '@types/node': '>=18'

  '@inquirer/select@4.0.6':
    resolution: {integrity: sha512-yANzIiNZ8fhMm4NORm+a74+KFYHmf7BZphSOBovIzYPVLquseTGEkU5l2UTnBOf5k0VLmTgPighNDLE9QtbViQ==}
    engines: {node: '>=18'}
    peerDependencies:
      '@types/node': '>=18'

  '@inquirer/type@3.0.2':
    resolution: {integrity: sha512-ZhQ4TvhwHZF+lGhQ2O/rsjo80XoZR5/5qhOY3t6FJuX5XBg5Be8YzYTvaUGJnc12AUGI2nr4QSUE4PhKSigx7g==}
    engines: {node: '>=18'}
    peerDependencies:
      '@types/node': '>=18'

  '@isaacs/cliui@8.0.2':
    resolution: {integrity: sha512-O8jcjabXaleOG9DQ0+ARXWZBTfnP4WNAqzuiJK7ll44AmxGKv/J2M4TPjxjY3znBCfvBXFzucm1twdyFybFqEA==}
    engines: {node: '>=12'}

  '@istanbuljs/schema@0.1.3':
    resolution: {integrity: sha512-ZXRY4jNvVgSVQ8DL3LTcakaAtXwTVUxE81hslsyD2AtoXW/wVob10HkOJ1X/pAlcI7D+2YoZKg5do8G/w6RYgA==}
    engines: {node: '>=8'}

  '@jridgewell/gen-mapping@0.3.8':
    resolution: {integrity: sha512-imAbBGkb+ebQyxKgzv5Hu2nmROxoDOXHh80evxdoXNOrvAnVx7zimzc1Oo5h9RlfV4vPXaE2iM5pOFbvOCClWA==}
    engines: {node: '>=6.0.0'}

  '@jridgewell/resolve-uri@3.1.2':
    resolution: {integrity: sha512-bRISgCIjP20/tbWSPWMEi54QVPRZExkuD9lJL+UIxUKtwVJA8wW1Trb1jMs1RFXo1CBTNZ/5hpC9QvmKWdopKw==}
    engines: {node: '>=6.0.0'}

  '@jridgewell/set-array@1.2.1':
    resolution: {integrity: sha512-R8gLRTZeyp03ymzP/6Lil/28tGeGEzhx1q2k703KGWRAI1VdvPIXdG70VJc2pAMw3NA6JKL5hhFu1sJX0Mnn/A==}
    engines: {node: '>=6.0.0'}

  '@jridgewell/sourcemap-codec@1.5.0':
    resolution: {integrity: sha512-gv3ZRaISU3fjPAgNsriBRqGWQL6quFx04YMPW/zD8XMLsU32mhCCbfbO6KZFLjvYpCZ8zyDEgqsgf+PwPaM7GQ==}

  '@jridgewell/trace-mapping@0.3.25':
    resolution: {integrity: sha512-vNk6aEwybGtawWmy/PzwnGDOjCkLWSD2wqvjGGAgOAwCGWySYXfYoxt00IJkTF+8Lb57DwOb3Aa0o9CApepiYQ==}

  '@lukeed/ms@2.0.2':
    resolution: {integrity: sha512-9I2Zn6+NJLfaGoz9jN3lpwDgAYvfGeNYdbAIjJOqzs4Tpc+VU3Jqq4IofSUBKajiDS8k9fZIg18/z13mpk1bsA==}
    engines: {node: '>=8'}

  '@napi-rs/nice-android-arm-eabi@1.0.1':
    resolution: {integrity: sha512-5qpvOu5IGwDo7MEKVqqyAxF90I6aLj4n07OzpARdgDRfz8UbBztTByBp0RC59r3J1Ij8uzYi6jI7r5Lws7nn6w==}
    engines: {node: '>= 10'}
    cpu: [arm]
    os: [android]

  '@napi-rs/nice-android-arm64@1.0.1':
    resolution: {integrity: sha512-GqvXL0P8fZ+mQqG1g0o4AO9hJjQaeYG84FRfZaYjyJtZZZcMjXW5TwkL8Y8UApheJgyE13TQ4YNUssQaTgTyvA==}
    engines: {node: '>= 10'}
    cpu: [arm64]
    os: [android]

  '@napi-rs/nice-darwin-arm64@1.0.1':
    resolution: {integrity: sha512-91k3HEqUl2fsrz/sKkuEkscj6EAj3/eZNCLqzD2AA0TtVbkQi8nqxZCZDMkfklULmxLkMxuUdKe7RvG/T6s2AA==}
    engines: {node: '>= 10'}
    cpu: [arm64]
    os: [darwin]

  '@napi-rs/nice-darwin-x64@1.0.1':
    resolution: {integrity: sha512-jXnMleYSIR/+TAN/p5u+NkCA7yidgswx5ftqzXdD5wgy/hNR92oerTXHc0jrlBisbd7DpzoaGY4cFD7Sm5GlgQ==}
    engines: {node: '>= 10'}
    cpu: [x64]
    os: [darwin]

  '@napi-rs/nice-freebsd-x64@1.0.1':
    resolution: {integrity: sha512-j+iJ/ezONXRQsVIB/FJfwjeQXX7A2tf3gEXs4WUGFrJjpe/z2KB7sOv6zpkm08PofF36C9S7wTNuzHZ/Iiccfw==}
    engines: {node: '>= 10'}
    cpu: [x64]
    os: [freebsd]

  '@napi-rs/nice-linux-arm-gnueabihf@1.0.1':
    resolution: {integrity: sha512-G8RgJ8FYXYkkSGQwywAUh84m946UTn6l03/vmEXBYNJxQJcD+I3B3k5jmjFG/OPiU8DfvxutOP8bi+F89MCV7Q==}
    engines: {node: '>= 10'}
    cpu: [arm]
    os: [linux]

  '@napi-rs/nice-linux-arm64-gnu@1.0.1':
    resolution: {integrity: sha512-IMDak59/W5JSab1oZvmNbrms3mHqcreaCeClUjwlwDr0m3BoR09ZiN8cKFBzuSlXgRdZ4PNqCYNeGQv7YMTjuA==}
    engines: {node: '>= 10'}
    cpu: [arm64]
    os: [linux]

  '@napi-rs/nice-linux-arm64-musl@1.0.1':
    resolution: {integrity: sha512-wG8fa2VKuWM4CfjOjjRX9YLIbysSVV1S3Kgm2Fnc67ap/soHBeYZa6AGMeR5BJAylYRjnoVOzV19Cmkco3QEPw==}
    engines: {node: '>= 10'}
    cpu: [arm64]
    os: [linux]

  '@napi-rs/nice-linux-ppc64-gnu@1.0.1':
    resolution: {integrity: sha512-lxQ9WrBf0IlNTCA9oS2jg/iAjQyTI6JHzABV664LLrLA/SIdD+I1i3Mjf7TsnoUbgopBcCuDztVLfJ0q9ubf6Q==}
    engines: {node: '>= 10'}
    cpu: [ppc64]
    os: [linux]

  '@napi-rs/nice-linux-riscv64-gnu@1.0.1':
    resolution: {integrity: sha512-3xs69dO8WSWBb13KBVex+yvxmUeEsdWexxibqskzoKaWx9AIqkMbWmE2npkazJoopPKX2ULKd8Fm9veEn0g4Ig==}
    engines: {node: '>= 10'}
    cpu: [riscv64]
    os: [linux]

  '@napi-rs/nice-linux-s390x-gnu@1.0.1':
    resolution: {integrity: sha512-lMFI3i9rlW7hgToyAzTaEybQYGbQHDrpRkg+1gJWEpH0PLAQoZ8jiY0IzakLfNWnVda1eTYYlxxFYzW8Rqczkg==}
    engines: {node: '>= 10'}
    cpu: [s390x]
    os: [linux]

  '@napi-rs/nice-linux-x64-gnu@1.0.1':
    resolution: {integrity: sha512-XQAJs7DRN2GpLN6Fb+ZdGFeYZDdGl2Fn3TmFlqEL5JorgWKrQGRUrpGKbgZ25UeZPILuTKJ+OowG2avN8mThBA==}
    engines: {node: '>= 10'}
    cpu: [x64]
    os: [linux]

  '@napi-rs/nice-linux-x64-musl@1.0.1':
    resolution: {integrity: sha512-/rodHpRSgiI9o1faq9SZOp/o2QkKQg7T+DK0R5AkbnI/YxvAIEHf2cngjYzLMQSQgUhxym+LFr+UGZx4vK4QdQ==}
    engines: {node: '>= 10'}
    cpu: [x64]
    os: [linux]

  '@napi-rs/nice-win32-arm64-msvc@1.0.1':
    resolution: {integrity: sha512-rEcz9vZymaCB3OqEXoHnp9YViLct8ugF+6uO5McifTedjq4QMQs3DHz35xBEGhH3gJWEsXMUbzazkz5KNM5YUg==}
    engines: {node: '>= 10'}
    cpu: [arm64]
    os: [win32]

  '@napi-rs/nice-win32-ia32-msvc@1.0.1':
    resolution: {integrity: sha512-t7eBAyPUrWL8su3gDxw9xxxqNwZzAqKo0Szv3IjVQd1GpXXVkb6vBBQUuxfIYaXMzZLwlxRQ7uzM2vdUE9ULGw==}
    engines: {node: '>= 10'}
    cpu: [ia32]
    os: [win32]

  '@napi-rs/nice-win32-x64-msvc@1.0.1':
    resolution: {integrity: sha512-JlF+uDcatt3St2ntBG8H02F1mM45i5SF9W+bIKiReVE6wiy3o16oBP/yxt+RZ+N6LbCImJXJ6bXNO2kn9AXicg==}
    engines: {node: '>= 10'}
    cpu: [x64]
    os: [win32]

  '@napi-rs/nice@1.0.1':
    resolution: {integrity: sha512-zM0mVWSXE0a0h9aKACLwKmD6nHcRiKrPpCfvaKqG1CqDEyjEawId0ocXxVzPMCAm6kkWr2P025msfxXEnt8UGQ==}
    engines: {node: '>= 10'}

  '@napi-rs/wasm-runtime@0.2.6':
    resolution: {integrity: sha512-z8YVS3XszxFTO73iwvFDNpQIzdMmSDTP/mB3E/ucR37V3Sx57hSExcXyMoNwaucWxnsWf4xfbZv0iZ30jr0M4Q==}

  '@node-rs/argon2-android-arm-eabi@2.0.2':
    resolution: {integrity: sha512-DV/H8p/jt40lrao5z5g6nM9dPNPGEHL+aK6Iy/og+dbL503Uj0AHLqj1Hk9aVUSCNnsDdUEKp4TVMi0YakDYKw==}
    engines: {node: '>= 10'}
    cpu: [arm]
    os: [android]

  '@node-rs/argon2-android-arm64@2.0.2':
    resolution: {integrity: sha512-1LKwskau+8O1ktKx7TbK7jx1oMOMt4YEXZOdSNIar1TQKxm6isZ0cRXgHLibPHEcNHgYRsJWDE9zvDGBB17QDg==}
    engines: {node: '>= 10'}
    cpu: [arm64]
    os: [android]

  '@node-rs/argon2-darwin-arm64@2.0.2':
    resolution: {integrity: sha512-3TTNL/7wbcpNju5YcqUrCgXnXUSbD7ogeAKatzBVHsbpjZQbNb1NDxDjqqrWoTt6XL3z9mJUMGwbAk7zQltHtA==}
    engines: {node: '>= 10'}
    cpu: [arm64]
    os: [darwin]

  '@node-rs/argon2-darwin-x64@2.0.2':
    resolution: {integrity: sha512-vNPfkLj5Ij5111UTiYuwgxMqE7DRbOS2y58O2DIySzSHbcnu+nipmRKg+P0doRq6eKIJStyBK8dQi5Ic8pFyDw==}
    engines: {node: '>= 10'}
    cpu: [x64]
    os: [darwin]

  '@node-rs/argon2-freebsd-x64@2.0.2':
    resolution: {integrity: sha512-M8vQZk01qojQfCqQU0/O1j1a4zPPrz93zc9fSINY7Q/6RhQRBCYwDw7ltDCZXg5JRGlSaeS8cUXWyhPGar3cGg==}
    engines: {node: '>= 10'}
    cpu: [x64]
    os: [freebsd]

  '@node-rs/argon2-linux-arm-gnueabihf@2.0.2':
    resolution: {integrity: sha512-7EmmEPHLzcu0G2GDh30L6G48CH38roFC2dqlQJmtRCxs6no3tTE/pvgBGatTp/o2n2oyOJcfmgndVFcUpwMnww==}
    engines: {node: '>= 10'}
    cpu: [arm]
    os: [linux]

  '@node-rs/argon2-linux-arm64-gnu@2.0.2':
    resolution: {integrity: sha512-6lsYh3Ftbk+HAIZ7wNuRF4SZDtxtFTfK+HYFAQQyW7Ig3LHqasqwfUKRXVSV5tJ+xTnxjqgKzvZSUJCAyIfHew==}
    engines: {node: '>= 10'}
    cpu: [arm64]
    os: [linux]

  '@node-rs/argon2-linux-arm64-musl@2.0.2':
    resolution: {integrity: sha512-p3YqVMNT/4DNR67tIHTYGbedYmXxW9QlFmF39SkXyEbGQwpgSf6pH457/fyXBIYznTU/smnG9EH+C1uzT5j4hA==}
    engines: {node: '>= 10'}
    cpu: [arm64]
    os: [linux]

  '@node-rs/argon2-linux-x64-gnu@2.0.2':
    resolution: {integrity: sha512-ZM3jrHuJ0dKOhvA80gKJqBpBRmTJTFSo2+xVZR+phQcbAKRlDMSZMFDiKbSTnctkfwNFtjgDdh5g1vaEV04AvA==}
    engines: {node: '>= 10'}
    cpu: [x64]
    os: [linux]

  '@node-rs/argon2-linux-x64-musl@2.0.2':
    resolution: {integrity: sha512-of5uPqk7oCRF/44a89YlWTEfjsftPywyTULwuFDKyD8QtVZoonrJR6ZWvfFE/6jBT68S0okAkAzzMEdBVWdxWw==}
    engines: {node: '>= 10'}
    cpu: [x64]
    os: [linux]

  '@node-rs/argon2-wasm32-wasi@2.0.2':
    resolution: {integrity: sha512-U3PzLYKSQYzTERstgtHLd4ZTkOF9co57zTXT77r0cVUsleGZOrd6ut7rHzeWwoJSiHOVxxa0OhG1JVQeB7lLoQ==}
    engines: {node: '>=14.0.0'}
    cpu: [wasm32]

  '@node-rs/argon2-win32-arm64-msvc@2.0.2':
    resolution: {integrity: sha512-Eisd7/NM0m23ijrGr6xI2iMocdOuyl6gO27gfMfya4C5BODbUSP7ljKJ7LrA0teqZMdYHesRDzx36Js++/vhiQ==}
    engines: {node: '>= 10'}
    cpu: [arm64]
    os: [win32]

  '@node-rs/argon2-win32-ia32-msvc@2.0.2':
    resolution: {integrity: sha512-GsE2ezwAYwh72f9gIjbGTZOf4HxEksb5M2eCaj+Y5rGYVwAdt7C12Q2e9H5LRYxWcFvLH4m4jiSZpQQ4upnPAQ==}
    engines: {node: '>= 10'}
    cpu: [ia32]
    os: [win32]

  '@node-rs/argon2-win32-x64-msvc@2.0.2':
    resolution: {integrity: sha512-cJxWXanH4Ew9CfuZ4IAEiafpOBCe97bzoKowHCGk5lG/7kR4WF/eknnBlHW9m8q7t10mKq75kruPLtbSDqgRTw==}
    engines: {node: '>= 10'}
    cpu: [x64]
    os: [win32]

  '@node-rs/argon2@2.0.2':
    resolution: {integrity: sha512-t64wIsPEtNd4aUPuTAyeL2ubxATCBGmeluaKXEMAFk/8w6AJIVVkeLKMBpgLW6LU2t5cQxT+env/c6jxbtTQBg==}
    engines: {node: '>= 10'}

  '@nodelib/fs.scandir@2.1.5':
    resolution: {integrity: sha512-vq24Bq3ym5HEQm2NKCr3yXDwjc7vTsEThRDnkp2DK9p1uqLR+DHurm/NOTo0KG7HYHU7eppKZj3MyqYuMBf62g==}
    engines: {node: '>= 8'}

  '@nodelib/fs.stat@2.0.5':
    resolution: {integrity: sha512-RkhPPp2zrqDAQA/2jNhnztcPAlv64XdhIp7a7454A5ovI7Bukxgt7MX7udwAu3zg1DcpPU0rz3VV1SeaqvY4+A==}
    engines: {node: '>= 8'}

  '@nodelib/fs.walk@1.2.8':
    resolution: {integrity: sha512-oGB+UxlgWcgQkgwo8GcEGwemoTFt3FIO9ababBmaGwXIoBKZ+GTy0pP185beGg7Llih/NSHSV2XAs1lnznocSg==}
    engines: {node: '>= 8'}

  '@pkgjs/parseargs@0.11.0':
    resolution: {integrity: sha512-+1VkjdD0QBLPodGrJUeqarH8VAIvQODIbwh9XpP5Syisf7YoQgsJKPNFoqqLQlu+VQ/tVSshMR6loPMn8U+dPg==}
    engines: {node: '>=14'}

  '@pothos/core@4.3.0':
    resolution: {integrity: sha512-i4nyI8wSCjxdHUomqQ2K3FH0Glklomfv4tJNifQVU9lPtQKoKaS69VxGv+fru0HAZzb1eC1XPEPN3XPCYcvZ7Q==}
    peerDependencies:
      graphql: '>=16.6.0'

  '@pothos/plugin-relay@4.3.0':
    resolution: {integrity: sha512-sa8PWNQJLSNf7AVY43T3rSq4EnspuAcrPWcH3mCyocaqKzCqZA8DOdJ0tTWeGCJp1lsWkKFSrdb81g9FVJGTIg==}
    peerDependencies:
      '@pothos/core': '*'
      graphql: '>=16.6.0'

  '@rollup/rollup-android-arm-eabi@4.31.0':
    resolution: {integrity: sha512-9NrR4033uCbUBRgvLcBrJofa2KY9DzxL2UKZ1/4xA/mnTNyhZCWBuD8X3tPm1n4KxcgaraOYgrFKSgwjASfmlA==}
    cpu: [arm]
    os: [android]

  '@rollup/rollup-android-arm64@4.31.0':
    resolution: {integrity: sha512-iBbODqT86YBFHajxxF8ebj2hwKm1k8PTBQSojSt3d1FFt1gN+xf4CowE47iN0vOSdnd+5ierMHBbu/rHc7nq5g==}
    cpu: [arm64]
    os: [android]

  '@rollup/rollup-darwin-arm64@4.31.0':
    resolution: {integrity: sha512-WHIZfXgVBX30SWuTMhlHPXTyN20AXrLH4TEeH/D0Bolvx9PjgZnn4H677PlSGvU6MKNsjCQJYczkpvBbrBnG6g==}
    cpu: [arm64]
    os: [darwin]

  '@rollup/rollup-darwin-x64@4.31.0':
    resolution: {integrity: sha512-hrWL7uQacTEF8gdrQAqcDy9xllQ0w0zuL1wk1HV8wKGSGbKPVjVUv/DEwT2+Asabf8Dh/As+IvfdU+H8hhzrQQ==}
    cpu: [x64]
    os: [darwin]

  '@rollup/rollup-freebsd-arm64@4.31.0':
    resolution: {integrity: sha512-S2oCsZ4hJviG1QjPY1h6sVJLBI6ekBeAEssYKad1soRFv3SocsQCzX6cwnk6fID6UQQACTjeIMB+hyYrFacRew==}
    cpu: [arm64]
    os: [freebsd]

  '@rollup/rollup-freebsd-x64@4.31.0':
    resolution: {integrity: sha512-pCANqpynRS4Jirn4IKZH4tnm2+2CqCNLKD7gAdEjzdLGbH1iO0zouHz4mxqg0uEMpO030ejJ0aA6e1PJo2xrPA==}
    cpu: [x64]
    os: [freebsd]

  '@rollup/rollup-linux-arm-gnueabihf@4.31.0':
    resolution: {integrity: sha512-0O8ViX+QcBd3ZmGlcFTnYXZKGbFu09EhgD27tgTdGnkcYXLat4KIsBBQeKLR2xZDCXdIBAlWLkiXE1+rJpCxFw==}
    cpu: [arm]
    os: [linux]

  '@rollup/rollup-linux-arm-musleabihf@4.31.0':
    resolution: {integrity: sha512-w5IzG0wTVv7B0/SwDnMYmbr2uERQp999q8FMkKG1I+j8hpPX2BYFjWe69xbhbP6J9h2gId/7ogesl9hwblFwwg==}
    cpu: [arm]
    os: [linux]

  '@rollup/rollup-linux-arm64-gnu@4.31.0':
    resolution: {integrity: sha512-JyFFshbN5xwy6fulZ8B/8qOqENRmDdEkcIMF0Zz+RsfamEW+Zabl5jAb0IozP/8UKnJ7g2FtZZPEUIAlUSX8cA==}
    cpu: [arm64]
    os: [linux]

  '@rollup/rollup-linux-arm64-musl@4.31.0':
    resolution: {integrity: sha512-kpQXQ0UPFeMPmPYksiBL9WS/BDiQEjRGMfklVIsA0Sng347H8W2iexch+IEwaR7OVSKtr2ZFxggt11zVIlZ25g==}
    cpu: [arm64]
    os: [linux]

  '@rollup/rollup-linux-loongarch64-gnu@4.31.0':
    resolution: {integrity: sha512-pMlxLjt60iQTzt9iBb3jZphFIl55a70wexvo8p+vVFK+7ifTRookdoXX3bOsRdmfD+OKnMozKO6XM4zR0sHRrQ==}
    cpu: [loong64]
    os: [linux]

  '@rollup/rollup-linux-powerpc64le-gnu@4.31.0':
    resolution: {integrity: sha512-D7TXT7I/uKEuWiRkEFbed1UUYZwcJDU4vZQdPTcepK7ecPhzKOYk4Er2YR4uHKme4qDeIh6N3XrLfpuM7vzRWQ==}
    cpu: [ppc64]
    os: [linux]

  '@rollup/rollup-linux-riscv64-gnu@4.31.0':
    resolution: {integrity: sha512-wal2Tc8O5lMBtoePLBYRKj2CImUCJ4UNGJlLwspx7QApYny7K1cUYlzQ/4IGQBLmm+y0RS7dwc3TDO/pmcneTw==}
    cpu: [riscv64]
    os: [linux]

  '@rollup/rollup-linux-s390x-gnu@4.31.0':
    resolution: {integrity: sha512-O1o5EUI0+RRMkK9wiTVpk2tyzXdXefHtRTIjBbmFREmNMy7pFeYXCFGbhKFwISA3UOExlo5GGUuuj3oMKdK6JQ==}
    cpu: [s390x]
    os: [linux]

  '@rollup/rollup-linux-x64-gnu@4.31.0':
    resolution: {integrity: sha512-zSoHl356vKnNxwOWnLd60ixHNPRBglxpv2g7q0Cd3Pmr561gf0HiAcUBRL3S1vPqRC17Zo2CX/9cPkqTIiai1g==}
    cpu: [x64]
    os: [linux]

  '@rollup/rollup-linux-x64-musl@4.31.0':
    resolution: {integrity: sha512-ypB/HMtcSGhKUQNiFwqgdclWNRrAYDH8iMYH4etw/ZlGwiTVxBz2tDrGRrPlfZu6QjXwtd+C3Zib5pFqID97ZA==}
    cpu: [x64]
    os: [linux]

  '@rollup/rollup-win32-arm64-msvc@4.31.0':
    resolution: {integrity: sha512-JuhN2xdI/m8Hr+aVO3vspO7OQfUFO6bKLIRTAy0U15vmWjnZDLrEgCZ2s6+scAYaQVpYSh9tZtRijApw9IXyMw==}
    cpu: [arm64]
    os: [win32]

  '@rollup/rollup-win32-ia32-msvc@4.31.0':
    resolution: {integrity: sha512-U1xZZXYkvdf5MIWmftU8wrM5PPXzyaY1nGCI4KI4BFfoZxHamsIe+BtnPLIvvPykvQWlVbqUXdLa4aJUuilwLQ==}
    cpu: [ia32]
    os: [win32]

  '@rollup/rollup-win32-x64-msvc@4.31.0':
    resolution: {integrity: sha512-ul8rnCsUumNln5YWwz0ted2ZHFhzhRRnkpBZ+YRuHoRAlUji9KChpOUOndY7uykrPEPXVbHLlsdo6v5yXo/TXw==}
    cpu: [x64]
    os: [win32]

  '@sec-ant/readable-stream@0.4.1':
    resolution: {integrity: sha512-831qok9r2t8AlxLko40y2ebgSDhenenCatLVeW/uBtnHPyhHOvG0C7TvfgecV+wHzIm5KUICgzmVpWS+IMEAeg==}

  '@sinclair/typebox@0.34.15':
    resolution: {integrity: sha512-xeIzl3h1Znn9w/LTITqpiwag0gXjA+ldi2ZkXIBxGEppGCW211Tza+eL6D4pKqs10bj5z2umBWk5WL6spQ2OCQ==}

  '@sindresorhus/is@5.6.0':
    resolution: {integrity: sha512-TV7t8GKYaJWsn00tFDqBw8+Uqmr8A0fRU1tvTQhyZzGv0sJCGRQL3JGMI3ucuKo3XIZdUP+Lx7/gh2t3lewy7g==}
    engines: {node: '>=14.16'}

  '@swc/cli@0.6.0':
    resolution: {integrity: sha512-Q5FsI3Cw0fGMXhmsg7c08i4EmXCrcl+WnAxb6LYOLHw4JFFC3yzmx9LaXZ7QMbA+JZXbigU2TirI7RAfO0Qlnw==}
    engines: {node: '>= 16.14.0'}
    hasBin: true
    peerDependencies:
      '@swc/core': ^1.2.66
      chokidar: ^4.0.1
    peerDependenciesMeta:
      chokidar:
        optional: true

  '@swc/core-darwin-arm64@1.10.9':
    resolution: {integrity: sha512-XTHLtijFervv2B+i1ngM993umhSj9K1IeMomvU/Db84Asjur2XmD4KXt9QPnGDRFgv2kLSjZ+DDL25Qk0f4r+w==}
    engines: {node: '>=10'}
    cpu: [arm64]
    os: [darwin]

  '@swc/core-darwin-x64@1.10.9':
    resolution: {integrity: sha512-bi3el9/FV/la8HIsolSjeDar+tM7m9AmSF1w7X6ZByW2qgc4Z1tmq0A4M4H9aH3TfHesZbfq8hgaNtc2/VtzzQ==}
    engines: {node: '>=10'}
    cpu: [x64]
    os: [darwin]

  '@swc/core-linux-arm-gnueabihf@1.10.9':
    resolution: {integrity: sha512-xsLHV02S+RTDuI+UJBkA2muNk/s0ETRpoc1K/gNt0i8BqTurPYkrvGDDALN9+leiUPydHvZi9P1qdExbgUJnXw==}
    engines: {node: '>=10'}
    cpu: [arm]
    os: [linux]

  '@swc/core-linux-arm64-gnu@1.10.9':
    resolution: {integrity: sha512-41hJgPoGhIa12U6Tud+yLF/m64YA3mGut3TmBEkj2R7rdJdE0mljdtR0tf4J2RoQaWZPPi0DBSqGdROiAEx9dg==}
    engines: {node: '>=10'}
    cpu: [arm64]
    os: [linux]

  '@swc/core-linux-arm64-musl@1.10.9':
    resolution: {integrity: sha512-DUMRhl49b9r7bLg9oNzCdW4lLcDJKrRBn87Iq5APPvixsm1auGnsVQycGkQcDDKvVllxIFSbmCYzjagx3l8Hnw==}
    engines: {node: '>=10'}
    cpu: [arm64]
    os: [linux]

  '@swc/core-linux-x64-gnu@1.10.9':
    resolution: {integrity: sha512-xW0y88vQvmzYo3Gn7yFnY03TfHMwuca4aFH3ZmhwDNOYHmTOi6fmhAkg/13F/NrwjMYO+GnF5uJTjdjb3B6tdQ==}
    engines: {node: '>=10'}
    cpu: [x64]
    os: [linux]

  '@swc/core-linux-x64-musl@1.10.9':
    resolution: {integrity: sha512-jYs32BEx+CPVuxN6NdsWEpdehjnmAag25jyJzwjQx+NCGYwHEV3bT5y8TX4eFhaVB1rafmqJOlYQPs4+MSyGCg==}
    engines: {node: '>=10'}
    cpu: [x64]
    os: [linux]

  '@swc/core-win32-arm64-msvc@1.10.9':
    resolution: {integrity: sha512-Uhh5T3Fq3Nyom96Bm3ACBNASH3iqNc76in7ewZz8PooUqeTIO8aZpsghnncjctRNE9T819/8btpiFIhHo3sKtg==}
    engines: {node: '>=10'}
    cpu: [arm64]
    os: [win32]

  '@swc/core-win32-ia32-msvc@1.10.9':
    resolution: {integrity: sha512-bD5BpbojEsDfrAvT+1qjQPf5RCKLg4UL+3Uwm019+ZR02hd8qO538BlOnQdOqRqccu+75DF6aRglQ7AJ24Cs0Q==}
    engines: {node: '>=10'}
    cpu: [ia32]
    os: [win32]

  '@swc/core-win32-x64-msvc@1.10.9':
    resolution: {integrity: sha512-NwkuUNeBBQnAaXVvcGw8Zr6RR8kylyjFUnlYZZ3G0QkQZ4rYLXYTafAmiRjrfzgVb0LcMF/sBzJvGOk7SwtIDg==}
    engines: {node: '>=10'}
    cpu: [x64]
    os: [win32]

  '@swc/core@1.10.9':
    resolution: {integrity: sha512-MQ97YSXu2oibzm7wi4GNa7hhndjLuVt/lmO2sq53+P37oZmyg/JQ/IYYtSiC6UGK3+cHoiVAykrK+glxLjJbag==}
    engines: {node: '>=10'}
    peerDependencies:
      '@swc/helpers': '*'
    peerDependenciesMeta:
      '@swc/helpers':
        optional: true

  '@swc/counter@0.1.3':
    resolution: {integrity: sha512-e2BR4lsJkkRlKZ/qCHPw9ZaSxc0MVUd7gtbtaB7aMvHeJVYe8sOB8DBZkP2DtISHGSku9sCK6T6cnY0CtXrOCQ==}

  '@swc/types@0.1.17':
    resolution: {integrity: sha512-V5gRru+aD8YVyCOMAjMpWR1Ui577DD5KSJsHP8RAxopAH22jFz6GZd/qxqjO6MJHQhcsjvjOFXyDhyLQUnMveQ==}

  '@szmarczak/http-timer@5.0.1':
    resolution: {integrity: sha512-+PmQX0PiAYPMeVYe237LJAYvOMYW1j2rH5YROyS3b4CTVJum34HfRvKvAzozHAQG0TnHNdUfY9nCeUyRAs//cw==}
    engines: {node: '>=14.16'}

  '@tokenizer/token@0.3.0':
    resolution: {integrity: sha512-OvjF+z51L3ov0OyAU0duzsYuvO01PH7x4t6DJx+guahgTnBHkhJdG7soQeTSFLWN3efnHyibZ4Z8l2EuWwJN3A==}

  '@tybys/wasm-util@0.9.0':
    resolution: {integrity: sha512-6+7nlbMVX/PVDCwaIQ8nTOPveOcFLSt8GcXdx8hD0bt39uWxYT88uXzqTd4fTvqta7oeUJqudepapKNt2DYJFw==}

  '@types/estree@1.0.6':
    resolution: {integrity: sha512-AYnb1nQyY49te+VRAVgmzfcgjYS91mY5P0TKUDCLEM+gNnA+3T6rWITXRLYCpahpqSQbN5cE+gHpnPyXjHWxcw==}

  '@types/http-cache-semantics@4.0.4':
    resolution: {integrity: sha512-1m0bIFVc7eJWyve9S0RnuRgcQqF/Xd5QsUZAZeQFr1Q3/p9JWoQQEqmVy+DPTNpGXwhgIetAoYF8JSc33q29QA==}

  '@types/inquirer@9.0.7':
    resolution: {integrity: sha512-Q0zyBupO6NxGRZut/JdmqYKOnN95Eg5V8Csg3PGKkP+FnvsUZx1jAyK7fztIszxxMuoBA6E3KXWvdZVXIpx60g==}

  '@types/node@22.10.7':
    resolution: {integrity: sha512-V09KvXxFiutGp6B7XkpaDXlNadZxrzajcY50EuoLIpQ6WWYCSvf19lVIazzfIzQvhUN2HjX12spLojTnhuKlGg==}

<<<<<<< HEAD
  '@types/through@0.0.33':
    resolution: {integrity: sha512-HsJ+z3QuETzP3cswwtzt2vEIiHBk/dCcHGhbmG5X3ecnwFD/lPrMpliGXxSCg03L9AhrdwA4Oz/qfspkDW+xGQ==}
=======
  '@types/uuid@10.0.0':
    resolution: {integrity: sha512-7gqG38EyHgyP1S+7+xomFtL+ZNHcKv6DwNaCZmJmo1vgMugyF3TCnXVg4t1uk89mLNwnLtnY3TpOpCOyp1/xHQ==}
>>>>>>> ee24a958

  '@vitest/coverage-v8@3.0.3':
    resolution: {integrity: sha512-uVbJ/xhImdNtzPnLyxCZJMTeTIYdgcC2nWtBBBpR1H6z0w8m7D+9/zrDIx2nNxgMg9r+X8+RY2qVpUDeW2b3nw==}
    peerDependencies:
      '@vitest/browser': 3.0.3
      vitest: 3.0.3
    peerDependenciesMeta:
      '@vitest/browser':
        optional: true

  '@vitest/expect@3.0.3':
    resolution: {integrity: sha512-SbRCHU4qr91xguu+dH3RUdI5dC86zm8aZWydbp961aIR7G8OYNN6ZiayFuf9WAngRbFOfdrLHCGgXTj3GtoMRQ==}

  '@vitest/mocker@3.0.3':
    resolution: {integrity: sha512-XT2XBc4AN9UdaxJAeIlcSZ0ILi/GzmG5G8XSly4gaiqIvPV3HMTSIDZWJVX6QRJ0PX1m+W8Cy0K9ByXNb/bPIA==}
    peerDependencies:
      msw: ^2.4.9
      vite: ^5.0.0 || ^6.0.0
    peerDependenciesMeta:
      msw:
        optional: true
      vite:
        optional: true

  '@vitest/pretty-format@3.0.3':
    resolution: {integrity: sha512-gCrM9F7STYdsDoNjGgYXKPq4SkSxwwIU5nkaQvdUxiQ0EcNlez+PdKOVIsUJvh9P9IeIFmjn4IIREWblOBpP2Q==}

  '@vitest/runner@3.0.3':
    resolution: {integrity: sha512-Rgi2kOAk5ZxWZlwPguRJFOBmWs6uvvyAAR9k3MvjRvYrG7xYvKChZcmnnpJCS98311CBDMqsW9MzzRFsj2gX3g==}

  '@vitest/snapshot@3.0.3':
    resolution: {integrity: sha512-kNRcHlI4txBGztuJfPEJ68VezlPAXLRT1u5UCx219TU3kOG2DplNxhWLwDf2h6emwmTPogzLnGVwP6epDaJN6Q==}

  '@vitest/spy@3.0.3':
    resolution: {integrity: sha512-7/dgux8ZBbF7lEIKNnEqQlyRaER9nkAL9eTmdKJkDO3hS8p59ATGwKOCUDHcBLKr7h/oi/6hP+7djQk8049T2A==}

  '@vitest/utils@3.0.3':
    resolution: {integrity: sha512-f+s8CvyzPtMFY1eZKkIHGhPsQgYo5qCm6O8KZoim9qm1/jT64qBgGpO5tHscNH6BzRHM+edLNOP+3vO8+8pE/A==}

  '@xhmikosr/archive-type@7.0.0':
    resolution: {integrity: sha512-sIm84ZneCOJuiy3PpWR5bxkx3HaNt1pqaN+vncUBZIlPZCq8ASZH+hBVdu5H8znR7qYC6sKwx+ie2Q7qztJTxA==}
    engines: {node: ^14.14.0 || >=16.0.0}

  '@xhmikosr/bin-check@7.0.3':
    resolution: {integrity: sha512-4UnCLCs8DB+itHJVkqFp9Zjg+w/205/J2j2wNBsCEAm/BuBmtua2hhUOdAMQE47b1c7P9Xmddj0p+X1XVsfHsA==}
    engines: {node: '>=18'}

  '@xhmikosr/bin-wrapper@13.0.5':
    resolution: {integrity: sha512-DT2SAuHDeOw0G5bs7wZbQTbf4hd8pJ14tO0i4cWhRkIJfgRdKmMfkDilpaJ8uZyPA0NVRwasCNAmMJcWA67osw==}
    engines: {node: '>=18'}

  '@xhmikosr/decompress-tar@8.0.1':
    resolution: {integrity: sha512-dpEgs0cQKJ2xpIaGSO0hrzz3Kt8TQHYdizHsgDtLorWajuHJqxzot9Hbi0huRxJuAGG2qiHSQkwyvHHQtlE+fg==}
    engines: {node: '>=18'}

  '@xhmikosr/decompress-tarbz2@8.0.2':
    resolution: {integrity: sha512-p5A2r/AVynTQSsF34Pig6olt9CvRj6J5ikIhzUd3b57pUXyFDGtmBstcw+xXza0QFUh93zJsmY3zGeNDlR2AQQ==}
    engines: {node: '>=18'}

  '@xhmikosr/decompress-targz@8.0.1':
    resolution: {integrity: sha512-mvy5AIDIZjQ2IagMI/wvauEiSNHhu/g65qpdM4EVoYHUJBAmkQWqcPJa8Xzi1aKVTmOA5xLJeDk7dqSjlHq8Mg==}
    engines: {node: '>=18'}

  '@xhmikosr/decompress-unzip@7.0.0':
    resolution: {integrity: sha512-GQMpzIpWTsNr6UZbISawsGI0hJ4KA/mz5nFq+cEoPs12UybAqZWKbyIaZZyLbJebKl5FkLpsGBkrplJdjvUoSQ==}
    engines: {node: '>=18'}

  '@xhmikosr/decompress@10.0.1':
    resolution: {integrity: sha512-6uHnEEt5jv9ro0CDzqWlFgPycdE+H+kbJnwyxgZregIMLQ7unQSCNVsYG255FoqU8cP46DyggI7F7LohzEl8Ag==}
    engines: {node: '>=18'}

  '@xhmikosr/downloader@15.0.1':
    resolution: {integrity: sha512-fiuFHf3Dt6pkX8HQrVBsK0uXtkgkVlhrZEh8b7VgoDqFf+zrgFBPyrwCqE/3nDwn3hLeNz+BsrS7q3mu13Lp1g==}
    engines: {node: '>=18'}

  '@xhmikosr/os-filter-obj@3.0.0':
    resolution: {integrity: sha512-siPY6BD5dQ2SZPl3I0OZBHL27ZqZvLEosObsZRQ1NUB8qcxegwt0T9eKtV96JMFQpIz1elhkzqOg4c/Ri6Dp9A==}
    engines: {node: ^14.14.0 || >=16.0.0}

  '@zxing/text-encoding@0.9.0':
    resolution: {integrity: sha512-U/4aVJ2mxI0aDNI8Uq0wEhMgY+u4CNtEb0om3+y3+niDAsoTCOB33UF0sxpzqzdqXLqmvc+vZyAt4O8pPdfkwA==}

  abort-controller@3.0.0:
    resolution: {integrity: sha512-h8lQ8tacZYnR3vNQTgibj+tODHI5/+l06Au2Pcriv/Gmet0eaj4TwWH41sO9wnHDiQsEj19q0drzdWdeAHtweg==}
    engines: {node: '>=6.5'}

  abstract-logging@2.0.1:
    resolution: {integrity: sha512-2BjRTZxTPvheOvGbBslFSYOUkr+SjPtOnrLP33f+VIWLzezQpZcqVg7ja3L4dBXmzzgwT+a029jRx5PCi3JuiA==}

  aggregate-error@3.1.0:
    resolution: {integrity: sha512-4I7Td01quW/RpocfNayFdFVk1qSuoh0E7JrbRJ16nH01HhKFQ88INq9Sd+nd72zqRySlr9BmDA8xlEJ6vJMrYA==}
    engines: {node: '>=8'}

  ajv-formats@3.0.1:
    resolution: {integrity: sha512-8iUql50EUR+uUcdRQ3HDqa6EVyo3docL8g5WJ3FNcWmu62IbkGUue/pEyLBW8VGKKucTPgqeks4fIU1DA4yowQ==}
    peerDependencies:
      ajv: ^8.0.0
    peerDependenciesMeta:
      ajv:
        optional: true

  ajv@8.17.1:
    resolution: {integrity: sha512-B/gBuNg5SiMTrPkC+A2+cW0RszwxYmn6VYxB/inlBStS5nx6xHIt/ehKRhIMhqusl7a8LjQoZnjCs5vhwxOQ1g==}

  ansi-escapes@4.3.2:
    resolution: {integrity: sha512-gKXj5ALrKWQLsYG9jlTRmR/xKluxHV+Z9QEwNIgCfM1/uwPMCuzVVnh5mwTd+OuBZcwSIMbqssNWRm1lE51QaQ==}
    engines: {node: '>=8'}

  ansi-regex@5.0.1:
    resolution: {integrity: sha512-quJQXlTSUGL2LH9SUXo8VwsY4soanhgo6LNSm84E1LBcE8s3O0wpdiRzyR9z/ZZJMlMWv37qOOb9pdJlMUEKFQ==}
    engines: {node: '>=8'}

  ansi-regex@6.1.0:
    resolution: {integrity: sha512-7HSX4QQb4CspciLpVFwyRe79O3xsIZDDLER21kERQ71oaPodF8jL725AgJMFAYbooIqolJoRLuM81SpeUkpkvA==}
    engines: {node: '>=12'}

  ansi-styles@4.3.0:
    resolution: {integrity: sha512-zbB9rCJAT1rbjiVDb2hqKFHNYLxgtk8NURxZ3IZwD3F6NtxbXZQCnnSi1Lkx+IDohdPlFp222wVALIheZJQSEg==}
    engines: {node: '>=8'}

  ansi-styles@6.2.1:
    resolution: {integrity: sha512-bN798gFfQX+viw3R7yrGWRqnrN2oRkEkUjjl4JNn4E8GxxbjtG3FbrEIIY3l8/hrwUwIeCZvi4QuOTP4MErVug==}
    engines: {node: '>=12'}

  arch@3.0.0:
    resolution: {integrity: sha512-AmIAC+Wtm2AU8lGfTtHsw0Y9Qtftx2YXEEtiBP10xFUtMOA+sHHx6OAddyL52mUKh1vsXQ6/w1mVDptZCyUt4Q==}

  asn1.js@5.4.1:
    resolution: {integrity: sha512-+I//4cYPccV8LdmBLiX8CYvf9Sp3vQsrqu2QNXRcrbiWvcx/UdlFiqUJJzxRQxgsZmvhXhn4cSKeSmoFjVdupA==}

  assertion-error@2.0.1:
    resolution: {integrity: sha512-Izi8RQcffqCeNVgFigKli1ssklIbpHnCYc6AknXGYoB6grJqyeby7jv12JUQgmTAnIDnbck1uxksT4dzN3PWBA==}
    engines: {node: '>=12'}

  async@3.2.6:
    resolution: {integrity: sha512-htCUDlxyyCLMgaM3xXg0C0LW2xqfuQ6p05pCEIsXuyQ+a1koYKTuBMzRNwmybfLgvJDMd0r1LTn4+E0Ti6C2AA==}

  atomic-sleep@1.0.0:
    resolution: {integrity: sha512-kNOjDqAh7px0XWNI+4QbzoiR/nTkHAWNud2uvnJquD1/x5a7EQZMJT0AczqK0Qn67oY/TTQ1LbUKajZpp3I9tQ==}
    engines: {node: '>=8.0.0'}

  available-typed-arrays@1.0.7:
    resolution: {integrity: sha512-wvUjBtSGN7+7SjNpq/9M2Tg350UZD3q62IFZLbRAR1bSMlCo1ZaeW+BJ+D090e4hIIZLBcTDWe4Mh4jvUDajzQ==}
    engines: {node: '>= 0.4'}

  avvio@9.1.0:
    resolution: {integrity: sha512-fYASnYi600CsH/j9EQov7lECAniYiBFiiAtBNuZYLA2leLe9qOvZzqYHFjtIj6gD2VMoMLP14834LFWvr4IfDw==}

  b4a@1.6.7:
    resolution: {integrity: sha512-OnAYlL5b7LEkALw87fUVafQw5rVR9RjwGd4KUwNQ6DrrNmaVaUCgLipfVlzrPQ4tWOR9P0IXGNOx50jYCCdSJg==}

  balanced-match@1.0.2:
    resolution: {integrity: sha512-3oSeUO0TMV67hN1AmbXsK4yaqU7tjiHlbxRDZOpH0KW9+CeX4bRAaX0Anxt0tx2MrpRpWwQaPwIlISEJhYU5Pw==}

  bare-events@2.5.4:
    resolution: {integrity: sha512-+gFfDkR8pj4/TrWCGUGWmJIkBwuxPS5F+a5yWjOHQt2hHvNZd5YLzadjmDUtFmMM4y429bnKLa8bYBMHcYdnQA==}

  base64-js@1.5.1:
    resolution: {integrity: sha512-AKpaYlHn8t4SVbOHCy+b5+KKgvR4vrsD8vbvrbiQJps7fKDTkjkDry6ji0rUJjC0kzbNePLwzxq8iypo41qeWA==}

  bin-version-check@5.1.0:
    resolution: {integrity: sha512-bYsvMqJ8yNGILLz1KP9zKLzQ6YpljV3ln1gqhuLkUtyfGi3qXKGuK2p+U4NAvjVFzDFiBBtOpCOSFNuYYEGZ5g==}
    engines: {node: '>=12'}

  bin-version@6.0.0:
    resolution: {integrity: sha512-nk5wEsP4RiKjG+vF+uG8lFsEn4d7Y6FVDamzzftSunXOoOcOOkzcWdKVlGgFFwlUQCj63SgnUkLLGF8v7lufhw==}
    engines: {node: '>=12'}

  block-stream2@2.1.0:
    resolution: {integrity: sha512-suhjmLI57Ewpmq00qaygS8UgEq2ly2PCItenIyhMqVjo4t4pGzqMvfgJuX8iWTeSDdfSSqS6j38fL4ToNL7Pfg==}

  bn.js@4.12.1:
    resolution: {integrity: sha512-k8TVBiPkPJT9uHLdOKfFpqcfprwBFOAAXXozRubr7R7PfIuKvQlzcI4M0pALeqXN09vdaMbUdUj+pass+uULAg==}

  brace-expansion@2.0.1:
    resolution: {integrity: sha512-XnAIvQ8eM+kC6aULx6wuQiwVsnzsi9d3WxzV3FpWTGA19F621kwdbsAcFKXgKUHZWsy+mY6iL1sHTxWEFCytDA==}

  braces@3.0.3:
    resolution: {integrity: sha512-yQbXgO/OSZVD2IsiLlro+7Hf6Q18EJrKSEsdoMzKePKXct3gvD8oLcOQdIzGupr5Fj+EDe8gO/lxc1BzfMpxvA==}
    engines: {node: '>=8'}

  browser-or-node@2.1.1:
    resolution: {integrity: sha512-8CVjaLJGuSKMVTxJ2DpBl5XnlNDiT4cQFeuCJJrvJmts9YrTZDizTX7PjC2s6W4x+MBGZeEY6dGMrF04/6Hgqg==}

  buffer-crc32@0.2.13:
    resolution: {integrity: sha512-VO9Ht/+p3SN7SKWqcrgEzjGbRSJYTx+Q1pTQC0wrWqHx0vpJraQ6GtHx8tvcg1rlK1byhU5gccxgOgj7B0TDkQ==}

  buffer-crc32@1.0.0:
    resolution: {integrity: sha512-Db1SbgBS/fg/392AblrMJk97KggmvYhr4pB5ZIMTWtaivCPMWLkmb7m21cJvpvgK+J3nsU2CmmixNBZx4vFj/w==}
    engines: {node: '>=8.0.0'}

  buffer-from@1.1.2:
    resolution: {integrity: sha512-E+XQCRwSbaaiChtv6k6Dwgc+bx+Bs6vuKJHHl5kox/BaKbhiXzqQOwK4cO22yElGp2OCmjwVhT3HmxgyPGnJfQ==}

  buffer@5.7.1:
    resolution: {integrity: sha512-EHcyIPBQ4BSGlvjB16k5KgAJ27CIsHY/2JBmCRReo48y9rQ3MaUzWX3KVlBa4U7MyX02HdVj0K7C3WaB3ju7FQ==}

  buffer@6.0.3:
    resolution: {integrity: sha512-FTiCpNxtwiZZHEZbcbTIcZjERVICn9yq/pDFkTl95/AxzD1naBctN7YO68riM/gLSDY7sdrMby8hofADYuuqOA==}

  busboy@1.6.0:
    resolution: {integrity: sha512-8SFQbg/0hQ9xy3UNTB0YEnsNBbWfhf7RtnzpL7TkBiTBRfrQ9Fxcnz7VJsleJpyp6rVLvXiuORqjlHi5q+PYuA==}
    engines: {node: '>=10.16.0'}

  cac@6.7.14:
    resolution: {integrity: sha512-b6Ilus+c3RrdDk+JhLKUAQfzzgLEPy6wcXqS7f/xe1EETvsDP6GORG7SFuOs6cID5YkqchW/LXZbX5bc8j7ZcQ==}
    engines: {node: '>=8'}

  cacheable-lookup@7.0.0:
    resolution: {integrity: sha512-+qJyx4xiKra8mZrcwhjMRMUhD5NR1R8esPkzIYxX96JiecFoxAXFuz/GpR3+ev4PE1WamHip78wV0vcmPQtp8w==}
    engines: {node: '>=14.16'}

  cacheable-request@10.2.14:
    resolution: {integrity: sha512-zkDT5WAF4hSSoUgyfg5tFIxz8XQK+25W/TLVojJTMKBaxevLBBtLxgqguAuVQB8PVW79FVjHcU+GJ9tVbDZ9mQ==}
    engines: {node: '>=14.16'}

  call-bind-apply-helpers@1.0.1:
    resolution: {integrity: sha512-BhYE+WDaywFg2TBWYNXAE+8B1ATnThNBqXHP5nQu0jWJdVvY2hvkpyB3qOmtmDePiS5/BDQ8wASEWGMWRG148g==}
    engines: {node: '>= 0.4'}

  call-bind@1.0.8:
    resolution: {integrity: sha512-oKlSFMcMwpUg2ednkhQ454wfWiU/ul3CkJe/PEHcTKuiX6RpbehUiFMXu13HalGZxfUwCQzZG747YXBn1im9ww==}
    engines: {node: '>= 0.4'}

  call-bound@1.0.3:
    resolution: {integrity: sha512-YTd+6wGlNlPxSuri7Y6X8tY2dmm12UMH66RpKMhiX6rsk5wXXnYgbUcOt8kiS31/AjfoTOvCsE+w8nZQLQnzHA==}
    engines: {node: '>= 0.4'}

  chai@5.1.2:
    resolution: {integrity: sha512-aGtmf24DW6MLHHG5gCx4zaI3uBq3KRtxeVs0DjFH6Z0rDNbsvTxFASFvdj79pxjxZ8/5u3PIiN3IwEIQkiiuPw==}
    engines: {node: '>=12'}

  chardet@0.7.0:
    resolution: {integrity: sha512-mT8iDcrh03qDGRRmoA2hmBJnxpllMR+0/0qlzjqZES6NdiWDcZkCNAk4rPFZ9Q85r27unkiNNg8ZOiwZXBHwcA==}

  check-error@2.1.1:
    resolution: {integrity: sha512-OAlb+T7V4Op9OwdkjmguYRqncdlx5JiofwOAUkmTF+jNdHwzTaTs4sRAGpzLF3oOz5xAyDGrPgeIDFQmDOTiJw==}
    engines: {node: '>= 16'}

  clean-stack@2.2.0:
    resolution: {integrity: sha512-4diC9HaTE+KRAMWhDhrGOECgWZxoevMc5TlkObMqNSsVU62PYzXZ/SMTjzyGAFF1YusgxGcSWTEXBhp0CPwQ1A==}
    engines: {node: '>=6'}

  cli-width@4.1.0:
    resolution: {integrity: sha512-ouuZd4/dm2Sw5Gmqy6bGyNNNe1qt9RpmxveLSO7KcgsTnU7RXfsw+/bukWGo1abgBiMAic068rclZsO4IWmmxQ==}
    engines: {node: '>= 12'}

  close-with-grace@2.2.0:
    resolution: {integrity: sha512-OdcFxnxTm/AMLPHA4Aq3J1BLpkojXP7I4G5QBQLN5TT55ED/rk04rAoDbtfNnfZ988kGXPxh1bdRLeIU9bz/lA==}

  color-convert@2.0.1:
    resolution: {integrity: sha512-RRECPsj7iu/xb5oKYcsFHSppFNnsj/52OVTRKb4zP5onXwVF3zVmmToNcOfGC+CRDpfK/U584fMg38ZHCaElKQ==}
    engines: {node: '>=7.0.0'}

  color-name@1.1.4:
    resolution: {integrity: sha512-dOy+3AuW3a2wNbZHIuMZpTcgjGuLU/uBL/ubcZF9OXbDo8ff4O8yVp5Bf0efS8uEoYo5q4Fx7dY9OgQGXgAsQA==}

  colorette@2.0.20:
    resolution: {integrity: sha512-IfEDxwoWIjkeXL1eXcDiow4UbKjhLdq6/EuSVR9GMN7KVH3r9gQ83e73hsz1Nd1T3ijd5xv1wcWRYO+D6kCI2w==}

  commander@6.2.1:
    resolution: {integrity: sha512-U7VdrJFnJgo4xjrHpTzu0yrHPGImdsmD95ZlgYSEajAn2JKzDhDTPG9kBTefmObL2w/ngeZnilk+OV9CG3d7UA==}
    engines: {node: '>= 6'}

  commander@8.3.0:
    resolution: {integrity: sha512-OkTL9umf+He2DZkUq8f8J9of7yL6RJKI24dVITBmNfZBmri9zYZQrKkuXiKhyfPSu8tUhnVBB1iKXevvnlR4Ww==}
    engines: {node: '>= 12'}

  content-disposition@0.5.4:
    resolution: {integrity: sha512-FveZTNuGw04cxlAiWbzi6zTAL/lhehaWbTtgluJh4/E95DqMwTmha3KZN1aAWA8cFIhHzMZUvLevkw5Rqk+tSQ==}
    engines: {node: '>= 0.6'}

  cookie@1.0.2:
    resolution: {integrity: sha512-9Kr/j4O16ISv8zBBhJoi4bXOYNTkFLOqSL3UDB0njXxCXNezjeyVrJyGOWtgfs/q2km1gwBcfH8q1yEGoMYunA==}
    engines: {node: '>=18'}

  cross-spawn@7.0.6:
    resolution: {integrity: sha512-uV2QOWP2nWzsy2aMp8aRibhi9dlzF5Hgh5SHaB9OiTGEyDTiJJyx0uy51QXdyWbtAHNua4XJzUKca3OzKUd3vA==}
    engines: {node: '>= 8'}

  dateformat@4.6.3:
    resolution: {integrity: sha512-2P0p0pFGzHS5EMnhdxQi7aJN+iMheud0UhG4dlE1DLAlvL8JHjJJTX/CSm4JXwV0Ka5nGk3zC5mcb5bUQUxxMA==}

  debug@4.4.0:
    resolution: {integrity: sha512-6WTZ/IxCY/T6BALoZHaE4ctp9xm+Z5kY/pzYaCHRFeyVhojxlrm+46y68HA6hr0TcwEssoxNiDEUJQjfPZ/RYA==}
    engines: {node: '>=6.0'}
    peerDependencies:
      supports-color: '*'
    peerDependenciesMeta:
      supports-color:
        optional: true

  decode-uri-component@0.2.2:
    resolution: {integrity: sha512-FqUYQ+8o158GyGTrMFJms9qh3CqTKvAqgqsTnkLI8sKu0028orqBhxNMFkFen0zGyg6epACD32pjVk58ngIErQ==}
    engines: {node: '>=0.10'}

  decompress-response@6.0.0:
    resolution: {integrity: sha512-aW35yZM6Bb/4oJlZncMH2LCoZtJXTRxES17vE3hoRiowU2kWHaJKFkSBDnDR+cm9J+9QhXmREyIfv0pji9ejCQ==}
    engines: {node: '>=10'}

  deep-eql@5.0.2:
    resolution: {integrity: sha512-h5k/5U50IJJFpzfL6nO9jaaumfjO/f2NjK/oYB2Djzm4p9L+3T9qWpZqZ2hAbLPuuYq9wrU08WQyBTL5GbPk5Q==}
    engines: {node: '>=6'}

  defaults@3.0.0:
    resolution: {integrity: sha512-RsqXDEAALjfRTro+IFNKpcPCt0/Cy2FqHSIlnomiJp9YGadpQnrtbRpSgN2+np21qHcIKiva4fiOQGjS9/qR/A==}
    engines: {node: '>=18'}

  defer-to-connect@2.0.1:
    resolution: {integrity: sha512-4tvttepXG1VaYGrRibk5EwJd1t4udunSOVMdLSAL6mId1ix438oPwPZMALY41FCijukO1L0twNcGsdzS7dHgDg==}
    engines: {node: '>=10'}

  define-data-property@1.1.4:
    resolution: {integrity: sha512-rBMvIzlpA8v6E+SJZoo++HAYqsLrkg7MSfIinMPFhmkorw7X+dOXVJQs+QT69zGkzMyfDnIMN2Wid1+NbL3T+A==}
    engines: {node: '>= 0.4'}

  depd@2.0.0:
    resolution: {integrity: sha512-g7nH6P6dyDioJogAAGprGpCtVImJhpPk/roCzdb3fIh61/s/nPsfR6onyMwkCAR/OlC3yBC0lESvUoQEAssIrw==}
    engines: {node: '>= 0.8'}

  dequal@2.0.3:
    resolution: {integrity: sha512-0je+qPKHEMohvfRTCEo3CrPG6cAzAYgmzKyxRiYSSDkS6eGJdyVJm7WaYA5ECaAD9wLB2T4EEeymA5aFVcYXCA==}
    engines: {node: '>=6'}

  dotenv-expand@10.0.0:
    resolution: {integrity: sha512-GopVGCpVS1UKH75VKHGuQFqS1Gusej0z4FyQkPdwjil2gNIv+LNsqBlboOzpJFZKVT95GkCyWJbBSdFEFUWI2A==}
    engines: {node: '>=12'}

  dotenv@16.4.7:
    resolution: {integrity: sha512-47qPchRCykZC03FhkYAhrvwU4xDBFIj1QPqaarj6mdM/hgUzfPHcpkHJOn3mJAufFeeAxAzeGsr5X0M4k6fLZQ==}
    engines: {node: '>=12'}

  drizzle-kit@0.30.4:
    resolution: {integrity: sha512-B2oJN5UkvwwNHscPWXDG5KqAixu7AUzZ3qbe++KU9SsQ+cZWR4DXEPYcvWplyFAno0dhRJECNEhNxiDmFaPGyQ==}
    hasBin: true

  drizzle-orm@0.39.1:
    resolution: {integrity: sha512-2bDHlzTY31IDmrYn8i+ZZrxK8IyBD4mPZ7JmZdVDQj2tpBZXs/gxB/1kK5pSvkjxPUMNOVsTnoGkSltgjuJwcA==}
    peerDependencies:
      '@aws-sdk/client-rds-data': '>=3'
      '@cloudflare/workers-types': '>=4'
      '@electric-sql/pglite': '>=0.2.0'
      '@libsql/client': '>=0.10.0'
      '@libsql/client-wasm': '>=0.10.0'
      '@neondatabase/serverless': '>=0.10.0'
      '@op-engineering/op-sqlite': '>=2'
      '@opentelemetry/api': ^1.4.1
      '@planetscale/database': '>=1'
      '@prisma/client': '*'
      '@tidbcloud/serverless': '*'
      '@types/better-sqlite3': '*'
      '@types/pg': '*'
      '@types/react': '>=18'
      '@types/sql.js': '*'
      '@vercel/postgres': '>=0.8.0'
      '@xata.io/client': '*'
      better-sqlite3: '>=7'
      bun-types: '*'
      expo-sqlite: '>=14.0.0'
      knex: '*'
      kysely: '*'
      mysql2: '>=2'
      pg: '>=8'
      postgres: '>=3'
      prisma: '*'
      react: '>=18'
      sql.js: '>=1'
      sqlite3: '>=5'
    peerDependenciesMeta:
      '@aws-sdk/client-rds-data':
        optional: true
      '@cloudflare/workers-types':
        optional: true
      '@electric-sql/pglite':
        optional: true
      '@libsql/client':
        optional: true
      '@libsql/client-wasm':
        optional: true
      '@neondatabase/serverless':
        optional: true
      '@op-engineering/op-sqlite':
        optional: true
      '@opentelemetry/api':
        optional: true
      '@planetscale/database':
        optional: true
      '@prisma/client':
        optional: true
      '@tidbcloud/serverless':
        optional: true
      '@types/better-sqlite3':
        optional: true
      '@types/pg':
        optional: true
      '@types/react':
        optional: true
      '@types/sql.js':
        optional: true
      '@vercel/postgres':
        optional: true
      '@xata.io/client':
        optional: true
      better-sqlite3:
        optional: true
      bun-types:
        optional: true
      expo-sqlite:
        optional: true
      knex:
        optional: true
      kysely:
        optional: true
      mysql2:
        optional: true
      pg:
        optional: true
      postgres:
        optional: true
      prisma:
        optional: true
      react:
        optional: true
      sql.js:
        optional: true
      sqlite3:
        optional: true

  drizzle-seed@0.3.1:
    resolution: {integrity: sha512-F/0lgvfOAsqlYoHM/QAGut4xXIOXoE5VoAdv2FIl7DpGYVXlAzKuJO+IphkKUFK3Dz+rFlOsQLnMNrvoQ0cx7g==}
    peerDependencies:
      drizzle-orm: '>=0.36.4'
    peerDependenciesMeta:
      drizzle-orm:
        optional: true

  drizzle-zod@0.6.1:
    resolution: {integrity: sha512-huEbUgnsuR8tupnmLiyB2F1I2H9dswI3GfM36IbIqx9i0YUeYjRsDpJVyFVeziUvI1ogT9JHRL2Q03cC4QmvxA==}
    peerDependencies:
      drizzle-orm: '>=0.36.0'
      zod: '>=3.0.0'

  dunder-proto@1.0.1:
    resolution: {integrity: sha512-KIN/nDJBQRcXw0MLVhZE9iQHmG68qAVIBg9CqmUYjmQIhgij9U5MFvrqkUL5FbtyyzZuOeOt0zdeRe4UY7ct+A==}
    engines: {node: '>= 0.4'}

  duplexify@4.1.3:
    resolution: {integrity: sha512-M3BmBhwJRZsSx38lZyhE53Csddgzl5R7xGJNk7CVddZD6CcmwMCH8J+7AprIrQKH7TonKxaCjcv27Qmf+sQ+oA==}

  eastasianwidth@0.2.0:
    resolution: {integrity: sha512-I88TYZWc9XiYHRQ4/3c5rjjfgkjhLyW2luGIheGERbNQ6OY7yTybanSpDXZa8y7VUP9YmDcYa+eyq4ca7iLqWA==}

  ecdsa-sig-formatter@1.0.11:
    resolution: {integrity: sha512-nagl3RYrbNv6kQkeJIpt6NJZy8twLB/2vtz6yN9Z4vRKHN4/QZJIEbqohALSgwKdnksuY3k5Addp5lg8sVoVcQ==}

  emoji-regex@8.0.0:
    resolution: {integrity: sha512-MSjYzcWNOA0ewAHpz0MxpYFvwg6yjy1NG3xteoqz644VCo/RPgnr1/GGt+ic3iJTzQ8Eu3TdM14SawnVUmGE6A==}

  emoji-regex@9.2.2:
    resolution: {integrity: sha512-L18DaJsXSUk2+42pv8mLs5jJT2hqFkFE4j21wOmgbUqsZ2hL72NsUU785g9RXgo3s0ZNgVl42TiHp3ZtOv/Vyg==}

  end-of-stream@1.4.4:
    resolution: {integrity: sha512-+uw1inIHVPQoaVuHzRyXd21icM+cnt4CzD5rW+NC1wjOUSTOs+Te7FOv7AhN7vS9x/oIyhLP5PR1H+phQAHu5Q==}

  env-schema@6.0.1:
    resolution: {integrity: sha512-WRD40Q25pP4NUbI3g3CNU5PPzcaiX7YYcPwiCZlfR4qGsKmTlckRixgHww0/fOXiXSNKA87pwshzq0ULTK/48A==}

  es-define-property@1.0.1:
    resolution: {integrity: sha512-e3nRfgfUZ4rNGL232gUgX06QNyyez04KdjFrF+LTRoOXmrOgFKDg4BCdsjW8EnT69eqdYGmRpJwiPVYNrCaW3g==}
    engines: {node: '>= 0.4'}

  es-errors@1.3.0:
    resolution: {integrity: sha512-Zf5H2Kxt2xjTvbJvP2ZWLEICxA6j+hAmMzIlypy4xcBg1vKVnx89Wy0GbS+kf5cwCVFFzdCFh2XSCFNULS6csw==}
    engines: {node: '>= 0.4'}

  es-module-lexer@1.6.0:
    resolution: {integrity: sha512-qqnD1yMU6tk/jnaMosogGySTZP8YtUgAffA9nMN+E/rjxcfRQ6IEk7IiozUjgxKoFHBGjTLnrHB/YC45r/59EQ==}

  es-object-atoms@1.1.1:
    resolution: {integrity: sha512-FGgH2h8zKNim9ljj7dankFPcICIK9Cp5bm+c2gQSYePhpaG5+esrLODihIorn+Pe6FGJzWhXQotPv73jTaldXA==}
    engines: {node: '>= 0.4'}

  esbuild-register@3.6.0:
    resolution: {integrity: sha512-H2/S7Pm8a9CL1uhp9OvjwrBh5Pvx0H8qVOxNu8Wed9Y7qv56MPtq+GGM8RJpq6glYJn9Wspr8uw7l55uyinNeg==}
    peerDependencies:
      esbuild: '>=0.12 <1'

  esbuild@0.18.20:
    resolution: {integrity: sha512-ceqxoedUrcayh7Y7ZX6NdbbDzGROiyVBgC4PriJThBKSVPWnnFHZAkfI1lJT8QFkOwH4qOS2SJkS4wvpGl8BpA==}
    engines: {node: '>=12'}
    hasBin: true

  esbuild@0.19.12:
    resolution: {integrity: sha512-aARqgq8roFBj054KvQr5f1sFu0D65G+miZRCuJyJ0G13Zwx7vRar5Zhn2tkQNzIXcBrNVsv/8stehpj+GAjgbg==}
    engines: {node: '>=12'}
    hasBin: true

  esbuild@0.23.1:
    resolution: {integrity: sha512-VVNz/9Sa0bs5SELtn3f7qhJCDPCF5oMEl5cO9/SSinpE9hbPVvxbd572HH5AKiP7WD8INO53GgfDDhRjkylHEg==}
    engines: {node: '>=18'}
    hasBin: true

  esbuild@0.24.2:
    resolution: {integrity: sha512-+9egpBW8I3CD5XPe0n6BfT5fxLzxrlDzqydF3aviG+9ni1lDC/OvMHcxqEFV0+LANZG5R1bFMWfUrjVsdwxJvA==}
    engines: {node: '>=18'}
    hasBin: true

  escape-html@1.0.3:
    resolution: {integrity: sha512-NiSupZ4OeuGwr68lGIeym/ksIZMJodUGOSCZ/FSnTxcrekbvqrgdUxlJOMpijaKZVjAJrWrGs/6Jy8OMuyj9ow==}

  estree-walker@3.0.3:
    resolution: {integrity: sha512-7RUKfXgSMMkzt6ZuXmqapOurLGPPfgj6l9uRZ7lRGolvk0y2yocc35LdcxKC5PQZdn2DMqioAQ2NoWcrTKmm6g==}

  event-target-shim@5.0.1:
    resolution: {integrity: sha512-i/2XbnSz/uxRCU6+NdVJgKWDTM427+MqYbkQzD321DuCQJUqOuJKIA0IM2+W2xtYHdKOmZ4dR6fExsd4SXL+WQ==}
    engines: {node: '>=6'}

  eventemitter3@5.0.1:
    resolution: {integrity: sha512-GWkBvjiSZK87ELrYOSESUYeVIc9mvLLf/nXalMOS5dYrgZq9o5OVkbZAVM06CVxYsCwH9BDZFPlQTlPA1j4ahA==}

  events@3.3.0:
    resolution: {integrity: sha512-mQw+2fkQbALzQ7V0MY0IqdnXNOeTtP4r0lN9z7AAawCXgqea7bDii20AYrIBrFd/Hx0M2Ocz6S111CaFkUcb0Q==}
    engines: {node: '>=0.8.x'}

  execa@5.1.1:
    resolution: {integrity: sha512-8uSpZZocAZRBAPIEINJj3Lo9HyGitllczc27Eh5YYojjMFMn8yHMDMaUHE2Jqfq05D/wucwI4JGURyXt1vchyg==}
    engines: {node: '>=10'}

  expect-type@1.1.0:
    resolution: {integrity: sha512-bFi65yM+xZgk+u/KRIpekdSYkTB5W1pEf0Lt8Q8Msh7b+eQ7LXVtIB1Bkm4fvclDEL1b2CZkMhv2mOeF8tMdkA==}
    engines: {node: '>=12.0.0'}

  ext-list@2.2.2:
    resolution: {integrity: sha512-u+SQgsubraE6zItfVA0tBuCBhfU9ogSRnsvygI7wht9TS510oLkBRXBsqopeUG/GBOIQyKZO9wjTqIu/sf5zFA==}
    engines: {node: '>=0.10.0'}

  ext-name@5.0.0:
    resolution: {integrity: sha512-yblEwXAbGv1VQDmow7s38W77hzAgJAO50ztBLMcUyUBfxv1HC+LGwtiEN+Co6LtlqT/5uwVOxsD4TNIilWhwdQ==}
    engines: {node: '>=4'}

  external-editor@3.1.0:
    resolution: {integrity: sha512-hMQ4CX1p1izmuLYyZqLMO/qGNw10wSv9QDCPfzXfyFrOaCSSoRfqE1Kf1s5an66J5JZC62NewG+mK49jOCtQew==}
    engines: {node: '>=4'}

  fast-copy@3.0.2:
    resolution: {integrity: sha512-dl0O9Vhju8IrcLndv2eU4ldt1ftXMqqfgN4H1cpmGV7P6jeB9FwpN9a2c8DPGE1Ys88rNUJVYDHq73CGAGOPfQ==}

  fast-decode-uri-component@1.0.1:
    resolution: {integrity: sha512-WKgKWg5eUxvRZGwW8FvfbaH7AXSh2cL+3j5fMGzUMCxWBJ3dV3a7Wz8y2f/uQ0e3B6WmodD3oS54jTQ9HVTIIg==}

  fast-deep-equal@3.1.3:
    resolution: {integrity: sha512-f3qQ9oQy9j2AhBe/H9VC91wLmKBCCU/gDOnKNAYG5hswO7BLKj09Hc5HYNz9cGI++xlpDCIgDaitVs03ATR84Q==}

  fast-fifo@1.3.2:
    resolution: {integrity: sha512-/d9sfos4yxzpwkDkuN7k2SqFKtYNmCTzgfEpz82x34IM9/zc8KGxQoXg1liNC/izpRM/MBdt44Nmx41ZWqk+FQ==}

  fast-glob@3.3.3:
    resolution: {integrity: sha512-7MptL8U0cqcFdzIzwOTHoilX9x5BrNqye7Z/LuC7kCMRio1EMSyqRK3BEAUD7sXRq4iT4AzTVuZdhgQ2TCvYLg==}
    engines: {node: '>=8.6.0'}

  fast-json-stringify@5.16.1:
    resolution: {integrity: sha512-KAdnLvy1yu/XrRtP+LJnxbBGrhN+xXu+gt3EUvZhYGKCr3lFHq/7UFJHHFgmJKoqlh6B40bZLEv7w46B0mqn1g==}

  fast-json-stringify@6.0.1:
    resolution: {integrity: sha512-s7SJE83QKBZwg54dIbD5rCtzOBVD43V1ReWXXYqBgwCwHLYAAT0RQc/FmrQglXqWPpz6omtryJQOau5jI4Nrvg==}

  fast-jwt@5.0.5:
    resolution: {integrity: sha512-Ch94zewwBjRznO0r76NFI5FDT0lOtnzkWVO4r7+d7E2WKuf7WW1FVOWRpv7QGEFlXzz9OAayrb5BhEmkOkwjhg==}
    engines: {node: '>=20'}

  fast-querystring@1.1.2:
    resolution: {integrity: sha512-g6KuKWmFXc0fID8WWH0jit4g0AGBoJhCkJMb1RmbsSEUNvQ+ZC8D6CUZ+GtF8nMzSPXnhiePyyqqipzNNEnHjg==}

  fast-redact@3.5.0:
    resolution: {integrity: sha512-dwsoQlS7h9hMeYUq1W++23NDcBLV4KqONnITDV9DjfS3q1SgDGVrBdvvTLUotWtPSD7asWDV9/CmsZPy8Hf70A==}
    engines: {node: '>=6'}

  fast-safe-stringify@2.1.1:
    resolution: {integrity: sha512-W+KJc2dmILlPplD/H4K9l9LcAHAfPtP6BY84uVLXQ6Evcz9Lcg33Y2z1IVblT6xdY54PXYVHEv+0Wpq8Io6zkA==}

  fast-uri@2.4.0:
    resolution: {integrity: sha512-ypuAmmMKInk5q7XcepxlnUWDLWv4GFtaJqAzWKqn62IpQ3pejtr5dTVbt3vwqVaMKmkNR55sTT+CqUKIaT21BA==}

  fast-uri@3.0.6:
    resolution: {integrity: sha512-Atfo14OibSv5wAp4VWNsFYE1AchQRTv9cBGWET4pZWHzYshFSS9NQI6I57rdKn9croWVMbYFbLhJ+yJvmZIIHw==}

  fast-xml-parser@4.5.1:
    resolution: {integrity: sha512-y655CeyUQ+jj7KBbYMc4FG01V8ZQqjN+gDYGJ50RtfsUB8iG9AmwmwoAgeKLJdmueKKMrH1RJ7yXHTSoczdv5w==}
    hasBin: true

  fastfall@1.5.1:
    resolution: {integrity: sha512-KH6p+Z8AKPXnmA7+Iz2Lh8ARCMr+8WNPVludm1LGkZoD2MjY6LVnRMtTKhkdzI+jr0RzQWXKzKyBJm1zoHEL4Q==}
    engines: {node: '>=0.10.0'}

  fastify-plugin@5.0.1:
    resolution: {integrity: sha512-HCxs+YnRaWzCl+cWRYFnHmeRFyR5GVnJTAaCJQiYzQSDwK9MgJdyAsuL3nh0EWRCYMgQ5MeziymvmAhUHYHDUQ==}

  fastify@5.2.1:
    resolution: {integrity: sha512-rslrNBF67eg8/Gyn7P2URV8/6pz8kSAscFL4EThZJ8JBMaXacVdVE4hmUcnPNKERl5o/xTiBSLfdowBRhVF1WA==}

  fastparallel@2.4.1:
    resolution: {integrity: sha512-qUmhxPgNHmvRjZKBFUNI0oZuuH9OlSIOXmJ98lhKPxMZZ7zS/Fi0wRHOihDSz0R1YiIOjxzOY4bq65YTcdBi2Q==}

  fastq@1.18.0:
    resolution: {integrity: sha512-QKHXPW0hD8g4UET03SdOdunzSouc9N4AuHdsX8XNcTsuz+yYFILVNIX4l9yHABMhiEI9Db0JTTIpu0wB+Y1QQw==}

  fastseries@1.7.2:
    resolution: {integrity: sha512-dTPFrPGS8SNSzAt7u/CbMKCJ3s01N04s4JFbORHcmyvVfVKmbhMD1VtRbh5enGHxkaQDqWyLefiKOGGmohGDDQ==}

  file-type@19.6.0:
    resolution: {integrity: sha512-VZR5I7k5wkD0HgFnMsq5hOsSc710MJMu5Nc5QYsbe38NN5iPV/XTObYLc/cpttRTf6lX538+5uO1ZQRhYibiZQ==}
    engines: {node: '>=18'}

  filename-reserved-regex@3.0.0:
    resolution: {integrity: sha512-hn4cQfU6GOT/7cFHXBqeBg2TbrMBgdD0kcjLhvSQYYwm3s4B6cjvBfb7nBALJLAXqmU5xajSa7X2NnUud/VCdw==}
    engines: {node: ^12.20.0 || ^14.13.1 || >=16.0.0}

  filenamify@6.0.0:
    resolution: {integrity: sha512-vqIlNogKeyD3yzrm0yhRMQg8hOVwYcYRfjEoODd49iCprMn4HL85gK3HcykQE53EPIpX3HcAbGA5ELQv216dAQ==}
    engines: {node: '>=16'}

  fill-range@7.1.1:
    resolution: {integrity: sha512-YsGpe3WHLK8ZYi4tWDg2Jy3ebRz2rXowDxnld4bkQB00cc/1Zw9AWnC0i9ztDJitivtQvaI9KaLyKrc+hBW0yg==}
    engines: {node: '>=8'}

  filter-obj@1.1.0:
    resolution: {integrity: sha512-8rXg1ZnX7xzy2NGDVkBVaAy+lSlPNwad13BtgSlLuxfIslyt5Vg64U7tFcCt4WS1R0hvtnQybT/IyCkGZ3DpXQ==}
    engines: {node: '>=0.10.0'}

  find-my-way@9.1.0:
    resolution: {integrity: sha512-Y5jIsuYR4BwWDYYQ2A/RWWE6gD8a0FMgtU+HOq1WKku+Cwdz8M1v8wcAmRXXM1/iqtoqg06v+LjAxMYbCjViMw==}
    engines: {node: '>=14'}

  find-versions@5.1.0:
    resolution: {integrity: sha512-+iwzCJ7C5v5KgcBuueqVoNiHVoQpwiUK5XFLjf0affFTep+Wcw93tPvmb8tqujDNmzhBDPddnWV/qgWSXgq+Hg==}
    engines: {node: '>=12'}

  for-each@0.3.4:
    resolution: {integrity: sha512-kKaIINnFpzW6ffJNDjjyjrk21BkDx38c0xa/klsT8VzLCaMEefv4ZTacrcVR4DmgTeBra++jMDAfS/tS799YDw==}
    engines: {node: '>= 0.4'}

  foreground-child@3.3.0:
    resolution: {integrity: sha512-Ld2g8rrAyMYFXBhEqMz8ZAHBi4J4uS1i/CxGMDnjyFWddMXLVcDp051DZfu+t7+ab7Wv6SMqpWmyFIj5UbfFvg==}
    engines: {node: '>=14'}

  form-data-encoder@2.1.4:
    resolution: {integrity: sha512-yDYSgNMraqvnxiEXO4hi88+YZxaHC6QKzb5N84iRCTDeRO7ZALpir/lVmf/uXUhnwUr2O4HU8s/n6x+yNjQkHw==}
    engines: {node: '>= 14.17'}

  fsevents@2.3.3:
    resolution: {integrity: sha512-5xoDfX+fL7faATnagmWPpbFtwh/R77WmMMqqHGS65C3vvB0YHrgF+B1YmZ3441tMj5n63k0212XNoJwzlhffQw==}
    engines: {node: ^8.16.0 || ^10.6.0 || >=11.0.0}
    os: [darwin]

  function-bind@1.1.2:
    resolution: {integrity: sha512-7XHNxH7qX9xG5mIwxkhumTox/MIRNcOgDrxWsMt2pAr23WHp6MrRlN7FBSFpCpr+oVO0F744iUgR82nJMfG2SA==}

  generate-function@2.3.1:
    resolution: {integrity: sha512-eeB5GfMNeevm/GRYq20ShmsaGcmI81kIX2K9XQx5miC8KdHaC6Jm0qQ8ZNeGOi7wYB8OsdxKs+Y2oVuTFuVwKQ==}

  get-intrinsic@1.2.7:
    resolution: {integrity: sha512-VW6Pxhsrk0KAOqs3WEd0klDiF/+V7gQOpAvY1jVU/LHmaD/kQO4523aiJuikX/QAKYiW6x8Jh+RJej1almdtCA==}
    engines: {node: '>= 0.4'}

  get-proto@1.0.1:
    resolution: {integrity: sha512-sTSfBjoXBp89JvIKIefqw7U2CCebsc74kiY6awiGogKtoSGbgjYE/G/+l9sF3MWFPNc9IcoOC4ODfKHfxFmp0g==}
    engines: {node: '>= 0.4'}

  get-stream@6.0.1:
    resolution: {integrity: sha512-ts6Wi+2j3jQjqi70w5AlN8DFnkSwC+MqmxEzdEALB2qXZYV3X/b1CTfgPLGJNMeAWxdPfU8FO1ms3NUfaHCPYg==}
    engines: {node: '>=10'}

  get-stream@9.0.1:
    resolution: {integrity: sha512-kVCxPF3vQM/N0B1PmoqVUqgHP+EeVjmZSQn+1oCRPxd2P21P2F19lIgbR3HBosbB1PUhOAoctJnfEn2GbN2eZA==}
    engines: {node: '>=18'}

  get-tsconfig@4.10.0:
    resolution: {integrity: sha512-kGzZ3LWWQcGIAmg6iWvXn0ei6WDtV26wzHRMwDSzmAbcXrTEXxHy6IehI6/4eT6VRKyMP1eF1VqwrVUmE/LR7A==}

  glob-parent@5.1.2:
    resolution: {integrity: sha512-AOIgSQCepiJYwP3ARnGx+5VnTu2HBYdzbGP45eLw1vr3zB3vZLeyed1sC9hnbcOc9/SrMyM5RPQrkGz4aS9Zow==}
    engines: {node: '>= 6'}

  glob@10.4.5:
    resolution: {integrity: sha512-7Bv8RF0k6xjo7d4A/PxYLbUCfb6c+Vpd2/mB2yRDlew7Jb5hEXiCD9ibfO7wpk8i4sevK6DFny9h7EYbM3/sHg==}
    hasBin: true

  glob@11.0.1:
    resolution: {integrity: sha512-zrQDm8XPnYEKawJScsnM0QzobJxlT/kHOOlRTio8IH/GrmxRE5fjllkzdaHclIuNjUQTJYH2xHNIGfdpJkDJUw==}
    engines: {node: 20 || >=22}
    hasBin: true

  globrex@0.1.2:
    resolution: {integrity: sha512-uHJgbwAMwNFf5mLst7IWLNg14x1CkeqglJb/K3doi4dw6q2IvAAmM/Y81kevy83wP+Sst+nutFTYOGg3d1lsxg==}

  gopd@1.2.0:
    resolution: {integrity: sha512-ZUKRh6/kUFoAiTAtTYPZJ3hw9wNxx+BIBOijnlG9PnrJsCcSjs1wyyD6vJpaYtgnzDrKYRSqf3OO6Rfa93xsRg==}
    engines: {node: '>= 0.4'}

  got@13.0.0:
    resolution: {integrity: sha512-XfBk1CxOOScDcMr9O1yKkNaQyy865NbYs+F7dr4H0LZMVgCj2Le59k6PqbNHoL5ToeaEQUYh6c6yMfVcc6SJxA==}
    engines: {node: '>=16'}

  gql.tada@1.8.10:
    resolution: {integrity: sha512-FrvSxgz838FYVPgZHGOSgbpOjhR+yq44rCzww3oOPJYi0OvBJjAgCiP6LEokZIYND2fUTXzQAyLgcvgw1yNP5A==}
    hasBin: true
    peerDependencies:
      typescript: ^5.0.0

  graceful-fs@4.2.11:
    resolution: {integrity: sha512-RbJ5/jmFcNNCcDV5o9eTnBLJ/HszWV0P73bc+Ff4nS/rJj+YaS6IGyiOL0VoBYX+l1Wrl3k63h/KrH+nhJ0XvQ==}

  graphql-jit@0.8.7:
    resolution: {integrity: sha512-KGzCrsxQPfEiXOUIJCexWKiWF6ycjO89kAO6SdO8OWRGwYXbG0hsLuTnbFfMq0gj7d7/ib/Gh7jtst7FHZEEjw==}
    peerDependencies:
      graphql: '>=15'

  graphql-scalars@1.24.0:
    resolution: {integrity: sha512-olbFN39m0XsHHESACUdd7jWU/lGxMMS1B7NZ8XqpqhKZrjBxzeGYAnQ4Ax//huYds771wb7gCznA+65QDuUa+g==}
    engines: {node: '>=10'}
    peerDependencies:
      graphql: ^0.8.0 || ^0.9.0 || ^0.10.0 || ^0.11.0 || ^0.12.0 || ^0.13.0 || ^14.0.0 || ^15.0.0 || ^16.0.0

  graphql-upload-minimal@1.6.1:
    resolution: {integrity: sha512-wNUf/KqA0B/OguL1k6qWa4AmAduLUAhXzovh9i14SKbpBa8HX2vc7f+fR67S0rG7fSpGdM/aivxzC329/+9xXw==}
    engines: {node: '>=12'}
    peerDependencies:
      graphql: 0.13.1 - 16

  graphql@16.10.0:
    resolution: {integrity: sha512-AjqGKbDGUFRKIRCP9tCKiIGHyriz2oHEbPIbEtcSLSs4YjReZOIPQQWek4+6hjw62H9QShXHyaGivGiYVLeYFQ==}
    engines: {node: ^12.22.0 || ^14.16.0 || ^16.0.0 || >=17.0.0}

  has-flag@4.0.0:
    resolution: {integrity: sha512-EykJT/Q1KjTWctppgIAgfSO0tKVuZUjhgMr17kqTumMl6Afv3EISleU7qZUzoXDFTAHTDC4NOoG/ZxU3EvlMPQ==}
    engines: {node: '>=8'}

  has-property-descriptors@1.0.2:
    resolution: {integrity: sha512-55JNKuIW+vq4Ke1BjOTjM2YctQIvCT7GFzHwmfZPGo5wnrgkid0YQtnAleFSqumZm4az3n2BS+erby5ipJdgrg==}

  has-symbols@1.1.0:
    resolution: {integrity: sha512-1cDNdwJ2Jaohmb3sg4OmKaMBwuC48sYni5HUw2DvsC8LjGTLK9h+eb1X6RyuOHe4hT0ULCW68iomhjUoKUqlPQ==}
    engines: {node: '>= 0.4'}

  has-tostringtag@1.0.2:
    resolution: {integrity: sha512-NqADB8VjPFLM2V0VvHUewwwsw0ZWBaIdgo+ieHtK3hasLz4qeCRjYcqfB6AQrBggRKppKF8L52/VqdVsO47Dlw==}
    engines: {node: '>= 0.4'}

  hasown@2.0.2:
    resolution: {integrity: sha512-0hJU9SCPvmMzIBdZFqNPXWa6dqh7WdH0cII9y+CyS8rG3nL48Bclra9HmKhVVUHyPWNH5Y7xDwAB7bfgSjkUMQ==}
    engines: {node: '>= 0.4'}

  helmet@8.0.0:
    resolution: {integrity: sha512-VyusHLEIIO5mjQPUI1wpOAEu+wl6Q0998jzTxqUYGE45xCIcAxy3MsbEK/yyJUJ3ADeMoB6MornPH6GMWAf+Pw==}
    engines: {node: '>=18.0.0'}

  help-me@5.0.0:
    resolution: {integrity: sha512-7xgomUX6ADmcYzFik0HzAxh/73YlKR9bmFzf51CZwR+b6YtzU2m0u49hQCqV6SvlqIqsaxovfwdvbnsw3b/zpg==}

  html-escaper@2.0.2:
    resolution: {integrity: sha512-H2iMtd0I4Mt5eYiapRdIDjp+XzelXQ0tFE4JS7YFwFevXXMmOp9myNrUvCg0D6ws8iqkRPBfKHgbwig1SmlLfg==}

  http-cache-semantics@4.1.1:
    resolution: {integrity: sha512-er295DKPVsV82j5kw1Gjt+ADA/XYHsajl82cGNQG2eyoPkvgUhX+nDIyelzhIWbbsXP39EHcI6l5tYs2FYqYXQ==}

  http-errors@2.0.0:
    resolution: {integrity: sha512-FtwrG/euBzaEjYeRqOgly7G0qviiXoJWnvEH2Z1plBdXgbyjv34pHTSb9zoeHMyDy33+DWy5Wt9Wo+TURtOYSQ==}
    engines: {node: '>= 0.8'}

  http2-wrapper@2.2.1:
    resolution: {integrity: sha512-V5nVw1PAOgfI3Lmeaj2Exmeg7fenjhRUgz1lPSezy1CuhPYbgQtbQj4jZfEAEMlaL+vupsvhjqCyjzob0yxsmQ==}
    engines: {node: '>=10.19.0'}

  human-signals@2.1.0:
    resolution: {integrity: sha512-B4FFZ6q/T2jhhksgkbEW3HBvWIfDW85snkQgawt07S7J5QXTk6BkNV+0yAeZrM5QpMAdYlocGoljn0sJ/WQkFw==}
    engines: {node: '>=10.17.0'}

  iconv-lite@0.4.24:
    resolution: {integrity: sha512-v3MXnZAcvnywkTUEZomIActle7RXXeedOR31wwl7VlyoXO4Qi9arvSenNQWne1TcRwhCL1HwLI21bEqdpj8/rA==}
    engines: {node: '>=0.10.0'}

  ieee754@1.2.1:
    resolution: {integrity: sha512-dcyqhDvX1C46lXZcVqCpK+FtMRQVdIMN6/Df5js2zouUsqG7I6sFxitIC+7KYK29KdXOLHdu9zL4sFnoVQnqaA==}

  indent-string@4.0.0:
    resolution: {integrity: sha512-EdDDZu4A2OyIK7Lr/2zG+w5jmbuk1DVBnEwREQvBzspBJkCEbRa8GxU1lghYcaGJCnRWibjDXlq779X1/y5xwg==}
    engines: {node: '>=8'}

  inherits@2.0.4:
    resolution: {integrity: sha512-k/vGaX4/Yla3WzyMCvTQOXYeIHvqOKtnqBduzTHpzpQZzAskKMhZ2K+EnBiSM9zGSoIFeMpXKxa4dYeZIQqewQ==}

  inquirer@12.3.2:
    resolution: {integrity: sha512-YjQCIcDd3yyDuQrbII0FBtm/ZqNoWtvaC71yeCnd5Vbg4EgzsAGaemzfpzmqfvIZEp2roSwuZZKdM0C65hA43g==}
    engines: {node: '>=18'}
    peerDependencies:
      '@types/node': '>=18'

  inspect-with-kind@1.0.5:
    resolution: {integrity: sha512-MAQUJuIo7Xqk8EVNP+6d3CKq9c80hi4tjIbIAT6lmGW9W6WzlHiu9PS8uSuUYU+Do+j1baiFp3H25XEVxDIG2g==}

  ipaddr.js@2.2.0:
    resolution: {integrity: sha512-Ag3wB2o37wslZS19hZqorUnrnzSkpOVy+IiiDEiTqNubEYpYuHWIf6K4psgN2ZWKExS4xhVCrRVfb/wfW8fWJA==}
    engines: {node: '>= 10'}

  is-arguments@1.2.0:
    resolution: {integrity: sha512-7bVbi0huj/wrIAOzb8U1aszg9kdi3KN/CyU19CTI7tAoZYEZoL9yCDXpbXN+uPsuWnP02cyug1gleqq+TU+YCA==}
    engines: {node: '>= 0.4'}

  is-callable@1.2.7:
    resolution: {integrity: sha512-1BC0BVFhS/p0qtw6enp8e+8OD0UrK0oFLztSjNzhcKA3WDuJxxAPXzPuPtKkjEY9UUoEWlX/8fgKeu2S8i9JTA==}
    engines: {node: '>= 0.4'}

  is-extglob@2.1.1:
    resolution: {integrity: sha512-SbKbANkN603Vi4jEZv49LeVJMn4yGwsbzZworEoyEiutsN3nJYdbO36zfhGJ6QEDpOZIFkDtnq5JRxmvl3jsoQ==}
    engines: {node: '>=0.10.0'}

  is-fullwidth-code-point@3.0.0:
    resolution: {integrity: sha512-zymm5+u+sCsSWyD9qNaejV3DFvhCKclKdizYaJUuHA83RLjb7nSuGnddCHGv0hk+KY7BMAlsWeK4Ueg6EV6XQg==}
    engines: {node: '>=8'}

  is-generator-function@1.1.0:
    resolution: {integrity: sha512-nPUB5km40q9e8UfN/Zc24eLlzdSf9OfKByBw9CIdw4H1giPMeA0OIJvbchsCu4npfI2QcMVBsGEBHKZ7wLTWmQ==}
    engines: {node: '>= 0.4'}

  is-glob@4.0.3:
    resolution: {integrity: sha512-xelSayHH36ZgE7ZWhli7pW34hNbNl8Ojv5KVmkJD4hBdD3th8Tfk9vYasLM+mXWOZhFkgZfxhLSnrwRr4elSSg==}
    engines: {node: '>=0.10.0'}

  is-number@7.0.0:
    resolution: {integrity: sha512-41Cifkg6e8TylSpdtTpeLVMqvSBEVzTttHvERD741+pnZ8ANv0004MRL43QKPDlK9cGvNp6NZWZUBlbGXYxxng==}
    engines: {node: '>=0.12.0'}

  is-plain-obj@1.1.0:
    resolution: {integrity: sha512-yvkRyxmFKEOQ4pNXCmJG5AEQNlXJS5LaONXo5/cLdTZdWvsZ1ioJEonLGAosKlMWE8lwUy/bJzMjcw8az73+Fg==}
    engines: {node: '>=0.10.0'}

  is-property@1.0.2:
    resolution: {integrity: sha512-Ks/IoX00TtClbGQr4TWXemAnktAQvYB7HzcCxDGqEZU6oCmb2INHuOoKxbtR+HFkmYWBKv/dOZtGRiAjDhj92g==}

  is-regex@1.2.1:
    resolution: {integrity: sha512-MjYsKHO5O7mCsmRGxWcLWheFqN9DJ/2TmngvjKXihe6efViPqc274+Fx/4fYj/r03+ESvBdTXK0V6tA3rgez1g==}
    engines: {node: '>= 0.4'}

  is-stream@2.0.1:
    resolution: {integrity: sha512-hFoiJiTl63nn+kstHGBtewWSKnQLpyb155KHheA1l39uvtO9nWIop1p3udqPcUd/xbF1VLMO4n7OI6p7RbngDg==}
    engines: {node: '>=8'}

  is-stream@4.0.1:
    resolution: {integrity: sha512-Dnz92NInDqYckGEUJv689RbRiTSEHCQ7wOVeALbkOz999YpqT46yMRIGtSNl2iCL1waAZSx40+h59NV/EwzV/A==}
    engines: {node: '>=18'}

  is-typed-array@1.1.15:
    resolution: {integrity: sha512-p3EcsicXjit7SaskXHs1hA91QxgTw46Fv6EFKKGS5DRFLD8yKnohjF3hxoju94b/OcMZoQukzpPpBE9uLVKzgQ==}
    engines: {node: '>= 0.4'}

  isexe@2.0.0:
    resolution: {integrity: sha512-RHxMLp9lnKHGHRng9QFhRCMbYAcVpn69smSGcq3f36xjgVVWThj4qqLbTLlq7Ssj8B+fIQ1EuCEGI2lKsyQeIw==}

  istanbul-lib-coverage@3.2.2:
    resolution: {integrity: sha512-O8dpsF+r0WV/8MNRKfnmrtCWhuKjxrq2w+jpzBL5UZKTi2LeVWnWOmWRxFlesJONmc+wLAGvKQZEOanko0LFTg==}
    engines: {node: '>=8'}

  istanbul-lib-report@3.0.1:
    resolution: {integrity: sha512-GCfE1mtsHGOELCU8e/Z7YWzpmybrx/+dSTfLrvY8qRmaY6zXTKWn6WQIjaAFw069icm6GVMNkgu0NzI4iPZUNw==}
    engines: {node: '>=10'}

  istanbul-lib-source-maps@5.0.6:
    resolution: {integrity: sha512-yg2d+Em4KizZC5niWhQaIomgf5WlL4vOOjZ5xGCmF8SnPE/mDWWXgvRExdcpCgh9lLRRa1/fSYp2ymmbJ1pI+A==}
    engines: {node: '>=10'}

  istanbul-reports@3.1.7:
    resolution: {integrity: sha512-BewmUXImeuRk2YY0PVbxgKAysvhRPUQE0h5QRM++nVWyubKGV0l8qQ5op8+B2DOmwSe63Jivj0BjkPQVf8fP5g==}
    engines: {node: '>=8'}

  jackspeak@3.4.3:
    resolution: {integrity: sha512-OGlZQpz2yfahA/Rd1Y8Cd9SIEsqvXkLVoSw/cgwhnhFMDbsQFeZYoJJ7bIZBS9BcamUW96asq/npPWugM+RQBw==}

  jackspeak@4.0.2:
    resolution: {integrity: sha512-bZsjR/iRjl1Nk1UkjGpAzLNfQtzuijhn2g+pbZb98HQ1Gk8vM9hfbxeMBP+M2/UUdwj0RqGG3mlvk2MsAqwvEw==}
    engines: {node: 20 || >=22}

  joycon@3.1.1:
    resolution: {integrity: sha512-34wB/Y7MW7bzjKRjUKTa46I2Z7eV62Rkhva+KkopW7Qvv/OSWBqvkSY7vusOPrNuZcUG3tApvdVgNB8POj3SPw==}
    engines: {node: '>=10'}

  json-buffer@3.0.1:
    resolution: {integrity: sha512-4bV5BfR2mqfQTJm+V5tPPdf+ZpuhiIvTuAB5g8kcrXOZpTT/QwwVRWBywX1ozr6lEuPdbHxwaJlm9G6mI2sfSQ==}

  json-schema-ref-resolver@1.0.1:
    resolution: {integrity: sha512-EJAj1pgHc1hxF6vo2Z3s69fMjO1INq6eGHXZ8Z6wCQeldCuwxGK9Sxf4/cScGn3FZubCVUehfWtcDM/PLteCQw==}

  json-schema-ref-resolver@2.0.1:
    resolution: {integrity: sha512-HG0SIB9X4J8bwbxCbnd5FfPEbcXAJYTi1pBJeP/QPON+w8ovSME8iRG+ElHNxZNX2Qh6eYn1GdzJFS4cDFfx0Q==}

  json-schema-traverse@1.0.0:
    resolution: {integrity: sha512-NM8/P9n3XjXhIZn1lLhkFaACTOURQXjWhV4BA/RnOv8xvgqtqpAX9IO4mRQxSx1Rlo4tqzeqb0sOlruaOy3dug==}

  keyv@4.5.4:
    resolution: {integrity: sha512-oxVHkHR/EJf2CNXnWxRLW6mg7JyCCUcG0DtEGmL2ctUo1PNTin1PUil+r/+4r5MpVgC/fn1kjsx7mjSujKqIpw==}

  kind-of@6.0.3:
    resolution: {integrity: sha512-dcS1ul+9tmeD95T+x28/ehLgd9mENa3LsvDTtzm3vyBEO7RPptvAD+t44WVXaUjTBRcrpFeFlC8WCruUR456hw==}
    engines: {node: '>=0.10.0'}

  layerr@3.0.0:
    resolution: {integrity: sha512-tv754Ki2dXpPVApOrjTyRo4/QegVb9eVFq4mjqp4+NM5NaX7syQvN5BBNfV/ZpAHCEHV24XdUVrBAoka4jt3pA==}

  lefthook-darwin-arm64@1.10.10:
    resolution: {integrity: sha512-hEypKdwWpmNSl4Q8eJxgmlGb2ybJj1+W5/v13Mxc+ApEmjbpNiJzPcdjC9zyaMEpPK4EybiHy8g5ZC0dLOwkpA==}
    cpu: [arm64]
    os: [darwin]

  lefthook-darwin-x64@1.10.10:
    resolution: {integrity: sha512-9xNbeE78i4Amz+uOheg9dcy7X/6X12h98SUMrYWk7fONvjW/Bp9h6nPGIGxI5krHp9iRB8rhmo33ljVDVtTlyg==}
    cpu: [x64]
    os: [darwin]

  lefthook-freebsd-arm64@1.10.10:
    resolution: {integrity: sha512-GT9wYxPxkvO1rtIAmctayT9xQIVII5xUIG3Pv6gZo+r6yEyle0EFTLFDbmVje7p7rQNCsvJ8XzCNdnyDrva90g==}
    cpu: [arm64]
    os: [freebsd]

  lefthook-freebsd-x64@1.10.10:
    resolution: {integrity: sha512-2BB/HRhEb9wGpk5K38iNkHtMPnn+TjXDtFG6C/AmUPLXLNhGnNiYp+v2uhUE8quWzxJx7QzfnU7Ga+/gzJcIcw==}
    cpu: [x64]
    os: [freebsd]

  lefthook-linux-arm64@1.10.10:
    resolution: {integrity: sha512-GJ7GALKJ1NcMnNZG9uY+zJR3yS8q7/MgcHFWSJhBl+w4KTiiD/RAdSl5ALwEK2+UX36Eo+7iQA7AXzaRdAii4w==}
    cpu: [arm64]
    os: [linux]

  lefthook-linux-x64@1.10.10:
    resolution: {integrity: sha512-dWUvPM9YTIJ3+X9dB+8iOnzoVHbnNmpscmUqEOKSeizgBrvuuIYKZJGDyjEtw65Qnmn1SJ7ouSaKK93p5c7SkQ==}
    cpu: [x64]
    os: [linux]

  lefthook-openbsd-arm64@1.10.10:
    resolution: {integrity: sha512-KnwDyxOvbvGSBTbEF/OxkynZRPLowd3mIXUKHtkg3ABcQ4UREalX+Sh0nWU2dNjQbINx7Eh6B42TxNC7h+qXEg==}
    cpu: [arm64]
    os: [openbsd]

  lefthook-openbsd-x64@1.10.10:
    resolution: {integrity: sha512-49nnG886CI3WkrzVJ71D1M2KWpUYN1BP9LMKNzN11cmZ0j6dUK4hj3nbW+NcrKXxgYzzyLU3FFwrc51OVy2eKA==}
    cpu: [x64]
    os: [openbsd]

  lefthook-windows-arm64@1.10.10:
    resolution: {integrity: sha512-9ni0Tsnk+O5oL7EBfKj9C5ZctD1mrTyHCtiu1zQJBbREReJtPjIM9DwWzecfbuVfrIlpbviVQvx5mjZ44bqlWw==}
    cpu: [arm64]
    os: [win32]

  lefthook-windows-x64@1.10.10:
    resolution: {integrity: sha512-gkKWYrlay4iecFfY1Ris5VcRYa0BaNJKMk0qE/wZmIpMgu4GvNg+f9BEwTMflkQIanABduT9lrECaL1lX5ClKw==}
    cpu: [x64]
    os: [win32]

  lefthook@1.10.10:
    resolution: {integrity: sha512-YW0fTONgOXsephvXq2gIFbegCW19MHCyKYX7JDWmzVF1ZiVMnDBYUL/SP3i0RtFvlCmqENl4SgKwYYQGUMnvig==}
    hasBin: true

  light-my-request@6.5.1:
    resolution: {integrity: sha512-0q82RyxIextuDtkA0UDofhPHIiQ2kmpa7fwElCSlm/8nQl36cDU1Cw+CAO90Es0lReH2HChClKL84I86Nc52hg==}

  lodash.memoize@4.1.2:
    resolution: {integrity: sha512-t7j+NzmgnQzTAYXcsHYLgimltOV1MXHtlOWf6GjL9Kj8GK5FInw5JotxvbOs+IvV1/Dzo04/fCGfLVs7aXb4Ag==}

  lodash.merge@4.6.2:
    resolution: {integrity: sha512-0KpjqXRVvrYyCsX1swR/XTK0va6VQkQM6MNo7PqW77ByjAhoARA8EfrP1N4+KlKj8YS0ZUCtRT/YUuhyYDujIQ==}

  lodash.mergewith@4.6.2:
    resolution: {integrity: sha512-GK3g5RPZWTRSeLSpgP8Xhra+pnjBC56q9FZYe1d5RN3TJ35dbkGy3YqBSMbyCrlbi+CM9Z3Jk5yTL7RCsqboyQ==}

  lodash@4.17.21:
    resolution: {integrity: sha512-v2kDEe57lecTulaDIuNTPy3Ry4gLGJ6Z1O3vE1krgXZNrsQ+LFTGHVxVjcXPs17LhbZVGedAJv8XZ1tvj5FvSg==}

  loupe@3.1.2:
    resolution: {integrity: sha512-23I4pFZHmAemUnz8WZXbYRSKYj801VDaNv9ETuMh7IrMc7VuVVSo+Z9iLE3ni30+U48iDWfi30d3twAXBYmnCg==}

  lowercase-keys@3.0.0:
    resolution: {integrity: sha512-ozCC6gdQ+glXOQsveKD0YsDy8DSQFjDTz4zyzEHNV5+JP5D62LmfDZ6o1cycFx9ouG940M5dE8C8CTewdj2YWQ==}
    engines: {node: ^12.20.0 || ^14.13.1 || >=16.0.0}

  lru-cache@10.4.3:
    resolution: {integrity: sha512-JNAzZcXrCt42VGLuYz0zfAzDfAvJWW6AfYlDBQyDV5DClI2m5sAmK+OIO7s59XfsRsWHp02jAJrRadPRGTt6SQ==}

  lru-cache@11.0.2:
    resolution: {integrity: sha512-123qHRfJBmo2jXDbo/a5YOQrJoHF/GNQTLzQ5+IdK5pWpceK17yRc6ozlWd25FxvGKQbIUs91fDFkXmDHTKcyA==}
    engines: {node: 20 || >=22}

  magic-string@0.30.17:
    resolution: {integrity: sha512-sNPKHvyjVf7gyjwS4xGTaW/mCnF8wnjtifKBEhxfZ7E/S8tQ0rssrwGNn6q8JH/ohItJfSQp9mBtQYuTlH5QnA==}

  magicast@0.3.5:
    resolution: {integrity: sha512-L0WhttDl+2BOsybvEOLK7fW3UA0OQ0IQ2d6Zl2x/a6vVRs3bAY0ECOSHHeL5jD+SbOpOCUEi0y1DgHEn9Qn1AQ==}

  make-dir@4.0.0:
    resolution: {integrity: sha512-hXdUTZYIVOt1Ex//jAQi+wTZZpUpwBj/0QsOzqegb3rGMMeJiSEu5xLHnYfBrRV4RH2+OCSOO95Is/7x1WJ4bw==}
    engines: {node: '>=10'}

  math-intrinsics@1.1.0:
    resolution: {integrity: sha512-/IXtbwEk5HTPyEwyKX6hGkYXxM9nbj64B+ilVJnC/R6B0pH5G4V3b0pVbL7DBj4tkhBAppbQUlf6F6Xl9LHu1g==}
    engines: {node: '>= 0.4'}

  mercurius-integration-testing@9.0.1:
    resolution: {integrity: sha512-AAE0slhjNPtNbRD3guczsEzlh38ClzFlvU/VnuMHqjWUDsc7pHkk8psFTxlJ6ihFiNIVBBPDIfWnBzbMJ+7IrA==}
    engines: {node: '>=14'}
    peerDependencies:
      '@mercuriusjs/federation': ^1 || ^2
      '@mercuriusjs/gateway': ^1.2.0
      fastify: ^4.0.0 || ^5.0.0
      graphql: '*'
      mercurius: ^12 || ^13 || ^14 || ^15 || ^16
    peerDependenciesMeta:
      '@mercuriusjs/federation':
        optional: true
      '@mercuriusjs/gateway':
        optional: true

  mercurius-upload@8.0.0:
    resolution: {integrity: sha512-lKYtqo6enNHRhFa6MrGE2OLf5/G0CvaXLCFp/Wczb6vS14LxtWor1fPwayNbiHV3RCS9DsiMnqCWdWaySZxKWA==}
    peerDependencies:
      graphql: ^16.3.0

  mercurius@16.0.1:
    resolution: {integrity: sha512-Yyu7nku6UH+92p3tht22A4lof1y6FQigHTgSjZp7iAElwIvKEo9HOdfTbSWvSvAFx8+Zaa66gLsIBubC6xd0iw==}
    engines: {node: ^20.9.0 || >=22.0.0}
    peerDependencies:
      graphql: ^16.0.0

  merge-stream@2.0.0:
    resolution: {integrity: sha512-abv/qOcuPfk3URPfDzmZU1LKmuw8kT+0nIHvKrKgFrwifol/doWcdA4ZqsWQ8ENrFKkd67Mfpo/LovbIUsbt3w==}

  merge2@1.4.1:
    resolution: {integrity: sha512-8q7VEgMJW4J8tcfVPy8g09NcQwZdbwFEqhe/WZkoIzjn/3TGDwtOCYtXGxA3O8tPzpczCCDgv+P2P5y00ZJOOg==}
    engines: {node: '>= 8'}

  micromatch@4.0.8:
    resolution: {integrity: sha512-PXwfBhYu0hBCPw8Dn0E+WDYb7af3dSLVWKi3HGv84IdF4TyFoC0ysxFd0Goxw7nSv4T/PzEJQxsYsEiFCKo2BA==}
    engines: {node: '>=8.6'}

  mime-db@1.52.0:
    resolution: {integrity: sha512-sPU4uV7dYlvtWJxwwxHD0PuihVNiE7TyAbQ5SWxDCB9mUYvOgroQOwYQQOKPJ8CIbE+1ETVlOoK1UC2nU3gYvg==}
    engines: {node: '>= 0.6'}

  mime-db@1.53.0:
    resolution: {integrity: sha512-oHlN/w+3MQ3rba9rqFr6V/ypF10LSkdwUysQL7GkXoTgIWeV+tcXGA852TBxH+gsh8UWoyhR1hKcoMJTuWflpg==}
    engines: {node: '>= 0.6'}

  mime-types@2.1.35:
    resolution: {integrity: sha512-ZDY+bPm5zTTF+YpCrAU9nK0UgICYPT0QtT1NZWFv4s++TNkcgVaT0g6+4R2uI4MjQjzysHB1zxuWL50hzaeXiw==}
    engines: {node: '>= 0.6'}

  mime@3.0.0:
    resolution: {integrity: sha512-jSCU7/VB1loIWBZe14aEYHU/+1UMEHoaO7qxCOVJOw9GgH72VAWppxNcjU+x9a2k3GSIBXNKxXQFqRvvZ7vr3A==}
    engines: {node: '>=10.0.0'}
    hasBin: true

  mimic-fn@2.1.0:
    resolution: {integrity: sha512-OqbOk5oEQeAZ8WXWydlu9HJjz9WVdEIvamMCcXmuqUYjTknH/sqsWvhQ3vgwKFRR1HpjvNBKQ37nbJgYzGqGcg==}
    engines: {node: '>=6'}

  mimic-response@3.1.0:
    resolution: {integrity: sha512-z0yWI+4FDrrweS8Zmt4Ej5HdJmky15+L2e6Wgn3+iK5fWzb6T3fhNFq2+MeTRb064c6Wr4N/wv0DzQTjNzHNGQ==}
    engines: {node: '>=10'}

  mimic-response@4.0.0:
    resolution: {integrity: sha512-e5ISH9xMYU0DzrT+jl8q2ze9D6eWBto+I8CNpe+VI+K2J/F/k3PdkdTdz4wvGVH4NTpo+NRYTVIuMQEMMcsLqg==}
    engines: {node: ^12.20.0 || ^14.13.1 || >=16.0.0}

  minimalistic-assert@1.0.1:
    resolution: {integrity: sha512-UtJcAD4yEaGtjPezWuO9wC4nwUnVH/8/Im3yEHQP4b67cXlD/Qr9hdITCU1xDbSEXg2XKNaP8jsReV7vQd00/A==}

  minimatch@10.0.1:
    resolution: {integrity: sha512-ethXTt3SGGR+95gudmqJ1eNhRO7eGEGIgYA9vnPatK4/etz2MEVDno5GMCibdMTuBMyElzIlgxMna3K94XDIDQ==}
    engines: {node: 20 || >=22}

  minimatch@9.0.5:
    resolution: {integrity: sha512-G6T0ZX48xgozx7587koeX9Ys2NYy6Gmv//P89sEte9V9whIapMNF4idKxnW2QtCcLiTWlb/wfCabAtAFWhhBow==}
    engines: {node: '>=16 || 14 >=14.17'}

  minimist@1.2.8:
    resolution: {integrity: sha512-2yyAR8qBkN3YuheJanUpWC5U3bb5osDywNB8RzDVlDwDHbocAJveqqj1u8+SVD7jkWT4yvsHCpWqqWqAxb0zCA==}

  minio@8.0.4:
    resolution: {integrity: sha512-GVW7y2PNbzjjFJ9opVMGKvDNuRkyz3bMt1q7UrHs7bsKFWLXbSvMPffjE/HkVYWUjlD8kQwMaeqiHhhvZJJOfQ==}
    engines: {node: ^16 || ^18 || >=20}

  minipass@7.1.2:
    resolution: {integrity: sha512-qOOzS1cBTWYF4BH8fVePDBOO9iptMnGUEZwNc/cMWnTV2nVLZ7VoNWEPHkYczZA0pdoA7dl6e7FL659nX9S2aw==}
    engines: {node: '>=16 || 14 >=14.17'}

  mnemonist@0.39.8:
    resolution: {integrity: sha512-vyWo2K3fjrUw8YeeZ1zF0fy6Mu59RHokURlld8ymdUPjMlD9EC9ov1/YPqTgqRvUN9nTr3Gqfz29LYAmu0PHPQ==}

  mqemitter@6.0.2:
    resolution: {integrity: sha512-8RGlznQx/Nb1xC3xKUFXHWov7pn7JdH++YVwlr6SLT6k3ft1h+ImGqZdVudbdKruFckIq9wheq9s4hgCivJDow==}
    engines: {node: '>=16'}

  ms@2.1.3:
    resolution: {integrity: sha512-6FlzubTLZG3J2a/NVCAleEhjzq5oxgHyaCU9yYXvcLsvoVaHJq/s5xXI6/XXP6tz7R9xAOtHnSO/tXtF3WRTlA==}

  mute-stream@2.0.0:
    resolution: {integrity: sha512-WWdIxpyjEn+FhQJQQv9aQAYlHoNVdzIzUySNV1gHUPDSdZJ3yZn7pAAbQcV7B56Mvu881q9FZV+0Vx2xC44VWA==}
    engines: {node: ^18.17.0 || >=20.5.0}

  nanoid@3.3.8:
    resolution: {integrity: sha512-WNLf5Sd8oZxOm+TzppcYk8gVOgP+l58xNy58D0nbUnOxOWRWvlcCV4kUF7ltmI6PsrLl/BgKEyS4mqsGChFN0w==}
    engines: {node: ^10 || ^12 || ^13.7 || ^14 || >=15.0.1}
    hasBin: true

  normalize-url@8.0.1:
    resolution: {integrity: sha512-IO9QvjUMWxPQQhs60oOu10CRkWCiZzSUkzbXGGV9pviYl1fXYcvkzQ5jV9z8Y6un8ARoVRl4EtC6v6jNqbaJ/w==}
    engines: {node: '>=14.16'}

  npm-run-path@4.0.1:
    resolution: {integrity: sha512-S48WzZW777zhNIrn7gxOlISNAqi9ZC/uQFnRdbeIHhZhCA6UqpkOT8T1G7BvfdgP4Er8gF4sUbaS0i7QvIfCWw==}
    engines: {node: '>=8'}

  obliterator@2.0.5:
    resolution: {integrity: sha512-42CPE9AhahZRsMNslczq0ctAEtqk8Eka26QofnqC346BZdHDySk3LWka23LI7ULIw11NmltpiLagIq8gBozxTw==}

  on-exit-leak-free@2.1.2:
    resolution: {integrity: sha512-0eJJY6hXLGf1udHwfNftBqH+g73EU4B504nZeKpz1sYRKafAghwxEJunB2O7rDZkL4PGfsMVnTXZ2EjibbqcsA==}
    engines: {node: '>=14.0.0'}

  once@1.4.0:
    resolution: {integrity: sha512-lNaJgI+2Q5URQBkccEKHTQOPaXdUxnZZElQTZY0MFUAuaEqe1E+Nyvgdz/aIyNi6Z9MzO5dv1H8n58/GELp3+w==}

  onetime@5.1.2:
    resolution: {integrity: sha512-kbpaSSGJTWdAY5KPVeMOKXSrPtr8C8C7wodJbcsd51jRnmD+GZu8Y0VoU6Dm5Z4vWr0Ig/1NKuWRKf7j5aaYSg==}
    engines: {node: '>=6'}

  os-tmpdir@1.0.2:
    resolution: {integrity: sha512-D2FR03Vir7FIu45XBY20mTb+/ZSWB00sjU9jdQXt83gDrI4Ztz5Fs7/yy74g2N5SVQY4xY1qDr4rNddwYRVX0g==}
    engines: {node: '>=0.10.0'}

  p-cancelable@3.0.0:
    resolution: {integrity: sha512-mlVgR3PGuzlo0MmTdk4cXqXWlwQDLnONTAg6sm62XkMJEiRxN3GL3SffkYvqwonbkJBcrI7Uvv5Zh9yjvn2iUw==}
    engines: {node: '>=12.20'}

  p-map@4.0.0:
    resolution: {integrity: sha512-/bjOqmgETBYB5BoEeGVea8dmvHb2m9GLy1E9W43yeyfP6QQCZGFNa+XRceJEuDB6zqr+gKpIAmlLebMpykw/MQ==}
    engines: {node: '>=10'}

  package-json-from-dist@1.0.1:
    resolution: {integrity: sha512-UEZIS3/by4OC8vL3P2dTXRETpebLI2NiI5vIrjaD/5UtrkFX/tNbwjTSRAGC/+7CAo2pIcBaRgWmcBBHcsaCIw==}

  path-key@3.1.1:
    resolution: {integrity: sha512-ojmeN0qd+y0jszEtoY48r0Peq5dwMEkIlCOu6Q5f41lfkswXuKtYrhgoTpLnyIcHm24Uhqx+5Tqm2InSwLhE6Q==}
    engines: {node: '>=8'}

  path-scurry@1.11.1:
    resolution: {integrity: sha512-Xa4Nw17FS9ApQFJ9umLiJS4orGjm7ZzwUrwamcGQuHSzDyth9boKDaycYdDcZDuqYATXw4HFXgaqWTctW/v1HA==}
    engines: {node: '>=16 || 14 >=14.18'}

  path-scurry@2.0.0:
    resolution: {integrity: sha512-ypGJsmGtdXUOeM5u93TyeIEfEhM6s+ljAhrk5vAvSx8uyY/02OvrZnA0YNGUrPXfpJMgI1ODd3nwz8Npx4O4cg==}
    engines: {node: 20 || >=22}

  pathe@2.0.2:
    resolution: {integrity: sha512-15Ztpk+nov8DR524R4BF7uEuzESgzUEAV4Ah7CUMNGXdE5ELuvxElxGXndBl32vMSsWa1jpNf22Z+Er3sKwq+w==}

  pathval@2.0.0:
    resolution: {integrity: sha512-vE7JKRyES09KiunauX7nd2Q9/L7lhok4smP9RZTDeD4MVs72Dp2qNFVz39Nz5a0FVEW0BJR6C0DYrq6unoziZA==}
    engines: {node: '>= 14.16'}

  peek-readable@5.3.1:
    resolution: {integrity: sha512-GVlENSDW6KHaXcd9zkZltB7tCLosKB/4Hg0fqBJkAoBgYG2Tn1xtMgXtSUuMU9AK/gCm/tTdT8mgAeF4YNeeqw==}
    engines: {node: '>=14.16'}

  pend@1.2.0:
    resolution: {integrity: sha512-F3asv42UuXchdzt+xXqfW1OGlVBe+mxa2mqI0pg5yAHZPvFmY3Y6drSf/GQ1A86WgWEN9Kzh/WrgKa6iGcHXLg==}

  picocolors@1.1.1:
    resolution: {integrity: sha512-xceH2snhtb5M9liqDsmEw56le376mTZkEX/jEb/RxNFyegNul7eNslCXP9FDj/Lcu0X8KEyMceP2ntpaHrDEVA==}

  picomatch@2.3.1:
    resolution: {integrity: sha512-JU3teHTNjmE2VCGFzuY8EXzCDVwEqB2a8fsIvwaStHhAWJEeVd1o1QD80CU6+ZdEXXSLbSsuLwJjkCBWqRQUVA==}
    engines: {node: '>=8.6'}

  pino-abstract-transport@2.0.0:
    resolution: {integrity: sha512-F63x5tizV6WCh4R6RHyi2Ml+M70DNRXt/+HANowMflpgGFMAym/VKm6G7ZOQRjqN7XbGxK1Lg9t6ZrtzOaivMw==}

  pino-pretty@13.0.0:
    resolution: {integrity: sha512-cQBBIVG3YajgoUjo1FdKVRX6t9XPxwB9lcNJVD5GCnNM4Y6T12YYx8c6zEejxQsU0wrg9TwmDulcE9LR7qcJqA==}
    hasBin: true

  pino-std-serializers@7.0.0:
    resolution: {integrity: sha512-e906FRY0+tV27iq4juKzSYPbUj2do2X2JX4EzSca1631EB2QJQUqGbDuERal7LCtOpxl6x3+nvo9NPZcmjkiFA==}

  pino@9.6.0:
    resolution: {integrity: sha512-i85pKRCt4qMjZ1+L7sy2Ag4t1atFcdbEt76+7iRJn1g2BvsnRMGu9p8pivl9fs63M2kF/A0OacFZhTub+m/qMg==}
    hasBin: true

  piscina@4.8.0:
    resolution: {integrity: sha512-EZJb+ZxDrQf3dihsUL7p42pjNyrNIFJCrRHPMgxu/svsj+P3xS3fuEWp7k2+rfsavfl1N0G29b1HGs7J0m8rZA==}

  possible-typed-array-names@1.0.0:
    resolution: {integrity: sha512-d7Uw+eZoloe0EHDIYoe+bQ5WXnGMOpmiZFTuMWCwpjzzkL2nTjcKiAk4hh8TjnGye2TwWOk3UXucZ+3rbmBa8Q==}
    engines: {node: '>= 0.4'}

  postcss@8.5.1:
    resolution: {integrity: sha512-6oz2beyjc5VMn/KV1pPw8fliQkhBXrVn1Z3TVyqZxU8kZpzEKhBdmCFqI6ZbmGtamQvQGuU1sgPTk8ZrXDD7jQ==}
    engines: {node: ^10 || ^12 || >=14}

  postgres@3.4.5:
    resolution: {integrity: sha512-cDWgoah1Gez9rN3H4165peY9qfpEo+SA61oQv65O3cRUE1pOEoJWwddwcqKE8XZYjbblOJlYDlLV4h67HrEVDg==}
    engines: {node: '>=12'}

  process-warning@4.0.1:
    resolution: {integrity: sha512-3c2LzQ3rY9d0hc1emcsHhfT9Jwz0cChib/QN89oME2R451w5fy3f0afAhERFZAwrbDU43wk12d0ORBpDVME50Q==}

  process@0.11.10:
    resolution: {integrity: sha512-cdGef/drWFoydD1JsMzuFf8100nZl+GT+yacc2bEced5f9Rjk4z+WtFUTBu9PhOi9j/jfmBPu0mMEY4wIdAF8A==}
    engines: {node: '>= 0.6.0'}

  pump@3.0.2:
    resolution: {integrity: sha512-tUPXtzlGM8FE3P0ZL6DVs/3P58k9nk8/jZeQCurTJylQA8qFYzHFfhBJkuqyE0FifOsQ0uKWekiZ5g8wtr28cw==}

  pure-rand@6.1.0:
    resolution: {integrity: sha512-bVWawvoZoBYpp6yIoQtQXHZjmz35RSVHnUOTefl8Vcjr8snTPY1wnpSPMWekcFwbxI6gtmT7rSYPFvz71ldiOA==}

  qlobber@8.0.1:
    resolution: {integrity: sha512-O+Wd1chXj5YE1DwmD+ae0bXiSLehmnS3czlC1R9FL/Nt/3q8uMS1bIHmg2lJfCoiimCxClWM8AAuJrF0EvNiog==}
    engines: {node: '>= 16'}

  query-string@7.1.3:
    resolution: {integrity: sha512-hh2WYhq4fi8+b+/2Kg9CEge4fDPvHS534aOOvOZeQ3+Vf2mCFsaFBYj0i+iXcAq6I9Vzp5fjMFBlONvayDC1qg==}
    engines: {node: '>=6'}

  queue-microtask@1.2.3:
    resolution: {integrity: sha512-NuaNSa6flKT5JaSYQzJok04JzTL1CA6aGhv5rfLW3PgqA+M2ChpZQnAC8h8i4ZFkBS8X5RqkDBHA7r4hej3K9A==}

  queue-tick@1.0.1:
    resolution: {integrity: sha512-kJt5qhMxoszgU/62PLP1CJytzd2NKetjSRnyuj31fDd3Rlcz3fzlFdFLD1SItunPwyqEOkca6GbV612BWfaBag==}

  quick-format-unescaped@4.0.4:
    resolution: {integrity: sha512-tYC1Q1hgyRuHgloV/YXs2w15unPVh8qfu/qCTfhTYamaw7fyhumKa2yGpdSo87vY32rIclj+4fWYQXUMs9EHvg==}

  quick-lru@5.1.1:
    resolution: {integrity: sha512-WuyALRjWPDGtt/wzJiadO5AXY+8hZ80hVpe6MyivgraREW751X3SbhRvG3eLKOYN+8VEvqLcf3wdnt44Z4S4SA==}
    engines: {node: '>=10'}

  quick-lru@7.0.0:
    resolution: {integrity: sha512-MX8gB7cVYTrYcFfAnfLlhRd0+Toyl8yX8uBx1MrX7K0jegiz9TumwOK27ldXrgDlHRdVi+MqU9Ssw6dr4BNreg==}
    engines: {node: '>=18'}

  readable-stream@3.6.2:
    resolution: {integrity: sha512-9u/sniCrY3D5WdsERHzHE4G2YCXqoG5FTHUiCC4SIbr6XcLZBY05ya9EKjYek9O5xOAwjGq+1JdGBAS7Q9ScoA==}
    engines: {node: '>= 6'}

  readable-stream@4.7.0:
    resolution: {integrity: sha512-oIGGmcpTLwPga8Bn6/Z75SVaH1z5dUut2ibSyAMVhmUggWpmDn2dapB0n7f8nwaSiRtepAsfJyfXIO5DCVAODg==}
    engines: {node: ^12.22.0 || ^14.17.0 || >=16.0.0}

  real-require@0.2.0:
    resolution: {integrity: sha512-57frrGM/OCTLqLOAh0mhVA9VBMHd+9U7Zb2THMGdBUoZVOtGbJzjxsYGDJ3A9AYYCP4hn6y1TVbaOfzWtm5GFg==}
    engines: {node: '>= 12.13.0'}

  require-from-string@2.0.2:
    resolution: {integrity: sha512-Xf0nWe6RseziFMu+Ap9biiUbmplq6S9/p+7w7YXP/JBHhrUDDUhwa+vANyubuqfZWTveU//DYVGsDG7RKL/vEw==}
    engines: {node: '>=0.10.0'}

  resolve-alpn@1.2.1:
    resolution: {integrity: sha512-0a1F4l73/ZFZOakJnQ3FvkJ2+gSTQWz/r2KE5OdDY0TxPm5h4GkqkWWfM47T7HsbnOtcJVEF4epCVy6u7Q3K+g==}

  resolve-pkg-maps@1.0.0:
    resolution: {integrity: sha512-seS2Tj26TBVOC2NIc2rOe2y2ZO7efxITtLZcGSOnHHNOQ7CkiUBfw0Iw2ck6xkIhPwLhKNLS8BO+hEpngQlqzw==}

  responselike@3.0.0:
    resolution: {integrity: sha512-40yHxbNcl2+rzXvZuVkrYohathsSJlMTXKryG5y8uciHv1+xDLHQpgjG64JUO9nrEq2jGLH6IZ8BcZyw3wrweg==}
    engines: {node: '>=14.16'}

  ret@0.5.0:
    resolution: {integrity: sha512-I1XxrZSQ+oErkRR4jYbAyEEu2I0avBvvMM5JN+6EBprOGRCs63ENqZ3vjavq8fBw2+62G5LF5XelKwuJpcvcxw==}
    engines: {node: '>=10'}

  reusify@1.0.4:
    resolution: {integrity: sha512-U9nH88a3fc/ekCF1l0/UP1IosiuIjyTh7hBvXVMHYgVcfGvt897Xguj2UOLDeI5BG2m7/uwyaLVT6fbtCwTyzw==}
    engines: {iojs: '>=1.0.0', node: '>=0.10.0'}

  rfdc@1.4.1:
    resolution: {integrity: sha512-q1b3N5QkRUWUl7iyylaaj3kOpIT0N2i9MqIEQXP73GVsN9cw3fdx8X63cEmWhJGi2PPCF23Ijp7ktmd39rawIA==}

  rollup@4.31.0:
    resolution: {integrity: sha512-9cCE8P4rZLx9+PjoyqHLs31V9a9Vpvfo4qNcs6JCiGWYhw2gijSetFbH6SSy1whnkgcefnUwr8sad7tgqsGvnw==}
    engines: {node: '>=18.0.0', npm: '>=8.0.0'}
    hasBin: true

  run-async@3.0.0:
    resolution: {integrity: sha512-540WwVDOMxA6dN6We19EcT9sc3hkXPw5mzRNGM3FkdN/vtE9NFvj5lFAPNwUDmJjXidm3v7TC1cTE7t17Ulm1Q==}
    engines: {node: '>=0.12.0'}

  run-parallel@1.2.0:
    resolution: {integrity: sha512-5l4VyZR86LZ/lDxZTR6jqL8AFE2S0IFLMP26AbjsLVADxHdhB/c0GUsH+y39UfCi3dzz8OlQuPmnaJOMoDHQBA==}

  rxjs@7.8.1:
    resolution: {integrity: sha512-AA3TVj+0A2iuIoQkWEK/tqFjBq2j+6PO6Y0zJcvzLAFhEFIO3HL0vls9hWLncZbAAbK0mar7oZ4V079I/qPMxg==}

  safe-buffer@5.2.1:
    resolution: {integrity: sha512-rp3So07KcdmmKbGvgaNxQSJr7bGVSVk5S9Eq1F+ppbRo70+YeaDxkw5Dd8NPN+GD6bjnYm2VuPuCXmpuYvmCXQ==}

  safe-regex-test@1.1.0:
    resolution: {integrity: sha512-x/+Cz4YrimQxQccJf5mKEbIa1NzeCRNI5Ecl/ekmlYaampdNLPalVyIcCZNNH3MvmqBugV5TMYZXv0ljslUlaw==}
    engines: {node: '>= 0.4'}

  safe-regex2@4.0.1:
    resolution: {integrity: sha512-goqsB+bSlOmVX+CiFX2PFc1OV88j5jvBqIM+DgqrucHnUguAUNtiNOs+aTadq2NqsLQ+TQ3UEVG3gtSFcdlkCg==}

  safe-stable-stringify@2.5.0:
    resolution: {integrity: sha512-b3rppTKm9T+PsVCBEOUR46GWI7fdOs00VKZ1+9c1EWDaDMvjQc6tUwuFyIprgGgTcWoVHSKrU8H31ZHA2e0RHA==}
    engines: {node: '>=10'}

  safer-buffer@2.1.2:
    resolution: {integrity: sha512-YZo3K82SD7Riyi0E1EQPojLz7kpepnSQI9IyPbHHg1XXXevb5dJI7tpyN2ADxGcQbHG7vcyRHk0cbwqcQriUtg==}

  sax@1.4.1:
    resolution: {integrity: sha512-+aWOz7yVScEGoKNd4PA10LZ8sk0A/z5+nXQG5giUO5rprX9jgYsTdov9qCchZiPIZezbZH+jRut8nPodFAX4Jg==}

  secure-json-parse@2.7.0:
    resolution: {integrity: sha512-6aU+Rwsezw7VR8/nyvKTx8QpWH9FrcYiXXlqC4z5d5XQBDRqtbfsRjnwGyqbi3gddNtWHuEk9OANUotL26qKUw==}

  secure-json-parse@3.0.2:
    resolution: {integrity: sha512-H6nS2o8bWfpFEV6U38sOSjS7bTbdgbCGU9wEM6W14P5H0QOsz94KCusifV44GpHDTu2nqZbuDNhTzu+mjDSw1w==}

  seek-bzip@2.0.0:
    resolution: {integrity: sha512-SMguiTnYrhpLdk3PwfzHeotrcwi8bNV4iemL9tx9poR/yeaMYwB9VzR1w7b57DuWpuqR8n6oZboi0hj3AxZxQg==}
    hasBin: true

  semver-regex@4.0.5:
    resolution: {integrity: sha512-hunMQrEy1T6Jr2uEVjrAIqjwWcQTgOAcIM52C8MY1EZSD3DDNft04XzvYKPqjED65bNVVko0YI38nYeEHCX3yw==}
    engines: {node: '>=12'}

  semver-truncate@3.0.0:
    resolution: {integrity: sha512-LJWA9kSvMolR51oDE6PN3kALBNaUdkxzAGcexw8gjMA8xr5zUqK0JiR3CgARSqanYF3Z1YHvsErb1KDgh+v7Rg==}
    engines: {node: '>=12'}

  semver@7.6.3:
    resolution: {integrity: sha512-oVekP1cKtI+CTDvHWYFUcMtsK/00wmAEfyqKfNdARm8u1wNVhSgaX7A8d4UuIlUI5e84iEwOhs7ZPYRmzU9U6A==}
    engines: {node: '>=10'}
    hasBin: true

  set-cookie-parser@2.7.1:
    resolution: {integrity: sha512-IOc8uWeOZgnb3ptbCURJWNjWUPcO3ZnTTdzsurqERrP6nPyv+paC55vJM0LpOlT2ne+Ix+9+CRG1MNLlyZ4GjQ==}

  set-function-length@1.2.2:
    resolution: {integrity: sha512-pgRc4hJ4/sNjWCSS9AmnS40x3bNMDTknHgL5UaMBTMyJnU90EgWh1Rz+MC9eFu4BuN/UwZjKQuY/1v3rM7HMfg==}
    engines: {node: '>= 0.4'}

  setprototypeof@1.2.0:
    resolution: {integrity: sha512-E5LDX7Wrp85Kil5bhZv46j8jOeboKq5JMmYM3gVGdGH8xFpPWXUMsNrlODCrkoxMEeNi/XZIwuRvY4XNwYMJpw==}

  shebang-command@2.0.0:
    resolution: {integrity: sha512-kHxr2zZpYtdmrN1qDjrrX/Z1rR1kG8Dx+gkpK1G4eXmvXswmcE1hTWBWYUzlraYw1/yZp6YuDY77YtvbN0dmDA==}
    engines: {node: '>=8'}

  shebang-regex@3.0.0:
    resolution: {integrity: sha512-7++dFhtcx3353uBaq8DDR4NuxBetBzC7ZQOhmTQInHEd6bSrXdiEyzCvG07Z44UYdLShWUyXt5M/yhz8ekcb1A==}
    engines: {node: '>=8'}

  siginfo@2.0.0:
    resolution: {integrity: sha512-ybx0WO1/8bSBLEWXZvEd7gMW3Sn3JFlW3TvX1nREbDLRNQNaeNN8WK0meBwPdAaOI7TtRRRJn/Es1zhrrCHu7g==}

  signal-exit@3.0.7:
    resolution: {integrity: sha512-wnD2ZE+l+SPC/uoS0vXeE9L1+0wuaMqKlfz9AMUo38JsyLSBWSFcHR1Rri62LZc12vLr1gb3jl7iwQhgwpAbGQ==}

  signal-exit@4.1.0:
    resolution: {integrity: sha512-bzyZ1e88w9O1iNJbKnOlvYTrWPDl46O1bG0D3XInv+9tkPrxrN8jUUTiFlDkkmKWgn1M6CfIA13SuGqOa9Korw==}
    engines: {node: '>=14'}

  single-user-cache@1.0.1:
    resolution: {integrity: sha512-xFW/TuZUKoMZl47xqfC2jb7dO1XtJ5VgZxQliOKQWTueIH96CX6USaPiZcyDN0HFb4Ow+tsXpJZViRyIkl/rDA==}

  slash@3.0.0:
    resolution: {integrity: sha512-g9Q1haeby36OSStwb4ntCGGGaKsaVSjQ68fBxoQcutl5fS1vuY18H3wSt3jFyFtrkx+Kz0V1G85A4MyAdDMi2Q==}
    engines: {node: '>=8'}

  sonic-boom@4.2.0:
    resolution: {integrity: sha512-INb7TM37/mAcsGmc9hyyI6+QR3rR1zVRu36B0NeGXKnOOLiZOfER5SA+N7X7k3yUYRzLWafduTDvJAfDswwEww==}

  sort-keys-length@1.0.1:
    resolution: {integrity: sha512-GRbEOUqCxemTAk/b32F2xa8wDTs+Z1QHOkbhJDQTvv/6G3ZkbJ+frYWsTcc7cBB3Fu4wy4XlLCuNtJuMn7Gsvw==}
    engines: {node: '>=0.10.0'}

  sort-keys@1.1.2:
    resolution: {integrity: sha512-vzn8aSqKgytVik0iwdBEi+zevbTYZogewTUM6dtpmGwEcdzbub/TX4bCzRhebDCRC3QzXgJsLRKB2V/Oof7HXg==}
    engines: {node: '>=0.10.0'}

  source-map-js@1.2.1:
    resolution: {integrity: sha512-UXWMKhLOwVKb728IUtQPXxfYU+usdybtUrK/8uGE8CQMvrhOpwvzDBwj0QhSL7MQc7vIsISBG8VQ8+IDQxpfQA==}
    engines: {node: '>=0.10.0'}

  source-map-support@0.5.21:
    resolution: {integrity: sha512-uBHU3L3czsIyYXKX88fdrGovxdSCoTGDRZ6SYXtSRxLZUzHg5P/66Ht6uoUlHu9EZod+inXhKo3qQgwXUT/y1w==}

  source-map@0.6.1:
    resolution: {integrity: sha512-UjgapumWlbMhkBgzT7Ykc5YXUT46F0iKu8SGXq0bcwP5dz/h0Plj6enJqjz1Zbq2l5WaqYnrVbwWOWMyF3F47g==}
    engines: {node: '>=0.10.0'}

  source-map@0.7.4:
    resolution: {integrity: sha512-l3BikUxvPOcn5E74dZiq5BGsTb5yEwhaTSzccU6t4sDOH8NWJCstKO5QT2CvtFoK6F0saL7p9xHAqHOlCPJygA==}
    engines: {node: '>= 8'}

  split-on-first@1.1.0:
    resolution: {integrity: sha512-43ZssAJaMusuKWL8sKUBQXHWOpq8d6CfN/u1p4gUzfJkM05C8rxTmYrkIPTXapZpORA6LkkzcUulJ8FqA7Uudw==}
    engines: {node: '>=6'}

  split2@4.2.0:
    resolution: {integrity: sha512-UcjcJOWknrNkF6PLX83qcHM6KHgVKNkV62Y8a5uYDVv9ydGQVwAHMKqHdJje1VTWpljG0WYpCDhrCdAOYH4TWg==}
    engines: {node: '>= 10.x'}

  stackback@0.0.2:
    resolution: {integrity: sha512-1XMJE5fQo1jGH6Y/7ebnwPOBEkIEnT4QF32d5R1+VXdXveM0IBMJt8zfaxX1P3QhVwrYe+576+jkANtSS2mBbw==}

  statuses@2.0.1:
    resolution: {integrity: sha512-RwNA9Z/7PrK06rYLIzFMlaF+l73iwpzsqRIFgbMLbTcLD6cOao82TaWefPXQvB2fOC4AjuYSEndS7N/mTCbkdQ==}
    engines: {node: '>= 0.8'}

  std-env@3.8.0:
    resolution: {integrity: sha512-Bc3YwwCB+OzldMxOXJIIvC6cPRWr/LxOp48CdQTOkPyk/t4JWWJbrilwBd7RJzKV8QW7tJkcgAmeuLLJugl5/w==}

  steed@1.1.3:
    resolution: {integrity: sha512-EUkci0FAUiE4IvGTSKcDJIQ/eRUP2JJb56+fvZ4sdnguLTqIdKjSxUe138poW8mkvKWXW2sFPrgTsxqoISnmoA==}

  stream-chain@2.2.5:
    resolution: {integrity: sha512-1TJmBx6aSWqZ4tx7aTpBDXK0/e2hhcNSTV8+CbFJtDjbb+I1mZ8lHit0Grw9GRT+6JbIrrDd8esncgBi8aBXGA==}

  stream-json@1.9.1:
    resolution: {integrity: sha512-uWkjJ+2Nt/LO9Z/JyKZbMusL8Dkh97uUBTv3AJQ74y07lVahLY4eEFsPsE97pxYBwr8nnjMAIch5eqI0gPShyw==}

  stream-shift@1.0.3:
    resolution: {integrity: sha512-76ORR0DO1o1hlKwTbi/DM3EXWGf3ZJYO8cXX5RJwnul2DEg2oyoZyjLNoQM8WsvZiFKCRfC1O0J7iCvie3RZmQ==}

  streamsearch@1.1.0:
    resolution: {integrity: sha512-Mcc5wHehp9aXz1ax6bZUyY5afg9u2rv5cqQI3mRrYkGC8rW2hM02jWuwjtL++LS5qinSyhj2QfLyNsuc+VsExg==}
    engines: {node: '>=10.0.0'}

  streamx@2.21.1:
    resolution: {integrity: sha512-PhP9wUnFLa+91CPy3N6tiQsK+gnYyUNuk15S3YG/zjYE7RuPeCjJngqnzpC31ow0lzBHQ+QGO4cNJnd0djYUsw==}

  strict-uri-encode@2.0.0:
    resolution: {integrity: sha512-QwiXZgpRcKkhTj2Scnn++4PKtWsH0kpzZ62L2R6c/LUVYv7hVnZqcg2+sMuT6R7Jusu1vviK/MFsu6kNJfWlEQ==}
    engines: {node: '>=4'}

  string-width@4.2.3:
    resolution: {integrity: sha512-wKyQRQpjJ0sIp62ErSZdGsjMJWsap5oRNihHhu6G7JVO/9jIB6UyevL+tXuOqrng8j/cxKTWyWUwvSTriiZz/g==}
    engines: {node: '>=8'}

  string-width@5.1.2:
    resolution: {integrity: sha512-HnLOCR3vjcY8beoNLtcjZ5/nxn2afmME6lhrDrebokqMap+XbeW8n9TXpPDOqdGK5qcI3oT0GKTW6wC7EMiVqA==}
    engines: {node: '>=12'}

  string_decoder@1.3.0:
    resolution: {integrity: sha512-hkRX8U1WjJFd8LsDJ2yQ/wWWxaopEsABU1XfkM8A+j0+85JAGppt16cr1Whg6KIbb4okU6Mql6BOj+uup/wKeA==}

  strip-ansi@6.0.1:
    resolution: {integrity: sha512-Y38VPSHcqkFrCpFnQ9vuSXmquuv5oXOKpGeT6aGrr3o3Gc9AlVa6JBfUSOCnbxGGZF+/0ooI7KrPuUSztUdU5A==}
    engines: {node: '>=8'}

  strip-ansi@7.1.0:
    resolution: {integrity: sha512-iq6eVVI64nQQTRYq2KtEg2d2uU7LElhTJwsH4YzIHZshxlgZms/wIc4VoDQTlG/IvVIrBKG06CrZnp0qv7hkcQ==}
    engines: {node: '>=12'}

  strip-dirs@3.0.0:
    resolution: {integrity: sha512-I0sdgcFTfKQlUPZyAqPJmSG3HLO9rWDFnxonnIbskYNM3DwFOeTNB5KzVq3dA1GdRAc/25b5Y7UO2TQfKWw4aQ==}

  strip-final-newline@2.0.0:
    resolution: {integrity: sha512-BrpvfNAE3dcvq7ll3xVumzjKjZQ5tI1sEUIKr3Uoks0XUl45St3FlatVqef9prk4jRDzhW6WZg+3bk93y6pLjA==}
    engines: {node: '>=6'}

  strip-json-comments@3.1.1:
    resolution: {integrity: sha512-6fPc+R4ihwqP6N/aIv2f1gMH8lOVtWQHoqC4yK6oSDVVocumAsfCqjkXnqiYMhmMwS/mEHLp7Vehlt3ql6lEig==}
    engines: {node: '>=8'}

  strnum@1.0.5:
    resolution: {integrity: sha512-J8bbNyKKXl5qYcR36TIO8W3mVGVHrmmxsd5PAItGkmyzwJvybiw2IVq5nqd0i4LSNSkB/sx9VHllbfFdr9k1JA==}

  strtok3@9.1.1:
    resolution: {integrity: sha512-FhwotcEqjr241ZbjFzjlIYg6c5/L/s4yBGWSMvJ9UoExiSqL+FnFA/CaeZx17WGaZMS/4SOZp8wH18jSS4R4lw==}
    engines: {node: '>=16'}

  supports-color@7.2.0:
    resolution: {integrity: sha512-qpCAvRl9stuOHveKsn7HncJRvv501qIacKzQlO/+Lwxc9+0q2wLyv4Dfvt80/DPn2pqOBsJdDiogXGR9+OvwRw==}
    engines: {node: '>=8'}

  tar-stream@3.1.7:
    resolution: {integrity: sha512-qJj60CXt7IU1Ffyc3NJMjh6EkuCFej46zUqJ4J7pqYlThyd9bO0XBTmcOIhSzZJVWfsLks0+nle/j538YAW9RQ==}

  test-exclude@7.0.1:
    resolution: {integrity: sha512-pFYqmTw68LXVjeWJMST4+borgQP2AyMNbg1BpZh9LbyhUeNkeaPF9gzfPGUAnSMV3qPYdWUwDIjjCLiSDOl7vg==}
    engines: {node: '>=18'}

  text-decoder@1.2.3:
    resolution: {integrity: sha512-3/o9z3X0X0fTupwsYvR03pJ/DjWuqqrfwBgTQzdWDiQSm9KitAyz/9WqsT2JQW7KV2m+bC2ol/zqpW37NHxLaA==}

  thread-stream@3.1.0:
    resolution: {integrity: sha512-OqyPZ9u96VohAyMfJykzmivOrY2wfMSf3C5TtFJVgN+Hm6aj+voFhlK+kZEIv2FBh1X6Xp3DlnCOfEQ3B2J86A==}

  through2@4.0.2:
    resolution: {integrity: sha512-iOqSav00cVxEEICeD7TjLB1sueEL+81Wpzp2bY17uZjZN0pWZPuo4suZ/61VujxmqSGFfgOcNuTZ85QJwNZQpw==}

  through@2.3.8:
    resolution: {integrity: sha512-w89qg7PI8wAdvX60bMDP+bFoD5Dvhm9oLheFp5O4a2QF0cSBGsBX4qZmadPMvVqlLJBBci+WqGGOAPvcDeNSVg==}

  tiny-lru@11.2.11:
    resolution: {integrity: sha512-27BIW0dIWTYYoWNnqSmoNMKe5WIbkXsc0xaCQHd3/3xT2XMuMJrzHdrO9QBFR14emBz1Bu0dOAs2sCBBrvgPQA==}
    engines: {node: '>=12'}

  tinybench@2.9.0:
    resolution: {integrity: sha512-0+DUvqWMValLmha6lr4kD8iAMK1HzV0/aKnCtWb9v9641TnP/MFb7Pc2bxoxQjTXAErryXVgUOfv2YqNllqGeg==}

  tinyexec@0.3.2:
    resolution: {integrity: sha512-KQQR9yN7R5+OSwaK0XQoj22pwHoTlgYqmUscPYoknOoWCWfj/5/ABTMRi69FrKU5ffPVh5QcFikpWJI/P1ocHA==}

  tinypool@1.0.2:
    resolution: {integrity: sha512-al6n+QEANGFOMf/dmUMsuS5/r9B06uwlyNjZZql/zv8J7ybHCgoihBNORZCY2mzUuAnomQa2JdhyHKzZxPCrFA==}
    engines: {node: ^18.0.0 || >=20.0.0}

  tinyrainbow@2.0.0:
    resolution: {integrity: sha512-op4nsTR47R6p0vMUUoYl/a+ljLFVtlfaXkLQmqfLR1qHma1h/ysYk4hEXZ880bf2CYgTskvTa/e196Vd5dDQXw==}
    engines: {node: '>=14.0.0'}

  tinyspy@3.0.2:
    resolution: {integrity: sha512-n1cw8k1k0x4pgA2+9XrOkFydTerNcJ1zWCO5Nn9scWHTD+5tp8dghT2x1uduQePZTZgd3Tupf+x9BxJjeJi77Q==}
    engines: {node: '>=14.0.0'}

  tmp@0.0.33:
    resolution: {integrity: sha512-jRCJlojKnZ3addtTOjdIqoRuPEKBvNXcGYqzO6zWZX8KfKEpnGY5jfggJQ3EjKuu8D4bJRr0y+cYJFmYbImXGw==}
    engines: {node: '>=0.6.0'}

  to-regex-range@5.0.1:
    resolution: {integrity: sha512-65P7iz6X5yEr1cwcgvQxbbIw7Uk3gOy5dIdtZ4rDveLqhrdJP+Li/Hx6tyK0NEb+2GCyneCMJiGqrADCSNk8sQ==}
    engines: {node: '>=8.0'}

  toad-cache@3.7.0:
    resolution: {integrity: sha512-/m8M+2BJUpoJdgAHoG+baCwBT+tf2VraSfkBgl0Y00qIWt41DJ8R5B8nsEw0I58YwF5IZH6z24/2TobDKnqSWw==}
    engines: {node: '>=12'}

  toidentifier@1.0.1:
    resolution: {integrity: sha512-o5sSPKEkg/DIQNmH43V0/uerLrpzVedkUh8tGNvaeXpfpuwjKenlSox/2O/BTlZUtEe+JG7s5YhEz608PlAHRA==}
    engines: {node: '>=0.6'}

  token-types@6.0.0:
    resolution: {integrity: sha512-lbDrTLVsHhOMljPscd0yitpozq7Ga2M5Cvez5AjGg8GASBjtt6iERCAJ93yommPmz62fb45oFIXHEZ3u9bfJEA==}
    engines: {node: '>=14.16'}

  tsconfck@3.1.4:
    resolution: {integrity: sha512-kdqWFGVJqe+KGYvlSO9NIaWn9jT1Ny4oKVzAJsKii5eoE9snzTJzL4+MMVOMn+fikWGFmKEylcXL710V/kIPJQ==}
    engines: {node: ^18 || >=20}
    hasBin: true
    peerDependencies:
      typescript: ^5.0.0
    peerDependenciesMeta:
      typescript:
        optional: true

  tslib@2.8.1:
    resolution: {integrity: sha512-oJFu94HQb+KVduSUQL7wnpmqnfmLsOA/nAh6b6EH0wCEoK0/mPeXU6c3wKDV83MkOuHPRHtSXKKU99IBazS/2w==}

  tsx@4.19.2:
    resolution: {integrity: sha512-pOUl6Vo2LUq/bSa8S5q7b91cgNSjctn9ugq/+Mvow99qW6x/UZYwzxy/3NmqoT66eHYfCVvFvACC58UBPFf28g==}
    engines: {node: '>=18.0.0'}
    hasBin: true

  type-fest@0.21.3:
    resolution: {integrity: sha512-t0rzBq87m3fVcduHDUFhKmyyX+9eo6WQjZvf51Ea/M0Q7+T374Jp1aUiyUl0GKxp8M/OETVHSDvmkyPgvX+X2w==}
    engines: {node: '>=10'}

  typescript@5.7.3:
    resolution: {integrity: sha512-84MVSjMEHP+FQRPy3pX9sTVV/INIex71s9TL2Gm5FG/WG1SqXeKyZ0k7/blY/4FdOzI12CBy1vGc4og/eus0fw==}
    engines: {node: '>=14.17'}
    hasBin: true

  uint8array-extras@1.4.0:
    resolution: {integrity: sha512-ZPtzy0hu4cZjv3z5NW9gfKnNLjoz4y6uv4HlelAjDK7sY/xOkKZv9xK/WQpcsBB3jEybChz9DPC2U/+cusjJVQ==}
    engines: {node: '>=18'}

  ulidx@2.4.1:
    resolution: {integrity: sha512-xY7c8LPyzvhvew0Fn+Ek3wBC9STZAuDI/Y5andCKi9AX6/jvfaX45PhsDX8oxgPL0YFp0Jhr8qWMbS/p9375Xg==}
    engines: {node: '>=16'}

  unbzip2-stream@1.4.3:
    resolution: {integrity: sha512-mlExGW4w71ebDJviH16lQLtZS32VKqsSfk80GCfUlwT/4/hNRFsoscrF/c++9xinkMzECL1uL9DDwXqFWkruPg==}

  undici-types@6.20.0:
    resolution: {integrity: sha512-Ny6QZ2Nju20vw1SRHe3d9jVu6gJ+4e3+MMpqu7pqE5HT6WsTSlce++GQmK5UXS8mzV8DSYHrQH+Xrf2jVcuKNg==}

  util-deprecate@1.0.2:
    resolution: {integrity: sha512-EPD5q1uXyFxJpCrLnCc1nHnq3gOa6DZBocAIiI2TaSCA7VCJ1UJDMagCzIkXNsUYfD1daK//LTEQ8xiIbrHtcw==}

  util@0.12.5:
    resolution: {integrity: sha512-kZf/K6hEIrWHI6XqOFUiiMa+79wE/D8Q+NCNAWclkyg3b4d2k7s0QGepNjiABc+aR3N1PAyHL7p6UcLY6LmrnA==}

  uuid@11.0.5:
    resolution: {integrity: sha512-508e6IcKLrhxKdBbcA2b4KQZlLVp2+J5UwQ6F7Drckkc5N9ZJwFa4TgWtsww9UG8fGHbm6gbV19TdM5pQ4GaIA==}
    hasBin: true

  uuidv7@1.0.2:
    resolution: {integrity: sha512-8JQkH4ooXnm1JCIhqTMbtmdnYEn6oKukBxHn1Ic9878jMkL7daTI7anTExfY18VRCX7tcdn5quzvCb6EWrR8PA==}
    hasBin: true

  vite-node@3.0.3:
    resolution: {integrity: sha512-0sQcwhwAEw/UJGojbhOrnq3HtiZ3tC7BzpAa0lx3QaTX0S3YX70iGcik25UBdB96pmdwjyY2uyKNYruxCDmiEg==}
    engines: {node: ^18.0.0 || ^20.0.0 || >=22.0.0}
    hasBin: true

  vite-tsconfig-paths@5.1.4:
    resolution: {integrity: sha512-cYj0LRuLV2c2sMqhqhGpaO3LretdtMn/BVX4cPLanIZuwwrkVl+lK84E/miEXkCHWXuq65rhNN4rXsBcOB3S4w==}
    peerDependencies:
      vite: '*'
    peerDependenciesMeta:
      vite:
        optional: true

  vite@6.0.11:
    resolution: {integrity: sha512-4VL9mQPKoHy4+FE0NnRE/kbY51TOfaknxAjt3fJbGJxhIpBZiqVzlZDEesWWsuREXHwNdAoOFZ9MkPEVXczHwg==}
    engines: {node: ^18.0.0 || ^20.0.0 || >=22.0.0}
    hasBin: true
    peerDependencies:
      '@types/node': ^18.0.0 || ^20.0.0 || >=22.0.0
      jiti: '>=1.21.0'
      less: '*'
      lightningcss: ^1.21.0
      sass: '*'
      sass-embedded: '*'
      stylus: '*'
      sugarss: '*'
      terser: ^5.16.0
      tsx: ^4.8.1
      yaml: ^2.4.2
    peerDependenciesMeta:
      '@types/node':
        optional: true
      jiti:
        optional: true
      less:
        optional: true
      lightningcss:
        optional: true
      sass:
        optional: true
      sass-embedded:
        optional: true
      stylus:
        optional: true
      sugarss:
        optional: true
      terser:
        optional: true
      tsx:
        optional: true
      yaml:
        optional: true

  vitest@3.0.3:
    resolution: {integrity: sha512-dWdwTFUW9rcnL0LyF2F+IfvNQWB0w9DERySCk8VMG75F8k25C7LsZoh6XfCjPvcR8Nb+Lqi9JKr6vnzH7HSrpQ==}
    engines: {node: ^18.0.0 || ^20.0.0 || >=22.0.0}
    hasBin: true
    peerDependencies:
      '@edge-runtime/vm': '*'
      '@types/node': ^18.0.0 || ^20.0.0 || >=22.0.0
      '@vitest/browser': 3.0.3
      '@vitest/ui': 3.0.3
      happy-dom: '*'
      jsdom: '*'
    peerDependenciesMeta:
      '@edge-runtime/vm':
        optional: true
      '@types/node':
        optional: true
      '@vitest/browser':
        optional: true
      '@vitest/ui':
        optional: true
      happy-dom:
        optional: true
      jsdom:
        optional: true

  web-encoding@1.1.5:
    resolution: {integrity: sha512-HYLeVCdJ0+lBYV2FvNZmv3HJ2Nt0QYXqZojk3d9FJOLkwnuhzM9tmamh8d7HPM8QqjKH8DeHkFTx+CFlWpZZDA==}

  which-typed-array@1.1.18:
    resolution: {integrity: sha512-qEcY+KJYlWyLH9vNbsr6/5j59AXk5ni5aakf8ldzBvGde6Iz4sxZGkJyWSAueTG7QhOvNRYb1lDdFmL5Td0QKA==}
    engines: {node: '>= 0.4'}

  which@2.0.2:
    resolution: {integrity: sha512-BLI3Tl1TW3Pvl70l3yq3Y64i+awpwXqsGBYWkkqMtnbXgrMD+yj7rhW0kuEDxzJaYXGjEW5ogapKNMEKNMjibA==}
    engines: {node: '>= 8'}
    hasBin: true

  why-is-node-running@2.3.0:
    resolution: {integrity: sha512-hUrmaWBdVDcxvYqnyh09zunKzROWjbZTiNy8dBEjkS7ehEDQibXJ7XvlmtbwuTclUiIyN+CyXQD4Vmko8fNm8w==}
    engines: {node: '>=8'}
    hasBin: true

  wrap-ansi@6.2.0:
    resolution: {integrity: sha512-r6lPcBGxZXlIcymEu7InxDMhdW0KDxpLgoFLcguasxCaJ/SOIZwINatK9KY/tf+ZrlywOKU0UDj3ATXUBfxJXA==}
    engines: {node: '>=8'}

  wrap-ansi@7.0.0:
    resolution: {integrity: sha512-YVGIj2kamLSTxw6NsZjoBxfSwsn0ycdesmc4p+Q21c5zPuZ1pl+NfxVdxPtdHvmNVOQ6XSYG4AUtyt/Fi7D16Q==}
    engines: {node: '>=10'}

  wrap-ansi@8.1.0:
    resolution: {integrity: sha512-si7QWI6zUMq56bESFvagtmzMdGOtoxfR+Sez11Mobfc7tm+VkUckk9bW2UeffTGVUbOksxmSw0AA2gs8g71NCQ==}
    engines: {node: '>=12'}

  wrappy@1.0.2:
    resolution: {integrity: sha512-l4Sp/DRseor9wL6EvV2+TuQn63dMkPjZ/sp9XkghTEbV9KlPS1xUsZ3u7/IQO4wxtcFB4bgpQPRcR3QCvezPcQ==}

  ws@8.18.0:
    resolution: {integrity: sha512-8VbfWfHLbbwu3+N6OKsOMpBdT4kXPDDB9cJk2bJ6mh9ucxdlnNvH1e+roYkKmN9Nxw2yjz7VzeO9oOz2zJ04Pw==}
    engines: {node: '>=10.0.0'}
    peerDependencies:
      bufferutil: ^4.0.1
      utf-8-validate: '>=5.0.2'
    peerDependenciesMeta:
      bufferutil:
        optional: true
      utf-8-validate:
        optional: true

  xml2js@0.6.2:
    resolution: {integrity: sha512-T4rieHaC1EXcES0Kxxj4JWgaUQHDk+qwHcYOCFHfiwKz7tOVPLq7Hjq9dM1WCMhylqMEfP7hMcOIChvotiZegA==}
    engines: {node: '>=4.0.0'}

  xmlbuilder@11.0.1:
    resolution: {integrity: sha512-fDlsI/kFEx7gLvbecc0/ohLG50fugQp8ryHzMTuW9vSa1GJ0XYWKnhsUx7oie3G98+r56aTQIUB4kht42R3JvA==}
    engines: {node: '>=4.0'}

  xtend@4.0.2:
    resolution: {integrity: sha512-LKYU1iAXJXUgAXn9URjiu+MWhyUXHsvfp7mcuYm9dSUKK0/CjtrUwFAxD82/mCWbtLsGjFIad0wIsod4zrTAEQ==}
    engines: {node: '>=0.4'}

  yauzl@3.2.0:
    resolution: {integrity: sha512-Ow9nuGZE+qp1u4JIPvg+uCiUr7xGQWdff7JQSk5VGYTAZMDe2q8lxJ10ygv10qmSj031Ty/6FNJpLO4o1Sgc+w==}
    engines: {node: '>=12'}

  yoctocolors-cjs@2.1.2:
    resolution: {integrity: sha512-cYVsTjKl8b+FrnidjibDWskAv7UKOfcwaVZdp/it9n1s9fU3IkgDbhdIRKCW4JDsAlECJY0ytoVPT3sK6kideA==}
    engines: {node: '>=18'}

  zod@3.24.1:
    resolution: {integrity: sha512-muH7gBL9sI1nciMZV67X5fTKKBLtwpZ5VBp1vsOQzj1MhrBZ4wlVCm3gedKZWLp0Oyel8sIGfeiz54Su+OVT+A==}

snapshots:

  '@0no-co/graphql.web@1.0.13(graphql@16.10.0)':
    optionalDependencies:
      graphql: 16.10.0

  '@0no-co/graphqlsp@1.12.16(graphql@16.10.0)(typescript@5.7.3)':
    dependencies:
      '@gql.tada/internal': 1.0.8(graphql@16.10.0)(typescript@5.7.3)
      graphql: 16.10.0
      typescript: 5.7.3

  '@ampproject/remapping@2.3.0':
    dependencies:
      '@jridgewell/gen-mapping': 0.3.8
      '@jridgewell/trace-mapping': 0.3.25

  '@babel/helper-string-parser@7.25.9': {}

  '@babel/helper-validator-identifier@7.25.9': {}

  '@babel/parser@7.26.5':
    dependencies:
      '@babel/types': 7.26.5

  '@babel/types@7.26.5':
    dependencies:
      '@babel/helper-string-parser': 7.25.9
      '@babel/helper-validator-identifier': 7.25.9

  '@bcoe/v8-coverage@1.0.2': {}

  '@biomejs/biome@1.9.4':
    optionalDependencies:
      '@biomejs/cli-darwin-arm64': 1.9.4
      '@biomejs/cli-darwin-x64': 1.9.4
      '@biomejs/cli-linux-arm64': 1.9.4
      '@biomejs/cli-linux-arm64-musl': 1.9.4
      '@biomejs/cli-linux-x64': 1.9.4
      '@biomejs/cli-linux-x64-musl': 1.9.4
      '@biomejs/cli-win32-arm64': 1.9.4
      '@biomejs/cli-win32-x64': 1.9.4

  '@biomejs/cli-darwin-arm64@1.9.4':
    optional: true

  '@biomejs/cli-darwin-x64@1.9.4':
    optional: true

  '@biomejs/cli-linux-arm64-musl@1.9.4':
    optional: true

  '@biomejs/cli-linux-arm64@1.9.4':
    optional: true

  '@biomejs/cli-linux-x64-musl@1.9.4':
    optional: true

  '@biomejs/cli-linux-x64@1.9.4':
    optional: true

  '@biomejs/cli-win32-arm64@1.9.4':
    optional: true

  '@biomejs/cli-win32-x64@1.9.4':
    optional: true

  '@drizzle-team/brocli@0.10.2': {}

  '@emnapi/core@1.3.1':
    dependencies:
      '@emnapi/wasi-threads': 1.0.1
      tslib: 2.8.1
    optional: true

  '@emnapi/runtime@1.3.1':
    dependencies:
      tslib: 2.8.1
    optional: true

  '@emnapi/wasi-threads@1.0.1':
    dependencies:
      tslib: 2.8.1
    optional: true

  '@esbuild-kit/core-utils@3.3.2':
    dependencies:
      esbuild: 0.18.20
      source-map-support: 0.5.21

  '@esbuild-kit/esm-loader@2.6.5':
    dependencies:
      '@esbuild-kit/core-utils': 3.3.2
      get-tsconfig: 4.10.0

  '@esbuild/aix-ppc64@0.19.12':
    optional: true

  '@esbuild/aix-ppc64@0.23.1':
    optional: true

  '@esbuild/aix-ppc64@0.24.2':
    optional: true

  '@esbuild/android-arm64@0.18.20':
    optional: true

  '@esbuild/android-arm64@0.19.12':
    optional: true

  '@esbuild/android-arm64@0.23.1':
    optional: true

  '@esbuild/android-arm64@0.24.2':
    optional: true

  '@esbuild/android-arm@0.18.20':
    optional: true

  '@esbuild/android-arm@0.19.12':
    optional: true

  '@esbuild/android-arm@0.23.1':
    optional: true

  '@esbuild/android-arm@0.24.2':
    optional: true

  '@esbuild/android-x64@0.18.20':
    optional: true

  '@esbuild/android-x64@0.19.12':
    optional: true

  '@esbuild/android-x64@0.23.1':
    optional: true

  '@esbuild/android-x64@0.24.2':
    optional: true

  '@esbuild/darwin-arm64@0.18.20':
    optional: true

  '@esbuild/darwin-arm64@0.19.12':
    optional: true

  '@esbuild/darwin-arm64@0.23.1':
    optional: true

  '@esbuild/darwin-arm64@0.24.2':
    optional: true

  '@esbuild/darwin-x64@0.18.20':
    optional: true

  '@esbuild/darwin-x64@0.19.12':
    optional: true

  '@esbuild/darwin-x64@0.23.1':
    optional: true

  '@esbuild/darwin-x64@0.24.2':
    optional: true

  '@esbuild/freebsd-arm64@0.18.20':
    optional: true

  '@esbuild/freebsd-arm64@0.19.12':
    optional: true

  '@esbuild/freebsd-arm64@0.23.1':
    optional: true

  '@esbuild/freebsd-arm64@0.24.2':
    optional: true

  '@esbuild/freebsd-x64@0.18.20':
    optional: true

  '@esbuild/freebsd-x64@0.19.12':
    optional: true

  '@esbuild/freebsd-x64@0.23.1':
    optional: true

  '@esbuild/freebsd-x64@0.24.2':
    optional: true

  '@esbuild/linux-arm64@0.18.20':
    optional: true

  '@esbuild/linux-arm64@0.19.12':
    optional: true

  '@esbuild/linux-arm64@0.23.1':
    optional: true

  '@esbuild/linux-arm64@0.24.2':
    optional: true

  '@esbuild/linux-arm@0.18.20':
    optional: true

  '@esbuild/linux-arm@0.19.12':
    optional: true

  '@esbuild/linux-arm@0.23.1':
    optional: true

  '@esbuild/linux-arm@0.24.2':
    optional: true

  '@esbuild/linux-ia32@0.18.20':
    optional: true

  '@esbuild/linux-ia32@0.19.12':
    optional: true

  '@esbuild/linux-ia32@0.23.1':
    optional: true

  '@esbuild/linux-ia32@0.24.2':
    optional: true

  '@esbuild/linux-loong64@0.18.20':
    optional: true

  '@esbuild/linux-loong64@0.19.12':
    optional: true

  '@esbuild/linux-loong64@0.23.1':
    optional: true

  '@esbuild/linux-loong64@0.24.2':
    optional: true

  '@esbuild/linux-mips64el@0.18.20':
    optional: true

  '@esbuild/linux-mips64el@0.19.12':
    optional: true

  '@esbuild/linux-mips64el@0.23.1':
    optional: true

  '@esbuild/linux-mips64el@0.24.2':
    optional: true

  '@esbuild/linux-ppc64@0.18.20':
    optional: true

  '@esbuild/linux-ppc64@0.19.12':
    optional: true

  '@esbuild/linux-ppc64@0.23.1':
    optional: true

  '@esbuild/linux-ppc64@0.24.2':
    optional: true

  '@esbuild/linux-riscv64@0.18.20':
    optional: true

  '@esbuild/linux-riscv64@0.19.12':
    optional: true

  '@esbuild/linux-riscv64@0.23.1':
    optional: true

  '@esbuild/linux-riscv64@0.24.2':
    optional: true

  '@esbuild/linux-s390x@0.18.20':
    optional: true

  '@esbuild/linux-s390x@0.19.12':
    optional: true

  '@esbuild/linux-s390x@0.23.1':
    optional: true

  '@esbuild/linux-s390x@0.24.2':
    optional: true

  '@esbuild/linux-x64@0.18.20':
    optional: true

  '@esbuild/linux-x64@0.19.12':
    optional: true

  '@esbuild/linux-x64@0.23.1':
    optional: true

  '@esbuild/linux-x64@0.24.2':
    optional: true

  '@esbuild/netbsd-arm64@0.24.2':
    optional: true

  '@esbuild/netbsd-x64@0.18.20':
    optional: true

  '@esbuild/netbsd-x64@0.19.12':
    optional: true

  '@esbuild/netbsd-x64@0.23.1':
    optional: true

  '@esbuild/netbsd-x64@0.24.2':
    optional: true

  '@esbuild/openbsd-arm64@0.23.1':
    optional: true

  '@esbuild/openbsd-arm64@0.24.2':
    optional: true

  '@esbuild/openbsd-x64@0.18.20':
    optional: true

  '@esbuild/openbsd-x64@0.19.12':
    optional: true

  '@esbuild/openbsd-x64@0.23.1':
    optional: true

  '@esbuild/openbsd-x64@0.24.2':
    optional: true

  '@esbuild/sunos-x64@0.18.20':
    optional: true

  '@esbuild/sunos-x64@0.19.12':
    optional: true

  '@esbuild/sunos-x64@0.23.1':
    optional: true

  '@esbuild/sunos-x64@0.24.2':
    optional: true

  '@esbuild/win32-arm64@0.18.20':
    optional: true

  '@esbuild/win32-arm64@0.19.12':
    optional: true

  '@esbuild/win32-arm64@0.23.1':
    optional: true

  '@esbuild/win32-arm64@0.24.2':
    optional: true

  '@esbuild/win32-ia32@0.18.20':
    optional: true

  '@esbuild/win32-ia32@0.19.12':
    optional: true

  '@esbuild/win32-ia32@0.23.1':
    optional: true

  '@esbuild/win32-ia32@0.24.2':
    optional: true

  '@esbuild/win32-x64@0.18.20':
    optional: true

  '@esbuild/win32-x64@0.19.12':
    optional: true

  '@esbuild/win32-x64@0.23.1':
    optional: true

  '@esbuild/win32-x64@0.24.2':
    optional: true

  '@faker-js/faker@9.4.0': {}

  '@fastify/accept-negotiator@2.0.1': {}

  '@fastify/ajv-compiler@4.0.2':
    dependencies:
      ajv: 8.17.1
      ajv-formats: 3.0.1(ajv@8.17.1)
      fast-uri: 3.0.6

  '@fastify/cors@10.0.2':
    dependencies:
      fastify-plugin: 5.0.1
      mnemonist: 0.39.8

  '@fastify/error@4.0.0': {}

  '@fastify/fast-json-stringify-compiler@5.0.2':
    dependencies:
      fast-json-stringify: 6.0.1

  '@fastify/forwarded@3.0.0': {}

  '@fastify/helmet@13.0.1':
    dependencies:
      fastify-plugin: 5.0.1
      helmet: 8.0.0

  '@fastify/jwt@9.0.3':
    dependencies:
      '@fastify/error': 4.0.0
      '@lukeed/ms': 2.0.2
      fast-jwt: 5.0.5
      fastify-plugin: 5.0.1
      steed: 1.1.3

  '@fastify/merge-json-schemas@0.1.1':
    dependencies:
      fast-deep-equal: 3.1.3

  '@fastify/merge-json-schemas@0.2.1':
    dependencies:
      dequal: 2.0.3

  '@fastify/proxy-addr@5.0.0':
    dependencies:
      '@fastify/forwarded': 3.0.0
      ipaddr.js: 2.2.0

  '@fastify/rate-limit@10.2.2':
    dependencies:
      '@lukeed/ms': 2.0.2
      fastify-plugin: 5.0.1
      toad-cache: 3.7.0

  '@fastify/send@3.3.1':
    dependencies:
      '@lukeed/ms': 2.0.2
      escape-html: 1.0.3
      fast-decode-uri-component: 1.0.1
      http-errors: 2.0.0
      mime: 3.0.0

  '@fastify/static@8.0.4':
    dependencies:
      '@fastify/accept-negotiator': 2.0.1
      '@fastify/send': 3.3.1
      content-disposition: 0.5.4
      fastify-plugin: 5.0.1
      fastq: 1.18.0
      glob: 11.0.1

  '@fastify/type-provider-typebox@5.1.0(@sinclair/typebox@0.34.15)':
    dependencies:
      '@sinclair/typebox': 0.34.15

  '@fastify/websocket@11.0.2':
    dependencies:
      duplexify: 4.1.3
      fastify-plugin: 5.0.1
      ws: 8.18.0
    transitivePeerDependencies:
      - bufferutil
      - utf-8-validate

  '@gql.tada/cli-utils@1.6.3(@0no-co/graphqlsp@1.12.16(graphql@16.10.0)(typescript@5.7.3))(graphql@16.10.0)(typescript@5.7.3)':
    dependencies:
      '@0no-co/graphqlsp': 1.12.16(graphql@16.10.0)(typescript@5.7.3)
      '@gql.tada/internal': 1.0.8(graphql@16.10.0)(typescript@5.7.3)
      graphql: 16.10.0
      typescript: 5.7.3

  '@gql.tada/internal@1.0.8(graphql@16.10.0)(typescript@5.7.3)':
    dependencies:
      '@0no-co/graphql.web': 1.0.13(graphql@16.10.0)
      graphql: 16.10.0
      typescript: 5.7.3

  '@graphql-typed-document-node/core@3.2.0(graphql@16.10.0)':
    dependencies:
      graphql: 16.10.0

  '@inquirer/checkbox@4.0.6(@types/node@22.10.7)':
    dependencies:
      '@inquirer/core': 10.1.4(@types/node@22.10.7)
      '@inquirer/figures': 1.0.9
      '@inquirer/type': 3.0.2(@types/node@22.10.7)
      '@types/node': 22.10.7
      ansi-escapes: 4.3.2
      yoctocolors-cjs: 2.1.2

  '@inquirer/confirm@5.1.3(@types/node@22.10.7)':
    dependencies:
      '@inquirer/core': 10.1.4(@types/node@22.10.7)
      '@inquirer/type': 3.0.2(@types/node@22.10.7)
      '@types/node': 22.10.7

  '@inquirer/core@10.1.4(@types/node@22.10.7)':
    dependencies:
      '@inquirer/figures': 1.0.9
      '@inquirer/type': 3.0.2(@types/node@22.10.7)
      ansi-escapes: 4.3.2
      cli-width: 4.1.0
      mute-stream: 2.0.0
      signal-exit: 4.1.0
      strip-ansi: 6.0.1
      wrap-ansi: 6.2.0
      yoctocolors-cjs: 2.1.2
    transitivePeerDependencies:
      - '@types/node'

  '@inquirer/editor@4.2.3(@types/node@22.10.7)':
    dependencies:
      '@inquirer/core': 10.1.4(@types/node@22.10.7)
      '@inquirer/type': 3.0.2(@types/node@22.10.7)
      '@types/node': 22.10.7
      external-editor: 3.1.0

  '@inquirer/expand@4.0.6(@types/node@22.10.7)':
    dependencies:
      '@inquirer/core': 10.1.4(@types/node@22.10.7)
      '@inquirer/type': 3.0.2(@types/node@22.10.7)
      '@types/node': 22.10.7
      yoctocolors-cjs: 2.1.2

  '@inquirer/figures@1.0.9': {}

  '@inquirer/input@4.1.3(@types/node@22.10.7)':
    dependencies:
      '@inquirer/core': 10.1.4(@types/node@22.10.7)
      '@inquirer/type': 3.0.2(@types/node@22.10.7)
      '@types/node': 22.10.7

  '@inquirer/number@3.0.6(@types/node@22.10.7)':
    dependencies:
      '@inquirer/core': 10.1.4(@types/node@22.10.7)
      '@inquirer/type': 3.0.2(@types/node@22.10.7)
      '@types/node': 22.10.7

  '@inquirer/password@4.0.6(@types/node@22.10.7)':
    dependencies:
      '@inquirer/core': 10.1.4(@types/node@22.10.7)
      '@inquirer/type': 3.0.2(@types/node@22.10.7)
      '@types/node': 22.10.7
      ansi-escapes: 4.3.2

  '@inquirer/prompts@7.2.3(@types/node@22.10.7)':
    dependencies:
      '@inquirer/checkbox': 4.0.6(@types/node@22.10.7)
      '@inquirer/confirm': 5.1.3(@types/node@22.10.7)
      '@inquirer/editor': 4.2.3(@types/node@22.10.7)
      '@inquirer/expand': 4.0.6(@types/node@22.10.7)
      '@inquirer/input': 4.1.3(@types/node@22.10.7)
      '@inquirer/number': 3.0.6(@types/node@22.10.7)
      '@inquirer/password': 4.0.6(@types/node@22.10.7)
      '@inquirer/rawlist': 4.0.6(@types/node@22.10.7)
      '@inquirer/search': 3.0.6(@types/node@22.10.7)
      '@inquirer/select': 4.0.6(@types/node@22.10.7)
      '@types/node': 22.10.7

  '@inquirer/rawlist@4.0.6(@types/node@22.10.7)':
    dependencies:
      '@inquirer/core': 10.1.4(@types/node@22.10.7)
      '@inquirer/type': 3.0.2(@types/node@22.10.7)
      '@types/node': 22.10.7
      yoctocolors-cjs: 2.1.2

  '@inquirer/search@3.0.6(@types/node@22.10.7)':
    dependencies:
      '@inquirer/core': 10.1.4(@types/node@22.10.7)
      '@inquirer/figures': 1.0.9
      '@inquirer/type': 3.0.2(@types/node@22.10.7)
      '@types/node': 22.10.7
      yoctocolors-cjs: 2.1.2

  '@inquirer/select@4.0.6(@types/node@22.10.7)':
    dependencies:
      '@inquirer/core': 10.1.4(@types/node@22.10.7)
      '@inquirer/figures': 1.0.9
      '@inquirer/type': 3.0.2(@types/node@22.10.7)
      '@types/node': 22.10.7
      ansi-escapes: 4.3.2
      yoctocolors-cjs: 2.1.2

  '@inquirer/type@3.0.2(@types/node@22.10.7)':
    dependencies:
      '@types/node': 22.10.7

  '@isaacs/cliui@8.0.2':
    dependencies:
      string-width: 5.1.2
      string-width-cjs: string-width@4.2.3
      strip-ansi: 7.1.0
      strip-ansi-cjs: strip-ansi@6.0.1
      wrap-ansi: 8.1.0
      wrap-ansi-cjs: wrap-ansi@7.0.0

  '@istanbuljs/schema@0.1.3': {}

  '@jridgewell/gen-mapping@0.3.8':
    dependencies:
      '@jridgewell/set-array': 1.2.1
      '@jridgewell/sourcemap-codec': 1.5.0
      '@jridgewell/trace-mapping': 0.3.25

  '@jridgewell/resolve-uri@3.1.2': {}

  '@jridgewell/set-array@1.2.1': {}

  '@jridgewell/sourcemap-codec@1.5.0': {}

  '@jridgewell/trace-mapping@0.3.25':
    dependencies:
      '@jridgewell/resolve-uri': 3.1.2
      '@jridgewell/sourcemap-codec': 1.5.0

  '@lukeed/ms@2.0.2': {}

  '@napi-rs/nice-android-arm-eabi@1.0.1':
    optional: true

  '@napi-rs/nice-android-arm64@1.0.1':
    optional: true

  '@napi-rs/nice-darwin-arm64@1.0.1':
    optional: true

  '@napi-rs/nice-darwin-x64@1.0.1':
    optional: true

  '@napi-rs/nice-freebsd-x64@1.0.1':
    optional: true

  '@napi-rs/nice-linux-arm-gnueabihf@1.0.1':
    optional: true

  '@napi-rs/nice-linux-arm64-gnu@1.0.1':
    optional: true

  '@napi-rs/nice-linux-arm64-musl@1.0.1':
    optional: true

  '@napi-rs/nice-linux-ppc64-gnu@1.0.1':
    optional: true

  '@napi-rs/nice-linux-riscv64-gnu@1.0.1':
    optional: true

  '@napi-rs/nice-linux-s390x-gnu@1.0.1':
    optional: true

  '@napi-rs/nice-linux-x64-gnu@1.0.1':
    optional: true

  '@napi-rs/nice-linux-x64-musl@1.0.1':
    optional: true

  '@napi-rs/nice-win32-arm64-msvc@1.0.1':
    optional: true

  '@napi-rs/nice-win32-ia32-msvc@1.0.1':
    optional: true

  '@napi-rs/nice-win32-x64-msvc@1.0.1':
    optional: true

  '@napi-rs/nice@1.0.1':
    optionalDependencies:
      '@napi-rs/nice-android-arm-eabi': 1.0.1
      '@napi-rs/nice-android-arm64': 1.0.1
      '@napi-rs/nice-darwin-arm64': 1.0.1
      '@napi-rs/nice-darwin-x64': 1.0.1
      '@napi-rs/nice-freebsd-x64': 1.0.1
      '@napi-rs/nice-linux-arm-gnueabihf': 1.0.1
      '@napi-rs/nice-linux-arm64-gnu': 1.0.1
      '@napi-rs/nice-linux-arm64-musl': 1.0.1
      '@napi-rs/nice-linux-ppc64-gnu': 1.0.1
      '@napi-rs/nice-linux-riscv64-gnu': 1.0.1
      '@napi-rs/nice-linux-s390x-gnu': 1.0.1
      '@napi-rs/nice-linux-x64-gnu': 1.0.1
      '@napi-rs/nice-linux-x64-musl': 1.0.1
      '@napi-rs/nice-win32-arm64-msvc': 1.0.1
      '@napi-rs/nice-win32-ia32-msvc': 1.0.1
      '@napi-rs/nice-win32-x64-msvc': 1.0.1
    optional: true

  '@napi-rs/wasm-runtime@0.2.6':
    dependencies:
      '@emnapi/core': 1.3.1
      '@emnapi/runtime': 1.3.1
      '@tybys/wasm-util': 0.9.0
    optional: true

  '@node-rs/argon2-android-arm-eabi@2.0.2':
    optional: true

  '@node-rs/argon2-android-arm64@2.0.2':
    optional: true

  '@node-rs/argon2-darwin-arm64@2.0.2':
    optional: true

  '@node-rs/argon2-darwin-x64@2.0.2':
    optional: true

  '@node-rs/argon2-freebsd-x64@2.0.2':
    optional: true

  '@node-rs/argon2-linux-arm-gnueabihf@2.0.2':
    optional: true

  '@node-rs/argon2-linux-arm64-gnu@2.0.2':
    optional: true

  '@node-rs/argon2-linux-arm64-musl@2.0.2':
    optional: true

  '@node-rs/argon2-linux-x64-gnu@2.0.2':
    optional: true

  '@node-rs/argon2-linux-x64-musl@2.0.2':
    optional: true

  '@node-rs/argon2-wasm32-wasi@2.0.2':
    dependencies:
      '@napi-rs/wasm-runtime': 0.2.6
    optional: true

  '@node-rs/argon2-win32-arm64-msvc@2.0.2':
    optional: true

  '@node-rs/argon2-win32-ia32-msvc@2.0.2':
    optional: true

  '@node-rs/argon2-win32-x64-msvc@2.0.2':
    optional: true

  '@node-rs/argon2@2.0.2':
    optionalDependencies:
      '@node-rs/argon2-android-arm-eabi': 2.0.2
      '@node-rs/argon2-android-arm64': 2.0.2
      '@node-rs/argon2-darwin-arm64': 2.0.2
      '@node-rs/argon2-darwin-x64': 2.0.2
      '@node-rs/argon2-freebsd-x64': 2.0.2
      '@node-rs/argon2-linux-arm-gnueabihf': 2.0.2
      '@node-rs/argon2-linux-arm64-gnu': 2.0.2
      '@node-rs/argon2-linux-arm64-musl': 2.0.2
      '@node-rs/argon2-linux-x64-gnu': 2.0.2
      '@node-rs/argon2-linux-x64-musl': 2.0.2
      '@node-rs/argon2-wasm32-wasi': 2.0.2
      '@node-rs/argon2-win32-arm64-msvc': 2.0.2
      '@node-rs/argon2-win32-ia32-msvc': 2.0.2
      '@node-rs/argon2-win32-x64-msvc': 2.0.2

  '@nodelib/fs.scandir@2.1.5':
    dependencies:
      '@nodelib/fs.stat': 2.0.5
      run-parallel: 1.2.0

  '@nodelib/fs.stat@2.0.5': {}

  '@nodelib/fs.walk@1.2.8':
    dependencies:
      '@nodelib/fs.scandir': 2.1.5
      fastq: 1.18.0

  '@pkgjs/parseargs@0.11.0':
    optional: true

  '@pothos/core@4.3.0(graphql@16.10.0)':
    dependencies:
      graphql: 16.10.0

  '@pothos/plugin-relay@4.3.0(@pothos/core@4.3.0(graphql@16.10.0))(graphql@16.10.0)':
    dependencies:
      '@pothos/core': 4.3.0(graphql@16.10.0)
      graphql: 16.10.0

  '@rollup/rollup-android-arm-eabi@4.31.0':
    optional: true

  '@rollup/rollup-android-arm64@4.31.0':
    optional: true

  '@rollup/rollup-darwin-arm64@4.31.0':
    optional: true

  '@rollup/rollup-darwin-x64@4.31.0':
    optional: true

  '@rollup/rollup-freebsd-arm64@4.31.0':
    optional: true

  '@rollup/rollup-freebsd-x64@4.31.0':
    optional: true

  '@rollup/rollup-linux-arm-gnueabihf@4.31.0':
    optional: true

  '@rollup/rollup-linux-arm-musleabihf@4.31.0':
    optional: true

  '@rollup/rollup-linux-arm64-gnu@4.31.0':
    optional: true

  '@rollup/rollup-linux-arm64-musl@4.31.0':
    optional: true

  '@rollup/rollup-linux-loongarch64-gnu@4.31.0':
    optional: true

  '@rollup/rollup-linux-powerpc64le-gnu@4.31.0':
    optional: true

  '@rollup/rollup-linux-riscv64-gnu@4.31.0':
    optional: true

  '@rollup/rollup-linux-s390x-gnu@4.31.0':
    optional: true

  '@rollup/rollup-linux-x64-gnu@4.31.0':
    optional: true

  '@rollup/rollup-linux-x64-musl@4.31.0':
    optional: true

  '@rollup/rollup-win32-arm64-msvc@4.31.0':
    optional: true

  '@rollup/rollup-win32-ia32-msvc@4.31.0':
    optional: true

  '@rollup/rollup-win32-x64-msvc@4.31.0':
    optional: true

  '@sec-ant/readable-stream@0.4.1': {}

  '@sinclair/typebox@0.34.15': {}

  '@sindresorhus/is@5.6.0': {}

  '@swc/cli@0.6.0(@swc/core@1.10.9)':
    dependencies:
      '@swc/core': 1.10.9
      '@swc/counter': 0.1.3
      '@xhmikosr/bin-wrapper': 13.0.5
      commander: 8.3.0
      fast-glob: 3.3.3
      minimatch: 9.0.5
      piscina: 4.8.0
      semver: 7.6.3
      slash: 3.0.0
      source-map: 0.7.4

  '@swc/core-darwin-arm64@1.10.9':
    optional: true

  '@swc/core-darwin-x64@1.10.9':
    optional: true

  '@swc/core-linux-arm-gnueabihf@1.10.9':
    optional: true

  '@swc/core-linux-arm64-gnu@1.10.9':
    optional: true

  '@swc/core-linux-arm64-musl@1.10.9':
    optional: true

  '@swc/core-linux-x64-gnu@1.10.9':
    optional: true

  '@swc/core-linux-x64-musl@1.10.9':
    optional: true

  '@swc/core-win32-arm64-msvc@1.10.9':
    optional: true

  '@swc/core-win32-ia32-msvc@1.10.9':
    optional: true

  '@swc/core-win32-x64-msvc@1.10.9':
    optional: true

  '@swc/core@1.10.9':
    dependencies:
      '@swc/counter': 0.1.3
      '@swc/types': 0.1.17
    optionalDependencies:
      '@swc/core-darwin-arm64': 1.10.9
      '@swc/core-darwin-x64': 1.10.9
      '@swc/core-linux-arm-gnueabihf': 1.10.9
      '@swc/core-linux-arm64-gnu': 1.10.9
      '@swc/core-linux-arm64-musl': 1.10.9
      '@swc/core-linux-x64-gnu': 1.10.9
      '@swc/core-linux-x64-musl': 1.10.9
      '@swc/core-win32-arm64-msvc': 1.10.9
      '@swc/core-win32-ia32-msvc': 1.10.9
      '@swc/core-win32-x64-msvc': 1.10.9

  '@swc/counter@0.1.3': {}

  '@swc/types@0.1.17':
    dependencies:
      '@swc/counter': 0.1.3

  '@szmarczak/http-timer@5.0.1':
    dependencies:
      defer-to-connect: 2.0.1

  '@tokenizer/token@0.3.0': {}

  '@tybys/wasm-util@0.9.0':
    dependencies:
      tslib: 2.8.1
    optional: true

  '@types/estree@1.0.6': {}

  '@types/http-cache-semantics@4.0.4': {}

  '@types/inquirer@9.0.7':
    dependencies:
      '@types/through': 0.0.33
      rxjs: 7.8.1

  '@types/node@22.10.7':
    dependencies:
      undici-types: 6.20.0

<<<<<<< HEAD
  '@types/through@0.0.33':
    dependencies:
      '@types/node': 22.10.7
=======
  '@types/uuid@10.0.0': {}
>>>>>>> ee24a958

  '@vitest/coverage-v8@3.0.3(vitest@3.0.3(@types/node@22.10.7)(tsx@4.19.2))':
    dependencies:
      '@ampproject/remapping': 2.3.0
      '@bcoe/v8-coverage': 1.0.2
      debug: 4.4.0
      istanbul-lib-coverage: 3.2.2
      istanbul-lib-report: 3.0.1
      istanbul-lib-source-maps: 5.0.6
      istanbul-reports: 3.1.7
      magic-string: 0.30.17
      magicast: 0.3.5
      std-env: 3.8.0
      test-exclude: 7.0.1
      tinyrainbow: 2.0.0
      vitest: 3.0.3(@types/node@22.10.7)(tsx@4.19.2)
    transitivePeerDependencies:
      - supports-color

  '@vitest/expect@3.0.3':
    dependencies:
      '@vitest/spy': 3.0.3
      '@vitest/utils': 3.0.3
      chai: 5.1.2
      tinyrainbow: 2.0.0

  '@vitest/mocker@3.0.3(vite@6.0.11(@types/node@22.10.7)(tsx@4.19.2))':
    dependencies:
      '@vitest/spy': 3.0.3
      estree-walker: 3.0.3
      magic-string: 0.30.17
    optionalDependencies:
      vite: 6.0.11(@types/node@22.10.7)(tsx@4.19.2)

  '@vitest/pretty-format@3.0.3':
    dependencies:
      tinyrainbow: 2.0.0

  '@vitest/runner@3.0.3':
    dependencies:
      '@vitest/utils': 3.0.3
      pathe: 2.0.2

  '@vitest/snapshot@3.0.3':
    dependencies:
      '@vitest/pretty-format': 3.0.3
      magic-string: 0.30.17
      pathe: 2.0.2

  '@vitest/spy@3.0.3':
    dependencies:
      tinyspy: 3.0.2

  '@vitest/utils@3.0.3':
    dependencies:
      '@vitest/pretty-format': 3.0.3
      loupe: 3.1.2
      tinyrainbow: 2.0.0

  '@xhmikosr/archive-type@7.0.0':
    dependencies:
      file-type: 19.6.0

  '@xhmikosr/bin-check@7.0.3':
    dependencies:
      execa: 5.1.1
      isexe: 2.0.0

  '@xhmikosr/bin-wrapper@13.0.5':
    dependencies:
      '@xhmikosr/bin-check': 7.0.3
      '@xhmikosr/downloader': 15.0.1
      '@xhmikosr/os-filter-obj': 3.0.0
      bin-version-check: 5.1.0

  '@xhmikosr/decompress-tar@8.0.1':
    dependencies:
      file-type: 19.6.0
      is-stream: 2.0.1
      tar-stream: 3.1.7

  '@xhmikosr/decompress-tarbz2@8.0.2':
    dependencies:
      '@xhmikosr/decompress-tar': 8.0.1
      file-type: 19.6.0
      is-stream: 2.0.1
      seek-bzip: 2.0.0
      unbzip2-stream: 1.4.3

  '@xhmikosr/decompress-targz@8.0.1':
    dependencies:
      '@xhmikosr/decompress-tar': 8.0.1
      file-type: 19.6.0
      is-stream: 2.0.1

  '@xhmikosr/decompress-unzip@7.0.0':
    dependencies:
      file-type: 19.6.0
      get-stream: 6.0.1
      yauzl: 3.2.0

  '@xhmikosr/decompress@10.0.1':
    dependencies:
      '@xhmikosr/decompress-tar': 8.0.1
      '@xhmikosr/decompress-tarbz2': 8.0.2
      '@xhmikosr/decompress-targz': 8.0.1
      '@xhmikosr/decompress-unzip': 7.0.0
      graceful-fs: 4.2.11
      make-dir: 4.0.0
      strip-dirs: 3.0.0

  '@xhmikosr/downloader@15.0.1':
    dependencies:
      '@xhmikosr/archive-type': 7.0.0
      '@xhmikosr/decompress': 10.0.1
      content-disposition: 0.5.4
      defaults: 3.0.0
      ext-name: 5.0.0
      file-type: 19.6.0
      filenamify: 6.0.0
      get-stream: 6.0.1
      got: 13.0.0

  '@xhmikosr/os-filter-obj@3.0.0':
    dependencies:
      arch: 3.0.0

  '@zxing/text-encoding@0.9.0':
    optional: true

  abort-controller@3.0.0:
    dependencies:
      event-target-shim: 5.0.1

  abstract-logging@2.0.1: {}

  aggregate-error@3.1.0:
    dependencies:
      clean-stack: 2.2.0
      indent-string: 4.0.0

  ajv-formats@3.0.1(ajv@8.17.1):
    optionalDependencies:
      ajv: 8.17.1

  ajv@8.17.1:
    dependencies:
      fast-deep-equal: 3.1.3
      fast-uri: 3.0.6
      json-schema-traverse: 1.0.0
      require-from-string: 2.0.2

  ansi-escapes@4.3.2:
    dependencies:
      type-fest: 0.21.3

  ansi-regex@5.0.1: {}

  ansi-regex@6.1.0: {}

  ansi-styles@4.3.0:
    dependencies:
      color-convert: 2.0.1

  ansi-styles@6.2.1: {}

  arch@3.0.0: {}

  asn1.js@5.4.1:
    dependencies:
      bn.js: 4.12.1
      inherits: 2.0.4
      minimalistic-assert: 1.0.1
      safer-buffer: 2.1.2

  assertion-error@2.0.1: {}

  async@3.2.6: {}

  atomic-sleep@1.0.0: {}

  available-typed-arrays@1.0.7:
    dependencies:
      possible-typed-array-names: 1.0.0

  avvio@9.1.0:
    dependencies:
      '@fastify/error': 4.0.0
      fastq: 1.18.0

  b4a@1.6.7: {}

  balanced-match@1.0.2: {}

  bare-events@2.5.4:
    optional: true

  base64-js@1.5.1: {}

  bin-version-check@5.1.0:
    dependencies:
      bin-version: 6.0.0
      semver: 7.6.3
      semver-truncate: 3.0.0

  bin-version@6.0.0:
    dependencies:
      execa: 5.1.1
      find-versions: 5.1.0

  block-stream2@2.1.0:
    dependencies:
      readable-stream: 3.6.2

  bn.js@4.12.1: {}

  brace-expansion@2.0.1:
    dependencies:
      balanced-match: 1.0.2

  braces@3.0.3:
    dependencies:
      fill-range: 7.1.1

  browser-or-node@2.1.1: {}

  buffer-crc32@0.2.13: {}

  buffer-crc32@1.0.0: {}

  buffer-from@1.1.2: {}

  buffer@5.7.1:
    dependencies:
      base64-js: 1.5.1
      ieee754: 1.2.1

  buffer@6.0.3:
    dependencies:
      base64-js: 1.5.1
      ieee754: 1.2.1

  busboy@1.6.0:
    dependencies:
      streamsearch: 1.1.0

  cac@6.7.14: {}

  cacheable-lookup@7.0.0: {}

  cacheable-request@10.2.14:
    dependencies:
      '@types/http-cache-semantics': 4.0.4
      get-stream: 6.0.1
      http-cache-semantics: 4.1.1
      keyv: 4.5.4
      mimic-response: 4.0.0
      normalize-url: 8.0.1
      responselike: 3.0.0

  call-bind-apply-helpers@1.0.1:
    dependencies:
      es-errors: 1.3.0
      function-bind: 1.1.2

  call-bind@1.0.8:
    dependencies:
      call-bind-apply-helpers: 1.0.1
      es-define-property: 1.0.1
      get-intrinsic: 1.2.7
      set-function-length: 1.2.2

  call-bound@1.0.3:
    dependencies:
      call-bind-apply-helpers: 1.0.1
      get-intrinsic: 1.2.7

  chai@5.1.2:
    dependencies:
      assertion-error: 2.0.1
      check-error: 2.1.1
      deep-eql: 5.0.2
      loupe: 3.1.2
      pathval: 2.0.0

  chardet@0.7.0: {}

  check-error@2.1.1: {}

  clean-stack@2.2.0: {}

  cli-width@4.1.0: {}

  close-with-grace@2.2.0: {}

  color-convert@2.0.1:
    dependencies:
      color-name: 1.1.4

  color-name@1.1.4: {}

  colorette@2.0.20: {}

  commander@6.2.1: {}

  commander@8.3.0: {}

  content-disposition@0.5.4:
    dependencies:
      safe-buffer: 5.2.1

  cookie@1.0.2: {}

  cross-spawn@7.0.6:
    dependencies:
      path-key: 3.1.1
      shebang-command: 2.0.0
      which: 2.0.2

  dateformat@4.6.3: {}

  debug@4.4.0:
    dependencies:
      ms: 2.1.3

  decode-uri-component@0.2.2: {}

  decompress-response@6.0.0:
    dependencies:
      mimic-response: 3.1.0

  deep-eql@5.0.2: {}

  defaults@3.0.0: {}

  defer-to-connect@2.0.1: {}

  define-data-property@1.1.4:
    dependencies:
      es-define-property: 1.0.1
      es-errors: 1.3.0
      gopd: 1.2.0

  depd@2.0.0: {}

  dequal@2.0.3: {}

  dotenv-expand@10.0.0: {}

  dotenv@16.4.7: {}

  drizzle-kit@0.30.4:
    dependencies:
      '@drizzle-team/brocli': 0.10.2
      '@esbuild-kit/esm-loader': 2.6.5
      esbuild: 0.19.12
      esbuild-register: 3.6.0(esbuild@0.19.12)
    transitivePeerDependencies:
      - supports-color

  drizzle-orm@0.39.1(postgres@3.4.5):
    optionalDependencies:
      postgres: 3.4.5

  drizzle-seed@0.3.1(drizzle-orm@0.39.1(postgres@3.4.5)):
    dependencies:
      pure-rand: 6.1.0
    optionalDependencies:
      drizzle-orm: 0.39.1(postgres@3.4.5)

  drizzle-zod@0.6.1(drizzle-orm@0.39.1(postgres@3.4.5))(zod@3.24.1):
    dependencies:
      drizzle-orm: 0.39.1(postgres@3.4.5)
      zod: 3.24.1

  dunder-proto@1.0.1:
    dependencies:
      call-bind-apply-helpers: 1.0.1
      es-errors: 1.3.0
      gopd: 1.2.0

  duplexify@4.1.3:
    dependencies:
      end-of-stream: 1.4.4
      inherits: 2.0.4
      readable-stream: 3.6.2
      stream-shift: 1.0.3

  eastasianwidth@0.2.0: {}

  ecdsa-sig-formatter@1.0.11:
    dependencies:
      safe-buffer: 5.2.1

  emoji-regex@8.0.0: {}

  emoji-regex@9.2.2: {}

  end-of-stream@1.4.4:
    dependencies:
      once: 1.4.0

  env-schema@6.0.1:
    dependencies:
      ajv: 8.17.1
      dotenv: 16.4.7
      dotenv-expand: 10.0.0

  es-define-property@1.0.1: {}

  es-errors@1.3.0: {}

  es-module-lexer@1.6.0: {}

  es-object-atoms@1.1.1:
    dependencies:
      es-errors: 1.3.0

  esbuild-register@3.6.0(esbuild@0.19.12):
    dependencies:
      debug: 4.4.0
      esbuild: 0.19.12
    transitivePeerDependencies:
      - supports-color

  esbuild@0.18.20:
    optionalDependencies:
      '@esbuild/android-arm': 0.18.20
      '@esbuild/android-arm64': 0.18.20
      '@esbuild/android-x64': 0.18.20
      '@esbuild/darwin-arm64': 0.18.20
      '@esbuild/darwin-x64': 0.18.20
      '@esbuild/freebsd-arm64': 0.18.20
      '@esbuild/freebsd-x64': 0.18.20
      '@esbuild/linux-arm': 0.18.20
      '@esbuild/linux-arm64': 0.18.20
      '@esbuild/linux-ia32': 0.18.20
      '@esbuild/linux-loong64': 0.18.20
      '@esbuild/linux-mips64el': 0.18.20
      '@esbuild/linux-ppc64': 0.18.20
      '@esbuild/linux-riscv64': 0.18.20
      '@esbuild/linux-s390x': 0.18.20
      '@esbuild/linux-x64': 0.18.20
      '@esbuild/netbsd-x64': 0.18.20
      '@esbuild/openbsd-x64': 0.18.20
      '@esbuild/sunos-x64': 0.18.20
      '@esbuild/win32-arm64': 0.18.20
      '@esbuild/win32-ia32': 0.18.20
      '@esbuild/win32-x64': 0.18.20

  esbuild@0.19.12:
    optionalDependencies:
      '@esbuild/aix-ppc64': 0.19.12
      '@esbuild/android-arm': 0.19.12
      '@esbuild/android-arm64': 0.19.12
      '@esbuild/android-x64': 0.19.12
      '@esbuild/darwin-arm64': 0.19.12
      '@esbuild/darwin-x64': 0.19.12
      '@esbuild/freebsd-arm64': 0.19.12
      '@esbuild/freebsd-x64': 0.19.12
      '@esbuild/linux-arm': 0.19.12
      '@esbuild/linux-arm64': 0.19.12
      '@esbuild/linux-ia32': 0.19.12
      '@esbuild/linux-loong64': 0.19.12
      '@esbuild/linux-mips64el': 0.19.12
      '@esbuild/linux-ppc64': 0.19.12
      '@esbuild/linux-riscv64': 0.19.12
      '@esbuild/linux-s390x': 0.19.12
      '@esbuild/linux-x64': 0.19.12
      '@esbuild/netbsd-x64': 0.19.12
      '@esbuild/openbsd-x64': 0.19.12
      '@esbuild/sunos-x64': 0.19.12
      '@esbuild/win32-arm64': 0.19.12
      '@esbuild/win32-ia32': 0.19.12
      '@esbuild/win32-x64': 0.19.12

  esbuild@0.23.1:
    optionalDependencies:
      '@esbuild/aix-ppc64': 0.23.1
      '@esbuild/android-arm': 0.23.1
      '@esbuild/android-arm64': 0.23.1
      '@esbuild/android-x64': 0.23.1
      '@esbuild/darwin-arm64': 0.23.1
      '@esbuild/darwin-x64': 0.23.1
      '@esbuild/freebsd-arm64': 0.23.1
      '@esbuild/freebsd-x64': 0.23.1
      '@esbuild/linux-arm': 0.23.1
      '@esbuild/linux-arm64': 0.23.1
      '@esbuild/linux-ia32': 0.23.1
      '@esbuild/linux-loong64': 0.23.1
      '@esbuild/linux-mips64el': 0.23.1
      '@esbuild/linux-ppc64': 0.23.1
      '@esbuild/linux-riscv64': 0.23.1
      '@esbuild/linux-s390x': 0.23.1
      '@esbuild/linux-x64': 0.23.1
      '@esbuild/netbsd-x64': 0.23.1
      '@esbuild/openbsd-arm64': 0.23.1
      '@esbuild/openbsd-x64': 0.23.1
      '@esbuild/sunos-x64': 0.23.1
      '@esbuild/win32-arm64': 0.23.1
      '@esbuild/win32-ia32': 0.23.1
      '@esbuild/win32-x64': 0.23.1

  esbuild@0.24.2:
    optionalDependencies:
      '@esbuild/aix-ppc64': 0.24.2
      '@esbuild/android-arm': 0.24.2
      '@esbuild/android-arm64': 0.24.2
      '@esbuild/android-x64': 0.24.2
      '@esbuild/darwin-arm64': 0.24.2
      '@esbuild/darwin-x64': 0.24.2
      '@esbuild/freebsd-arm64': 0.24.2
      '@esbuild/freebsd-x64': 0.24.2
      '@esbuild/linux-arm': 0.24.2
      '@esbuild/linux-arm64': 0.24.2
      '@esbuild/linux-ia32': 0.24.2
      '@esbuild/linux-loong64': 0.24.2
      '@esbuild/linux-mips64el': 0.24.2
      '@esbuild/linux-ppc64': 0.24.2
      '@esbuild/linux-riscv64': 0.24.2
      '@esbuild/linux-s390x': 0.24.2
      '@esbuild/linux-x64': 0.24.2
      '@esbuild/netbsd-arm64': 0.24.2
      '@esbuild/netbsd-x64': 0.24.2
      '@esbuild/openbsd-arm64': 0.24.2
      '@esbuild/openbsd-x64': 0.24.2
      '@esbuild/sunos-x64': 0.24.2
      '@esbuild/win32-arm64': 0.24.2
      '@esbuild/win32-ia32': 0.24.2
      '@esbuild/win32-x64': 0.24.2

  escape-html@1.0.3: {}

  estree-walker@3.0.3:
    dependencies:
      '@types/estree': 1.0.6

  event-target-shim@5.0.1: {}

  eventemitter3@5.0.1: {}

  events@3.3.0: {}

  execa@5.1.1:
    dependencies:
      cross-spawn: 7.0.6
      get-stream: 6.0.1
      human-signals: 2.1.0
      is-stream: 2.0.1
      merge-stream: 2.0.0
      npm-run-path: 4.0.1
      onetime: 5.1.2
      signal-exit: 3.0.7
      strip-final-newline: 2.0.0

  expect-type@1.1.0: {}

  ext-list@2.2.2:
    dependencies:
      mime-db: 1.53.0

  ext-name@5.0.0:
    dependencies:
      ext-list: 2.2.2
      sort-keys-length: 1.0.1

  external-editor@3.1.0:
    dependencies:
      chardet: 0.7.0
      iconv-lite: 0.4.24
      tmp: 0.0.33

  fast-copy@3.0.2: {}

  fast-decode-uri-component@1.0.1: {}

  fast-deep-equal@3.1.3: {}

  fast-fifo@1.3.2: {}

  fast-glob@3.3.3:
    dependencies:
      '@nodelib/fs.stat': 2.0.5
      '@nodelib/fs.walk': 1.2.8
      glob-parent: 5.1.2
      merge2: 1.4.1
      micromatch: 4.0.8

  fast-json-stringify@5.16.1:
    dependencies:
      '@fastify/merge-json-schemas': 0.1.1
      ajv: 8.17.1
      ajv-formats: 3.0.1(ajv@8.17.1)
      fast-deep-equal: 3.1.3
      fast-uri: 2.4.0
      json-schema-ref-resolver: 1.0.1
      rfdc: 1.4.1

  fast-json-stringify@6.0.1:
    dependencies:
      '@fastify/merge-json-schemas': 0.2.1
      ajv: 8.17.1
      ajv-formats: 3.0.1(ajv@8.17.1)
      fast-uri: 3.0.6
      json-schema-ref-resolver: 2.0.1
      rfdc: 1.4.1

  fast-jwt@5.0.5:
    dependencies:
      '@lukeed/ms': 2.0.2
      asn1.js: 5.4.1
      ecdsa-sig-formatter: 1.0.11
      mnemonist: 0.39.8

  fast-querystring@1.1.2:
    dependencies:
      fast-decode-uri-component: 1.0.1

  fast-redact@3.5.0: {}

  fast-safe-stringify@2.1.1: {}

  fast-uri@2.4.0: {}

  fast-uri@3.0.6: {}

  fast-xml-parser@4.5.1:
    dependencies:
      strnum: 1.0.5

  fastfall@1.5.1:
    dependencies:
      reusify: 1.0.4

  fastify-plugin@5.0.1: {}

  fastify@5.2.1:
    dependencies:
      '@fastify/ajv-compiler': 4.0.2
      '@fastify/error': 4.0.0
      '@fastify/fast-json-stringify-compiler': 5.0.2
      '@fastify/proxy-addr': 5.0.0
      abstract-logging: 2.0.1
      avvio: 9.1.0
      fast-json-stringify: 6.0.1
      find-my-way: 9.1.0
      light-my-request: 6.5.1
      pino: 9.6.0
      process-warning: 4.0.1
      rfdc: 1.4.1
      secure-json-parse: 3.0.2
      semver: 7.6.3
      toad-cache: 3.7.0

  fastparallel@2.4.1:
    dependencies:
      reusify: 1.0.4
      xtend: 4.0.2

  fastq@1.18.0:
    dependencies:
      reusify: 1.0.4

  fastseries@1.7.2:
    dependencies:
      reusify: 1.0.4
      xtend: 4.0.2

  file-type@19.6.0:
    dependencies:
      get-stream: 9.0.1
      strtok3: 9.1.1
      token-types: 6.0.0
      uint8array-extras: 1.4.0

  filename-reserved-regex@3.0.0: {}

  filenamify@6.0.0:
    dependencies:
      filename-reserved-regex: 3.0.0

  fill-range@7.1.1:
    dependencies:
      to-regex-range: 5.0.1

  filter-obj@1.1.0: {}

  find-my-way@9.1.0:
    dependencies:
      fast-deep-equal: 3.1.3
      fast-querystring: 1.1.2
      safe-regex2: 4.0.1

  find-versions@5.1.0:
    dependencies:
      semver-regex: 4.0.5

  for-each@0.3.4:
    dependencies:
      is-callable: 1.2.7

  foreground-child@3.3.0:
    dependencies:
      cross-spawn: 7.0.6
      signal-exit: 4.1.0

  form-data-encoder@2.1.4: {}

  fsevents@2.3.3:
    optional: true

  function-bind@1.1.2: {}

  generate-function@2.3.1:
    dependencies:
      is-property: 1.0.2

  get-intrinsic@1.2.7:
    dependencies:
      call-bind-apply-helpers: 1.0.1
      es-define-property: 1.0.1
      es-errors: 1.3.0
      es-object-atoms: 1.1.1
      function-bind: 1.1.2
      get-proto: 1.0.1
      gopd: 1.2.0
      has-symbols: 1.1.0
      hasown: 2.0.2
      math-intrinsics: 1.1.0

  get-proto@1.0.1:
    dependencies:
      dunder-proto: 1.0.1
      es-object-atoms: 1.1.1

  get-stream@6.0.1: {}

  get-stream@9.0.1:
    dependencies:
      '@sec-ant/readable-stream': 0.4.1
      is-stream: 4.0.1

  get-tsconfig@4.10.0:
    dependencies:
      resolve-pkg-maps: 1.0.0

  glob-parent@5.1.2:
    dependencies:
      is-glob: 4.0.3

  glob@10.4.5:
    dependencies:
      foreground-child: 3.3.0
      jackspeak: 3.4.3
      minimatch: 9.0.5
      minipass: 7.1.2
      package-json-from-dist: 1.0.1
      path-scurry: 1.11.1

  glob@11.0.1:
    dependencies:
      foreground-child: 3.3.0
      jackspeak: 4.0.2
      minimatch: 10.0.1
      minipass: 7.1.2
      package-json-from-dist: 1.0.1
      path-scurry: 2.0.0

  globrex@0.1.2: {}

  gopd@1.2.0: {}

  got@13.0.0:
    dependencies:
      '@sindresorhus/is': 5.6.0
      '@szmarczak/http-timer': 5.0.1
      cacheable-lookup: 7.0.0
      cacheable-request: 10.2.14
      decompress-response: 6.0.0
      form-data-encoder: 2.1.4
      get-stream: 6.0.1
      http2-wrapper: 2.2.1
      lowercase-keys: 3.0.0
      p-cancelable: 3.0.0
      responselike: 3.0.0

  gql.tada@1.8.10(graphql@16.10.0)(typescript@5.7.3):
    dependencies:
      '@0no-co/graphql.web': 1.0.13(graphql@16.10.0)
      '@0no-co/graphqlsp': 1.12.16(graphql@16.10.0)(typescript@5.7.3)
      '@gql.tada/cli-utils': 1.6.3(@0no-co/graphqlsp@1.12.16(graphql@16.10.0)(typescript@5.7.3))(graphql@16.10.0)(typescript@5.7.3)
      '@gql.tada/internal': 1.0.8(graphql@16.10.0)(typescript@5.7.3)
      typescript: 5.7.3
    transitivePeerDependencies:
      - '@gql.tada/svelte-support'
      - '@gql.tada/vue-support'
      - graphql

  graceful-fs@4.2.11: {}

  graphql-jit@0.8.7(graphql@16.10.0):
    dependencies:
      '@graphql-typed-document-node/core': 3.2.0(graphql@16.10.0)
      fast-json-stringify: 5.16.1
      generate-function: 2.3.1
      graphql: 16.10.0
      lodash.memoize: 4.1.2
      lodash.merge: 4.6.2
      lodash.mergewith: 4.6.2

  graphql-scalars@1.24.0(graphql@16.10.0):
    dependencies:
      graphql: 16.10.0
      tslib: 2.8.1

  graphql-upload-minimal@1.6.1(graphql@16.10.0):
    dependencies:
      busboy: 1.6.0
      graphql: 16.10.0

  graphql@16.10.0: {}

  has-flag@4.0.0: {}

  has-property-descriptors@1.0.2:
    dependencies:
      es-define-property: 1.0.1

  has-symbols@1.1.0: {}

  has-tostringtag@1.0.2:
    dependencies:
      has-symbols: 1.1.0

  hasown@2.0.2:
    dependencies:
      function-bind: 1.1.2

  helmet@8.0.0: {}

  help-me@5.0.0: {}

  html-escaper@2.0.2: {}

  http-cache-semantics@4.1.1: {}

  http-errors@2.0.0:
    dependencies:
      depd: 2.0.0
      inherits: 2.0.4
      setprototypeof: 1.2.0
      statuses: 2.0.1
      toidentifier: 1.0.1

  http2-wrapper@2.2.1:
    dependencies:
      quick-lru: 5.1.1
      resolve-alpn: 1.2.1

  human-signals@2.1.0: {}

  iconv-lite@0.4.24:
    dependencies:
      safer-buffer: 2.1.2

  ieee754@1.2.1: {}

  indent-string@4.0.0: {}

  inherits@2.0.4: {}

  inquirer@12.3.2(@types/node@22.10.7):
    dependencies:
      '@inquirer/core': 10.1.4(@types/node@22.10.7)
      '@inquirer/prompts': 7.2.3(@types/node@22.10.7)
      '@inquirer/type': 3.0.2(@types/node@22.10.7)
      '@types/node': 22.10.7
      ansi-escapes: 4.3.2
      mute-stream: 2.0.0
      run-async: 3.0.0
      rxjs: 7.8.1

  inspect-with-kind@1.0.5:
    dependencies:
      kind-of: 6.0.3

  ipaddr.js@2.2.0: {}

  is-arguments@1.2.0:
    dependencies:
      call-bound: 1.0.3
      has-tostringtag: 1.0.2

  is-callable@1.2.7: {}

  is-extglob@2.1.1: {}

  is-fullwidth-code-point@3.0.0: {}

  is-generator-function@1.1.0:
    dependencies:
      call-bound: 1.0.3
      get-proto: 1.0.1
      has-tostringtag: 1.0.2
      safe-regex-test: 1.1.0

  is-glob@4.0.3:
    dependencies:
      is-extglob: 2.1.1

  is-number@7.0.0: {}

  is-plain-obj@1.1.0: {}

  is-property@1.0.2: {}

  is-regex@1.2.1:
    dependencies:
      call-bound: 1.0.3
      gopd: 1.2.0
      has-tostringtag: 1.0.2
      hasown: 2.0.2

  is-stream@2.0.1: {}

  is-stream@4.0.1: {}

  is-typed-array@1.1.15:
    dependencies:
      which-typed-array: 1.1.18

  isexe@2.0.0: {}

  istanbul-lib-coverage@3.2.2: {}

  istanbul-lib-report@3.0.1:
    dependencies:
      istanbul-lib-coverage: 3.2.2
      make-dir: 4.0.0
      supports-color: 7.2.0

  istanbul-lib-source-maps@5.0.6:
    dependencies:
      '@jridgewell/trace-mapping': 0.3.25
      debug: 4.4.0
      istanbul-lib-coverage: 3.2.2
    transitivePeerDependencies:
      - supports-color

  istanbul-reports@3.1.7:
    dependencies:
      html-escaper: 2.0.2
      istanbul-lib-report: 3.0.1

  jackspeak@3.4.3:
    dependencies:
      '@isaacs/cliui': 8.0.2
    optionalDependencies:
      '@pkgjs/parseargs': 0.11.0

  jackspeak@4.0.2:
    dependencies:
      '@isaacs/cliui': 8.0.2

  joycon@3.1.1: {}

  json-buffer@3.0.1: {}

  json-schema-ref-resolver@1.0.1:
    dependencies:
      fast-deep-equal: 3.1.3

  json-schema-ref-resolver@2.0.1:
    dependencies:
      dequal: 2.0.3

  json-schema-traverse@1.0.0: {}

  keyv@4.5.4:
    dependencies:
      json-buffer: 3.0.1

  kind-of@6.0.3: {}

  layerr@3.0.0: {}

  lefthook-darwin-arm64@1.10.10:
    optional: true

  lefthook-darwin-x64@1.10.10:
    optional: true

  lefthook-freebsd-arm64@1.10.10:
    optional: true

  lefthook-freebsd-x64@1.10.10:
    optional: true

  lefthook-linux-arm64@1.10.10:
    optional: true

  lefthook-linux-x64@1.10.10:
    optional: true

  lefthook-openbsd-arm64@1.10.10:
    optional: true

  lefthook-openbsd-x64@1.10.10:
    optional: true

  lefthook-windows-arm64@1.10.10:
    optional: true

  lefthook-windows-x64@1.10.10:
    optional: true

  lefthook@1.10.10:
    optionalDependencies:
      lefthook-darwin-arm64: 1.10.10
      lefthook-darwin-x64: 1.10.10
      lefthook-freebsd-arm64: 1.10.10
      lefthook-freebsd-x64: 1.10.10
      lefthook-linux-arm64: 1.10.10
      lefthook-linux-x64: 1.10.10
      lefthook-openbsd-arm64: 1.10.10
      lefthook-openbsd-x64: 1.10.10
      lefthook-windows-arm64: 1.10.10
      lefthook-windows-x64: 1.10.10

  light-my-request@6.5.1:
    dependencies:
      cookie: 1.0.2
      process-warning: 4.0.1
      set-cookie-parser: 2.7.1

  lodash.memoize@4.1.2: {}

  lodash.merge@4.6.2: {}

  lodash.mergewith@4.6.2: {}

  lodash@4.17.21: {}

  loupe@3.1.2: {}

  lowercase-keys@3.0.0: {}

  lru-cache@10.4.3: {}

  lru-cache@11.0.2: {}

  magic-string@0.30.17:
    dependencies:
      '@jridgewell/sourcemap-codec': 1.5.0

  magicast@0.3.5:
    dependencies:
      '@babel/parser': 7.26.5
      '@babel/types': 7.26.5
      source-map-js: 1.2.1

  make-dir@4.0.0:
    dependencies:
      semver: 7.6.3

  math-intrinsics@1.1.0: {}

  mercurius-integration-testing@9.0.1(fastify@5.2.1)(graphql@16.10.0)(mercurius@16.0.1(graphql@16.10.0)):
    dependencies:
      '@graphql-typed-document-node/core': 3.2.0(graphql@16.10.0)
      cookie: 1.0.2
      fastify: 5.2.1
      graphql: 16.10.0
      mercurius: 16.0.1(graphql@16.10.0)
      ws: 8.18.0
    transitivePeerDependencies:
      - bufferutil
      - utf-8-validate

  mercurius-upload@8.0.0(graphql@16.10.0):
    dependencies:
      fastify-plugin: 5.0.1
      graphql: 16.10.0
      graphql-upload-minimal: 1.6.1(graphql@16.10.0)

  mercurius@16.0.1(graphql@16.10.0):
    dependencies:
      '@fastify/error': 4.0.0
      '@fastify/static': 8.0.4
      '@fastify/websocket': 11.0.2
      fastify-plugin: 5.0.1
      graphql: 16.10.0
      graphql-jit: 0.8.7(graphql@16.10.0)
      mqemitter: 6.0.2
      p-map: 4.0.0
      quick-lru: 7.0.0
      readable-stream: 4.7.0
      safe-stable-stringify: 2.5.0
      secure-json-parse: 3.0.2
      single-user-cache: 1.0.1
      tiny-lru: 11.2.11
      ws: 8.18.0
    transitivePeerDependencies:
      - bufferutil
      - utf-8-validate

  merge-stream@2.0.0: {}

  merge2@1.4.1: {}

  micromatch@4.0.8:
    dependencies:
      braces: 3.0.3
      picomatch: 2.3.1

  mime-db@1.52.0: {}

  mime-db@1.53.0: {}

  mime-types@2.1.35:
    dependencies:
      mime-db: 1.52.0

  mime@3.0.0: {}

  mimic-fn@2.1.0: {}

  mimic-response@3.1.0: {}

  mimic-response@4.0.0: {}

  minimalistic-assert@1.0.1: {}

  minimatch@10.0.1:
    dependencies:
      brace-expansion: 2.0.1

  minimatch@9.0.5:
    dependencies:
      brace-expansion: 2.0.1

  minimist@1.2.8: {}

  minio@8.0.4:
    dependencies:
      async: 3.2.6
      block-stream2: 2.1.0
      browser-or-node: 2.1.1
      buffer-crc32: 1.0.0
      eventemitter3: 5.0.1
      fast-xml-parser: 4.5.1
      ipaddr.js: 2.2.0
      lodash: 4.17.21
      mime-types: 2.1.35
      query-string: 7.1.3
      stream-json: 1.9.1
      through2: 4.0.2
      web-encoding: 1.1.5
      xml2js: 0.6.2

  minipass@7.1.2: {}

  mnemonist@0.39.8:
    dependencies:
      obliterator: 2.0.5

  mqemitter@6.0.2:
    dependencies:
      fastparallel: 2.4.1
      qlobber: 8.0.1

  ms@2.1.3: {}

  mute-stream@2.0.0: {}

  nanoid@3.3.8: {}

  normalize-url@8.0.1: {}

  npm-run-path@4.0.1:
    dependencies:
      path-key: 3.1.1

  obliterator@2.0.5: {}

  on-exit-leak-free@2.1.2: {}

  once@1.4.0:
    dependencies:
      wrappy: 1.0.2

  onetime@5.1.2:
    dependencies:
      mimic-fn: 2.1.0

  os-tmpdir@1.0.2: {}

  p-cancelable@3.0.0: {}

  p-map@4.0.0:
    dependencies:
      aggregate-error: 3.1.0

  package-json-from-dist@1.0.1: {}

  path-key@3.1.1: {}

  path-scurry@1.11.1:
    dependencies:
      lru-cache: 10.4.3
      minipass: 7.1.2

  path-scurry@2.0.0:
    dependencies:
      lru-cache: 11.0.2
      minipass: 7.1.2

  pathe@2.0.2: {}

  pathval@2.0.0: {}

  peek-readable@5.3.1: {}

  pend@1.2.0: {}

  picocolors@1.1.1: {}

  picomatch@2.3.1: {}

  pino-abstract-transport@2.0.0:
    dependencies:
      split2: 4.2.0

  pino-pretty@13.0.0:
    dependencies:
      colorette: 2.0.20
      dateformat: 4.6.3
      fast-copy: 3.0.2
      fast-safe-stringify: 2.1.1
      help-me: 5.0.0
      joycon: 3.1.1
      minimist: 1.2.8
      on-exit-leak-free: 2.1.2
      pino-abstract-transport: 2.0.0
      pump: 3.0.2
      secure-json-parse: 2.7.0
      sonic-boom: 4.2.0
      strip-json-comments: 3.1.1

  pino-std-serializers@7.0.0: {}

  pino@9.6.0:
    dependencies:
      atomic-sleep: 1.0.0
      fast-redact: 3.5.0
      on-exit-leak-free: 2.1.2
      pino-abstract-transport: 2.0.0
      pino-std-serializers: 7.0.0
      process-warning: 4.0.1
      quick-format-unescaped: 4.0.4
      real-require: 0.2.0
      safe-stable-stringify: 2.5.0
      sonic-boom: 4.2.0
      thread-stream: 3.1.0

  piscina@4.8.0:
    optionalDependencies:
      '@napi-rs/nice': 1.0.1

  possible-typed-array-names@1.0.0: {}

  postcss@8.5.1:
    dependencies:
      nanoid: 3.3.8
      picocolors: 1.1.1
      source-map-js: 1.2.1

  postgres@3.4.5: {}

  process-warning@4.0.1: {}

  process@0.11.10: {}

  pump@3.0.2:
    dependencies:
      end-of-stream: 1.4.4
      once: 1.4.0

  pure-rand@6.1.0: {}

  qlobber@8.0.1: {}

  query-string@7.1.3:
    dependencies:
      decode-uri-component: 0.2.2
      filter-obj: 1.1.0
      split-on-first: 1.1.0
      strict-uri-encode: 2.0.0

  queue-microtask@1.2.3: {}

  queue-tick@1.0.1: {}

  quick-format-unescaped@4.0.4: {}

  quick-lru@5.1.1: {}

  quick-lru@7.0.0: {}

  readable-stream@3.6.2:
    dependencies:
      inherits: 2.0.4
      string_decoder: 1.3.0
      util-deprecate: 1.0.2

  readable-stream@4.7.0:
    dependencies:
      abort-controller: 3.0.0
      buffer: 6.0.3
      events: 3.3.0
      process: 0.11.10
      string_decoder: 1.3.0

  real-require@0.2.0: {}

  require-from-string@2.0.2: {}

  resolve-alpn@1.2.1: {}

  resolve-pkg-maps@1.0.0: {}

  responselike@3.0.0:
    dependencies:
      lowercase-keys: 3.0.0

  ret@0.5.0: {}

  reusify@1.0.4: {}

  rfdc@1.4.1: {}

  rollup@4.31.0:
    dependencies:
      '@types/estree': 1.0.6
    optionalDependencies:
      '@rollup/rollup-android-arm-eabi': 4.31.0
      '@rollup/rollup-android-arm64': 4.31.0
      '@rollup/rollup-darwin-arm64': 4.31.0
      '@rollup/rollup-darwin-x64': 4.31.0
      '@rollup/rollup-freebsd-arm64': 4.31.0
      '@rollup/rollup-freebsd-x64': 4.31.0
      '@rollup/rollup-linux-arm-gnueabihf': 4.31.0
      '@rollup/rollup-linux-arm-musleabihf': 4.31.0
      '@rollup/rollup-linux-arm64-gnu': 4.31.0
      '@rollup/rollup-linux-arm64-musl': 4.31.0
      '@rollup/rollup-linux-loongarch64-gnu': 4.31.0
      '@rollup/rollup-linux-powerpc64le-gnu': 4.31.0
      '@rollup/rollup-linux-riscv64-gnu': 4.31.0
      '@rollup/rollup-linux-s390x-gnu': 4.31.0
      '@rollup/rollup-linux-x64-gnu': 4.31.0
      '@rollup/rollup-linux-x64-musl': 4.31.0
      '@rollup/rollup-win32-arm64-msvc': 4.31.0
      '@rollup/rollup-win32-ia32-msvc': 4.31.0
      '@rollup/rollup-win32-x64-msvc': 4.31.0
      fsevents: 2.3.3

  run-async@3.0.0: {}

  run-parallel@1.2.0:
    dependencies:
      queue-microtask: 1.2.3

  rxjs@7.8.1:
    dependencies:
      tslib: 2.8.1

  safe-buffer@5.2.1: {}

  safe-regex-test@1.1.0:
    dependencies:
      call-bound: 1.0.3
      es-errors: 1.3.0
      is-regex: 1.2.1

  safe-regex2@4.0.1:
    dependencies:
      ret: 0.5.0

  safe-stable-stringify@2.5.0: {}

  safer-buffer@2.1.2: {}

  sax@1.4.1: {}

  secure-json-parse@2.7.0: {}

  secure-json-parse@3.0.2: {}

  seek-bzip@2.0.0:
    dependencies:
      commander: 6.2.1

  semver-regex@4.0.5: {}

  semver-truncate@3.0.0:
    dependencies:
      semver: 7.6.3

  semver@7.6.3: {}

  set-cookie-parser@2.7.1: {}

  set-function-length@1.2.2:
    dependencies:
      define-data-property: 1.1.4
      es-errors: 1.3.0
      function-bind: 1.1.2
      get-intrinsic: 1.2.7
      gopd: 1.2.0
      has-property-descriptors: 1.0.2

  setprototypeof@1.2.0: {}

  shebang-command@2.0.0:
    dependencies:
      shebang-regex: 3.0.0

  shebang-regex@3.0.0: {}

  siginfo@2.0.0: {}

  signal-exit@3.0.7: {}

  signal-exit@4.1.0: {}

  single-user-cache@1.0.1:
    dependencies:
      safe-stable-stringify: 2.5.0

  slash@3.0.0: {}

  sonic-boom@4.2.0:
    dependencies:
      atomic-sleep: 1.0.0

  sort-keys-length@1.0.1:
    dependencies:
      sort-keys: 1.1.2

  sort-keys@1.1.2:
    dependencies:
      is-plain-obj: 1.1.0

  source-map-js@1.2.1: {}

  source-map-support@0.5.21:
    dependencies:
      buffer-from: 1.1.2
      source-map: 0.6.1

  source-map@0.6.1: {}

  source-map@0.7.4: {}

  split-on-first@1.1.0: {}

  split2@4.2.0: {}

  stackback@0.0.2: {}

  statuses@2.0.1: {}

  std-env@3.8.0: {}

  steed@1.1.3:
    dependencies:
      fastfall: 1.5.1
      fastparallel: 2.4.1
      fastq: 1.18.0
      fastseries: 1.7.2
      reusify: 1.0.4

  stream-chain@2.2.5: {}

  stream-json@1.9.1:
    dependencies:
      stream-chain: 2.2.5

  stream-shift@1.0.3: {}

  streamsearch@1.1.0: {}

  streamx@2.21.1:
    dependencies:
      fast-fifo: 1.3.2
      queue-tick: 1.0.1
      text-decoder: 1.2.3
    optionalDependencies:
      bare-events: 2.5.4

  strict-uri-encode@2.0.0: {}

  string-width@4.2.3:
    dependencies:
      emoji-regex: 8.0.0
      is-fullwidth-code-point: 3.0.0
      strip-ansi: 6.0.1

  string-width@5.1.2:
    dependencies:
      eastasianwidth: 0.2.0
      emoji-regex: 9.2.2
      strip-ansi: 7.1.0

  string_decoder@1.3.0:
    dependencies:
      safe-buffer: 5.2.1

  strip-ansi@6.0.1:
    dependencies:
      ansi-regex: 5.0.1

  strip-ansi@7.1.0:
    dependencies:
      ansi-regex: 6.1.0

  strip-dirs@3.0.0:
    dependencies:
      inspect-with-kind: 1.0.5
      is-plain-obj: 1.1.0

  strip-final-newline@2.0.0: {}

  strip-json-comments@3.1.1: {}

  strnum@1.0.5: {}

  strtok3@9.1.1:
    dependencies:
      '@tokenizer/token': 0.3.0
      peek-readable: 5.3.1

  supports-color@7.2.0:
    dependencies:
      has-flag: 4.0.0

  tar-stream@3.1.7:
    dependencies:
      b4a: 1.6.7
      fast-fifo: 1.3.2
      streamx: 2.21.1

  test-exclude@7.0.1:
    dependencies:
      '@istanbuljs/schema': 0.1.3
      glob: 10.4.5
      minimatch: 9.0.5

  text-decoder@1.2.3:
    dependencies:
      b4a: 1.6.7

  thread-stream@3.1.0:
    dependencies:
      real-require: 0.2.0

  through2@4.0.2:
    dependencies:
      readable-stream: 3.6.2

  through@2.3.8: {}

  tiny-lru@11.2.11: {}

  tinybench@2.9.0: {}

  tinyexec@0.3.2: {}

  tinypool@1.0.2: {}

  tinyrainbow@2.0.0: {}

  tinyspy@3.0.2: {}

  tmp@0.0.33:
    dependencies:
      os-tmpdir: 1.0.2

  to-regex-range@5.0.1:
    dependencies:
      is-number: 7.0.0

  toad-cache@3.7.0: {}

  toidentifier@1.0.1: {}

  token-types@6.0.0:
    dependencies:
      '@tokenizer/token': 0.3.0
      ieee754: 1.2.1

  tsconfck@3.1.4(typescript@5.7.3):
    optionalDependencies:
      typescript: 5.7.3

  tslib@2.8.1: {}

  tsx@4.19.2:
    dependencies:
      esbuild: 0.23.1
      get-tsconfig: 4.10.0
    optionalDependencies:
      fsevents: 2.3.3

  type-fest@0.21.3: {}

  typescript@5.7.3: {}

  uint8array-extras@1.4.0: {}

  ulidx@2.4.1:
    dependencies:
      layerr: 3.0.0

  unbzip2-stream@1.4.3:
    dependencies:
      buffer: 5.7.1
      through: 2.3.8

  undici-types@6.20.0: {}

  util-deprecate@1.0.2: {}

  util@0.12.5:
    dependencies:
      inherits: 2.0.4
      is-arguments: 1.2.0
      is-generator-function: 1.1.0
      is-typed-array: 1.1.15
      which-typed-array: 1.1.18

  uuid@11.0.5: {}

  uuidv7@1.0.2: {}

  vite-node@3.0.3(@types/node@22.10.7)(tsx@4.19.2):
    dependencies:
      cac: 6.7.14
      debug: 4.4.0
      es-module-lexer: 1.6.0
      pathe: 2.0.2
      vite: 6.0.11(@types/node@22.10.7)(tsx@4.19.2)
    transitivePeerDependencies:
      - '@types/node'
      - jiti
      - less
      - lightningcss
      - sass
      - sass-embedded
      - stylus
      - sugarss
      - supports-color
      - terser
      - tsx
      - yaml

  vite-tsconfig-paths@5.1.4(typescript@5.7.3)(vite@6.0.11(@types/node@22.10.7)(tsx@4.19.2)):
    dependencies:
      debug: 4.4.0
      globrex: 0.1.2
      tsconfck: 3.1.4(typescript@5.7.3)
    optionalDependencies:
      vite: 6.0.11(@types/node@22.10.7)(tsx@4.19.2)
    transitivePeerDependencies:
      - supports-color
      - typescript

  vite@6.0.11(@types/node@22.10.7)(tsx@4.19.2):
    dependencies:
      esbuild: 0.24.2
      postcss: 8.5.1
      rollup: 4.31.0
    optionalDependencies:
      '@types/node': 22.10.7
      fsevents: 2.3.3
      tsx: 4.19.2

  vitest@3.0.3(@types/node@22.10.7)(tsx@4.19.2):
    dependencies:
      '@vitest/expect': 3.0.3
      '@vitest/mocker': 3.0.3(vite@6.0.11(@types/node@22.10.7)(tsx@4.19.2))
      '@vitest/pretty-format': 3.0.3
      '@vitest/runner': 3.0.3
      '@vitest/snapshot': 3.0.3
      '@vitest/spy': 3.0.3
      '@vitest/utils': 3.0.3
      chai: 5.1.2
      debug: 4.4.0
      expect-type: 1.1.0
      magic-string: 0.30.17
      pathe: 2.0.2
      std-env: 3.8.0
      tinybench: 2.9.0
      tinyexec: 0.3.2
      tinypool: 1.0.2
      tinyrainbow: 2.0.0
      vite: 6.0.11(@types/node@22.10.7)(tsx@4.19.2)
      vite-node: 3.0.3(@types/node@22.10.7)(tsx@4.19.2)
      why-is-node-running: 2.3.0
    optionalDependencies:
      '@types/node': 22.10.7
    transitivePeerDependencies:
      - jiti
      - less
      - lightningcss
      - msw
      - sass
      - sass-embedded
      - stylus
      - sugarss
      - supports-color
      - terser
      - tsx
      - yaml

  web-encoding@1.1.5:
    dependencies:
      util: 0.12.5
    optionalDependencies:
      '@zxing/text-encoding': 0.9.0

  which-typed-array@1.1.18:
    dependencies:
      available-typed-arrays: 1.0.7
      call-bind: 1.0.8
      call-bound: 1.0.3
      for-each: 0.3.4
      gopd: 1.2.0
      has-tostringtag: 1.0.2

  which@2.0.2:
    dependencies:
      isexe: 2.0.0

  why-is-node-running@2.3.0:
    dependencies:
      siginfo: 2.0.0
      stackback: 0.0.2

  wrap-ansi@6.2.0:
    dependencies:
      ansi-styles: 4.3.0
      string-width: 4.2.3
      strip-ansi: 6.0.1

  wrap-ansi@7.0.0:
    dependencies:
      ansi-styles: 4.3.0
      string-width: 4.2.3
      strip-ansi: 6.0.1

  wrap-ansi@8.1.0:
    dependencies:
      ansi-styles: 6.2.1
      string-width: 5.1.2
      strip-ansi: 7.1.0

  wrappy@1.0.2: {}

  ws@8.18.0: {}

  xml2js@0.6.2:
    dependencies:
      sax: 1.4.1
      xmlbuilder: 11.0.1

  xmlbuilder@11.0.1: {}

  xtend@4.0.2: {}

  yauzl@3.2.0:
    dependencies:
      buffer-crc32: 0.2.13
      pend: 1.2.0

  yoctocolors-cjs@2.1.2: {}

  zod@3.24.1: {}<|MERGE_RESOLUTION|>--- conflicted
+++ resolved
@@ -1448,13 +1448,8 @@
   '@types/node@22.10.7':
     resolution: {integrity: sha512-V09KvXxFiutGp6B7XkpaDXlNadZxrzajcY50EuoLIpQ6WWYCSvf19lVIazzfIzQvhUN2HjX12spLojTnhuKlGg==}
 
-<<<<<<< HEAD
-  '@types/through@0.0.33':
-    resolution: {integrity: sha512-HsJ+z3QuETzP3cswwtzt2vEIiHBk/dCcHGhbmG5X3ecnwFD/lPrMpliGXxSCg03L9AhrdwA4Oz/qfspkDW+xGQ==}
-=======
   '@types/uuid@10.0.0':
     resolution: {integrity: sha512-7gqG38EyHgyP1S+7+xomFtL+ZNHcKv6DwNaCZmJmo1vgMugyF3TCnXVg4t1uk89mLNwnLtnY3TpOpCOyp1/xHQ==}
->>>>>>> ee24a958
 
   '@vitest/coverage-v8@3.0.3':
     resolution: {integrity: sha512-uVbJ/xhImdNtzPnLyxCZJMTeTIYdgcC2nWtBBBpR1H6z0w8m7D+9/zrDIx2nNxgMg9r+X8+RY2qVpUDeW2b3nw==}
@@ -4129,13 +4124,7 @@
     dependencies:
       undici-types: 6.20.0
 
-<<<<<<< HEAD
-  '@types/through@0.0.33':
-    dependencies:
-      '@types/node': 22.10.7
-=======
   '@types/uuid@10.0.0': {}
->>>>>>> ee24a958
 
   '@vitest/coverage-v8@3.0.3(vitest@3.0.3(@types/node@22.10.7)(tsx@4.19.2))':
     dependencies:
