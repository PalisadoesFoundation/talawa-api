--- conflicted
+++ resolved
@@ -397,13 +397,10 @@
     cpu: [x64]
     os: [win32]
 
-<<<<<<< HEAD
   '@docusaurus/tsconfig@3.9.2':
     resolution: {integrity: sha512-j6/Fp4Rlpxsc632cnRnl5HpOWeb6ZKssDj6/XzzAzVGXXfm9Eptx3rxCC+fDzySn9fHTS+CWJjPineCR1bB5WQ==}
-=======
   '@borewit/text-codec@0.1.1':
     resolution: {integrity: sha512-5L/uBxmjaCIX5h8Z+uu+kA9BQLkc/Wl06UGR5ajNRxu+/XjonB5i8JpgFMrPj3LXTCPA0pv8yxUvbUi+QthGGA==}
->>>>>>> b3fbe320
 
   '@drizzle-team/brocli@0.10.2':
     resolution: {integrity: sha512-z33Il7l5dKjUgGULTqBsQBQwckHh5AbIuxhdsIxDDiZAzBOrZO6q9ogcWC65kU382AfynTfgNumVcNIjuIua6w==}
@@ -4241,11 +4238,8 @@
   '@biomejs/cli-win32-x64@1.9.4':
     optional: true
 
-<<<<<<< HEAD
   '@docusaurus/tsconfig@3.9.2': {}
-=======
   '@borewit/text-codec@0.1.1': {}
->>>>>>> b3fbe320
 
   '@drizzle-team/brocli@0.10.2': {}
 
