--- conflicted
+++ resolved
@@ -41,12 +41,6 @@
       close-with-grace:
         specifier: ^2.2.0
         version: 2.2.0
-<<<<<<< HEAD
-      dotenv:
-        specifier: ^16.4.7
-        version: 16.4.7
-=======
->>>>>>> 2438e610
       drizzle-orm:
         specifier: ^0.39.1
         version: 0.39.2(postgres@3.4.5)
