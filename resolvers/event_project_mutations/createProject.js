--- conflicted
+++ resolved
@@ -3,56 +3,51 @@
 const Event = require('../../models/Event');
 const { NotFoundError, UnauthorizedError } = require('errors');
 const requestContext = require('talawa-request-context');
-<<<<<<< HEAD
-
-const createEventProject = async (parent, args, context) => {
-=======
 const authCheck = require('../functions/authCheck');
 
-const createEventProject = async (parent, args, context) => {
-  // authentication check
-  authCheck(context);
+const createEventProject = async(parent, args, context) => {
+    // authentication check
+    authCheck(context);
 
->>>>>>> d50ea671
-  // gets user in token - to be used later on
-  const userFound = await User.findOne({ _id: context.userId });
-  if (!userFound) {
-    throw new NotFoundError(
-      requestContext.translate('user.notFound'),
-      'user.notFound',
-      'user'
-    );
-  }
+    // gets user in token - to be used later on
+    const userFound = await User.findOne({ _id: context.userId });
+    if (!userFound) {
+        throw new NotFoundError(
+            requestContext.translate('user.notFound'),
+            'user.notFound',
+            'user'
+        );
+    }
 
-  const eventFound = await Event.findOne({ _id: args.data.eventId });
-  if (!eventFound) {
-    throw new NotFoundError(
-      requestContext.translate('event.notFound'),
-      'event.notFound',
-      'event'
-    );
-  }
+    const eventFound = await Event.findOne({ _id: args.data.eventId });
+    if (!eventFound) {
+        throw new NotFoundError(
+            requestContext.translate('event.notFound'),
+            'event.notFound',
+            'event'
+        );
+    }
 
-  if (!eventFound.admins.includes(context.userId)) {
-    throw new UnauthorizedError(
-      requestContext.translate('user.notAuthorized'),
-      'user.notAuthorized',
-      'userAuthorization'
-    );
-  }
+    if (!eventFound.admins.includes(context.userId)) {
+        throw new UnauthorizedError(
+            requestContext.translate('user.notAuthorized'),
+            'user.notAuthorized',
+            'userAuthorization'
+        );
+    }
 
-  const newEventProject = new EventProject({
-    title: args.data.title,
-    description: args.data.description,
-    event: eventFound,
-    creator: userFound,
-  });
+    const newEventProject = new EventProject({
+        title: args.data.title,
+        description: args.data.description,
+        event: eventFound,
+        creator: userFound,
+    });
 
-  await newEventProject.save();
+    await newEventProject.save();
 
-  return {
-    ...newEventProject._doc,
-  };
+    return {
+        ...newEventProject._doc,
+    };
 };
 
 module.exports = createEventProject;