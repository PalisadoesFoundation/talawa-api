const User = require('../../models/User');
const Event = require('../../models/Event');

<<<<<<< HEAD
=======
const authCheck = require('../functions/authCheck');
>>>>>>> 16a76956
const { NotFoundError, UnauthorizedError } = require('errors');
const requestContext = require('talawa-request-context');

const removeEvent = async (parent, args, context) => {
  const user = await User.findOne({ _id: context.userId });
  if (!user) {
    throw new NotFoundError(
      requestContext.translate('user.notFound'),
      'user.notFound',
      'user'
    );
  }

  const event = await Event.findOne({ _id: args.id });
  if (!event) {
    throw new NotFoundError(
      requestContext.translate('event.notFound'),
      'event.notFound',
      'event'
    );
  }
<<<<<<< HEAD

=======
>>>>>>> 16a76956
  const isUserOrganisationAdmin = user.adminFor.includes(
    event.organization.toString()
  );

  const isUserEventAdmin = event.admins.includes(context.userId.toString());

  const userCanDeleteThisEvent = isUserOrganisationAdmin || isUserEventAdmin;

  if (!userCanDeleteThisEvent) {
    throw new UnauthorizedError(
      requestContext.translate('user.notAuthorized'),
      'user.notAuthorized',
      'userAuthorization'
    );
  }

  await User.updateMany(
    { createdEvents: args.id },
    {
      $pull: {
        createdEvents: args.id,
      },
    }
  );

  await User.updateMany(
    { eventAdmin: args.id },
    {
      $pull: {
        eventAdmin: args.id,
      },
    }
  );

  await Event.deleteOne({ _id: args.id });
  return event;
};

module.exports = removeEvent;<|MERGE_RESOLUTION|>--- conflicted
+++ resolved
@@ -1,10 +1,6 @@
 const User = require('../../models/User');
 const Event = require('../../models/Event');
 
-<<<<<<< HEAD
-=======
-const authCheck = require('../functions/authCheck');
->>>>>>> 16a76956
 const { NotFoundError, UnauthorizedError } = require('errors');
 const requestContext = require('talawa-request-context');
 
@@ -26,10 +22,6 @@
       'event'
     );
   }
-<<<<<<< HEAD
-
-=======
->>>>>>> 16a76956
   const isUserOrganisationAdmin = user.adminFor.includes(
     event.organization.toString()
   );
