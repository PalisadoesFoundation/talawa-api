--- conflicted
+++ resolved
@@ -1,74 +1,57 @@
 const User = require('../../models/User');
 const Event = require('../../models/Event');
-<<<<<<< HEAD
-=======
 
 const authCheck = require('../functions/authCheck');
->>>>>>> d50ea671
 const { NotFoundError, UnauthorizedError } = require('errors');
 const requestContext = require('talawa-request-context');
 
-const removeEvent = async (parent, args, context) => {
-  const user = await User.findOne({ _id: context.userId });
-  if (!user) {
-    throw new NotFoundError(
-      requestContext.translate('user.notFound'),
-      'user.notFound',
-      'user'
+const removeEvent = async(parent, args, context) => {
+    const user = await User.findOne({ _id: context.userId });
+    if (!user) {
+        throw new NotFoundError(
+            requestContext.translate('user.notFound'),
+            'user.notFound',
+            'user'
+        );
+    }
+
+    const event = await Event.findOne({ _id: args.id });
+    if (!event) {
+        throw new NotFoundError(
+            requestContext.translate('event.notFound'),
+            'event.notFound',
+            'event'
+        );
+    }
+    const isUserOrganisationAdmin = user.adminFor.includes(
+        event.organization.toString()
     );
-  }
 
-  const event = await Event.findOne({ _id: args.id });
-  if (!event) {
-    throw new NotFoundError(
-      requestContext.translate('event.notFound'),
-      'event.notFound',
-      'event'
-    );
-  }
-<<<<<<< HEAD
-=======
+    const isUserEventAdmin = event.admins.includes(context.userId.toString());
+    const userCanDeleteThisEvent = isUserOrganisationAdmin || isUserEventAdmin;
 
->>>>>>> d50ea671
-  const isUserOrganisationAdmin = user.adminFor.includes(
-    event.organization.toString()
-  );
+    if (!userCanDeleteThisEvent) {
+        throw new UnauthorizedError(
+            requestContext.translate('user.notAuthorized'),
+            'user.notAuthorized',
+            'userAuthorization'
+        );
+    }
 
-  const isUserEventAdmin = event.admins.includes(context.userId.toString());
-<<<<<<< HEAD
-=======
+    await User.updateMany({ createdEvents: args.id }, {
+        $pull: {
+            createdEvents: args.id,
+        },
+    });
 
->>>>>>> d50ea671
-  const userCanDeleteThisEvent = isUserOrganisationAdmin || isUserEventAdmin;
+    await User.updateMany({ eventAdmin: args.id }, {
+        $pull: {
+            eventAdmin: args.id,
+        },
+    });
 
-  if (!userCanDeleteThisEvent) {
-    throw new UnauthorizedError(
-      requestContext.translate('user.notAuthorized'),
-      'user.notAuthorized',
-      'userAuthorization'
-    );
-  }
-
-  await User.updateMany(
-    { createdEvents: args.id },
-    {
-      $pull: {
-        createdEvents: args.id,
-      },
-    }
-  );
-
-  await User.updateMany(
-    { eventAdmin: args.id },
-    {
-      $pull: {
-        eventAdmin: args.id,
-      },
-    }
-  );
-
-  await Event.findOneAndUpdate({ _id: args.id }, { status: 'DELETED' });
-  return event;
+    await Event.findOneAndUpdate({ _id: args.id }, { status: 'DELETED' });
+    return event;
 };
 
 module.exports = removeEvent;