const User = require('../../models/User');
const Event = require('../../models/Event');

const authCheck = require('../functions/authCheck');
const { NotFoundError, UnauthorizedError } = require('errors');
const requestContext = require('talawa-request-context');

const removeEvent = async (parent, args, context) => {
  authCheck(context);
  const user = await User.findOne({ _id: context.userId });
  if (!user) {
    throw new NotFoundError(
      requestContext.translate('user.notFound'),
      'user.notFound',
      'user'
    );
  }

  const event = await Event.findOne({ _id: args.id });
  if (!event) {
    throw new NotFoundError(
      requestContext.translate('event.notFound'),
      'event.notFound',
      'event'
    );
  }
<<<<<<< HEAD

  if (!(event.creator !== context.userId)) {
=======

  const isUserOrganisationAdmin = user.adminFor.includes(
    event.organization.toString()
  );

  const isUserEventAdmin = event.admins.includes(context.userId.toString());

  const userCanDeleteThisEvent = isUserOrganisationAdmin || isUserEventAdmin;

  if (!userCanDeleteThisEvent) {
>>>>>>> 2b490167
    throw new UnauthorizedError(
      requestContext.translate('user.notAuthorized'),
      'user.notAuthorized',
      'userAuthorization'
    );
  }

  await User.updateMany(
    { createdEvents: args.id },
    {
      $pull: {
        createdEvents: args.id,
      },
    }
  );

  await User.updateMany(
    { eventAdmin: args.id },
    {
      $pull: {
        eventAdmin: args.id,
      },
    }
  );

  await Event.deleteOne({ _id: args.id });
  return event;
};

module.exports = removeEvent;<|MERGE_RESOLUTION|>--- conflicted
+++ resolved
@@ -24,11 +24,7 @@
       'event'
     );
   }
-<<<<<<< HEAD
-
-  if (!(event.creator !== context.userId)) {
-=======
-
+  
   const isUserOrganisationAdmin = user.adminFor.includes(
     event.organization.toString()
   );
@@ -38,7 +34,6 @@
   const userCanDeleteThisEvent = isUserOrganisationAdmin || isUserEventAdmin;
 
   if (!userCanDeleteThisEvent) {
->>>>>>> 2b490167
     throw new UnauthorizedError(
       requestContext.translate('user.notAuthorized'),
       'user.notAuthorized',
