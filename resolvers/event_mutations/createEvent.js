const { NotFoundError } = require('errors');
const User = require('../../models/User');
const Event = require('../../models/Event');
const Organization = require('../../models/Organization');
const requestContext = require('talawa-request-context');

const createEvent = async (parent, args, context) => {
  const user = await User.findOne({ _id: context.userId });
  if (!user) {
    throw new NotFoundError(
      requestContext.translate('event.notFound'),
      'user.notFound',
      'user'
    );
  }
<<<<<<< HEAD

  // Ensure Organization Exists
=======
  // ensure organization exists
>>>>>>> c547732f
  const org = await Organization.findOne({ _id: args.data.organizationId });
  if (!org) {
    throw new NotFoundError(
      requestContext.translate('chat.notFound'),
      'chat.notFound',
      'chat'
    );
  }

<<<<<<< HEAD
  const newEvent = new Event({
    ...args.data,
    organization: args.data.organizationId,
    creator: context.userId,
    registrants: [],
    admins: [context.userId],
  });

  newEvent.registrants.push({
    userId: context.userId,
    user: context.userId,
  });

  await newEvent.save();

  // Add event to the user record
  await User.updateOne(
    { _id: user.id },
    {
      $push: {
        eventAdmin: newEvent,
        createdEvents: newEvent,
        registeredEvents: newEvent,
      },
=======
  let flag = 0;
  let JoinedOrg = user.joinedOrganizations;
  let CreatedOrg = user.createdOrganizations;

  // Check if user has joined the org in which they are creating event
  JoinedOrg.forEach((orgID) => {
    if (orgID.equals(args.data.organizationId)) {
      flag = 1;
>>>>>>> c547732f
    }
  });

  // If user hasn't joined the org then check if they have created the org
  if (!flag) {
    CreatedOrg.forEach((orgID) => {
      if (orgID.equals(args.data.organizationId)) {
        flag = 1;
      }
    });
  }

  // If user have joined or created the org then proceed with creating the event
  if (flag) {
    console.log('FLAG: ', flag);

    const newEvent = new Event({
      ...args.data,
      creator: context.userId,
      registrants: [context.userId],
      admins: [context.userId],
      organization: args.data.organizationId,
    });
    await newEvent.save();

    // add event to the user record
    await User.updateOne(
      { _id: user.id },
      {
        $push: {
          eventAdmin: newEvent,
          createdEvents: newEvent,
          registeredEvents: newEvent,
        },
      }
    );

    return {
      ...newEvent._doc,
    };
  }
  // If user hasen't joined or created the org then throw an error
  throw new NotFoundError(
    requestContext.translate('org.notAuthorized'),
    'org.notAuthorized',
    'org'
  );
};

module.exports = createEvent;<|MERGE_RESOLUTION|>--- conflicted
+++ resolved
@@ -13,12 +13,8 @@
       'user'
     );
   }
-<<<<<<< HEAD
 
   // Ensure Organization Exists
-=======
-  // ensure organization exists
->>>>>>> c547732f
   const org = await Organization.findOne({ _id: args.data.organizationId });
   if (!org) {
     throw new NotFoundError(
@@ -28,7 +24,9 @@
     );
   }
 
-<<<<<<< HEAD
+  let flag = 0;
+  let CreatedOrg = user.createdOrganizations;
+
   const newEvent = new Event({
     ...args.data,
     organization: args.data.organizationId,
@@ -53,18 +51,8 @@
         createdEvents: newEvent,
         registeredEvents: newEvent,
       },
-=======
-  let flag = 0;
-  let JoinedOrg = user.joinedOrganizations;
-  let CreatedOrg = user.createdOrganizations;
-
-  // Check if user has joined the org in which they are creating event
-  JoinedOrg.forEach((orgID) => {
-    if (orgID.equals(args.data.organizationId)) {
-      flag = 1;
->>>>>>> c547732f
     }
-  });
+  );
 
   // If user hasn't joined the org then check if they have created the org
   if (!flag) {
