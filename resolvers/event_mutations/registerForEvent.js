--- conflicted
+++ resolved
@@ -2,112 +2,96 @@
 const Event = require('../../models/Event');
 const { NotFoundError } = require('errors');
 const requestContext = require('talawa-request-context');
-<<<<<<< HEAD
-
-const registerForEvent = async (parent, args, context) => {
-=======
 const authCheck = require('../functions/authCheck');
 
-const registerForEvent = async (parent, args, context) => {
-  // authentication check
-  authCheck(context);
-  // gets user in token - to be used later on
->>>>>>> d50ea671
-  const userFound = await User.findOne({ _id: context.userId });
-  if (!userFound) {
-    throw new NotFoundError(
-      requestContext.translate('user.notFound'),
-      'user.notFound',
-      'user'
-    );
-  }
+const registerForEvent = async(parent, args, context) => {
+    // authentication check
+    authCheck(context);
+    // gets user in token - to be used later on
+    const userFound = await User.findOne({ _id: context.userId });
+    if (!userFound) {
+        throw new NotFoundError(
+            requestContext.translate('user.notFound'),
+            'user.notFound',
+            'user'
+        );
+    }
 
-  const eventFound = await Event.findOne({ _id: args.id });
-  if (!eventFound) {
-    throw new NotFoundError(
-      requestContext.translate('event.notFound'),
-      'event.notFound',
-      'event'
-    );
-  }
+    const eventFound = await Event.findOne({ _id: args.id });
+    if (!eventFound) {
+        throw new NotFoundError(
+            requestContext.translate('event.notFound'),
+            'event.notFound',
+            'event'
+        );
+    }
 
-  const index = eventFound.registrants.findIndex((element) => {
-    return String(element.userId) === String(context.userId);
-  });
+    const index = eventFound.registrants.findIndex((element) => {
+        return String(element.userId) === String(context.userId);
+    });
 
-  let isAlreadyExists = false;
-  if (index !== -1) {
-    const isActive = eventFound.registrants[index].status === 'ACTIVE';
-    if (isActive) {
-      throw new NotFoundError(
-        requestContext.translate('registrant.alreadyExist'),
-        'event.notFound',
-        'event'
-      );
+    let isAlreadyExists = false;
+    if (index !== -1) {
+        const isActive = eventFound.registrants[index].status === 'ACTIVE';
+        if (isActive) {
+            throw new NotFoundError(
+                requestContext.translate('registrant.alreadyExist'),
+                'event.notFound',
+                'event'
+            );
+        } else {
+            isAlreadyExists = true;
+        }
+    }
+
+    if (!isAlreadyExists) {
+        await User.findOneAndUpdate({
+            _id: userFound.id,
+        }, {
+            $push: {
+                registeredEvents: eventFound,
+            },
+        });
+    }
+
+    let newEvent;
+    if (!isAlreadyExists) {
+        newEvent = await Event.findOneAndUpdate({
+            _id: args.id,
+            status: 'ACTIVE',
+        }, {
+            $push: {
+                registrants: {
+                    userId: userFound.id,
+                    user: userFound,
+                },
+            },
+        }, {
+            new: true,
+        });
     } else {
-      isAlreadyExists = true;
+        let updatedRegistrants = eventFound.registrants;
+        updatedRegistrants[index] = {
+            id: updatedRegistrants[index].id,
+            userId: updatedRegistrants[index].userId,
+            user: updatedRegistrants[index].user,
+            status: 'ACTIVE',
+            createdAt: updatedRegistrants[index].createdAt,
+        };
+
+        newEvent = await Event.findOneAndUpdate({
+            _id: args.id,
+            status: 'ACTIVE',
+        }, {
+            $set: {
+                registrants: updatedRegistrants,
+            },
+        }, {
+            new: true,
+        });
     }
-  }
 
-  if (!isAlreadyExists) {
-    await User.findOneAndUpdate(
-      {
-        _id: userFound.id,
-      },
-      {
-        $push: {
-          registeredEvents: eventFound,
-        },
-      }
-    );
-  }
-
-  let newEvent;
-  if (!isAlreadyExists) {
-    newEvent = await Event.findOneAndUpdate(
-      {
-        _id: args.id,
-        status: 'ACTIVE',
-      },
-      {
-        $push: {
-          registrants: {
-            userId: userFound.id,
-            user: userFound,
-          },
-        },
-      },
-      {
-        new: true,
-      }
-    );
-  } else {
-    let updatedRegistrants = eventFound.registrants;
-    updatedRegistrants[index] = {
-      id: updatedRegistrants[index].id,
-      userId: updatedRegistrants[index].userId,
-      user: updatedRegistrants[index].user,
-      status: 'ACTIVE',
-      createdAt: updatedRegistrants[index].createdAt,
-    };
-
-    newEvent = await Event.findOneAndUpdate(
-      {
-        _id: args.id,
-        status: 'ACTIVE',
-      },
-      {
-        $set: {
-          registrants: updatedRegistrants,
-        },
-      },
-      {
-        new: true,
-      }
-    );
-  }
-
-  return newEvent;
+    return newEvent;
 };
 
 module.exports = registerForEvent;