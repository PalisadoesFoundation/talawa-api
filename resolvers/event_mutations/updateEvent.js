const User = require('../../models/User');
const Event = require('../../models/Event');
<<<<<<< HEAD
=======

const authCheck = require('../functions/authCheck');
>>>>>>> d50ea671
const { NotFoundError, UnauthorizedError } = require('errors');
const requestContext = require('talawa-request-context');

const updateEvent = async (parent, args, context) => {
  const user = await User.findOne({ _id: context.userId });
  if (!user) {
    throw new NotFoundError(
      requestContext.translate('user.notFound'),
      'user.notFound',
      'user'
    );
  }

  const event = await Event.findOne({ _id: args.id });
  if (!event) {
    throw new NotFoundError(
      requestContext.translate('event.notFound'),
      'event.notFound',
      'event'
    );
  }

  if (!event.admins.includes(context.userId)) {
    throw new UnauthorizedError(
      requestContext.translate('user.notAuthorized'),
      'user.notAuthorized',
      'userAuthorization'
    );
  }

  const newEvent = await Event.findOneAndUpdate(
    { _id: args.id },
    { ...args.data },
    { new: true }
  );
  return {
    ...newEvent._doc,
  };
};

module.exports = updateEvent;<|MERGE_RESOLUTION|>--- conflicted
+++ resolved
@@ -1,48 +1,41 @@
 const User = require('../../models/User');
 const Event = require('../../models/Event');
-<<<<<<< HEAD
-=======
 
 const authCheck = require('../functions/authCheck');
->>>>>>> d50ea671
 const { NotFoundError, UnauthorizedError } = require('errors');
 const requestContext = require('talawa-request-context');
 
-const updateEvent = async (parent, args, context) => {
-  const user = await User.findOne({ _id: context.userId });
-  if (!user) {
-    throw new NotFoundError(
-      requestContext.translate('user.notFound'),
-      'user.notFound',
-      'user'
-    );
-  }
+const updateEvent = async(parent, args, context) => {
+    const user = await User.findOne({ _id: context.userId });
+    if (!user) {
+        throw new NotFoundError(
+            requestContext.translate('user.notFound'),
+            'user.notFound',
+            'user'
+        );
+    }
 
-  const event = await Event.findOne({ _id: args.id });
-  if (!event) {
-    throw new NotFoundError(
-      requestContext.translate('event.notFound'),
-      'event.notFound',
-      'event'
-    );
-  }
+    const event = await Event.findOne({ _id: args.id });
+    if (!event) {
+        throw new NotFoundError(
+            requestContext.translate('event.notFound'),
+            'event.notFound',
+            'event'
+        );
+    }
 
-  if (!event.admins.includes(context.userId)) {
-    throw new UnauthorizedError(
-      requestContext.translate('user.notAuthorized'),
-      'user.notAuthorized',
-      'userAuthorization'
-    );
-  }
+    if (!event.admins.includes(context.userId)) {
+        throw new UnauthorizedError(
+            requestContext.translate('user.notAuthorized'),
+            'user.notAuthorized',
+            'userAuthorization'
+        );
+    }
 
-  const newEvent = await Event.findOneAndUpdate(
-    { _id: args.id },
-    { ...args.data },
-    { new: true }
-  );
-  return {
-    ...newEvent._doc,
-  };
+    const newEvent = await Event.findOneAndUpdate({ _id: args.id }, {...args.data }, { new: true });
+    return {
+        ...newEvent._doc,
+    };
 };
 
 module.exports = updateEvent;