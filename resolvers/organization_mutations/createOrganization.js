--- conflicted
+++ resolved
@@ -1,13 +1,3 @@
-<<<<<<< HEAD
-const User = require('../../models/User');
-const Organization = require('../../models/Organization');
-const authCheck = require('../functions/authCheck');
-const userExists = require('../../helper_functions/userExists');
-const uploadImage = require('../../helper_functions/uploadImage');
-
-const createOrganization = async (parent, args, context) => {
-  // authentication check
-=======
 const User = require("../../models/User");
 const Organization = require("../../models/Organization");
 const authCheck = require("../functions/authCheck");
@@ -20,49 +10,48 @@
 
 const createOrganization = async (parent, args, context, info) => {
   //authentication check
->>>>>>> b36fcd78
   authCheck(context);
 
-  // gets user in token - to be used later on
-  const userFound = await userExists(context.userId);
+  try {
+    //gets user in token - to be used later on
+    let userFound = await userExists(context.userId);
 
-  // Upload file
-  let uploadImageObj;
-  if (args.file) {
-    uploadImageObj = await uploadImage(args.file, null);
+    //Upload file
+    let uploadImageObj;
+    if (args.file) {
+      uploadImageObj = await uploadImage(args.file, null);
+    }
+
+    let newOrganization = new Organization({
+      ...args.data,
+      image: uploadImageObj ? uploadImageObj.imageAlreadyInDbPath ? uploadImageObj.imageAlreadyInDbPath : uploadImageObj.newImagePath : null,
+      creator: userFound,
+      admins: [userFound],
+      members: [userFound],
+    });
+    await newOrganization.save();
+
+    await User.findOneAndUpdate(
+      { _id: userFound.id },
+      {
+        $set: {
+          joinedOrganizations: [
+            ...userFound._doc.joinedOrganizations,
+            newOrganization,
+          ],
+          createdOrganizations: [
+            ...userFound._doc.createdOrganizations,
+            newOrganization,
+          ],
+          adminFor: [...userFound._doc.adminFor, newOrganization],
+        },
+      }
+    );
+
+    return newOrganization._doc;
+  } catch (e) {
+    throw e;
   }
-
-  const newOrganization = new Organization({
-    ...args.data,
-    image: uploadImageObj
-      ? uploadImageObj.imageAlreadyInDbPath
-        ? uploadImageObj.imageAlreadyInDbPath
-        : uploadImageObj.newImagePath
-      : null,
-    creator: userFound,
-    admins: [userFound],
-    members: [userFound],
-  });
-  await newOrganization.save();
-
-  await User.findOneAndUpdate(
-    { _id: userFound.id },
-    {
-      $set: {
-        joinedOrganizations: [
-          ...userFound._doc.joinedOrganizations,
-          newOrganization,
-        ],
-        createdOrganizations: [
-          ...userFound._doc.createdOrganizations,
-          newOrganization,
-        ],
-        adminFor: [...userFound._doc.adminFor, newOrganization],
-      },
-    }
-  );
-
-  return newOrganization._doc;
 };
 
 module.exports = createOrganization;