<<<<<<< HEAD
const User = require('../../models/User');
const GroupChat = require('../../models/GroupChat');
const authCheck = require('../functions/authCheck');
const adminCheck = require('../functions/adminCheck');
const organizationExists = require('../../helper_functions/organizationExists');

module.exports = async (parent, args, context) => {
  authCheck(context);

  const chat = await GroupChat.findById(args.chatId);
  if (!chat) throw new Error('Chat not found');

  const org = await organizationExists(chat.organization);

  adminCheck(context, org); // only an admin can add new users to the group chat -- may change in the future

  await User.findById(args.userId);

  // ensure user is already a member
  const userAlreadyAMember = chat._doc.users.filter(
    (user) => user === args.userId
  );
  if (!(userAlreadyAMember.length > 0))
    throw new Error('User is not a member of this Group Chat');

  return await GroupChat.findOneAndUpdate(
    {
      _id: args.chatId,
    },
    {
      $set: {
        users: chat._doc.users.filter((user) => user !== args.userId),
      },
    },
    {
      new: true,
=======
const GroupChat = require("../../models/GroupChat");
const authCheck = require("../functions/authCheck");
const adminCheck = require("../functions/adminCheck");
const organizationExists = require("../../helper_functions/organizationExists");


module.exports = async (parent, args, context, info) => {

    try{

    authCheck(context);


    const chat = await GroupChat.findById(args.chatId);
    if (!chat) throw new Error("Chat not found");

    const org = await organizationExists(chat.organization);

    adminCheck(context, org); // only an admin can add new users to the group chat -- may change in the future


    // ensure user is already a member
    const userAlreadyAMember = chat._doc.users.filter(user => user == args.userId);
    if (!(userAlreadyAMember.length > 0)) throw new Error("User is not a member of this Group Chat")



    return await GroupChat.findOneAndUpdate({
        _id: args.chatId
    }, {
        $set: {
            users: chat._doc.users.filter(user => user != args.userId)
        }
    }, {
        new: true
    })
    }catch(e){
        throw e;
>>>>>>> b36fcd78
    }
  );
};<|MERGE_RESOLUTION|>--- conflicted
+++ resolved
@@ -1,41 +1,3 @@
-<<<<<<< HEAD
-const User = require('../../models/User');
-const GroupChat = require('../../models/GroupChat');
-const authCheck = require('../functions/authCheck');
-const adminCheck = require('../functions/adminCheck');
-const organizationExists = require('../../helper_functions/organizationExists');
-
-module.exports = async (parent, args, context) => {
-  authCheck(context);
-
-  const chat = await GroupChat.findById(args.chatId);
-  if (!chat) throw new Error('Chat not found');
-
-  const org = await organizationExists(chat.organization);
-
-  adminCheck(context, org); // only an admin can add new users to the group chat -- may change in the future
-
-  await User.findById(args.userId);
-
-  // ensure user is already a member
-  const userAlreadyAMember = chat._doc.users.filter(
-    (user) => user === args.userId
-  );
-  if (!(userAlreadyAMember.length > 0))
-    throw new Error('User is not a member of this Group Chat');
-
-  return await GroupChat.findOneAndUpdate(
-    {
-      _id: args.chatId,
-    },
-    {
-      $set: {
-        users: chat._doc.users.filter((user) => user !== args.userId),
-      },
-    },
-    {
-      new: true,
-=======
 const GroupChat = require("../../models/GroupChat");
 const authCheck = require("../functions/authCheck");
 const adminCheck = require("../functions/adminCheck");
@@ -74,7 +36,5 @@
     })
     }catch(e){
         throw e;
->>>>>>> b36fcd78
     }
-  );
-};+}