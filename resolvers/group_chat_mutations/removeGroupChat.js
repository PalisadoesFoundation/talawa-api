--- conflicted
+++ resolved
@@ -2,37 +2,34 @@
 const GroupChatMessage = require('../../models/GroupChatMessage');
 const adminCheck = require('../functions/adminCheck');
 const organizationExists = require('../../helper_functions/organizationExists');
-<<<<<<< HEAD
-=======
 const GroupChatMessage = require('../../models/GroupChatMessage');
->>>>>>> d50ea671
 const { NotFoundError } = require('errors');
 const requestContext = require('talawa-request-context');
 
 // admins of the organization can remove chats -- may change in the future
 
-module.exports = async (parent, args, context) => {
-  const chat = await GroupChat.findById(args.chatId);
-  if (!chat) {
-    throw new NotFoundError(
-      requestContext.translate('chat.notFound'),
-      'chat.notFound',
-      'chat'
-    );
-  }
+module.exports = async(parent, args, context) => {
+    const chat = await GroupChat.findById(args.chatId);
+    if (!chat) {
+        throw new NotFoundError(
+            requestContext.translate('chat.notFound'),
+            'chat.notFound',
+            'chat'
+        );
+    }
 
-  const org = await organizationExists(chat.organization);
+    const org = await organizationExists(chat.organization);
 
-  adminCheck(context, org);
+    adminCheck(context, org);
 
-  // delete all messages in the chat
-  await GroupChatMessage.deleteMany({
-    _id: {
-      $in: [...chat.messages],
-    },
-  });
+    // delete all messages in the chat
+    await GroupChatMessage.deleteMany({
+        _id: {
+            $in: [...chat.messages],
+        },
+    });
 
-  await GroupChat.deleteOne({ _id: args.chatId });
+    await GroupChat.deleteOne({ _id: args.chatId });
 
-  return chat;
+    return chat;
 };