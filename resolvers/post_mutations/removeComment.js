const User = require('../../models/User');
const Comment = require('../../models/Comment');
const Post = require('../../models/Post');

<<<<<<< HEAD
=======
const authCheck = require('../functions/authCheck');
>>>>>>> d50ea671
const { NotFoundError, UnauthorizedError } = require('errors');
const requestContext = require('talawa-request-context');

const removeComment = async (parent, args, context) => {
  const user = await User.findOne({ _id: context.userId });
  if (!user) {
    throw new NotFoundError(
      requestContext.translate('user.notFound'),
      'user.notFound',
      'user'
    );
  }

  const comment = await Comment.findOne({ _id: args.id });
  if (!comment) {
    throw new NotFoundError(
      requestContext.translate('comment.notFound'),
      'comment.notFound',
      'comment'
    );
  }

  if (!(comment.creator !== context.userId)) {
    throw new UnauthorizedError(
      requestContext.translate('user.notAuthorized'),
      'user.notAuthorized',
      'userAuthorization'
    );
  }

  await Post.updateOne(
    { _id: comment.post },
    {
      $pull: {
        comments: args.id,
      },
    }
  );

  await Comment.deleteOne({ _id: args.id });
  return comment;
};

module.exports = removeComment;<|MERGE_RESOLUTION|>--- conflicted
+++ resolved
@@ -2,51 +2,45 @@
 const Comment = require('../../models/Comment');
 const Post = require('../../models/Post');
 
-<<<<<<< HEAD
-=======
 const authCheck = require('../functions/authCheck');
->>>>>>> d50ea671
 const { NotFoundError, UnauthorizedError } = require('errors');
 const requestContext = require('talawa-request-context');
 
-const removeComment = async (parent, args, context) => {
-  const user = await User.findOne({ _id: context.userId });
-  if (!user) {
-    throw new NotFoundError(
-      requestContext.translate('user.notFound'),
-      'user.notFound',
-      'user'
-    );
-  }
+const removeComment = async(parent, args, context) => {
+    const user = await User.findOne({ _id: context.userId });
+    if (!user) {
+        throw new NotFoundError(
+            requestContext.translate('user.notFound'),
+            'user.notFound',
+            'user'
+        );
+    }
 
-  const comment = await Comment.findOne({ _id: args.id });
-  if (!comment) {
-    throw new NotFoundError(
-      requestContext.translate('comment.notFound'),
-      'comment.notFound',
-      'comment'
-    );
-  }
+    const comment = await Comment.findOne({ _id: args.id });
+    if (!comment) {
+        throw new NotFoundError(
+            requestContext.translate('comment.notFound'),
+            'comment.notFound',
+            'comment'
+        );
+    }
 
-  if (!(comment.creator !== context.userId)) {
-    throw new UnauthorizedError(
-      requestContext.translate('user.notAuthorized'),
-      'user.notAuthorized',
-      'userAuthorization'
-    );
-  }
+    if (!(comment.creator !== context.userId)) {
+        throw new UnauthorizedError(
+            requestContext.translate('user.notAuthorized'),
+            'user.notAuthorized',
+            'userAuthorization'
+        );
+    }
 
-  await Post.updateOne(
-    { _id: comment.post },
-    {
-      $pull: {
-        comments: args.id,
-      },
-    }
-  );
+    await Post.updateOne({ _id: comment.post }, {
+        $pull: {
+            comments: args.id,
+        },
+    });
 
-  await Comment.deleteOne({ _id: args.id });
-  return comment;
+    await Comment.deleteOne({ _id: args.id });
+    return comment;
 };
 
 module.exports = removeComment;