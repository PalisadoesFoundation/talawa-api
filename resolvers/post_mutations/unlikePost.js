--- conflicted
+++ resolved
@@ -1,45 +1,38 @@
 const User = require('../../models/User');
 const Post = require('../../models/Post');
 
-<<<<<<< HEAD
-=======
 const authCheck = require('../functions/authCheck');
->>>>>>> d50ea671
 const { NotFoundError } = require('errors');
 const requestContext = require('talawa-request-context');
 
-const unlikePost = async (parent, args, context) => {
-  const user = await User.findOne({ _id: context.userId });
-  if (!user) {
-    throw new NotFoundError(
-      requestContext.translate('user.notFound'),
-      'user.notFound',
-      'user'
-    );
-  }
+const unlikePost = async(parent, args, context) => {
+    const user = await User.findOne({ _id: context.userId });
+    if (!user) {
+        throw new NotFoundError(
+            requestContext.translate('user.notFound'),
+            'user.notFound',
+            'user'
+        );
+    }
 
-  const post = await Post.findOne({ _id: args.id });
-  if (!post) {
-    throw new NotFoundError(
-      requestContext.translate('post.notFound'),
-      'post.notFound',
-      'post'
-    );
-  }
-  if (post.likedBy.includes(context.userId)) {
-    const newPost = await Post.findOneAndUpdate(
-      { _id: args.id },
-      {
-        $pull: {
-          likedBy: context.userId,
-        },
-      },
-      { new: true }
-    );
+    const post = await Post.findOne({ _id: args.id });
+    if (!post) {
+        throw new NotFoundError(
+            requestContext.translate('post.notFound'),
+            'post.notFound',
+            'post'
+        );
+    }
+    if (post.likedBy.includes(context.userId)) {
+        const newPost = await Post.findOneAndUpdate({ _id: args.id }, {
+            $pull: {
+                likedBy: context.userId,
+            },
+        }, { new: true });
 
-    return newPost;
-  }
-  return post;
+        return newPost;
+    }
+    return post;
 };
 
 module.exports = unlikePost;