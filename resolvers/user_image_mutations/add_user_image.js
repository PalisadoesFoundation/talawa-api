--- conflicted
+++ resolved
@@ -1,37 +1,30 @@
 const User = require('../../models/User');
-<<<<<<< HEAD
-=======
 const authCheck = require('../functions/authCheck');
->>>>>>> d50ea671
 const uploadImageHelper = require('../../helper_functions/uploadImage');
 const { NotFoundError } = require('errors');
 const requestContext = require('talawa-request-context');
 
-const addUserImage = async (parent, args, context) => {
-  const user = await User.findById(context.userId);
-  if (!user) {
-    throw new NotFoundError(
-      requestContext.translate('user.notFound'),
-      'user.notFound',
-      'user'
-    );
-  }
+const addUserImage = async(parent, args, context) => {
+    const user = await User.findById(context.userId);
+    if (!user) {
+        throw new NotFoundError(
+            requestContext.translate('user.notFound'),
+            'user.notFound',
+            'user'
+        );
+    }
 
-  const uploadImage = await uploadImageHelper(args.file, user.image);
+    const uploadImage = await uploadImageHelper(args.file, user.image);
 
-  return await User.findOneAndUpdate(
-    { _id: user.id },
-    {
-      $set: {
-        image: uploadImage.imageAlreadyInDbPath
-          ? uploadImage.imageAlreadyInDbPath
-          : uploadImage.newImagePath,
-      },
-    },
-    {
-      new: true,
-    }
-  );
+    return await User.findOneAndUpdate({ _id: user.id }, {
+        $set: {
+            image: uploadImage.imageAlreadyInDbPath ?
+                uploadImage.imageAlreadyInDbPath :
+                uploadImage.newImagePath,
+        },
+    }, {
+        new: true,
+    });
 };
 
 module.exports = addUserImage;