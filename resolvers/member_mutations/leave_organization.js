--- conflicted
+++ resolved
@@ -1,78 +1,75 @@
 const User = require('../../models/User');
 const Organization = require('../../models/Organization');
-<<<<<<< HEAD
-=======
 const authCheck = require('../functions/authCheck');
->>>>>>> d50ea671
 const { NotFoundError, UnauthorizedError, ConflictError } = require('errors');
 const requestContext = require('talawa-request-context');
 
-module.exports = async (parent, args, context) => {
-  //ensure organization exists
-  let org = await Organization.findOne({ _id: args.organizationId });
-  if (!org) {
-    throw new NotFoundError(
-      requestContext.translate('organization.notFound'),
-      'organization.notFound',
-      'organization'
-    );
-  }
+module.exports = async(parent, args, context) => {
+    //ensure organization exists
+    let org = await Organization.findOne({ _id: args.organizationId });
+    if (!org) {
+        throw new NotFoundError(
+            requestContext.translate('organization.notFound'),
+            'organization.notFound',
+            'organization'
+        );
+    }
 
-  //ensure user exists
-  const user = await User.findOne({ _id: context.userId });
-  if (!user) {
-    throw new NotFoundError(
-      requestContext.translate('user.notFound'),
-      'user.notFound',
-      'user'
-    );
-  }
+    //ensure user exists
+    const user = await User.findOne({ _id: context.userId });
+    if (!user) {
+        throw new NotFoundError(
+            requestContext.translate('user.notFound'),
+            'user.notFound',
+            'user'
+        );
+    }
 
-  //checks to see if the user trying to leave is the owner of the organization
-  if (user.id === org._doc.creator) {
-    throw new UnauthorizedError(
-      requestContext.translate('user.notAuthorized'),
-      'user.notAuthorized',
-      'userAuthorization'
-    );
-  }
+    //checks to see if the user trying to leave is the owner of the organization
+    if (user.id === org._doc.creator) {
+        throw new UnauthorizedError(
+            requestContext.translate('user.notAuthorized'),
+            'user.notAuthorized',
+            'userAuthorization'
+        );
+    }
 
-  //check to see if user is already a member
-  const members = org._doc.members.filter((member) => member === user.id);
-  if (members.length === 0) {
-    throw new ConflictError(
-      requestContext.translate('user.alreadyMember'),
-      'user.alreadyMember',
-      'userAlreadyMember'
-    );
-  }
+    //check to see if user is already a member
+    const members = org._doc.members.filter((member) => member === user.id);
+    if (members.length === 0) {
+        throw new ConflictError(
+            requestContext.translate('user.alreadyMember'),
+            'user.alreadyMember',
+            'userAlreadyMember'
+        );
+    }
 
-  //if the user is an admin he is removed from the organization's admin field
-  org.overwrite({
-    ...org._doc,
-    admins: org._doc.admins.filter((admin) => admin !== user.id),
-  });
-  await org.save();
+    //if the user is an admin he is removed from the organization's admin field
+    org.overwrite({
+        ...org._doc,
+        admins: org._doc.admins.filter((admin) => admin !== user.id),
+    });
+    await org.save();
 
-  //remove user from the organization's members field
-  org.overwrite({
-    ...org._doc,
-    members: org._doc.members.filter((member) => member !== user.id),
-  });
-  await org.save();
+    //remove user from the organization's members field
+    org.overwrite({
+        ...org._doc,
+        members: org._doc.members.filter((member) => member !== user.id),
+    });
+    await org.save();
 
-  //remove organization from user's joined organization field
-  user.overwrite({
-    ...user._doc,
-    joinedOrganizations: user._doc.joinedOrganizations.filter(
-      (organization) => organization !== org.id
-    ),
-  });
-  await user.save();
+    //remove organization from user's joined organization field
+    user.overwrite({
+        ...user._doc,
+        joinedOrganizations: user._doc.joinedOrganizations.filter(
+            (organization) => organization !== org.id
+        ),
+    });
+    await user.save();
 
-  //return user
-  return {
-    ...user._doc,
-    password: null,
-  };
+    //return user
+    return {
+        ...user._doc,
+        password: null,
+    };
 };