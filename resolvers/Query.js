--- conflicted
+++ resolved
@@ -14,14 +14,11 @@
 const GroupChat = require('../models/GroupChat');
 const GroupChatMessages = require('../models/GroupChatMessage');
 const organizationsConnection = require('./organization_query/organizations_pagination');
-<<<<<<< HEAD
 const postsByOrganizationConnection = require('../resolvers/post_organization_query/organization_post_pagination');
-=======
 const {
   usersConnection,
   organizationsMemberConnection,
 } = require('../resolvers/user_query/users_pagination');
->>>>>>> f6b2e4c0
 
 const Query = {
   groupChats: async () => {
@@ -586,11 +583,8 @@
     });
     return posts;
   },
-<<<<<<< HEAD
   postsByOrganizationConnection,
-=======
   organizationsMemberConnection,
->>>>>>> f6b2e4c0
   groups: async () => {
     return await Group.find();
   },
