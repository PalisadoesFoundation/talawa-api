--- conflicted
+++ resolved
@@ -1,72 +1,3 @@
-<<<<<<< HEAD
-const groupChats = require('./group_chat_query/groupChats');
-const groupChatMessages = require('./group_chat_query/groupChatMessages');
-const directChats = require('./direct_chat_query/directChats');
-const directChatMessages = require('./direct_chat_query/directChatMessages');
-const organizations = require('./organization_query/organizations');
-const event = require('./event_query/event');
-const registrantsByEvent = require('./event_query/registrantsByEvent');
-const events = require('./event_query/events');
-const isUserRegister = require('./event_query/isUserRegister');
-const eventsByOrganization = require('./event_query/eventsByOrganization');
-const registeredEventsByUser = require('./event_query/registeredEventsByUser');
-const tasksByEvent = require('./event_query/tasksByEvent');
-const tasksByUser = require('./user_query/tasksByUser');
-const comments = require('./post_query/comments');
-const commentsByPost = require('./post_query/commentsByPost');
-const post = require('./post_query/post');
-const posts = require('./post_query/posts');
-const postsByOrganization = require('./post_query/postsByOrganization');
-const groups = require('./group_query/groups');
-const organizationsConnection = require('./organization_query/organizations_pagination');
-const postsByOrganizationConnection = require('../resolvers/post_organization_query/organization_post_pagination');
-const { users, user, me } = require('./user_query/users');
-const { usersConnection } = require('./user_query/users');
-const { organizationsMemberConnection } = require('./user_query/users');
-const plugin = require('./plugin_query/super-admin-plugin-query');
-const adminPlugin = require('./plugin_query/admin-plugin-query');
-const myLanguage = require('../resolvers/user_query/myLanguage');
-const userLanguage = require('../resolvers/user_query/userLanguage');
-const getlanguage = require('../resolvers/language_maintainer_query/getlanguage');
-
-const Query = {
-  me,
-  user,
-  users,
-  usersConnection,
-
-  organizations,
-  organizationsConnection,
-  organizationsMemberConnection,
-
-  isUserRegister,
-  event,
-  events,
-  registrantsByEvent,
-  eventsByOrganization,
-  registeredEventsByUser,
-
-  groupChats,
-  groupChatMessages,
-  directChats,
-  directChatMessages,
-  tasksByEvent,
-  tasksByUser,
-  comments,
-  commentsByPost,
-  post,
-  posts,
-  postsByOrganization,
-  postsByOrganizationConnection,
-  groups,
-
-  myLanguage,
-  userLanguage,
-  plugin,
-  adminPlugin,
-
-  getlanguage,
-=======
 const logger = require('logger');
 
 const User = require('../models/User');
@@ -89,614 +20,613 @@
 const organizationsConnection = require('./organization_query/organizations_pagination');
 const postsByOrganizationConnection = require('../resolvers/post_organization_query/organization_post_pagination');
 const {
-  usersConnection,
-  organizationsMemberConnection,
+    usersConnection,
+    organizationsMemberConnection,
 } = require('../resolvers/user_query/users_pagination');
 
 const Query = {
-  groupChats: async () => {
-    return await GroupChat.find();
-  },
-  groupChatMessages: async () => {
-    return await GroupChatMessages.find();
-  },
-  directChats: async () => {
-    return await DirectChat.find();
-  },
-  directChatMessages: async () => {
-    return await DirectChatMessages.find();
-  },
-  users: async (parent, args) => {
-    var sort = {};
-    var isSortingExecuted = args.orderBy !== null;
-
-    if (isSortingExecuted) {
-      if (args.orderBy === 'id_ASC') {
-        sort = { _id: 1 };
-      } else if (args.orderBy === 'id_DESC') {
-        sort = { _id: -1 };
-      } else if (args.orderBy === 'firstName_ASC') {
-        sort = { firstName: 1 };
-      } else if (args.orderBy === 'firstName_DESC') {
-        sort = { firstName: -1 };
-      } else if (args.orderBy === 'lastName_ASC') {
-        sort = { lastName: 1 };
-      } else if (args.orderBy === 'lastName_DESC') {
-        sort = { lastName: -1 };
-      } else if (args.orderBy === 'email_ASC') {
-        sort = { email: 1 };
-      } else {
-        sort = { email: -1 };
-      }
-    }
-    if (args.id) {
-      const users = await User.find({ _id: args.id })
-        .sort(sort)
-        .populate('createdOrganizations')
-        .populate('createdEvents')
-        .populate('joinedOrganizations')
-        .populate('registeredEvents')
-        .populate('eventAdmin')
-        .populate('adminFor');
-      if (!users[0]) {
-        throw new NotFoundError(
-          requestContext.translate('user.notFound'),
-          'user.notFound',
-          'user'
-        );
-      } else
-        return users.map((user) => {
-          return {
+    groupChats: async() => {
+        return await GroupChat.find();
+    },
+    groupChatMessages: async() => {
+        return await GroupChatMessages.find();
+    },
+    directChats: async() => {
+        return await DirectChat.find();
+    },
+    directChatMessages: async() => {
+        return await DirectChatMessages.find();
+    },
+    users: async(parent, args) => {
+        var sort = {};
+        var isSortingExecuted = args.orderBy !== null;
+
+        if (isSortingExecuted) {
+            if (args.orderBy === 'id_ASC') {
+                sort = { _id: 1 };
+            } else if (args.orderBy === 'id_DESC') {
+                sort = { _id: -1 };
+            } else if (args.orderBy === 'firstName_ASC') {
+                sort = { firstName: 1 };
+            } else if (args.orderBy === 'firstName_DESC') {
+                sort = { firstName: -1 };
+            } else if (args.orderBy === 'lastName_ASC') {
+                sort = { lastName: 1 };
+            } else if (args.orderBy === 'lastName_DESC') {
+                sort = { lastName: -1 };
+            } else if (args.orderBy === 'email_ASC') {
+                sort = { email: 1 };
+            } else {
+                sort = { email: -1 };
+            }
+        }
+        if (args.id) {
+            const users = await User.find({ _id: args.id })
+                .sort(sort)
+                .populate('createdOrganizations')
+                .populate('createdEvents')
+                .populate('joinedOrganizations')
+                .populate('registeredEvents')
+                .populate('eventAdmin')
+                .populate('adminFor');
+            if (!users[0]) {
+                throw new NotFoundError(
+                    requestContext.translate('user.notFound'),
+                    'user.notFound',
+                    'user'
+                );
+            } else
+                return users.map((user) => {
+                    return {
+                        ...user._doc,
+                        password: null,
+                    };
+                });
+        } else {
+            const users = await User.find()
+                .sort(sort)
+                .populate('createdOrganizations')
+                .populate('createdEvents')
+                .populate('joinedOrganizations')
+                .populate('registeredEvents')
+                .populate('eventAdmin')
+                .populate('adminFor');
+            return users.map((user) => {
+                return {...user._doc, password: null };
+            });
+        }
+    },
+    usersConnection,
+    me: async(parent, args, context) => {
+        authCheck(context);
+        //Ensure user exists
+        const user = await User.findOne({ _id: context.userId });
+        if (!user) {
+            throw new NotFoundError(
+                requestContext.translate('user.notFound'),
+                'user.notFound',
+                'user'
+            );
+        }
+        //console.log(user._doc)
+
+        return {
             ...user._doc,
             password: null,
-          };
+        };
+    },
+    organizations: async(parent, args) => {
+        var sort = {};
+        var isSortingExecuted = args.orderBy !== null;
+
+        //Sorting List
+        if (isSortingExecuted) {
+            if (args.orderBy === 'id_ASC') {
+                sort = { _id: 1 };
+            } else if (args.orderBy === 'id_DESC') {
+                sort = { _id: -1 };
+            } else if (args.orderBy === 'name_ASC') {
+                sort = { name: 1 };
+            } else if (args.orderBy === 'name_DESC') {
+                sort = { name: -1 };
+            } else if (args.orderBy === 'description_ASC') {
+                sort = { description: 1 };
+            } else if (args.orderBy === 'description_DESC') {
+                sort = { description: -1 };
+            } else if (args.orderBy === 'apiUrl_ASC') {
+                sort = { apiUrl: 1 };
+            } else {
+                sort = { apiUrl: -1 };
+            }
+        }
+
+        if (args.id) {
+            const organizationFound = await Organization.find({
+                _id: args.id,
+            }).sort(sort);
+            if (!organizationFound[0]) {
+                throw new NotFoundError(
+                    requestContext.translate('organization.notFound'),
+                    'organization.notFound',
+                    'organization'
+                );
+            }
+
+            return organizationFound;
+        } else {
+            return await Organization.find().sort(sort);
+        }
+    },
+    organizationsConnection,
+    event: async(parent, args, context) => {
+        const eventFound = await Event.findOne({ _id: args.id })
+            // .populate("registrants")
+            .populate('creator', '-password')
+            .populate('tasks')
+            .populate('admins', '-password');
+        if (!eventFound) {
+            throw new NotFoundError(
+                requestContext.translate('event.notFound'),
+                'event.notFound',
+                'event'
+            );
+        }
+        eventFound.isRegistered = false;
+        if (eventFound.registrants.includes(context.userId)) {
+            eventFound.isRegistered = true;
+        }
+        logger.info(eventFound.isRegistered);
+        return eventFound;
+    },
+    registrantsByEvent: async(parent, args) => {
+        const eventFound = await Event.findOne({ _id: args.id }).populate(
+            'registrants',
+            '-password'
+        );
+        if (!eventFound) {
+            throw new NotFoundError(
+                requestContext.translate('event.notFound'),
+                'event.notFound',
+                'event'
+            );
+        }
+        //return eventFound.registrants || [];
+        if (eventFound.registrants) {
+            return eventFound.registrants.map((registrant) => {
+                return {
+                    ...registrant._doc,
+                    password: null,
+                };
+            });
+        } else {
+            return [];
+        }
+    },
+    events: async(parent, args, context) => {
+        var sort = {};
+        var isSortingExecuted = args.orderBy !== null;
+
+        //Sorting List
+        if (isSortingExecuted) {
+            if (args.orderBy === 'id_ASC') {
+                sort = { _id: 1 };
+            } else if (args.orderBy === 'id_DESC') {
+                sort = { _id: -1 };
+            } else if (args.orderBy === 'title_ASC') {
+                sort = { title: 1 };
+            } else if (args.orderBy === 'title_DESC') {
+                sort = { title: -1 };
+            } else if (args.orderBy === 'description_ASC') {
+                sort = { description: 1 };
+            } else if (args.orderBy === 'description_DESC') {
+                sort = { description: -1 };
+            } else if (args.orderBy === 'startDate_ASC') {
+                sort = { startDate: 1 };
+            } else if (args.orderBy === 'startDate_DESC') {
+                sort = { startDate: -1 };
+            } else if (args.orderBy === 'endDate_ASC') {
+                sort = { endDate: 1 };
+            } else if (args.orderBy === 'endDate_DESC') {
+                sort = { endDate: -1 };
+            } else if (args.orderBy === 'allDay_ASC') {
+                sort = { allDay: 1 };
+            } else if (args.orderBy === 'allDay_DESC') {
+                sort = { allDay: -1 };
+            } else if (args.orderBy === 'startTime_ASC') {
+                sort = { startTime: 1 };
+            } else if (args.orderBy === 'startTime_DESC') {
+                sort = { startTime: -1 };
+            } else if (args.orderBy === 'endTime_ASC') {
+                sort = { endTime: 1 };
+            } else if (args.orderBy === 'endTime_DESC') {
+                sort = { endTime: -1 };
+            } else if (args.orderBy === 'recurrance_ASC') {
+                sort = { recurrance: 1 };
+            } else if (args.orderBy === 'recurrance_DESC') {
+                sort = { recurrance: -1 };
+            } else if (args.orderBy === 'location_ASC') {
+                sort = { location: 1 };
+            } else {
+                sort = { location: -1 };
+            }
+        }
+
+        const e = await Event.find()
+            .sort(sort)
+            // .populate("registrants")
+            .populate('creator', '-password')
+            .populate('tasks')
+            .populate('admins', '-password');
+        const events = e.map((event) => {
+            event.isRegistered = false;
+            if (event.registrants.includes(context.userId)) {
+                event.isRegistered = true;
+            }
+            return event;
         });
-    } else {
-      const users = await User.find()
-        .sort(sort)
-        .populate('createdOrganizations')
-        .populate('createdEvents')
-        .populate('joinedOrganizations')
-        .populate('registeredEvents')
-        .populate('eventAdmin')
-        .populate('adminFor');
-      return users.map((user) => {
-        return { ...user._doc, password: null };
-      });
-    }
-  },
-  usersConnection,
-  me: async (parent, args, context) => {
-    authCheck(context);
-    //Ensure user exists
-    const user = await User.findOne({ _id: context.userId });
-    if (!user) {
-      throw new NotFoundError(
-        requestContext.translate('user.notFound'),
-        'user.notFound',
-        'user'
-      );
-    }
-    //console.log(user._doc)
-
-    return {
-      ...user._doc,
-      password: null,
-    };
-  },
-  organizations: async (parent, args) => {
-    var sort = {};
-    var isSortingExecuted = args.orderBy !== null;
-
-    //Sorting List
-    if (isSortingExecuted) {
-      if (args.orderBy === 'id_ASC') {
-        sort = { _id: 1 };
-      } else if (args.orderBy === 'id_DESC') {
-        sort = { _id: -1 };
-      } else if (args.orderBy === 'name_ASC') {
-        sort = { name: 1 };
-      } else if (args.orderBy === 'name_DESC') {
-        sort = { name: -1 };
-      } else if (args.orderBy === 'description_ASC') {
-        sort = { description: 1 };
-      } else if (args.orderBy === 'description_DESC') {
-        sort = { description: -1 };
-      } else if (args.orderBy === 'apiUrl_ASC') {
-        sort = { apiUrl: 1 };
-      } else {
-        sort = { apiUrl: -1 };
-      }
-    }
-
-    if (args.id) {
-      const organizationFound = await Organization.find({
-        _id: args.id,
-      }).sort(sort);
-      if (!organizationFound[0]) {
-        throw new NotFoundError(
-          requestContext.translate('organization.notFound'),
-          'organization.notFound',
-          'organization'
-        );
-      }
-
-      return organizationFound;
-    } else {
-      return await Organization.find().sort(sort);
-    }
-  },
-  organizationsConnection,
-  event: async (parent, args, context) => {
-    const eventFound = await Event.findOne({ _id: args.id })
-      // .populate("registrants")
-      .populate('creator', '-password')
-      .populate('tasks')
-      .populate('admins', '-password');
-    if (!eventFound) {
-      throw new NotFoundError(
-        requestContext.translate('event.notFound'),
-        'event.notFound',
-        'event'
-      );
-    }
-    eventFound.isRegistered = false;
-    if (eventFound.registrants.includes(context.userId)) {
-      eventFound.isRegistered = true;
-    }
-    logger.info(eventFound.isRegistered);
-    return eventFound;
-  },
-  registrantsByEvent: async (parent, args) => {
-    const eventFound = await Event.findOne({ _id: args.id }).populate(
-      'registrants',
-      '-password'
-    );
-    if (!eventFound) {
-      throw new NotFoundError(
-        requestContext.translate('event.notFound'),
-        'event.notFound',
-        'event'
-      );
-    }
-    //return eventFound.registrants || [];
-    if (eventFound.registrants) {
-      return eventFound.registrants.map((registrant) => {
-        return {
-          ...registrant._doc,
-          password: null,
-        };
-      });
-    } else {
-      return [];
-    }
-  },
-  events: async (parent, args, context) => {
-    var sort = {};
-    var isSortingExecuted = args.orderBy !== null;
-
-    //Sorting List
-    if (isSortingExecuted) {
-      if (args.orderBy === 'id_ASC') {
-        sort = { _id: 1 };
-      } else if (args.orderBy === 'id_DESC') {
-        sort = { _id: -1 };
-      } else if (args.orderBy === 'title_ASC') {
-        sort = { title: 1 };
-      } else if (args.orderBy === 'title_DESC') {
-        sort = { title: -1 };
-      } else if (args.orderBy === 'description_ASC') {
-        sort = { description: 1 };
-      } else if (args.orderBy === 'description_DESC') {
-        sort = { description: -1 };
-      } else if (args.orderBy === 'startDate_ASC') {
-        sort = { startDate: 1 };
-      } else if (args.orderBy === 'startDate_DESC') {
-        sort = { startDate: -1 };
-      } else if (args.orderBy === 'endDate_ASC') {
-        sort = { endDate: 1 };
-      } else if (args.orderBy === 'endDate_DESC') {
-        sort = { endDate: -1 };
-      } else if (args.orderBy === 'allDay_ASC') {
-        sort = { allDay: 1 };
-      } else if (args.orderBy === 'allDay_DESC') {
-        sort = { allDay: -1 };
-      } else if (args.orderBy === 'startTime_ASC') {
-        sort = { startTime: 1 };
-      } else if (args.orderBy === 'startTime_DESC') {
-        sort = { startTime: -1 };
-      } else if (args.orderBy === 'endTime_ASC') {
-        sort = { endTime: 1 };
-      } else if (args.orderBy === 'endTime_DESC') {
-        sort = { endTime: -1 };
-      } else if (args.orderBy === 'recurrance_ASC') {
-        sort = { recurrance: 1 };
-      } else if (args.orderBy === 'recurrance_DESC') {
-        sort = { recurrance: -1 };
-      } else if (args.orderBy === 'location_ASC') {
-        sort = { location: 1 };
-      } else {
-        sort = { location: -1 };
-      }
-    }
-
-    const e = await Event.find()
-      .sort(sort)
-      // .populate("registrants")
-      .populate('creator', '-password')
-      .populate('tasks')
-      .populate('admins', '-password');
-    const events = e.map((event) => {
-      event.isRegistered = false;
-      if (event.registrants.includes(context.userId)) {
-        event.isRegistered = true;
-      }
-      return event;
-    });
-    return events;
-  },
-  eventsByOrganization: async (parent, args, context) => {
-    var sort = {};
-    var isSortingExecuted = args.orderBy !== null;
-
-    //Sorting List
-    if (isSortingExecuted) {
-      if (args.orderBy === 'id_ASC') {
-        sort = { _id: 1 };
-      } else if (args.orderBy === 'id_DESC') {
-        sort = { _id: -1 };
-      } else if (args.orderBy === 'title_ASC') {
-        sort = { title: 1 };
-      } else if (args.orderBy === 'title_DESC') {
-        sort = { title: -1 };
-      } else if (args.orderBy === 'description_ASC') {
-        sort = { description: 1 };
-      } else if (args.orderBy === 'description_DESC') {
-        sort = { description: -1 };
-      } else if (args.orderBy === 'startDate_ASC') {
-        sort = { startDate: 1 };
-      } else if (args.orderBy === 'startDate_DESC') {
-        sort = { startDate: -1 };
-      } else if (args.orderBy === 'endDate_ASC') {
-        sort = { endDate: 1 };
-      } else if (args.orderBy === 'endDate_DESC') {
-        sort = { endDate: -1 };
-      } else if (args.orderBy === 'allDay_ASC') {
-        sort = { allDay: 1 };
-      } else if (args.orderBy === 'allDay_DESC') {
-        sort = { allDay: -1 };
-      } else if (args.orderBy === 'startTime_ASC') {
-        sort = { startTime: 1 };
-      } else if (args.orderBy === 'startTime_DESC') {
-        sort = { startTime: -1 };
-      } else if (args.orderBy === 'endTime_ASC') {
-        sort = { endTime: 1 };
-      } else if (args.orderBy === 'endTime_DESC') {
-        sort = { endTime: -1 };
-      } else if (args.orderBy === 'recurrance_ASC') {
-        sort = { recurrance: 1 };
-      } else if (args.orderBy === 'recurrance_DESC') {
-        sort = { recurrance: -1 };
-      } else if (args.orderBy === 'location_ASC') {
-        sort = { location: 1 };
-      } else {
-        sort = { location: -1 };
-      }
-    }
-
-    const e = await Event.find({ organization: args.id })
-      .sort(sort)
-      // .populate("registrants")
-      .populate('creator', '-password')
-      .populate('tasks')
-      .populate('admins', '-password');
-    const events = e.map((event) => {
-      event.isRegistered = false;
-      if (event.registrants.includes(context.userId)) {
-        event.isRegistered = true;
-      }
-      return event;
-    });
-    return events;
-  },
-  registeredEventsByUser: async (parent, args) => {
-    var sort = {};
-    var isSortingExecuted = args.orderBy !== null;
-
-    //Sorting List
-    if (isSortingExecuted) {
-      if (args.orderBy === 'id_ASC') {
-        sort = { _id: 1 };
-      } else if (args.orderBy === 'id_DESC') {
-        sort = { _id: -1 };
-      } else if (args.orderBy === 'title_ASC') {
-        sort = { title: 1 };
-      } else if (args.orderBy === 'title_DESC') {
-        sort = { title: -1 };
-      } else if (args.orderBy === 'description_ASC') {
-        sort = { description: 1 };
-      } else if (args.orderBy === 'description_DESC') {
-        sort = { description: -1 };
-      } else if (args.orderBy === 'startDate_ASC') {
-        sort = { startDate: 1 };
-      } else if (args.orderBy === 'startDate_DESC') {
-        sort = { startDate: -1 };
-      } else if (args.orderBy === 'endDate_ASC') {
-        sort = { endDate: 1 };
-      } else if (args.orderBy === 'endDate_DESC') {
-        sort = { endDate: -1 };
-      } else if (args.orderBy === 'allDay_ASC') {
-        sort = { allDay: 1 };
-      } else if (args.orderBy === 'allDay_DESC') {
-        sort = { allDay: -1 };
-      } else if (args.orderBy === 'startTime_ASC') {
-        sort = { startTime: 1 };
-      } else if (args.orderBy === 'startTime_DESC') {
-        sort = { startTime: -1 };
-      } else if (args.orderBy === 'endTime_ASC') {
-        sort = { endTime: 1 };
-      } else if (args.orderBy === 'endTime_DESC') {
-        sort = { endTime: -1 };
-      } else if (args.orderBy === 'recurrance_ASC') {
-        sort = { recurrance: 1 };
-      } else if (args.orderBy === 'recurrance_DESC') {
-        sort = { recurrance: -1 };
-      } else if (args.orderBy === 'location_ASC') {
-        sort = { location: 1 };
-      } else {
-        sort = { location: -1 };
-      }
-    }
-    return await Event.find({ registrants: args.id })
-      .sort(sort)
-      .populate('registrants')
-      .populate('creator', '-password')
-      .populate('tasks')
-      .populate('admins', '-password');
-  },
-  tasksByEvent: async (parent, args) => {
-    var sort = {};
-    var isSortingExecuted = args.orderBy !== null;
-
-    //Sorting List
-    if (isSortingExecuted) {
-      if (args.orderBy === 'id_ASC') {
-        sort = { _id: 1 };
-      } else if (args.orderBy === 'id_DESC') {
-        sort = { _id: -1 };
-      } else if (args.orderBy === 'title_ASC') {
-        sort = { title: 1 };
-      } else if (args.orderBy === 'title_DESC') {
-        sort = { title: -1 };
-      } else if (args.orderBy === 'description_ASC') {
-        sort = { description: 1 };
-      } else if (args.orderBy === 'description_DESC') {
-        sort = { description: -1 };
-      } else if (args.orderBy === 'createdAt_ASC') {
-        sort = { createdAt: 1 };
-      } else if (args.orderBy === 'createdAt_DESC') {
-        sort = { createdAt: -1 };
-      } else if (args.orderBy === 'deadline_ASC') {
-        sort = { deadline: 1 };
-      } else {
-        sort = { deadline: -1 };
-      }
-    }
-
-    return await Task.find({ event: args.id })
-      .sort(sort)
-      .populate('event')
-      .populate('creator', '-password');
-  },
-  tasksByUser: async (parent, args) => {
-    var sort = {};
-    var isSortingExecuted = args.orderBy !== null;
-
-    //Sorting List
-    if (isSortingExecuted) {
-      if (args.orderBy === 'id_ASC') {
-        sort = { _id: 1 };
-      } else if (args.orderBy === 'id_DESC') {
-        sort = { _id: -1 };
-      } else if (args.orderBy === 'title_ASC') {
-        sort = { title: 1 };
-      } else if (args.orderBy === 'title_DESC') {
-        sort = { title: -1 };
-      } else if (args.orderBy === 'description_ASC') {
-        sort = { description: 1 };
-      } else if (args.orderBy === 'description_DESC') {
-        sort = { description: -1 };
-      } else if (args.orderBy === 'createdAt_ASC') {
-        sort = { createdAt: 1 };
-      } else if (args.orderBy === 'createdAt_DESC') {
-        sort = { createdAt: -1 };
-      } else if (args.orderBy === 'deadline_ASC') {
-        sort = { deadline: 1 };
-      } else {
-        sort = { deadline: -1 };
-      }
-    }
-
-    return await Task.find({ creator: args.id })
-      .sort(sort)
-      .populate('event')
-      .populate('creator', '-password');
-  },
-  comments: async () => {
-    const commentFound = await Comment.find()
-      .populate('creator', '-password')
-      .populate('post')
-      .populate('likedBy');
-    if (!commentFound) {
-      throw new NotFoundError(
-        requestContext.translate('comment.notFound'),
-        'comment.notFound',
-        'comment'
-      );
-    }
-    return commentFound;
-  },
-  commentsByPost: async (parent, args) => {
-    const commentFound = await Comment.find({ post: args.id })
-      .populate('creator', '-password')
-      .populate('post')
-      .populate('likedBy');
-    if (!commentFound) {
-      throw new NotFoundError(
-        requestContext.translate('comment.notFound'),
-        'comment.notFound',
-        'comment'
-      );
-    }
-    return commentFound;
-  },
-  post: async (parent, args) => {
-    const postFound = await Post.findOne({
-      _id: args.id,
-    })
-      .populate('organization')
-      .populate({
-        path: 'comments',
-        populate: {
-          path: 'creator',
-        },
-      })
-      .populate('likedBy')
-      .populate('creator', '-password');
-    if (!postFound) {
-      throw new NotFoundError(
-        requestContext.translate('post.notFound'),
-        'post.notFound',
-        'post'
-      );
-    }
-    postFound.likeCount = postFound.likedBy.length || 0;
-    postFound.commentCount = postFound.comments.length || 0;
-    return postFound;
-  },
-  posts: async (parent, args) => {
-    var sort = {};
-    var isSortingExecuted = args.orderBy !== null;
-
-    //Sorting List
-    if (isSortingExecuted) {
-      if (args.orderBy === 'id_ASC') {
-        sort = { _id: 1 };
-      } else if (args.orderBy === 'id_DESC') {
-        sort = { _id: -1 };
-      } else if (args.orderBy === 'text_ASC') {
-        sort = { text: 1 };
-      } else if (args.orderBy === 'text_DESC') {
-        sort = { text: -1 };
-      } else if (args.orderBy === 'title_ASC') {
-        sort = { title: 1 };
-      } else if (args.orderBy === 'title_DESC') {
-        sort = { title: -1 };
-      } else if (args.orderBy === 'createdAt_ASC') {
-        sort = { createdAt: 1 };
-      } else if (args.orderBy === 'createdAt_DESC') {
-        sort = { createdAt: -1 };
-      } else if (args.orderBy === 'imageUrl_ASC') {
-        sort = { imageUrl: 1 };
-      } else if (args.orderBy === 'imageUrl_DESC') {
-        sort = { imageUrl: -1 };
-      } else if (args.orderBy === 'videoUrl_ASC') {
-        sort = { videoUrl: 1 };
-      } else if (args.orderBy === 'videoUrl_DESC') {
-        sort = { videoUrl: -1 };
-      } else if (args.orderBy === 'likeCount_ASC') {
-        sort = { likeCount: 1 };
-      } else if (args.orderBy === 'likeCount_DESC') {
-        sort = { likeCount: -1 };
-      } else if (args.orderBy === 'commentCount_ASC') {
-        sort = { commentCount: 1 };
-      } else {
-        sort = { commentCount: -1 };
-      }
-    }
-    const p = await Post.find()
-      .sort(sort)
-      .populate('organization')
-      .populate('likedBy')
-      .populate({
-        path: 'comments',
-        populate: {
-          path: 'creator',
-        },
-      })
-      .populate('creator', '-password');
-    const posts = p.map((post) => {
-      post.likeCount = post.likedBy.length || 0;
-      post.commentCount = post.comments.length || 0;
-      return post;
-    });
-    return posts;
-  },
-  postsByOrganization: async (parent, args) => {
-    var sort = {};
-    var isSortingExecuted = args.orderBy !== null;
-
-    //Sorting List
-    if (isSortingExecuted) {
-      if (args.orderBy === 'id_ASC') {
-        sort = { _id: 1 };
-      } else if (args.orderBy === 'id_DESC') {
-        sort = { _id: -1 };
-      } else if (args.orderBy === 'text_ASC') {
-        sort = { text: 1 };
-      } else if (args.orderBy === 'text_DESC') {
-        sort = { text: -1 };
-      } else if (args.orderBy === 'title_ASC') {
-        sort = { title: 1 };
-      } else if (args.orderBy === 'title_DESC') {
-        sort = { title: -1 };
-      } else if (args.orderBy === 'createdAt_ASC') {
-        sort = { createdAt: 1 };
-      } else if (args.orderBy === 'createdAt_DESC') {
-        sort = { createdAt: -1 };
-      } else if (args.orderBy === 'imageUrl_ASC') {
-        sort = { imageUrl: 1 };
-      } else if (args.orderBy === 'imageUrl_DESC') {
-        sort = { imageUrl: -1 };
-      } else if (args.orderBy === 'videoUrl_ASC') {
-        sort = { videoUrl: 1 };
-      } else if (args.orderBy === 'videoUrl_DESC') {
-        sort = { videoUrl: -1 };
-      } else if (args.orderBy === 'likeCount_ASC') {
-        sort = { likeCount: 1 };
-      } else if (args.orderBy === 'likeCount_DESC') {
-        sort = { likeCount: -1 };
-      } else if (args.orderBy === 'commentCount_ASC') {
-        sort = { commentCount: 1 };
-      } else {
-        sort = { commentCount: -1 };
-      }
-    }
-
-    const p = await Post.find({ organization: args.id })
-      .sort(sort)
-      .populate('organization')
-      .populate('likedBy')
-      .populate({
-        path: 'comments',
-        populate: {
-          path: 'creator',
-        },
-      })
-      .populate('creator', '-password');
-    const posts = p.map((post) => {
-      post.likeCount = post.likedBy.length || 0;
-      post.commentCount = post.comments.length || 0;
-      return post;
-    });
-    return posts;
-  },
-  postsByOrganizationConnection,
-  organizationsMemberConnection,
-  groups: async () => {
-    return await Group.find();
-  },
->>>>>>> d50ea671
+        return events;
+    },
+    eventsByOrganization: async(parent, args, context) => {
+        var sort = {};
+        var isSortingExecuted = args.orderBy !== null;
+
+        //Sorting List
+        if (isSortingExecuted) {
+            if (args.orderBy === 'id_ASC') {
+                sort = { _id: 1 };
+            } else if (args.orderBy === 'id_DESC') {
+                sort = { _id: -1 };
+            } else if (args.orderBy === 'title_ASC') {
+                sort = { title: 1 };
+            } else if (args.orderBy === 'title_DESC') {
+                sort = { title: -1 };
+            } else if (args.orderBy === 'description_ASC') {
+                sort = { description: 1 };
+            } else if (args.orderBy === 'description_DESC') {
+                sort = { description: -1 };
+            } else if (args.orderBy === 'startDate_ASC') {
+                sort = { startDate: 1 };
+            } else if (args.orderBy === 'startDate_DESC') {
+                sort = { startDate: -1 };
+            } else if (args.orderBy === 'endDate_ASC') {
+                sort = { endDate: 1 };
+            } else if (args.orderBy === 'endDate_DESC') {
+                sort = { endDate: -1 };
+            } else if (args.orderBy === 'allDay_ASC') {
+                sort = { allDay: 1 };
+            } else if (args.orderBy === 'allDay_DESC') {
+                sort = { allDay: -1 };
+            } else if (args.orderBy === 'startTime_ASC') {
+                sort = { startTime: 1 };
+            } else if (args.orderBy === 'startTime_DESC') {
+                sort = { startTime: -1 };
+            } else if (args.orderBy === 'endTime_ASC') {
+                sort = { endTime: 1 };
+            } else if (args.orderBy === 'endTime_DESC') {
+                sort = { endTime: -1 };
+            } else if (args.orderBy === 'recurrance_ASC') {
+                sort = { recurrance: 1 };
+            } else if (args.orderBy === 'recurrance_DESC') {
+                sort = { recurrance: -1 };
+            } else if (args.orderBy === 'location_ASC') {
+                sort = { location: 1 };
+            } else {
+                sort = { location: -1 };
+            }
+        }
+
+        const e = await Event.find({ organization: args.id })
+            .sort(sort)
+            // .populate("registrants")
+            .populate('creator', '-password')
+            .populate('tasks')
+            .populate('admins', '-password');
+        const events = e.map((event) => {
+            event.isRegistered = false;
+            if (event.registrants.includes(context.userId)) {
+                event.isRegistered = true;
+            }
+            return event;
+        });
+        return events;
+    },
+    registeredEventsByUser: async(parent, args) => {
+        var sort = {};
+        var isSortingExecuted = args.orderBy !== null;
+
+        //Sorting List
+        if (isSortingExecuted) {
+            if (args.orderBy === 'id_ASC') {
+                sort = { _id: 1 };
+            } else if (args.orderBy === 'id_DESC') {
+                sort = { _id: -1 };
+            } else if (args.orderBy === 'title_ASC') {
+                sort = { title: 1 };
+            } else if (args.orderBy === 'title_DESC') {
+                sort = { title: -1 };
+            } else if (args.orderBy === 'description_ASC') {
+                sort = { description: 1 };
+            } else if (args.orderBy === 'description_DESC') {
+                sort = { description: -1 };
+            } else if (args.orderBy === 'startDate_ASC') {
+                sort = { startDate: 1 };
+            } else if (args.orderBy === 'startDate_DESC') {
+                sort = { startDate: -1 };
+            } else if (args.orderBy === 'endDate_ASC') {
+                sort = { endDate: 1 };
+            } else if (args.orderBy === 'endDate_DESC') {
+                sort = { endDate: -1 };
+            } else if (args.orderBy === 'allDay_ASC') {
+                sort = { allDay: 1 };
+            } else if (args.orderBy === 'allDay_DESC') {
+                sort = { allDay: -1 };
+            } else if (args.orderBy === 'startTime_ASC') {
+                sort = { startTime: 1 };
+            } else if (args.orderBy === 'startTime_DESC') {
+                sort = { startTime: -1 };
+            } else if (args.orderBy === 'endTime_ASC') {
+                sort = { endTime: 1 };
+            } else if (args.orderBy === 'endTime_DESC') {
+                sort = { endTime: -1 };
+            } else if (args.orderBy === 'recurrance_ASC') {
+                sort = { recurrance: 1 };
+            } else if (args.orderBy === 'recurrance_DESC') {
+                sort = { recurrance: -1 };
+            } else if (args.orderBy === 'location_ASC') {
+                sort = { location: 1 };
+            } else {
+                sort = { location: -1 };
+            }
+        }
+        return await Event.find({ registrants: args.id })
+            .sort(sort)
+            .populate('registrants')
+            .populate('creator', '-password')
+            .populate('tasks')
+            .populate('admins', '-password');
+    },
+    tasksByEvent: async(parent, args) => {
+        var sort = {};
+        var isSortingExecuted = args.orderBy !== null;
+
+        //Sorting List
+        if (isSortingExecuted) {
+            if (args.orderBy === 'id_ASC') {
+                sort = { _id: 1 };
+            } else if (args.orderBy === 'id_DESC') {
+                sort = { _id: -1 };
+            } else if (args.orderBy === 'title_ASC') {
+                sort = { title: 1 };
+            } else if (args.orderBy === 'title_DESC') {
+                sort = { title: -1 };
+            } else if (args.orderBy === 'description_ASC') {
+                sort = { description: 1 };
+            } else if (args.orderBy === 'description_DESC') {
+                sort = { description: -1 };
+            } else if (args.orderBy === 'createdAt_ASC') {
+                sort = { createdAt: 1 };
+            } else if (args.orderBy === 'createdAt_DESC') {
+                sort = { createdAt: -1 };
+            } else if (args.orderBy === 'deadline_ASC') {
+                sort = { deadline: 1 };
+            } else {
+                sort = { deadline: -1 };
+            }
+        }
+
+        return await Task.find({ event: args.id })
+            .sort(sort)
+            .populate('event')
+            .populate('creator', '-password');
+    },
+    tasksByUser: async(parent, args) => {
+        var sort = {};
+        var isSortingExecuted = args.orderBy !== null;
+
+        //Sorting List
+        if (isSortingExecuted) {
+            if (args.orderBy === 'id_ASC') {
+                sort = { _id: 1 };
+            } else if (args.orderBy === 'id_DESC') {
+                sort = { _id: -1 };
+            } else if (args.orderBy === 'title_ASC') {
+                sort = { title: 1 };
+            } else if (args.orderBy === 'title_DESC') {
+                sort = { title: -1 };
+            } else if (args.orderBy === 'description_ASC') {
+                sort = { description: 1 };
+            } else if (args.orderBy === 'description_DESC') {
+                sort = { description: -1 };
+            } else if (args.orderBy === 'createdAt_ASC') {
+                sort = { createdAt: 1 };
+            } else if (args.orderBy === 'createdAt_DESC') {
+                sort = { createdAt: -1 };
+            } else if (args.orderBy === 'deadline_ASC') {
+                sort = { deadline: 1 };
+            } else {
+                sort = { deadline: -1 };
+            }
+        }
+
+        return await Task.find({ creator: args.id })
+            .sort(sort)
+            .populate('event')
+            .populate('creator', '-password');
+    },
+    comments: async() => {
+        const commentFound = await Comment.find()
+            .populate('creator', '-password')
+            .populate('post')
+            .populate('likedBy');
+        if (!commentFound) {
+            throw new NotFoundError(
+                requestContext.translate('comment.notFound'),
+                'comment.notFound',
+                'comment'
+            );
+        }
+        return commentFound;
+    },
+    commentsByPost: async(parent, args) => {
+        const commentFound = await Comment.find({ post: args.id })
+            .populate('creator', '-password')
+            .populate('post')
+            .populate('likedBy');
+        if (!commentFound) {
+            throw new NotFoundError(
+                requestContext.translate('comment.notFound'),
+                'comment.notFound',
+                'comment'
+            );
+        }
+        return commentFound;
+    },
+    post: async(parent, args) => {
+        const postFound = await Post.findOne({
+                _id: args.id,
+            })
+            .populate('organization')
+            .populate({
+                path: 'comments',
+                populate: {
+                    path: 'creator',
+                },
+            })
+            .populate('likedBy')
+            .populate('creator', '-password');
+        if (!postFound) {
+            throw new NotFoundError(
+                requestContext.translate('post.notFound'),
+                'post.notFound',
+                'post'
+            );
+        }
+        postFound.likeCount = postFound.likedBy.length || 0;
+        postFound.commentCount = postFound.comments.length || 0;
+        return postFound;
+    },
+    posts: async(parent, args) => {
+        var sort = {};
+        var isSortingExecuted = args.orderBy !== null;
+
+        //Sorting List
+        if (isSortingExecuted) {
+            if (args.orderBy === 'id_ASC') {
+                sort = { _id: 1 };
+            } else if (args.orderBy === 'id_DESC') {
+                sort = { _id: -1 };
+            } else if (args.orderBy === 'text_ASC') {
+                sort = { text: 1 };
+            } else if (args.orderBy === 'text_DESC') {
+                sort = { text: -1 };
+            } else if (args.orderBy === 'title_ASC') {
+                sort = { title: 1 };
+            } else if (args.orderBy === 'title_DESC') {
+                sort = { title: -1 };
+            } else if (args.orderBy === 'createdAt_ASC') {
+                sort = { createdAt: 1 };
+            } else if (args.orderBy === 'createdAt_DESC') {
+                sort = { createdAt: -1 };
+            } else if (args.orderBy === 'imageUrl_ASC') {
+                sort = { imageUrl: 1 };
+            } else if (args.orderBy === 'imageUrl_DESC') {
+                sort = { imageUrl: -1 };
+            } else if (args.orderBy === 'videoUrl_ASC') {
+                sort = { videoUrl: 1 };
+            } else if (args.orderBy === 'videoUrl_DESC') {
+                sort = { videoUrl: -1 };
+            } else if (args.orderBy === 'likeCount_ASC') {
+                sort = { likeCount: 1 };
+            } else if (args.orderBy === 'likeCount_DESC') {
+                sort = { likeCount: -1 };
+            } else if (args.orderBy === 'commentCount_ASC') {
+                sort = { commentCount: 1 };
+            } else {
+                sort = { commentCount: -1 };
+            }
+        }
+        const p = await Post.find()
+            .sort(sort)
+            .populate('organization')
+            .populate('likedBy')
+            .populate({
+                path: 'comments',
+                populate: {
+                    path: 'creator',
+                },
+            })
+            .populate('creator', '-password');
+        const posts = p.map((post) => {
+            post.likeCount = post.likedBy.length || 0;
+            post.commentCount = post.comments.length || 0;
+            return post;
+        });
+        return posts;
+    },
+    postsByOrganization: async(parent, args) => {
+        var sort = {};
+        var isSortingExecuted = args.orderBy !== null;
+
+        //Sorting List
+        if (isSortingExecuted) {
+            if (args.orderBy === 'id_ASC') {
+                sort = { _id: 1 };
+            } else if (args.orderBy === 'id_DESC') {
+                sort = { _id: -1 };
+            } else if (args.orderBy === 'text_ASC') {
+                sort = { text: 1 };
+            } else if (args.orderBy === 'text_DESC') {
+                sort = { text: -1 };
+            } else if (args.orderBy === 'title_ASC') {
+                sort = { title: 1 };
+            } else if (args.orderBy === 'title_DESC') {
+                sort = { title: -1 };
+            } else if (args.orderBy === 'createdAt_ASC') {
+                sort = { createdAt: 1 };
+            } else if (args.orderBy === 'createdAt_DESC') {
+                sort = { createdAt: -1 };
+            } else if (args.orderBy === 'imageUrl_ASC') {
+                sort = { imageUrl: 1 };
+            } else if (args.orderBy === 'imageUrl_DESC') {
+                sort = { imageUrl: -1 };
+            } else if (args.orderBy === 'videoUrl_ASC') {
+                sort = { videoUrl: 1 };
+            } else if (args.orderBy === 'videoUrl_DESC') {
+                sort = { videoUrl: -1 };
+            } else if (args.orderBy === 'likeCount_ASC') {
+                sort = { likeCount: 1 };
+            } else if (args.orderBy === 'likeCount_DESC') {
+                sort = { likeCount: -1 };
+            } else if (args.orderBy === 'commentCount_ASC') {
+                sort = { commentCount: 1 };
+            } else {
+                sort = { commentCount: -1 };
+            }
+        }
+
+        const p = await Post.find({ organization: args.id })
+            .sort(sort)
+            .populate('organization')
+            .populate('likedBy')
+            .populate({
+                path: 'comments',
+                populate: {
+                    path: 'creator',
+                },
+            })
+            .populate('creator', '-password');
+        const posts = p.map((post) => {
+            post.likeCount = post.likedBy.length || 0;
+            post.commentCount = post.comments.length || 0;
+            return post;
+        });
+        return posts;
+    },
+    postsByOrganizationConnection,
+    organizationsMemberConnection,
+    groups: async() => {
+        return await Group.find();
+    },
 };
 
 module.exports = Query;