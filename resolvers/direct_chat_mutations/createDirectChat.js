const User = require('../../models/User');
const DirectChat = require('../../models/DirectChat');
const Organization = require('../../models/Organization');
const { NotFoundError } = require('errors');
const requestContext = require('talawa-request-context');

module.exports = async (parent, args, context) => {
<<<<<<< HEAD
=======
  authCheck(context);

>>>>>>> d50ea671
  const user = await User.findOne({ _id: context.userId });
  if (!user) {
    throw new NotFoundError(
      requestContext.translate('user.notFound'),
      'user.notFound',
      'user'
    );
  }

  const org = await Organization.findOne({ _id: args.data.organizationId });
  if (!org) {
    throw new NotFoundError(
      requestContext.translate('organization.notFound'),
      'organization.notFound',
      'organization'
    );
  }

  const usersInChat = [];

  // add users to cat
  for await (const userId of args.data.userIds) {
    const user = await await User.findOne({ _id: userId });
    if (!user) {
      throw new NotFoundError(
        requestContext.translate('user.notFound'),
        'user.notFound',
        'user'
      );
    }
    usersInChat.push(user);
  }

  let directChat = new DirectChat({
    creator: user,
    users: usersInChat,
    organization: org,
  });

  directChat = await directChat.save();

  return directChat._doc;
};<|MERGE_RESOLUTION|>--- conflicted
+++ resolved
@@ -4,52 +4,49 @@
 const { NotFoundError } = require('errors');
 const requestContext = require('talawa-request-context');
 
-module.exports = async (parent, args, context) => {
-<<<<<<< HEAD
-=======
-  authCheck(context);
+module.exports = async(parent, args, context) => {
+    authCheck(context);
 
->>>>>>> d50ea671
-  const user = await User.findOne({ _id: context.userId });
-  if (!user) {
-    throw new NotFoundError(
-      requestContext.translate('user.notFound'),
-      'user.notFound',
-      'user'
-    );
-  }
+    const user = await User.findOne({ _id: context.userId });
+    if (!user) {
+        throw new NotFoundError(
+            requestContext.translate('user.notFound'),
+            'user.notFound',
+            'user'
+        );
+    }
 
-  const org = await Organization.findOne({ _id: args.data.organizationId });
-  if (!org) {
-    throw new NotFoundError(
-      requestContext.translate('organization.notFound'),
-      'organization.notFound',
-      'organization'
-    );
-  }
+    const org = await Organization.findOne({ _id: args.data.organizationId });
+    if (!org) {
+        throw new NotFoundError(
+            requestContext.translate('organization.notFound'),
+            'organization.notFound',
+            'organization'
+        );
+    }
 
-  const usersInChat = [];
+    const usersInChat = [];
 
-  // add users to cat
-  for await (const userId of args.data.userIds) {
-    const user = await await User.findOne({ _id: userId });
-    if (!user) {
-      throw new NotFoundError(
-        requestContext.translate('user.notFound'),
-        'user.notFound',
-        'user'
-      );
+    // add users to cat
+    for await (const userId of args.data.userIds) {
+        const user = await await User.findOne({ _id: userId });
+        if (!user) {
+            throw new NotFoundError(
+                requestContext.translate('user.notFound'),
+                'user.notFound',
+                'user'
+            );
+        }
+        usersInChat.push(user);
     }
-    usersInChat.push(user);
-  }
 
-  let directChat = new DirectChat({
-    creator: user,
-    users: usersInChat,
-    organization: org,
-  });
+    let directChat = new DirectChat({
+        creator: user,
+        users: usersInChat,
+        organization: org,
+    });
 
-  directChat = await directChat.save();
+    directChat = await directChat.save();
 
-  return directChat._doc;
+    return directChat._doc;
 };