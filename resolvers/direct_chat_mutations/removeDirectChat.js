const DirectChat = require('../../models/DirectChat');
const DirectChatMessage = require('../../models/DirectChatMessage');
const adminCheck = require('../functions/adminCheck');
const organizationExists = require('../../helper_functions/organizationExists');
<<<<<<< HEAD
=======
const DirectChatMessage = require('../../models/DirectChatMessage');
>>>>>>> d50ea671
const { NotFoundError } = require('errors');
const requestContext = require('talawa-request-context');

// admins of the organization can remove chats -- may change in the future

module.exports = async (parent, args, context) => {
  const org = await organizationExists(args.organizationId);

  const chat = await DirectChat.findById(args.chatId);
  if (!chat) {
    throw new NotFoundError(
      requestContext.translate('chat.notFound'),
      'chat.notFound',
      'chat'
    );
  }

  adminCheck(context, org);

  // delete all messages in the chat
  await DirectChatMessage.deleteMany({
    _id: {
      $in: [...chat.messages],
    },
  });

  await DirectChat.deleteOne({ _id: args.chatId });

  return chat;
};<|MERGE_RESOLUTION|>--- conflicted
+++ resolved
@@ -2,37 +2,34 @@
 const DirectChatMessage = require('../../models/DirectChatMessage');
 const adminCheck = require('../functions/adminCheck');
 const organizationExists = require('../../helper_functions/organizationExists');
-<<<<<<< HEAD
-=======
 const DirectChatMessage = require('../../models/DirectChatMessage');
->>>>>>> d50ea671
 const { NotFoundError } = require('errors');
 const requestContext = require('talawa-request-context');
 
 // admins of the organization can remove chats -- may change in the future
 
-module.exports = async (parent, args, context) => {
-  const org = await organizationExists(args.organizationId);
+module.exports = async(parent, args, context) => {
+    const org = await organizationExists(args.organizationId);
 
-  const chat = await DirectChat.findById(args.chatId);
-  if (!chat) {
-    throw new NotFoundError(
-      requestContext.translate('chat.notFound'),
-      'chat.notFound',
-      'chat'
-    );
-  }
+    const chat = await DirectChat.findById(args.chatId);
+    if (!chat) {
+        throw new NotFoundError(
+            requestContext.translate('chat.notFound'),
+            'chat.notFound',
+            'chat'
+        );
+    }
 
-  adminCheck(context, org);
+    adminCheck(context, org);
 
-  // delete all messages in the chat
-  await DirectChatMessage.deleteMany({
-    _id: {
-      $in: [...chat.messages],
-    },
-  });
+    // delete all messages in the chat
+    await DirectChatMessage.deleteMany({
+        _id: {
+            $in: [...chat.messages],
+        },
+    });
 
-  await DirectChat.deleteOne({ _id: args.chatId });
+    await DirectChat.deleteOne({ _id: args.chatId });
 
-  return chat;
+    return chat;
 };