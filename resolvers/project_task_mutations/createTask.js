const User = require('../../models/User');
const Task = require('../../models/Task');
const Event = require('../../models/Event');
const { NotFoundError } = require('errors');
const requestContext = require('talawa-request-context');
<<<<<<< HEAD

const createTask = async (parent, args, context) => {
=======
const authCheck = require('../functions/authCheck');

const createTask = async (parent, args, context) => {
  authCheck(context);

>>>>>>> d50ea671
  // gets user in token - to be used later on
  const user = await User.findOne({ _id: context.userId });
  if (!user) {
    throw new NotFoundError(
      requestContext.translate('user.notFound'),
      'user.notFound',
      'user'
    );
  }

  const eventFound = await Event.findOne({
    _id: args.eventId,
  });
  if (!eventFound) {
    throw new NotFoundError(
      requestContext.translate('event.notFound'),
      'event.notFound',
      'event'
    );
  }

  const task = new Task({
    ...args.data,
    event: eventFound,
    creator: user,
  });
  await task.save();

  await Event.findOneAndUpdate(
    { _id: args.eventId },
    {
      $push: {
        tasks: task,
      },
    },
    { new: true }
  );
  return {
    ...task._doc,
  };
};

module.exports = createTask;<|MERGE_RESOLUTION|>--- conflicted
+++ resolved
@@ -3,56 +3,47 @@
 const Event = require('../../models/Event');
 const { NotFoundError } = require('errors');
 const requestContext = require('talawa-request-context');
-<<<<<<< HEAD
-
-const createTask = async (parent, args, context) => {
-=======
 const authCheck = require('../functions/authCheck');
 
-const createTask = async (parent, args, context) => {
-  authCheck(context);
+const createTask = async(parent, args, context) => {
+    authCheck(context);
 
->>>>>>> d50ea671
-  // gets user in token - to be used later on
-  const user = await User.findOne({ _id: context.userId });
-  if (!user) {
-    throw new NotFoundError(
-      requestContext.translate('user.notFound'),
-      'user.notFound',
-      'user'
-    );
-  }
+    // gets user in token - to be used later on
+    const user = await User.findOne({ _id: context.userId });
+    if (!user) {
+        throw new NotFoundError(
+            requestContext.translate('user.notFound'),
+            'user.notFound',
+            'user'
+        );
+    }
 
-  const eventFound = await Event.findOne({
-    _id: args.eventId,
-  });
-  if (!eventFound) {
-    throw new NotFoundError(
-      requestContext.translate('event.notFound'),
-      'event.notFound',
-      'event'
-    );
-  }
+    const eventFound = await Event.findOne({
+        _id: args.eventId,
+    });
+    if (!eventFound) {
+        throw new NotFoundError(
+            requestContext.translate('event.notFound'),
+            'event.notFound',
+            'event'
+        );
+    }
 
-  const task = new Task({
-    ...args.data,
-    event: eventFound,
-    creator: user,
-  });
-  await task.save();
+    const task = new Task({
+        ...args.data,
+        event: eventFound,
+        creator: user,
+    });
+    await task.save();
 
-  await Event.findOneAndUpdate(
-    { _id: args.eventId },
-    {
-      $push: {
-        tasks: task,
-      },
-    },
-    { new: true }
-  );
-  return {
-    ...task._doc,
-  };
+    await Event.findOneAndUpdate({ _id: args.eventId }, {
+        $push: {
+            tasks: task,
+        },
+    }, { new: true });
+    return {
+        ...task._doc,
+    };
 };
 
 module.exports = createTask;