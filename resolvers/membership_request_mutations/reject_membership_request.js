--- conflicted
+++ resolved
@@ -2,15 +2,10 @@
 const Organization = require('../../models/Organization');
 const MembershipRequest = require('../../models/MembershipRequest');
 const adminCheck = require('../functions/adminCheck');
-<<<<<<< HEAD
 const { NotFoundError } = require('errors');
 const requestContext = require('talawa-request-context');
-=======
-const authCheck = require('../functions/authCheck');
->>>>>>> 6b4b670c
 
 module.exports = async (parent, args, context) => {
-  authCheck(context)
   //ensure membership request exists
   const membershipRequest = await MembershipRequest.findOne({
     _id: args.membershipRequestId,
@@ -35,7 +30,9 @@
     );
   }
 
-  const user = await User.findOne({ _id: membershipRequest.user });
+  const user = await User.findOne({
+    _id: membershipRequest.user,
+  });
   if (!user) {
     throw new NotFoundError(
       requestContext.translate('user.notFound'),
@@ -48,7 +45,9 @@
   adminCheck(context, org);
 
   //delete membership request
-  await MembershipRequest.deleteOne({ _id: args.membershipRequestId });
+  await MembershipRequest.deleteOne({
+    _id: args.membershipRequestId,
+  });
 
   //remove membership request from organization
   org.overwrite({
