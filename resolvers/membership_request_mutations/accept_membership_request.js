--- conflicted
+++ resolved
@@ -1,76 +1,72 @@
 const adminCheck = require('../functions/adminCheck');
 const MembershipRequest = require('../../models/MembershipRequest');
 const userExists = require('../../helper_functions/userExists');
-<<<<<<< HEAD
-const organizationExists = require('../../helper_functions/organizationExists');
-=======
->>>>>>> d50ea671
 const { NotFoundError, ConflictError } = require('errors');
 const requestContext = require('talawa-request-context');
 
-module.exports = async (parent, args, context) => {
-  //ensure membership request exists
-  const membershipRequest = await MembershipRequest.findOne({
-    _id: args.membershipRequestId,
-  });
-  if (!membershipRequest) {
-    throw new NotFoundError(
-      requestContext.translate('membershipRequest.notFound'),
-      'membershipRequest.notFound',
-      'membershipRequest'
-    );
-  }
+module.exports = async(parent, args, context) => {
+    //ensure membership request exists
+    const membershipRequest = await MembershipRequest.findOne({
+        _id: args.membershipRequestId,
+    });
+    if (!membershipRequest) {
+        throw new NotFoundError(
+            requestContext.translate('membershipRequest.notFound'),
+            'membershipRequest.notFound',
+            'membershipRequest'
+        );
+    }
 
-  //ensure org exists
-  let org = await organizationExists(membershipRequest.organization);
+    //ensure org exists
+    let org = await organizationExists(membershipRequest.organization);
 
-  //ensure user exists
-  let user = await userExists(membershipRequest.user);
+    //ensure user exists
+    let user = await userExists(membershipRequest.user);
 
-  //ensure user is admin
-  adminCheck(context, org);
+    //ensure user is admin
+    adminCheck(context, org);
 
-  //check to see if user is already a member
-  org._doc.members.forEach((member) => {
-    if (member._id === user.id) {
-      throw new ConflictError(
-        requestContext.translate('user.alreadyMember'),
-        'user.alreadyMember',
-        'userAlreadyMember'
-      );
-    }
-  });
+    //check to see if user is already a member
+    org._doc.members.forEach((member) => {
+        if (member._id === user.id) {
+            throw new ConflictError(
+                requestContext.translate('user.alreadyMember'),
+                'user.alreadyMember',
+                'userAlreadyMember'
+            );
+        }
+    });
 
-  //add user in membership request as a member to the organization
-  org.overwrite({
-    ...org._doc,
-    members: [...org._doc.members, user],
-  });
+    //add user in membership request as a member to the organization
+    org.overwrite({
+        ...org._doc,
+        members: [...org._doc.members, user],
+    });
 
-  //delete membership request
-  await MembershipRequest.deleteOne({ _id: args.membershipRequestId });
+    //delete membership request
+    await MembershipRequest.deleteOne({ _id: args.membershipRequestId });
 
-  //remove membership request from organization
-  org.overwrite({
-    ...org._doc,
-    membershipRequests: org._doc.membershipRequests.filter(
-      (request) => request._id !== membershipRequest.id
-    ),
-  });
+    //remove membership request from organization
+    org.overwrite({
+        ...org._doc,
+        membershipRequests: org._doc.membershipRequests.filter(
+            (request) => request._id !== membershipRequest.id
+        ),
+    });
 
-  await org.save();
+    await org.save();
 
-  //remove membership request from user
-  user.overwrite({
-    ...user._doc,
-    joinedOrganizations: [...user._doc.joinedOrganizations, org],
-    membershipRequests: user._doc.membershipRequests.filter(
-      (request) => request._id !== membershipRequest.id
-    ),
-  });
+    //remove membership request from user
+    user.overwrite({
+        ...user._doc,
+        joinedOrganizations: [...user._doc.joinedOrganizations, org],
+        membershipRequests: user._doc.membershipRequests.filter(
+            (request) => request._id !== membershipRequest.id
+        ),
+    });
 
-  await user.save();
+    await user.save();
 
-  //return membershipship request
-  return membershipRequest._doc;
+    //return membershipship request
+    return membershipRequest._doc;
 };