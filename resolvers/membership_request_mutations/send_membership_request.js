--- conflicted
+++ resolved
@@ -1,79 +1,70 @@
 const User = require('../../models/User');
 const Organization = require('../../models/Organization');
 const MembershipRequest = require('../../models/MembershipRequest');
-<<<<<<< HEAD
-=======
 const authCheck = require('../functions/authCheck');
->>>>>>> d50ea671
 const { NotFoundError, ConflictError } = require('errors');
 const requestContext = require('talawa-request-context');
 
-module.exports = async (parent, args, context) => {
-  // ensure user exists
-  const user = await User.findOne({ _id: context.userId });
-  if (!user) {
-    throw new NotFoundError(
-      requestContext.translate('user.notFound'),
-      'user.notFound',
-      'user'
-    );
-  }
+module.exports = async(parent, args, context) => {
+    // ensure user exists
+    const user = await User.findOne({ _id: context.userId });
+    if (!user) {
+        throw new NotFoundError(
+            requestContext.translate('user.notFound'),
+            'user.notFound',
+            'user'
+        );
+    }
 
-  // ensure organization exists
-  const org = await Organization.findOne({ _id: args.organizationId });
-  if (!org) {
-    throw new NotFoundError(
-      requestContext.translate('organization.notFound'),
-      'organization.notFound',
-      'organization'
-    );
-  }
+    // ensure organization exists
+    const org = await Organization.findOne({ _id: args.organizationId });
+    if (!org) {
+        throw new NotFoundError(
+            requestContext.translate('organization.notFound'),
+            'organization.notFound',
+            'organization'
+        );
+    }
 
-  // create membership request
-  const exists = await MembershipRequest.find({
-    user: user.id,
-    organization: org.id,
-  });
-  console.log(exists);
-  if (exists.length > 0) {
-    throw new ConflictError(
-      requestContext.translate('membershipRequest.alreadyExists'),
-      'membershipRequest.alreadyExists',
-      'membershipRequest'
-    );
-  }
+    // create membership request
+    const exists = await MembershipRequest.find({
+        user: user.id,
+        organization: org.id,
+    });
+    console.log(exists);
+    if (exists.length > 0) {
+        throw new ConflictError(
+            requestContext.translate('membershipRequest.alreadyExists'),
+            'membershipRequest.alreadyExists',
+            'membershipRequest'
+        );
+    }
 
-  let newMembershipRequest = new MembershipRequest({
-    user,
-    organization: org,
-  });
-  newMembershipRequest = await newMembershipRequest.save();
+    let newMembershipRequest = new MembershipRequest({
+        user,
+        organization: org,
+    });
+    newMembershipRequest = await newMembershipRequest.save();
 
-  // add membership request to organization
-  await Organization.findOneAndUpdate(
-    { _id: org._doc._id },
-    {
-      $set: {
-        membershipRequests: [
-          ...org._doc.membershipRequests,
-          newMembershipRequest,
-        ],
-      },
-    }
-  );
+    // add membership request to organization
+    await Organization.findOneAndUpdate({ _id: org._doc._id }, {
+        $set: {
+            membershipRequests: [
+                ...org._doc.membershipRequests,
+                newMembershipRequest,
+            ],
+        },
+    });
 
-  // add membership request to user
-  await User.findOneAndUpdate(
-    { _id: user._doc._id },
-    {
-      $set: {
-        membershipRequests: [
-          ...user._doc.membershipRequests,
-          newMembershipRequest,
-        ],
-      },
-    }
-  );
+    // add membership request to user
+    await User.findOneAndUpdate({ _id: user._doc._id }, {
+        $set: {
+            membershipRequests: [
+                ...user._doc.membershipRequests,
+                newMembershipRequest,
+            ],
+        },
+    });
 
-  return newMembershipRequest._doc;
+    return newMembershipRequest._doc;
 };