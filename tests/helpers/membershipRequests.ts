import type { Document } from "mongoose";
import { nanoid } from "nanoid";
<<<<<<< HEAD
export type TestMembershipRequestType =
  | (InterfaceMembershipRequest &
      // eslint-disable-next-line @typescript-eslint/no-explicit-any
      Document<any, any, InterfaceMembershipRequest>)
=======
import type { InterfaceMembershipRequest } from "../../src/models";
import {
  AppUserProfile,
  MembershipRequest,
  Organization,
  User,
} from "../../src/models";
import type { TestOrganizationType, TestUserType } from "./userAndOrg";
import { createTestUser, createTestUserAndOrganization } from "./userAndOrg";

export type TestMembershipRequestType =
  | (InterfaceMembershipRequest &
      Document<unknown, unknown, InterfaceMembershipRequest>)
>>>>>>> b140c47a
  | null;

export const createTestMembershipRequest = async (
  givenUser?: TestUserType,
): Promise<[TestUserType, TestOrganizationType, TestMembershipRequestType]> => {
  const testUser = givenUser == null ? await createTestUser() : givenUser;

  if (testUser) {
    const testOrganization = await Organization.create({
      name: `name${nanoid().toLowerCase()}`,
      description: `desc${nanoid().toLowerCase()}`,
      isPublic: true,
      creatorId: testUser._id,
      admins: [testUser._id],
      visibleInSearch: true,
    });

    const testMembershipRequest = await MembershipRequest.create({
      user: testUser._id,
      organization: testOrganization._id,
    });

    await User.updateOne(
      {
        _id: testUser._id,
      },
      {
        $push: {
          membershipRequests: testMembershipRequest._id,
        },
      },
    );
    await AppUserProfile.updateOne(
      {
        userId: testUser._id,
      },
      {
        $push: {
          createdOrganizations: testOrganization._id,
          adminFor: testOrganization._id,
        },
      },
    );

    await Organization.updateOne(
      {
        _id: testOrganization._id,
      },
      {
        $push: {
          membershipRequests: testMembershipRequest._id,
        },
      },
    );

    return [testUser, testOrganization, testMembershipRequest];
  } else {
    return [testUser, null, null];
  }
};

export const createTestMembershipRequestAsNew = async (): Promise<
  [TestUserType, TestOrganizationType, TestMembershipRequestType]
> => {
  const resultsArray = await createTestUserAndOrganization();

  let testUser = resultsArray[0];
  let testOrganization = resultsArray[1];

  if (testUser && testOrganization) {
    const testMembershipRequest = await MembershipRequest.create({
      user: testUser._id,
      organization: testOrganization._id,
    });

    testUser = await User.findOneAndUpdate(
      {
        _id: testUser._id,
      },
      {
        $push: {
          membershipRequests: testMembershipRequest._id,
        },
      },
      {
        new: true,
      },
    );

    testOrganization = await Organization.findOneAndUpdate(
      {
        _id: testOrganization._id,
      },
      {
        $push: {
          membershipRequests: testMembershipRequest._id,
        },
      },
      {
        new: true,
      },
    );
    return [testUser, testOrganization, testMembershipRequest];
  } else {
    return [testUser, testOrganization, null];
  }
};<|MERGE_RESOLUTION|>--- conflicted
+++ resolved
@@ -1,11 +1,5 @@
 import type { Document } from "mongoose";
 import { nanoid } from "nanoid";
-<<<<<<< HEAD
-export type TestMembershipRequestType =
-  | (InterfaceMembershipRequest &
-      // eslint-disable-next-line @typescript-eslint/no-explicit-any
-      Document<any, any, InterfaceMembershipRequest>)
-=======
 import type { InterfaceMembershipRequest } from "../../src/models";
 import {
   AppUserProfile,
@@ -19,7 +13,6 @@
 export type TestMembershipRequestType =
   | (InterfaceMembershipRequest &
       Document<unknown, unknown, InterfaceMembershipRequest>)
->>>>>>> b140c47a
   | null;
 
 export const createTestMembershipRequest = async (
