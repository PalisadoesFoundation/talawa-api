import type { TestOrganizationType, TestUserType } from "./userAndOrg";
import { createTestUser, createTestUserAndOrganization } from "./userAndOrg";
import type { InterfaceEvent, InterfaceEventVolunteer } from "../../src/models";
import { EventVolunteer, Event, EventAttendee, User } from "../../src/models";
import type { Document } from "mongoose";
import { nanoid } from "nanoid";
import { EventVolunteerResponse } from "../../src/constants";

<<<<<<< HEAD
export type TestEventType =
  // eslint-disable-next-line  @typescript-eslint/no-explicit-any
  (InterfaceEvent & Document<any, any, InterfaceEvent>) | null;
=======
export type TestEventType = (InterfaceEvent & Document) | null;

export type TestEventVolunteerType =
  | (InterfaceEventVolunteer & Document)
  | null;
>>>>>>> 63e0e66c

export const createTestEvent = async (): Promise<
  [TestUserType, TestOrganizationType, TestEventType]
> => {
  const resultsArray = await createTestUserAndOrganization();
  const testUser = resultsArray[0];
  const testOrganization = resultsArray[1];

  if (testUser && testOrganization) {
    const testEvent = await Event.create({
      title: `title${nanoid().toLowerCase()}`,
      description: `description${nanoid().toLowerCase()}`,
      allDay: true,
      startDate: new Date(),
      recurring: true,
      isPublic: true,
      isRegisterable: true,
      creatorId: testUser._id,
      admins: [testUser._id],
      organization: testOrganization._id,
      images: ["image.png", "image2.png", "image3.png", "image4.png"],
    });

    await User.updateOne(
      {
        _id: testUser._id,
      },
      {
        $push: {
          eventAdmin: testEvent?._id,
          createdEvents: testEvent?._id,
          registeredEvents: testEvent?._id,
        },
      },
    );

    return [testUser, testOrganization, testEvent];
  } else {
    return [testUser, testOrganization, null];
  }
};

export const createEventWithRegistrant = async (
  userId: string,
  organizationId: string,
  allDay: boolean,
  recurrance: string,
): Promise<TestEventType> => {
  const testEvent = await Event.create({
    creatorId: userId,
    admins: [userId],
    organization: organizationId,
    isRegisterable: true,
    isPublic: true,
    title: `title${nanoid()}`,
    description: `description${nanoid()}`,
    allDay: allDay,
    startDate: new Date().toString(),
    endDate: new Date().toString(),
    startTime: new Date().toString(),
    endTime: new Date().toString(),
    recurrance: recurrance,
    location: `location${nanoid()}`,
  });

  await EventAttendee.create({
    userId,
    eventId: testEvent?._id,
  });

  await User.updateOne(
    {
      _id: userId,
    },
    {
      $push: {
        eventAdmin: testEvent?._id,
        createdEvents: testEvent?._id,
        registeredEvents: testEvent?._id,
      },
    },
  );
  return testEvent;
};

export const createTestEventAndVolunteer = async (): Promise<
  [TestUserType, TestUserType, TestEventType, TestEventVolunteerType]
> => {
  const [creatorUser, , testEvent] = await createTestEvent();
  const volunteerUser = await createTestUser();
  const testEventVolunteer = await EventVolunteer.create({
    userId: volunteerUser?._id,
    eventId: testEvent?._id,
    isInvited: true,
    isAssigned: false,
    creatorId: creatorUser?._id,
    response: EventVolunteerResponse.NO,
  });

  return [volunteerUser, creatorUser, testEvent, testEventVolunteer];
};<|MERGE_RESOLUTION|>--- conflicted
+++ resolved
@@ -6,17 +6,14 @@
 import { nanoid } from "nanoid";
 import { EventVolunteerResponse } from "../../src/constants";
 
-<<<<<<< HEAD
 export type TestEventType =
   // eslint-disable-next-line  @typescript-eslint/no-explicit-any
   (InterfaceEvent & Document<any, any, InterfaceEvent>) | null;
-=======
 export type TestEventType = (InterfaceEvent & Document) | null;
 
 export type TestEventVolunteerType =
   | (InterfaceEventVolunteer & Document)
   | null;
->>>>>>> 63e0e66c
 
 export const createTestEvent = async (): Promise<
   [TestUserType, TestOrganizationType, TestEventType]
