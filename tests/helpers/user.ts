--- conflicted
+++ resolved
@@ -5,11 +5,7 @@
 import { encryptEmail } from "../../src/utilities/encryptionModule";
 
 export type TestUserType =
-<<<<<<< HEAD
-  // eslint-disable-next-line
-=======
   // eslint-disable-next-line @typescript-eslint/no-explicit-any
->>>>>>> a392c906
   (InterfaceUser & Document<any, any, InterfaceUser>) | null;
 
 export const createTestUser = async (): Promise<TestUserType> => {
