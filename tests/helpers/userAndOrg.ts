import type { InterfaceOrganization, InterfaceUser } from "../../src/models";
import { Organization, User } from "../../src/models";
import { nanoid } from "nanoid";
import type { Document } from "mongoose";

export type TestOrganizationType =
  // eslint-disable-next-line @typescript-eslint/no-explicit-any
  (InterfaceOrganization & Document<any, any, InterfaceOrganization>) | null;
<<<<<<< HEAD
=======

>>>>>>> 9a9353c8
export type TestUserType =
  // eslint-disable-next-line @typescript-eslint/no-explicit-any
  (InterfaceUser & Document<any, any, InterfaceUser>) | null;

export const createTestUser = async (): Promise<TestUserType> => {
  const testUser = await User.create({
    email: `email${nanoid().toLowerCase()}@gmail.com`,
    password: `pass${nanoid().toLowerCase()}`,
    firstName: `firstName${nanoid().toLowerCase()}`,
    lastName: `lastName${nanoid().toLowerCase()}`,
    image: null,
    appLanguageCode: "en",
  });

  return testUser;
};

export const createAdminApprovedTestUser = async (): Promise<TestUserType> => {
  const testUser = await User.create({
    email: `email${nanoid().toLowerCase()}@gmail.com`,
    password: `pass${nanoid().toLowerCase()}`,
    firstName: `firstName${nanoid().toLowerCase()}`,
    lastName: `lastName${nanoid().toLowerCase()}`,
    image: null,
    appLanguageCode: "en",
    adminApproved: true,
  });
  return testUser;
};

export const createTestOrganizationWithAdmin = async (
  userID: string,
  isMember = true,
  isAdmin = true,
  userRegistrationRequired = false,
): Promise<TestOrganizationType> => {
  const testOrganization = await Organization.create({
    name: `orgName${nanoid().toLowerCase()}`,
    description: `orgDesc${nanoid().toLowerCase()}`,
    userRegistrationRequired: userRegistrationRequired ? true : false,
    creatorId: userID,
    admins: isAdmin ? [userID] : [],
    members: isMember ? [userID] : [],
    visibleInSearch: false,
  });

  await User.updateOne(
    {
      _id: userID,
    },
    {
      $push: {
        createdOrganizations: testOrganization._id,
        adminFor: testOrganization._id,
        joinedOrganizations: testOrganization._id,
      },
    },
  );

  return testOrganization;
};

export const createTestUserAndOrganization = async (
  isMember = true,
  isAdmin = true,
  userRegistrationRequired = false,
): Promise<[TestUserType, TestOrganizationType]> => {
  const testUser = await createTestUser();
  const testOrganization = await createTestOrganizationWithAdmin(
    testUser?._id,
    isMember,
    isAdmin,
    userRegistrationRequired,
  );
  return [testUser, testOrganization];
};

export const createOrganizationwithVisibility = async (
  userID: string,
  visibleInSearch: boolean,
): Promise<TestOrganizationType> => {
  const testOrganization = await Organization.create({
    name: `orgName${nanoid().toLowerCase()}`,
    description: `orgDesc${nanoid().toLowerCase()}`,
    userRegistrationRequired: false,
    creatorId: userID,
    admins: [userID],
    members: [userID],
    apiUrl: `apiUrl${nanoid()}`,
    visibleInSearch: visibleInSearch,
  });

  await User.updateOne(
    {
      _id: userID,
    },
    {
      $push: {
        createdOrganizations: testOrganization._id,
        adminFor: testOrganization._id,
        joinedOrganizations: testOrganization._id,
      },
    },
  );

  return testOrganization;
};<|MERGE_RESOLUTION|>--- conflicted
+++ resolved
@@ -6,10 +6,7 @@
 export type TestOrganizationType =
   // eslint-disable-next-line @typescript-eslint/no-explicit-any
   (InterfaceOrganization & Document<any, any, InterfaceOrganization>) | null;
-<<<<<<< HEAD
-=======
 
->>>>>>> 9a9353c8
 export type TestUserType =
   // eslint-disable-next-line @typescript-eslint/no-explicit-any
   (InterfaceUser & Document<any, any, InterfaceUser>) | null;
