import type { InterfaceOrganization, InterfaceUser } from "../../src/models";
import { Organization, User } from "../../src/models";
import { nanoid } from "nanoid";
import type { Document } from "mongoose";
import { encryptEmail } from "../../src/utilities/encryptionModule";

export type TestOrganizationType =
<<<<<<< HEAD
  // eslint-disable-next-line
  (InterfaceOrganization & Document<any, any, InterfaceOrganization>) | null;

export type TestUserType =
  // eslint-disable-next-line
=======
  // eslint-disable-next-line @typescript-eslint/no-explicit-any
  (InterfaceOrganization & Document<any, any, InterfaceOrganization>) | null;

export type TestUserType =
  // eslint-disable-next-line @typescript-eslint/no-explicit-any
>>>>>>> 59167850
  (InterfaceUser & Document<any, any, InterfaceUser>) | null;

export const createTestUser = async (): Promise<TestUserType> => {
  const encryptedEmail = encryptEmail(
    `email${nanoid().toLowerCase()}@gmail.com`,
  );
  const testUser = await User.create({
    email: encryptedEmail,
    password: `pass${nanoid().toLowerCase()}`,
    firstName: `firstName${nanoid().toLowerCase()}`,
    lastName: `lastName${nanoid().toLowerCase()}`,
    image: null,
    appLanguageCode: "en",
  });

  return testUser;
};

export const createTestOrganizationWithAdmin = async (
  userID: string,
  isMember = true,
  isAdmin = true,
  userRegistrationRequired = false,
): Promise<TestOrganizationType> => {
  const testOrganization = await Organization.create({
    name: `orgName${nanoid().toLowerCase()}`,
    description: `orgDesc${nanoid().toLowerCase()}`,
    userRegistrationRequired: userRegistrationRequired ? true : false,
    creatorId: userID,
    admins: isAdmin ? [userID] : [],
    members: isMember ? [userID] : [],
    visibleInSearch: false,
    blockedUsers: [await createTestUser()],
  });

  await User.updateOne(
    {
      _id: userID,
    },
    {
      $push: {
        createdOrganizations: testOrganization._id,
        adminFor: testOrganization._id,
        joinedOrganizations: testOrganization._id,
      },
    },
  );

  return testOrganization;
};

export const createTestUserAndOrganization = async (
  isMember = true,
  isAdmin = true,
  userRegistrationRequired = false,
): Promise<[TestUserType, TestOrganizationType]> => {
  const testUser = await createTestUser();
  const testOrganization = await createTestOrganizationWithAdmin(
    testUser?._id,
    isMember,
    isAdmin,
    userRegistrationRequired,
  );
  return [testUser, testOrganization];
};

export const createOrganizationwithVisibility = async (
  userID: string,
  visibleInSearch: boolean,
): Promise<TestOrganizationType> => {
  const testOrganization = await Organization.create({
    name: `orgName${nanoid().toLowerCase()}`,
    description: `orgDesc${nanoid().toLowerCase()}`,
    userRegistrationRequired: false,
    creatorId: userID,
    admins: [userID],
    members: [userID],
    apiUrl: `apiUrl${nanoid()}`,
    visibleInSearch: visibleInSearch,
  });

  await User.updateOne(
    {
      _id: userID,
    },
    {
      $push: {
        createdOrganizations: testOrganization._id,
        adminFor: testOrganization._id,
        joinedOrganizations: testOrganization._id,
      },
    },
  );

  return testOrganization;
};<|MERGE_RESOLUTION|>--- conflicted
+++ resolved
@@ -5,19 +5,11 @@
 import { encryptEmail } from "../../src/utilities/encryptionModule";
 
 export type TestOrganizationType =
-<<<<<<< HEAD
-  // eslint-disable-next-line
-  (InterfaceOrganization & Document<any, any, InterfaceOrganization>) | null;
-
-export type TestUserType =
-  // eslint-disable-next-line
-=======
   // eslint-disable-next-line @typescript-eslint/no-explicit-any
   (InterfaceOrganization & Document<any, any, InterfaceOrganization>) | null;
 
 export type TestUserType =
   // eslint-disable-next-line @typescript-eslint/no-explicit-any
->>>>>>> 59167850
   (InterfaceUser & Document<any, any, InterfaceUser>) | null;
 
 export const createTestUser = async (): Promise<TestUserType> => {
