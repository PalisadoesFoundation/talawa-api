import { nanoid } from "nanoid";
import type { InterfaceOrganizationTagUser } from "../../src/models";
import { OrganizationTagUser, TagUser } from "../../src/models";
import type { TestOrganizationType, TestUserType } from "./userAndOrg";
import { createTestUser, createTestUserAndOrganization } from "./userAndOrg";

export type TestUserTagType = InterfaceOrganizationTagUser | null;

export const createRootTagWithOrg = async (): Promise<
  [TestUserType, TestOrganizationType, TestUserTagType]
> => {
  const [testUser, testOrganization] = await createTestUserAndOrganization();

  const testTag = await OrganizationTagUser.create({
    name: `TagTitle${nanoid()}`,
    parentTagId: null,
    organizationId: testOrganization?._id,
    tagColor: `tagColor${nanoid()}`,
  });

  return [testUser, testOrganization, testTag?.toObject()];
};

export const createRootTagsWithOrg = async (
  numberOfTags = 1,
): Promise<[TestUserType, TestOrganizationType, TestUserTagType[]]> => {
  const [testUser, testOrganization] = await createTestUserAndOrganization();
  const tags: TestUserTagType[] = [];

  for (let i = 0; i < numberOfTags; i++) {
    const testTag = await OrganizationTagUser.create({
      name: `TagTitle${nanoid()}`,
      parentTagId: null,
      organizationId: testOrganization?._id,
      tagColor: `tagColor${nanoid()}`,
    });
    tags.push(testTag.toObject());
  }

  return [testUser, testOrganization, tags];
};

export const createTwoLevelTagsWithOrg = async (): Promise<
  [
    TestUserType,
    TestOrganizationType,
    [TestUserTagType, TestUserTagType, TestUserTagType],
  ]
> => {
  const [testUser, testOrg, testRootTag] = await createRootTagWithOrg();
  const testTag1 = await OrganizationTagUser.create({
    name: `TagTitle${nanoid()}`,
    parentTagId: testRootTag?._id,
    organizationId: testOrg?._id,
    tagColor: `tagColor${nanoid()}`,
  });
  const testTag2 = await OrganizationTagUser.create({
    name: `TagTitle${nanoid()}`,
    parentTagId: testRootTag?._id,
    organizationId: testOrg?._id,
    tagColor: `tagColor${nanoid()}`,
  });

  return [
    testUser,
    testOrg,
    [testRootTag, testTag1.toObject(), testTag2.toObject()],
  ];
};

export const createAndAssignUsersToTag = async (
  tag: TestUserTagType,
  numberOfUsers = 1,
): Promise<TestUserType[]> => {
  const testUsers: TestUserType[] = [];

  for (let i = 0; i < numberOfUsers; i++) {
    const user = await createTestUser();
    await TagUser.create({
      userId: user?._id,
      tagId: tag?._id,
    });
    testUsers.push(user);
  }

  return testUsers;
};

export const createTagsAndAssignToUser = async (
  numberOfTags = 1,
): Promise<[TestUserType, TestOrganizationType, TestUserTagType[]]> => {
  const [testUser, testOrg, testTag] = await createRootTagWithOrg();
  await TagUser.create({
<<<<<<< HEAD
    userId: testUser?._id,
    tagId: testTag?._id,
=======
    userId: testUser?._id ?? "",
    tagId: testTag?._id ?? "",
>>>>>>> f4bd5bbe
  });

  const tags: TestUserTagType[] = [testTag];

  for (let i = 1; i < numberOfTags; i++) {
    const newTag = await OrganizationTagUser.create({
      organizationId: testOrg?._id,
      name: `TagTitle${nanoid()}`,
      tagColor: `tagColor${nanoid()}`,
    });
    tags.push(newTag.toObject());

    await TagUser.create({
<<<<<<< HEAD
      tagId: newTag?._id,
      userId: testUser?._id,
=======
      tagId: newTag?._id ?? "",
      userId: testUser?._id ?? "",
>>>>>>> f4bd5bbe
    });
  }

  return [testUser, testOrg, tags];
};<|MERGE_RESOLUTION|>--- conflicted
+++ resolved
@@ -91,13 +91,8 @@
 ): Promise<[TestUserType, TestOrganizationType, TestUserTagType[]]> => {
   const [testUser, testOrg, testTag] = await createRootTagWithOrg();
   await TagUser.create({
-<<<<<<< HEAD
     userId: testUser?._id,
     tagId: testTag?._id,
-=======
-    userId: testUser?._id ?? "",
-    tagId: testTag?._id ?? "",
->>>>>>> f4bd5bbe
   });
 
   const tags: TestUserTagType[] = [testTag];
@@ -111,13 +106,8 @@
     tags.push(newTag.toObject());
 
     await TagUser.create({
-<<<<<<< HEAD
       tagId: newTag?._id,
       userId: testUser?._id,
-=======
-      tagId: newTag?._id ?? "",
-      userId: testUser?._id ?? "",
->>>>>>> f4bd5bbe
     });
   }
 
