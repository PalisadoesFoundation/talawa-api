require("dotenv").config();
import fs from "fs";
import {
  afterAll,
  afterEach,
  beforeAll,
  describe,
  expect,
  it,
  vi,
} from "vitest";
import { connect, disconnect } from "../../src/db";
import { User } from "../../src/models";
import path from "path";
import {
  createTestUserAndOrganization,
  testUserType,
} from "../helpers/userAndOrg";

let testUser: testUserType;

beforeAll(async () => {
<<<<<<< HEAD
  await connect("TALAWA_TESING_DB");

  testUser = await User.create({
    email: `email${nanoid().toLowerCase()}@gmail.com`,
    password: "password",
    firstName: "firstName",
    lastName: "lastName",
    appLanguageCode: "en",
  });
=======
  await connect();
  const testUserObj = await createTestUserAndOrganization();
  testUser = testUserObj[0];
>>>>>>> 4cab6ae6
  if (!fs.existsSync(path.join(__dirname, "../../src/images"))) {
    fs.mkdir(path.join(__dirname, "../../src/images"), (err) => {
      if (err) {
        throw err;
      }
    });
  }
  const img =
    "data:image/png;base64,iVBORw0KGgoAAAANSUhEUgAAABQAAAAUCAYAAACNiR0" +
    "NAAAAKElEQVQ4jWNgYGD4Twzu6FhFFGYYNXDUwGFpIAk2E4dHDRw1cDgaCAASFOffhEIO" +
    "3gAAAABJRU5ErkJggg==";
  const data = img.replace(/^data:image\/\w+;base64,/, "");
  const buf = Buffer.from(data, "base64");
  await fs.writeFile(
    path.join(__dirname, "../../src/images/image.png"),
    buf,
    (error) => {
      if (error) console.log(error);
    }
  );
});

afterAll(async () => {
  fs.unlink(path.join(__dirname, "../../src/images/image.png"), (err) => {
    if (err) throw err;
  });
  await disconnect();
});

describe("utilities -> uploadImage", () => {
  afterEach(async () => {
    vi.resetModules();
    vi.restoreAllMocks();
  });

  it("should create a new Image", async () => {
    const pngImage: any = {
      filename: "image.png",
      createReadStream: () => {
        return fs.createReadStream(
          path.join(__dirname, "../../src/images/image.png")
        );
      },
    };

    const imageAlreadyInDbFile = await import(
      "../../src/utilities/imageAlreadyInDbCheck"
    );

    const mockedImageAlreadyInDb = vi
      .spyOn(imageAlreadyInDbFile, "imageAlreadyInDbCheck")
      .mockImplementation(
        async (oldImagePath: string | null, newImagePath: string) => {
          console.log(oldImagePath, newImagePath);

          return "";
        }
      );

    const { uploadImage } = await import("../../src/utilities/uploadImage");

    const uploadImagePayload = await uploadImage(pngImage, null);

    const testUserObj = await User.findByIdAndUpdate(
      {
        _id: testUser!.id,
      },
      {
        $set: {
          image: uploadImagePayload.newImagePath,
        },
      },
      {
        new: true,
      }
    ).lean();

    expect(mockedImageAlreadyInDb).toHaveBeenCalledWith(
      null,
      testUserObj?.image
    );
    expect(uploadImagePayload?.newImagePath).toEqual(testUserObj?.image);

    fs.unlink(
      path.join(
        __dirname,
        "../../src/".concat(uploadImagePayload.newImagePath)
      ),
      (err) => {
        if (err) throw err;
      }
    );
  });

  it("should create a new Image when an old Image Path already Exists", async () => {
    const pngImage: any = {
      filename: "image.png",
      createReadStream: () => {
        return fs.createReadStream(
          path.join(__dirname, "../../src/images/image.png")
        );
      },
    };

    const imageAlreadyInDbFile = await import(
      "../../src/utilities/imageAlreadyInDbCheck"
    );

    const mockedImageAlreadyInDb = vi
      .spyOn(imageAlreadyInDbFile, "imageAlreadyInDbCheck")
      .mockImplementation(
        async (oldImagePath: string | null, newImagePath: string) => {
          console.log(oldImagePath, newImagePath);

          return newImagePath;
        }
      );

    const { uploadImage } = await import("../../src/utilities/uploadImage");

    const testUserBeforeObj = await User.findById({
      _id: testUser!.id,
    });
    const oldImagePath = testUserBeforeObj?.image!;
    console.log(oldImagePath);

    const deleteDuplicatedImage = await import(
      "../../src/utilities/deleteImage"
    );

    const mockedDeleteImage = vi
      .spyOn(deleteDuplicatedImage, "deleteImage")
      .mockImplementation(async () => {});

    const uploadImagePayload = await uploadImage(pngImage, oldImagePath);

    const testUserObj = await User.findByIdAndUpdate(
      {
        _id: testUser!.id,
      },
      {
        $set: {
          image: uploadImagePayload.newImagePath,
        },
      },
      {
        new: true,
      }
    ).lean();
    expect(mockedDeleteImage).toBeCalledWith(oldImagePath, testUserObj?.image);
    expect(mockedImageAlreadyInDb).toHaveBeenCalledWith(
      oldImagePath,
      testUserObj?.image
    );
    expect(uploadImagePayload?.newImagePath).toEqual(testUserObj?.image);
    fs.unlink(
      path.join(
        __dirname,
        "../../src/".concat(uploadImagePayload.newImagePath)
      ),
      (err) => {
        if (err) throw err;
      }
    );
  });
});<|MERGE_RESOLUTION|>--- conflicted
+++ resolved
@@ -20,22 +20,11 @@
 let testUser: testUserType;
 
 beforeAll(async () => {
-<<<<<<< HEAD
   await connect("TALAWA_TESING_DB");
-
-  testUser = await User.create({
-    email: `email${nanoid().toLowerCase()}@gmail.com`,
-    password: "password",
-    firstName: "firstName",
-    lastName: "lastName",
-    appLanguageCode: "en",
-  });
-=======
-  await connect();
   const testUserObj = await createTestUserAndOrganization();
   testUser = testUserObj[0];
->>>>>>> 4cab6ae6
-  if (!fs.existsSync(path.join(__dirname, "../../src/images"))) {
+
+if (!fs.existsSync(path.join(__dirname, "../../src/images"))) {
     fs.mkdir(path.join(__dirname, "../../src/images"), (err) => {
       if (err) {
         throw err;
