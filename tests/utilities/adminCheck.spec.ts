--- conflicted
+++ resolved
@@ -135,11 +135,7 @@
         testOrganization ?? ({} as InterfaceOrganization)
       );
     } catch (error: unknown) {
-<<<<<<< HEAD
-      if (!(error instanceof Error)) return;
-=======
       if (!(error instanceof ApplicationError)) return;
->>>>>>> 40a7a8b0
       expect(error.message).toEqual(
         `Translated ${USER_NOT_AUTHORIZED_ADMIN.MESSAGE}`
       );
