import "dotenv/config";
import {
  afterAll,
  afterEach,
  beforeAll,
  describe,
  expect,
  it,
  vi,
} from "vitest";
import { connect, disconnect } from "../helpers/db";
import { USER_NOT_AUTHORIZED_ADMIN } from "../../src/constants";
<<<<<<< HEAD
import type { TestOrganizationType, TestUserType } from "../helpers/userAndOrg";
import { createTestUserAndOrganization } from "../helpers/userAndOrg";
import type mongoose from "mongoose";
import { Organization, User } from "../../src/models";
=======
import {
  createTestUserAndOrganization,
  TestOrganizationType,
  TestUserType,
} from "../helpers/userAndOrg";
import mongoose from "mongoose";
import { Organization, User, InterfaceOrganization } from "../../src/models";
>>>>>>> 5436c404

let testUser: TestUserType;
let testOrganization: TestOrganizationType;
let MONGOOSE_INSTANCE: typeof mongoose;

beforeAll(async () => {
  MONGOOSE_INSTANCE = await connect();
  const userAndOrg = await createTestUserAndOrganization(false, false);
  testUser = userAndOrg[0];
  testOrganization = userAndOrg[1];
});

afterAll(async () => {
  await disconnect(MONGOOSE_INSTANCE);
});

describe("utilities -> adminCheck", () => {
  afterEach(() => {
    vi.resetModules();
  });

  it("throws error if userIsOrganizationAdmin === false and isUserSuperAdmin === false", async () => {
    const { requestContext } = await import("../../src/libraries");

    const spy = vi
      .spyOn(requestContext, "translate")
      .mockImplementationOnce((message) => `Translated ${message}`);

    try {
      const { adminCheck } = await import("../../src/utilities");
      await adminCheck(
        testUser?._id,
        testOrganization ?? ({} as InterfaceOrganization)
      );
    } catch (error: any) {
      expect(error.message).toEqual(
        `Translated ${USER_NOT_AUTHORIZED_ADMIN.MESSAGE}`
      );
    }
    expect(spy).toBeCalledWith(USER_NOT_AUTHORIZED_ADMIN.MESSAGE);
  });

  it("throws no error if userIsOrganizationAdmin === false and isUserSuperAdmin === true", async () => {
    const updatedUser = await User.findOneAndUpdate(
      {
        _id: testUser?._id,
      },
      {
        userType: "SUPERADMIN",
      },
      {
        new: true,
        upsert: true,
      }
    );

    const { adminCheck } = await import("../../src/utilities");

    await expect(
      adminCheck(
        updatedUser?._id,
        testOrganization ?? ({} as InterfaceOrganization)
      )
    ).resolves.not.toThrowError();
  });

  it("throws no error if user is an admin in that organization but not super admin", async () => {
    const updatedUser = await User.findOneAndUpdate(
      {
        _id: testUser?._id,
      },
      {
        userType: "USER",
      },
      {
        new: true,
        upsert: true,
      }
    );

    const updatedOrganization = await Organization.findOneAndUpdate(
      {
        _id: testOrganization?._id,
      },
      {
        $push: {
          admins: testUser?._id,
        },
      },
      {
        new: true,
        upsert: true,
      }
    );

    const { adminCheck } = await import("../../src/utilities");

    await expect(
      adminCheck(
        updatedUser?._id,
        updatedOrganization ?? ({} as InterfaceOrganization)
      )
    ).resolves.not.toThrowError();
  });
  it("throws error if user is not found with the specific Id", async () => {
    const { requestContext } = await import("../../src/libraries");

    const spy = vi
      .spyOn(requestContext, "translate")
      .mockImplementationOnce((message) => `Translated ${message}`);

    try {
      const { adminCheck } = await import("../../src/utilities");
      await adminCheck(
        new mongoose.Types.ObjectId(),
        testOrganization ?? ({} as InterfaceOrganization)
      );
    } catch (error: any) {
      expect(error.message).toEqual(
        `Translated ${USER_NOT_AUTHORIZED_ADMIN.MESSAGE}`
      );
    }
    expect(spy).toBeCalledWith(USER_NOT_AUTHORIZED_ADMIN.MESSAGE);
  });
});<|MERGE_RESOLUTION|>--- conflicted
+++ resolved
@@ -10,20 +10,11 @@
 } from "vitest";
 import { connect, disconnect } from "../helpers/db";
 import { USER_NOT_AUTHORIZED_ADMIN } from "../../src/constants";
-<<<<<<< HEAD
 import type { TestOrganizationType, TestUserType } from "../helpers/userAndOrg";
 import { createTestUserAndOrganization } from "../helpers/userAndOrg";
-import type mongoose from "mongoose";
+import mongoose from "mongoose";
+import type { InterfaceOrganization } from "../../src/models";
 import { Organization, User } from "../../src/models";
-=======
-import {
-  createTestUserAndOrganization,
-  TestOrganizationType,
-  TestUserType,
-} from "../helpers/userAndOrg";
-import mongoose from "mongoose";
-import { Organization, User, InterfaceOrganization } from "../../src/models";
->>>>>>> 5436c404
 
 let testUser: TestUserType;
 let testOrganization: TestOrganizationType;
