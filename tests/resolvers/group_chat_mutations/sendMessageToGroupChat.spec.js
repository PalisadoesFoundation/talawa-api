--- conflicted
+++ resolved
@@ -2,13 +2,8 @@
 const shortid = require('shortid');
 const {
   URL,
-<<<<<<< HEAD
-  CHAT_NOT_FOUND,
-  USER_NOT_AUTHORIZED,
-=======
   USER_NOT_AUTHORIZED,
   CHAT_NOT_FOUND,
->>>>>>> c87eef48
 } = require('../../../constants');
 const getToken = require('../../functions/getToken');
 const getUserId = require('../../functions/getUserId');
