--- conflicted
+++ resolved
@@ -145,11 +145,7 @@
 
     await expect(async () => {
       await directChatsMessagesByChatID({}, args);
-<<<<<<< HEAD
-    }).rejects.toEqual(Error('DirectChats not found'));
-=======
     }).rejects.toEqual(Error(CHAT_NOT_FOUND));
->>>>>>> c87eef48
   });
 
   // test for finding a direct chat by chat id
