import "dotenv/config";
import { creator as creatorResolver } from "../../../src/resolvers/GroupChat/creator";
import { connect, disconnect } from "../../helpers/db";
<<<<<<< HEAD
import type mongoose from "mongoose";
import { User } from "../../../src/models";
=======
import mongoose from "mongoose";
import { User, InterfaceGroupChat } from "../../../src/models";
>>>>>>> 5436c404

import { beforeAll, afterAll, describe, it, expect } from "vitest";
import type { TestGroupChatType } from "../../helpers/groupChat";
import { createTestGroupChat } from "../../helpers/groupChat";

let testGroupChat: TestGroupChatType;
let MONGOOSE_INSTANCE: typeof mongoose;

beforeAll(async () => {
  MONGOOSE_INSTANCE = await connect();
  const resultArray = await createTestGroupChat();
  testGroupChat = resultArray[2];
});

afterAll(async () => {
  await disconnect(MONGOOSE_INSTANCE);
});

describe("resolvers -> GroupChat -> creator", () => {
  it(`returns user object for parent.creator`, async () => {
    const parent = testGroupChat?.toObject();

    const creatorPayload = await creatorResolver?.(
      parent ?? ({} as InterfaceGroupChat),
      {},
      {}
    );

    const creator = await User.findOne({
      _id: testGroupChat?.creator,
    }).lean();

    expect(creatorPayload).toEqual(creator);
  });
});<|MERGE_RESOLUTION|>--- conflicted
+++ resolved
@@ -1,14 +1,9 @@
 import "dotenv/config";
 import { creator as creatorResolver } from "../../../src/resolvers/GroupChat/creator";
 import { connect, disconnect } from "../../helpers/db";
-<<<<<<< HEAD
 import type mongoose from "mongoose";
+import type { InterfaceGroupChat } from "../../../src/models";
 import { User } from "../../../src/models";
-=======
-import mongoose from "mongoose";
-import { User, InterfaceGroupChat } from "../../../src/models";
->>>>>>> 5436c404
-
 import { beforeAll, afterAll, describe, it, expect } from "vitest";
 import type { TestGroupChatType } from "../../helpers/groupChat";
 import { createTestGroupChat } from "../../helpers/groupChat";
