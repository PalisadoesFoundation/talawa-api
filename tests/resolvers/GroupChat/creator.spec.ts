--- conflicted
+++ resolved
@@ -12,15 +12,9 @@
 let testGroupChat: testGroupChatType;
 
 beforeAll(async () => {
-<<<<<<< HEAD
   await connect("TALAWA_TESTING_DB");
-  const resultArray = await createTestGroupChatMessage();
-  testGroupChat = resultArray[3];
-=======
-  await connect();
   const resultArray = await createTestGroupChat();
   testGroupChat = resultArray[2];
->>>>>>> e3304b39
 });
 
 afterAll(async () => {
