--- conflicted
+++ resolved
@@ -95,19 +95,11 @@
       tagId: testTag?._id.toString() as string,
     });
 
-<<<<<<< HEAD
-    const payload = (await usersAssignedToResolver?.(
-      parent,
-      args,
-      {},
-    )) as UsersConnectionResult;
-=======
     expect(result.isSuccessful).toEqual(false);
     if (result.isSuccessful === false) {
       expect(result.errors.length).toBeGreaterThan(0);
     }
   });
->>>>>>> f71b1883
 
   it("returns success state if argument cursorValue is a valid cursor", async () => {
     const tagUser = await TagUser.findOne({
@@ -122,19 +114,9 @@
       tagId: testTag?._id.toString() as string,
     });
 
-<<<<<<< HEAD
-    expect(payload.data!.pageInfo.startCursor).toEqual(
-      userTagObject!._id.toString(),
-    );
-    expect(payload.data!.pageInfo.endCursor).toEqual(
-      userTagObject!._id.toString(),
-    );
-    expect(payload.data!.edges[0].node._id).toEqual(testUser && testUser._id);
-=======
     expect(result.isSuccessful).toEqual(true);
     if (result.isSuccessful === true) {
       expect(result.parsedCursor).toEqual(tagUser?._id.toString());
     }
->>>>>>> f71b1883
   });
 });