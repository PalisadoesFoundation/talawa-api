const axios = require('axios');
const { URL, ORGANIZATION_NOT_FOUND } = require('../../../constants');
const getToken = require('../../functions/getToken');
const shortid = require('shortid');
const updateOrganization = require('../../../lib/resolvers/organization_mutations/updateOrganization');
const database = require('../../../db');
const mongoose = require('mongoose');

let token;

beforeAll(async () => {
  let generatedEmail = `${shortid.generate().toLowerCase()}@test.com`;
  token = await getToken(generatedEmail);
  require('dotenv').config(); // pull env variables from .env file
  await database.connect(); // connect the database before running any test in this file's scope
});

afterAll(() => {
  database.disconnect(); // disconnect the database after running every test in this file's scope
});

describe('organization resolvers', () => {
  const isPublic_boolean = Math.random() < 0.5;
  const visibleInSearch_boolean = Math.random() < 0.5;
  var createdOrgId;

  // test for creating organization
  test('createOrganization', async () => {
    const createdOrgResponse = await axios.post(
      URL,
      {
        query: `
                    mutation {
                        createOrganization(data: {
                            name:"test org"
                            description:"test description"
                            isPublic: true
                            visibleInSearch: true
                            apiUrl : "test url"
                            }) {
                                _id,
                                name, 
                                description,
                                creator{
                                  email
                                },
                                admins{
                                  email
                                },
                                members{
                                  email
                                }
                            }
                    }
                      `,
      },
      {
        headers: {
          Authorization: `Bearer ${token}`,
        },
      }
    );
    const { data } = createdOrgResponse;
    createdOrgId = createdOrgResponse.data.data.createOrganization._id;
    expect(data.data.createOrganization).toEqual(
      expect.objectContaining({
        _id: expect.any(String),
        name: expect.any(String),
        description: expect.any(String),
        creator: expect.objectContaining({
          email: expect.any(String),
        }),
        admins: expect.any(Array),
        members: expect.any(Array),
      })
    );
  });

  // test for if no organization found, throw an error
  test('if no organization is found for the provided args.id, throws NotFoundError', async () => {
    // Random id to pass as chat id
    const args = { id: mongoose.Types.ObjectId() };
    const context = {
      userId: mongoose.Types.ObjectId(),
    };
    await expect(async () => {
      await updateOrganization({}, args, context);
<<<<<<< HEAD
    }).rejects.toEqual(Error('Organization not found'));
=======
    }).rejects.toEqual(Error(ORGANIZATION_NOT_FOUND));
>>>>>>> c87eef48
  });

  // test for update organization
  test('updateOrganization', async () => {
    const updateOrgRes = await axios.post(
      URL,
      {
        query: `
                mutation {
                  updateOrganization(
                    id: "${createdOrgId}"
                    data: {
                      name: "test2 org"
                      description: "new description"
                      isPublic: ${!isPublic_boolean}
                      visibleInSearch: ${!visibleInSearch_boolean}
                    }
                  ) {
                    _id
                    name
                    description
                    isPublic
                    visibleInSearch
                    apiUrl
                    image
                    creator {
                      _id
                      firstName
                    }
                    members {
                      _id
                      firstName
                    }
                    admins {
                      _id
                      firstName
                    }
                    membershipRequests {
                      _id
                      organization{
                        _id
                        name
                        description
                      }
                      user {
                        _id
                        firstName
                      }
                    }
                    blockedUsers {
                      _id
                      firstName
                    }
                  }
                }
              `,
      },
      {
        headers: {
          Authorization: `Bearer ${token}`,
        },
      }
    );
    const args = {
      id: createdOrgId,
      data: {
        name: 'test2 org',
        description: 'new description',
        isPublic: `${!isPublic_boolean}`,
        visibleInSearch: `${!visibleInSearch_boolean}`,
      },
    };
    const userId = updateOrgRes.data.data.updateOrganization.admins[0]._id;
    const context = {
      userId: userId,
    };
    const response = await updateOrganization({}, args, context); // passing parameters to original function

    expect(response).toEqual(
      expect.objectContaining({
        name: 'test2 org',
        description: 'new description',
      })
    );
  });
});<|MERGE_RESOLUTION|>--- conflicted
+++ resolved
@@ -85,11 +85,7 @@
     };
     await expect(async () => {
       await updateOrganization({}, args, context);
-<<<<<<< HEAD
-    }).rejects.toEqual(Error('Organization not found'));
-=======
     }).rejects.toEqual(Error(ORGANIZATION_NOT_FOUND));
->>>>>>> c87eef48
   });
 
   // test for update organization
