const shortid = require('shortid');
const removeOrganization = require('../../../lib/resolvers/organization_mutations/removeOrganization');
const mongoose = require('mongoose');

const database = require('../../../db');
const getUserIdFromSignUp = require('../../functions/getUserIdFromSignup');
const Organization = require('../../../lib/models/Organization');
const Post = require('../../../lib/models/Post');
const Comment = require('../../../lib/models/Comment');
const User = require('../../../lib/models/User');
const MembershipRequest = require('../../../lib/models/MembershipRequest');

const {
  USER_NOT_FOUND,
  ORGANIZATION_NOT_FOUND,
  USER_NOT_AUTHORIZED,
} = require('../../../constants');

let adminId;
let memberId;
let membershipRequesterId;
let blockedId;

let organizationId;
let membershipRequestId;
let postId;
let commentId;

beforeAll(async () => {
  require('dotenv').config();
  await database.connect();

  const adminEmail = `${shortid.generate().toLowerCase()}@test.com`;
  adminId = await getUserIdFromSignUp(adminEmail);

  const memberEmail = `${shortid.generate().toLowerCase()}@test.com`;
  memberId = await getUserIdFromSignUp(memberEmail);

  const membershipRequesterEmail = `${shortid
    .generate()
    .toLowerCase()}@test.com`;
  membershipRequesterId = await getUserIdFromSignUp(membershipRequesterEmail);

  const blockedEmail = `${shortid.generate().toLowerCase()}@test.com`;
  blockedId = await getUserIdFromSignUp(blockedEmail);

  const organization = new Organization({
    name: 'an organization',
    description: 'an organization for testing the removeOrganization resolver',
    isPublic: true,
    visibileInSearch: true,
    status: 'ACTIVE',
    members: [adminId, memberId],
    admins: [adminId],
    posts: [],
    membershipRequests: [],
    blockedUsers: [blockedId],
    groupChats: [],
    image: '',
    creator: adminId,
  });

  const savedOrg = await organization.save();
  organizationId = savedOrg._id;

  const membershipRequest = new MembershipRequest({
    organization: organizationId,
    user: membershipRequesterId,
  });

  const savedMembershipRequest = await membershipRequest.save();
  membershipRequestId = savedMembershipRequest._id;

  // adding posts
  const post = new Post({
    status: 'ACTIVE',
    likedBy: [adminId, memberId],
    likeCount: 2,
    comments: [],
    text: 'a',
    title: 'a',
    imageUrl: 'a.png',
    videoUrl: 'a',
    creator: memberId,
    organization: organizationId,
  });

  const savedPost = await post.save();
  postId = savedPost._id;

  const comment = new Comment({
    likedBy: [adminId, memberId],
    likeCount: 0,
    status: 'ACTIVE',
    text: 'comment',
    creator: memberId,
    post: postId,
  });

  const savedComment = await comment.save();
  commentId = savedComment._id;
  savedPost.overwrite({
    ...savedPost._doc,
    comments: [commentId],
    commentCount: 1,
  });

  const admin = await User.findById(adminId);
  admin.overwrite({
    ...admin._doc,
    joinedOrganizations: [organizationId],
    createdOrganizations: [organizationId],
    adminFor: [organizationId],
  });
  await admin.save();

  const member = await User.findById(memberId);
  member.overwrite({
    ...member._doc,
    joinedOrganizations: [organizationId],
  });
  await member.save();

  const membershipRequester = await User.findById(membershipRequesterId);
  membershipRequester.overwrite({
    ...membershipRequester._doc,
    membershipRequests: [membershipRequestId],
  });
  await membershipRequester.save();

  const blocked = await User.findById(blockedId);
  blocked.overwrite({
    ...blocked._doc,
    organizationsBlockedBy: [organizationId],
  });
  await blocked.save();
  await savedOrg.overwrite({
    ...savedOrg._doc,
    membershipRequests: [membershipRequestId],
    posts: postId,
  });
  await savedPost.save();
  await savedOrg.save();
});

afterAll(async () => {
  await User.findByIdAndDelete(adminId);
  await User.findByIdAndDelete(membershipRequesterId);
  await User.findByIdAndDelete(blockedId);
  await User.findByIdAndDelete(memberId);

  await Organization.findByIdAndDelete(organizationId);
  await MembershipRequest.findByIdAndDelete(membershipRequestId);

  await Post.findByIdAndDelete(postId);
  await Comment.findByIdAndDelete(commentId);

  await database.disconnect();
});

describe('testing removeOrganization resolver', () => {
  test("user doesn't exist", async () => {
    await expect(async () => {
      await removeOrganization({}, {}, { userId: mongoose.Types.ObjectId() });
    }).rejects.toThrow(USER_NOT_FOUND);
  });

  test("organization doesn't exist", async () => {
    await expect(async () => {
      await removeOrganization(
        {},
        { id: mongoose.Types.ObjectId() },
        { userId: memberId }
      );
    }).rejects.toThrow(ORGANIZATION_NOT_FOUND);
  });

  test('user is not the creator of org', async () => {
    await expect(async () => {
      await removeOrganization(
        {},
        { id: organizationId },
        { userId: memberId }
      );
<<<<<<< HEAD
    }).rejects.toThrow('User is not authorized for performing this operation');
=======
    }).rejects.toThrow(USER_NOT_AUTHORIZED);
>>>>>>> 948769d3
  });

  test("organization doesn't exist after deletion", async () => {
    try {
      await removeOrganization({}, { id: organizationId }, { userId: adminId });
      const organization = await Organization.findById(organizationId);
      expect(organization).toBe(null);
    } catch (err) {
      console.log('this is an error: ', err);
    }
  });
  test("posts for an organization are removed after it's been removed", async () => {
    const post = await Post.findById(postId);
    expect(post).toBe(null);
  });
  test("comments for an organization are removed after it's been removed", async () => {
    const comment = await Comment.findById(commentId);
    expect(comment).toBe(null);
  });

  test("members can't see organization after it's been removed", async () => {
    const member = await User.findById(memberId);
    expect(member.joinedOrganizations).toHaveLength(0);
  });

  test("admins and creator can't see organization after it's been removed", async () => {
    const admin = await User.findById(adminId);
    expect(admin.adminFor).toHaveLength(0);
    expect(admin.createdOrganizations).toHaveLength(0);
  });

  test("blocked users aren't blocked from an organization after it's been removed", async () => {
    const blocked = await User.findById(blockedId);
    expect(blocked.organizationsBlockedBy).toHaveLength(0);
  });
  test('membership requests are removed afted an organization deletion', async () => {
    const membershipRequester = await User.findById(membershipRequesterId);
    const membershipRequest = await MembershipRequest.findById(
      membershipRequestId
    );
    expect(membershipRequest).toBe(null);
    expect(membershipRequester.membershipRequests).toHaveLength(0);
  });
});<|MERGE_RESOLUTION|>--- conflicted
+++ resolved
@@ -182,11 +182,7 @@
         { id: organizationId },
         { userId: memberId }
       );
-<<<<<<< HEAD
-    }).rejects.toThrow('User is not authorized for performing this operation');
-=======
     }).rejects.toThrow(USER_NOT_AUTHORIZED);
->>>>>>> 948769d3
   });
 
   test("organization doesn't exist after deletion", async () => {
