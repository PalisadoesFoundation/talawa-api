--- conflicted
+++ resolved
@@ -3,11 +3,7 @@
 import mongoose from "mongoose";
 import { User, Organization } from "../../../src/models";
 import { Types } from "mongoose";
-<<<<<<< HEAD
 import { USER_NOT_FOUND_ERROR } from "../../../src/constants";
-=======
-import { USER_NOT_FOUND_MESSAGE } from "../../../src/constants";
->>>>>>> c08c98bf
 import {
   beforeAll,
   afterAll,
@@ -44,48 +40,7 @@
     vi.resetModules();
   });
 
-<<<<<<< HEAD
-  it(`throws NotFoundError if no user exists with _id === parent.creator and IN_PRODUCTION === false`, async () => {
-    try {
-      testOrganization = await Organization.findOneAndUpdate(
-        {
-          _id: testOrganization!._id,
-        },
-        {
-          $set: {
-            creator: Types.ObjectId().toString(),
-          },
-        },
-        {
-          new: true,
-        }
-      );
-
-      const parent = testOrganization!.toObject();
-
-      vi.doMock("../../../src/constants", async () => {
-        const actualConstants: object = await vi.importActual(
-          "../../../src/constants"
-        );
-        return {
-          ...actualConstants,
-          IN_PRODUCTION: false,
-        };
-      });
-
-      const { creator: creatorResolver } = await import(
-        "../../../src/resolvers/Organization/creator"
-      );
-      await creatorResolver?.(parent, {}, {});
-    } catch (error: any) {
-      expect(error.message).toEqual(USER_NOT_FOUND_ERROR.DESC);
-    }
-  });
-
-  it(`throws NotFoundError if no user exists with _id === parent.creator and IN_PRODUCTION === true`, async () => {
-=======
   it(`throws NotFoundError if no user exists with _id === parent.creator`, async () => {
->>>>>>> c08c98bf
     const { requestContext } = await import("../../../src/libraries");
     const spy = vi
       .spyOn(requestContext, "translate")
