import "dotenv/config";
import { connect, disconnect } from "../../helpers/db";
import type mongoose from "mongoose";
import { Types } from "mongoose";
import { User, Organization } from "../../../src/models";

import { USER_NOT_FOUND_ERROR } from "../../../src/constants";
import {
  beforeAll,
  afterAll,
  describe,
  it,
  expect,
  afterEach,
  vi,
} from "vitest";
import type {
  TestUserType,
  TestOrganizationType,
} from "../../helpers/userAndOrg";
import { createTestUserAndOrganization } from "../../helpers/userAndOrg";
import { decryptEmail } from "../../../src/utilities/encryptionModule";

let MONGOOSE_INSTANCE: typeof mongoose;
let testUser: TestUserType;
let testOrganization: TestOrganizationType;

beforeAll(async () => {
  MONGOOSE_INSTANCE = await connect();
  const userAndOrg = await createTestUserAndOrganization();
  testUser = userAndOrg[0];
  testOrganization = userAndOrg[1];
});

afterAll(async () => {
  await disconnect(MONGOOSE_INSTANCE);
});

describe("resolvers -> Organization -> creatorId", () => {
  afterEach(() => {
    vi.doUnmock("../../../src/constants");
    vi.resetModules();
  });

  it(`throws NotFoundError if no user exists with _id === parent.creatorId`, async () => {
    const { requestContext } = await import("../../../src/libraries");
    const spy = vi
      .spyOn(requestContext, "translate")
      .mockImplementation((message) => `Translated ${message}`);

    try {
      testOrganization = await Organization.findOneAndUpdate(
        {
          _id: testOrganization?._id,
        },
        {
          $set: {
            creatorId: Types.ObjectId().toString(),
          },
        },
        {
          new: true,
        },
      );

      const parent = testOrganization?.toObject();

      const { creator: creatorResolver } = await import(
        "../../../src/resolvers/Organization/creator"
      );
      if (parent) {
        await creatorResolver?.(parent, {}, {});
      }
<<<<<<< HEAD
      // eslint-disable-next-line
=======
      // eslint-disable-next-line @typescript-eslint/no-explicit-any
>>>>>>> 59167850
    } catch (error: any) {
      expect(spy).toHaveBeenCalledWith(USER_NOT_FOUND_ERROR.MESSAGE);
      expect(error.message).toEqual(
        `Translated ${USER_NOT_FOUND_ERROR.MESSAGE}`,
      );
    }
  });

  it(`returns user object for parent.creatorId`, async () => {
    testOrganization = await Organization.findOneAndUpdate(
      {
        _id: testOrganization?._id,
      },
      {
        $set: {
          creatorId: testUser?._id,
        },
      },
      {
        new: true,
      },
    );

    const parent = testOrganization?.toObject();

    const { creator: creatorResolver } = await import(
      "../../../src/resolvers/Organization/creator"
    );
    if (parent) {
      const creatorPayload = await creatorResolver?.(parent, {}, {});
      const creator = await User.findOne({
        _id: testOrganization?.creatorId,
      }).lean();

      if (!creator) {
        throw new Error("Creator not Found");
      }
      const { decrypted } = decryptEmail(creator.email);
      creator.email = decrypted;

      expect(creatorPayload).toEqual(creator);
    }
  });
});<|MERGE_RESOLUTION|>--- conflicted
+++ resolved
@@ -71,11 +71,7 @@
       if (parent) {
         await creatorResolver?.(parent, {}, {});
       }
-<<<<<<< HEAD
-      // eslint-disable-next-line
-=======
       // eslint-disable-next-line @typescript-eslint/no-explicit-any
->>>>>>> 59167850
     } catch (error: any) {
       expect(spy).toHaveBeenCalledWith(USER_NOT_FOUND_ERROR.MESSAGE);
       expect(error.message).toEqual(
