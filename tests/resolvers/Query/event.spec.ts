--- conflicted
+++ resolved
@@ -15,86 +15,16 @@
 import { createTestEvent, testEventType } from "../../helpers/events";
 import { createTestTask } from "../../helpers/task";
 
-<<<<<<< HEAD
 let MONGOOSE_INSTANCE: typeof mongoose | null;
-let testEvent: Interface_Event & Document<any, any, Interface_Event>;
-
-beforeAll(async () => {
-  MONGOOSE_INSTANCE = await connect();
-
-  const testUser = await User.create({
-    email: `email${nanoid().toLowerCase()}@gmail.com`,
-    password: "password",
-    firstName: "firstName",
-    lastName: "lastName",
-    appLanguageCode: "en",
-  });
-
-  const testOrganization = await Organization.create({
-    name: "name",
-    description: "description",
-    isPublic: true,
-    creator: testUser._id,
-    admins: [testUser._id],
-    members: [testUser._id],
-  });
-
-  testEvent = await Event.create({
-    creator: testUser._id,
-    registrants: [{ userId: testUser._id, user: testUser._id }],
-    admins: [testUser._id],
-    organization: testOrganization._id,
-    isRegisterable: true,
-    isPublic: true,
-    title: "title",
-    description: "description",
-    allDay: true,
-    startDate: new Date().toString(),
-  });
-
-  await User.updateOne(
-    {
-      _id: testUser._id,
-    },
-    {
-      $set: {
-        createdOrganizations: [testOrganization._id],
-        adminFor: [testOrganization._id],
-        joinedOrganizations: [testOrganization._id],
-        createdEvents: [testEvent._id],
-        registeredEvents: [testEvent._id],
-        eventAdmin: [testEvent._id],
-      },
-    }
-  );
-
-  const testTask = await Task.create({
-    title: "title",
-    event: testEvent._id,
-    creator: testUser._id,
-  });
-
-  await Event.updateOne(
-    {
-      _id: testEvent._id,
-    },
-    {
-      $push: {
-        tasks: testTask._id,
-      },
-    }
-  );
-=======
 let testEvent: testEventType;
 let testUser: testUserType;
 
 beforeAll(async () => {
-  await connect();
+  MONGOOSE_INSTANCE = await connect();
   const resultArray = await createTestEvent();
   testUser = resultArray[0];
   testEvent = resultArray[2];
   createTestTask(testEvent?._id, testUser?._id);
->>>>>>> 63134379
 });
 
 afterAll(async () => {
