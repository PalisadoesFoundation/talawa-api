import "dotenv/config";
import {
  connect,
  disconnect,
  dropAllCollectionsFromDatabase,
} from "../../helpers/db";
import mongoose from "mongoose";
import { commentsByPost as commentsByPostResolver } from "../../../src/resolvers/Query/commentsByPost";
import { Comment, Post, User, Organization } from "../../../src/models";
import { Types } from "mongoose";
import {
  COMMENT_NOT_FOUND,
  ORGANIZATION_NOT_FOUND,
  POST_NOT_FOUND,
  USER_NOT_FOUND,
} from "../../../src/constants";
import { QueryCommentsByPostArgs } from "../../../src/types/generatedGraphQLTypes";
import { beforeAll, afterAll, describe, it, expect } from "vitest";
import { createPostwithComment, testPostType } from "../../helpers/posts";
import { testUserType, testOrganizationType } from "../../helpers/userAndOrg";

<<<<<<< HEAD
let MONGOOSE_INSTANCE: typeof mongoose | null;
let testUser: Interface_User & Document<any, any, Interface_User>;
let testOrganization: Interface_Organization &
  Document<any, any, Interface_Organization>;
let testPost: Interface_Post & Document<any, any, Interface_Post>;

beforeAll(async () => {
  MONGOOSE_INSTANCE = await connect();

  testUser = await User.create({
    email: `email${nanoid().toLowerCase()}@gmail.com`,
    password: "password",
    firstName: "firstName",
    lastName: "lastName",
    appLanguageCode: "en",
  });

  testOrganization = await Organization.create({
    name: "name",
    description: "description",
    isPublic: true,
    creator: testUser._id,
    admins: [testUser._id],
    members: [testUser._id],
  });

  await User.updateOne(
    {
      _id: testUser._id,
    },
    {
      $set: {
        createdOrganizations: [testOrganization._id],
        adminFor: [testOrganization._id],
        joinedOrganizations: [testOrganization._id],
      },
    }
  );

  testPost = await Post.create({
    text: "text",
    creator: testUser._id,
    organization: testOrganization._id,
  });

  const testComment = await Comment.create({
    text: "text",
    creator: testUser._id,
    post: testPost._id,
  });

  await Post.updateOne(
    {
      _id: testPost._id,
    },
    {
      $push: {
        comments: [testComment._id],
      },
      $inc: {
        commentCount: 1,
      },
    }
  );
=======
let testUser: testUserType;
let testOrganization: testOrganizationType;
let testPost: testPostType;

beforeAll(async () => {
  await connect();
  const resultArray = await createPostwithComment();
  testUser = resultArray[0];
  testOrganization = resultArray[1];
  testPost = resultArray[2];
>>>>>>> 63134379
});

afterAll(async () => {
  await dropAllCollectionsFromDatabase(MONGOOSE_INSTANCE!);
  await disconnect(MONGOOSE_INSTANCE!);
});

describe("resolvers -> Query -> commentsByPost", () => {
  it(`returns list of all comments for post with _id === args.id
  populated with creator, post and likedBy`, async () => {
    const args: QueryCommentsByPostArgs = {
      id: testPost?._id,
    };

    const commentsByPostPayload = await commentsByPostResolver?.({}, args, {});

    const commentsByPost = await Comment.find({
      post: testPost?._id,
    })
      .populate("creator", "-password")
      .populate("post")
      .populate("likedBy")
      .lean();

    expect(commentsByPostPayload).toEqual(commentsByPost);
  });

  it(`throws NotFoundError if no organization exists with _id === post.organization
  for post with _id === args.id`, async () => {
    try {
      await Organization.deleteOne({
        _id: testOrganization?._id,
      });

      const args: QueryCommentsByPostArgs = {
        id: testPost?._id,
      };

      await commentsByPostResolver?.({}, args, {});
    } catch (error: any) {
      expect(error.message).toEqual(ORGANIZATION_NOT_FOUND);
    }
  });

  it(`throws NotFoundError if no post exists with _id === args.id`, async () => {
    try {
      await Post.deleteOne({
        _id: testPost?._id,
      });

      const args: QueryCommentsByPostArgs = {
        id: testPost?._id,
      };

      await commentsByPostResolver?.({}, args, {});
    } catch (error: any) {
      expect(error.message).toEqual(POST_NOT_FOUND);
    }
  });

  it(`throws NotFoundError if no creator exists for first comment for 
   post with id === args.id`, async () => {
    try {
      await User.deleteOne({
        _id: testUser?._id,
      });

      const args: QueryCommentsByPostArgs = {
        id: testPost?._id,
      };

      await commentsByPostResolver?.({}, args, {});
    } catch (error: any) {
      expect(error.message).toEqual(USER_NOT_FOUND);
    }
  });

  it(`throws NotFoundError if no comment exists for post with 
   _id === args.id`, async () => {
    try {
      const args: QueryCommentsByPostArgs = {
        id: Types.ObjectId().toString(),
      };

      await commentsByPostResolver?.({}, args, {});
    } catch (error: any) {
      expect(error.message).toEqual(COMMENT_NOT_FOUND);
    }
  });
});<|MERGE_RESOLUTION|>--- conflicted
+++ resolved
@@ -19,83 +19,17 @@
 import { createPostwithComment, testPostType } from "../../helpers/posts";
 import { testUserType, testOrganizationType } from "../../helpers/userAndOrg";
 
-<<<<<<< HEAD
 let MONGOOSE_INSTANCE: typeof mongoose | null;
-let testUser: Interface_User & Document<any, any, Interface_User>;
-let testOrganization: Interface_Organization &
-  Document<any, any, Interface_Organization>;
-let testPost: Interface_Post & Document<any, any, Interface_Post>;
-
-beforeAll(async () => {
-  MONGOOSE_INSTANCE = await connect();
-
-  testUser = await User.create({
-    email: `email${nanoid().toLowerCase()}@gmail.com`,
-    password: "password",
-    firstName: "firstName",
-    lastName: "lastName",
-    appLanguageCode: "en",
-  });
-
-  testOrganization = await Organization.create({
-    name: "name",
-    description: "description",
-    isPublic: true,
-    creator: testUser._id,
-    admins: [testUser._id],
-    members: [testUser._id],
-  });
-
-  await User.updateOne(
-    {
-      _id: testUser._id,
-    },
-    {
-      $set: {
-        createdOrganizations: [testOrganization._id],
-        adminFor: [testOrganization._id],
-        joinedOrganizations: [testOrganization._id],
-      },
-    }
-  );
-
-  testPost = await Post.create({
-    text: "text",
-    creator: testUser._id,
-    organization: testOrganization._id,
-  });
-
-  const testComment = await Comment.create({
-    text: "text",
-    creator: testUser._id,
-    post: testPost._id,
-  });
-
-  await Post.updateOne(
-    {
-      _id: testPost._id,
-    },
-    {
-      $push: {
-        comments: [testComment._id],
-      },
-      $inc: {
-        commentCount: 1,
-      },
-    }
-  );
-=======
 let testUser: testUserType;
 let testOrganization: testOrganizationType;
 let testPost: testPostType;
 
 beforeAll(async () => {
-  await connect();
+  MONGOOSE_INSTANCE = await connect();
   const resultArray = await createPostwithComment();
   testUser = resultArray[0];
   testOrganization = resultArray[1];
   testPost = resultArray[2];
->>>>>>> 63134379
 });
 
 afterAll(async () => {
