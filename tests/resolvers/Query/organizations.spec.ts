import "dotenv/config";
import { organizations as organizationsResolver } from "../../../src/resolvers/Query/organizations";
import { ORGANIZATION_NOT_FOUND } from "../../../src/constants";
<<<<<<< HEAD
import {
  Interface_Organization,
  Organization,
  User,
} from "../../../src/models";
import {
  connect,
  disconnect,
  dropAllCollectionsFromDatabase,
} from "../../helpers/db";
import mongoose from "mongoose";
=======
import { Organization } from "../../../src/models";
import { connect, disconnect } from "../../../src/db";
>>>>>>> 63134379
import { QueryOrganizationsArgs } from "../../../src/types/generatedGraphQLTypes";
import { beforeAll, afterAll, describe, it, expect } from "vitest";
import {
  testUserType,
  testOrganizationType,
  createTestUserAndOrganization,
  createTestOrganizationWithAdmin,
} from "../../helpers/userAndOrg";
import { Types } from "mongoose";

<<<<<<< HEAD
let MONGOOSE_INSTANCE: typeof mongoose | null;
let testOrganization1: Interface_Organization &
  Document<any, any, Interface_Organization>;

beforeAll(async () => {
  MONGOOSE_INSTANCE = await connect();

  const testUser = await User.create({
    email: `email${nanoid().toLowerCase()}@gmail.com`,
    password: "password",
    firstName: "firstName",
    lastName: "lastName",
    appLanguageCode: "en",
  });

  const testOrganizations = await Organization.insertMany([
    {
      name: `name${nanoid()}`,
      description: `description${nanoid()}`,
      isPublic: true,
      creator: testUser._id,
      admins: [testUser._id],
      members: [testUser._id],
      apiUrl: `apiUrl${nanoid()}`,
    },
    {
      name: `name${nanoid()}`,
      description: `description${nanoid()}`,
      isPublic: true,
      creator: testUser._id,
      admins: [testUser._id],
      members: [testUser._id],
      apiUrl: `apiUrl${nanoid()}`,
    },
  ]);

  testOrganization1 = testOrganizations[0];

  await User.updateOne(
    {
      _id: testUser._id,
    },
    {
      $set: {
        createdOrganizations: [
          testOrganizations[0]._id,
          testOrganizations[1]._id,
        ],
        adminFor: [testOrganizations[0]._id, testOrganizations[1]._id],
        joinedOrganizations: [
          testOrganizations[0]._id,
          testOrganizations[1]._id,
        ],
      },
    }
  );
=======
let testUser: testUserType;
let testOrganization1: testOrganizationType;

beforeAll(async () => {
  await connect();
  [testUser, testOrganization1] = await createTestUserAndOrganization();
  await createTestOrganizationWithAdmin(testUser?._id);
>>>>>>> 63134379
});

afterAll(async () => {
  await dropAllCollectionsFromDatabase(MONGOOSE_INSTANCE!);
  await disconnect(MONGOOSE_INSTANCE!);
});

describe("resolvers -> Query -> organizations", () => {
  it("throws NotFoundError if no organization exists with _id === args.id", async () => {
    try {
      const args: QueryOrganizationsArgs = {
        id: Types.ObjectId().toString(),
      };

      await organizationsResolver?.({}, args, {});
    } catch (error: any) {
      expect(error.message).toEqual(ORGANIZATION_NOT_FOUND);
    }
  });

  it("returns organization object with _id === args.id", async () => {
    const args: QueryOrganizationsArgs = {
      id: testOrganization1?._id,
    };

    const organizationsPayload = await organizationsResolver?.({}, args, {});

    expect(organizationsPayload).toEqual([testOrganization1?.toObject()]);
  });

  it(`returns list of at most 100 organizations sorted by ascending order of
  organization._id if args.orderBy === 'id_ASC'`, async () => {
    const sort = {
      _id: 1,
    };

    const args: QueryOrganizationsArgs = {
      orderBy: "id_ASC",
    };

    const organizationsPayload = await organizationsResolver?.({}, args, {});

    const organizations = await Organization.find()
      .sort(sort)
      .limit(100)
      .lean();

    expect(organizationsPayload).toEqual(organizations);
  });

  it(`returns list of at most 100 organizations sorted by descending order of
  organization._id if args.orderBy === 'id_DESC'`, async () => {
    const sort = {
      _id: -1,
    };

    const args: QueryOrganizationsArgs = {
      orderBy: "id_DESC",
    };

    const organizationsPayload = await organizationsResolver?.({}, args, {});

    const organizations = await Organization.find()
      .sort(sort)
      .limit(100)
      .lean();

    expect(organizationsPayload).toEqual(organizations);
  });

  it(`returns list of at most 100 organizations sorted by ascending order of
  organization.name if args.orderBy === 'name_ASC'`, async () => {
    const sort = {
      name: 1,
    };

    const args: QueryOrganizationsArgs = {
      orderBy: "name_ASC",
    };

    const organizationsPayload = await organizationsResolver?.({}, args, {});

    const organizations = await Organization.find()
      .sort(sort)
      .limit(100)
      .lean();

    expect(organizationsPayload).toEqual(organizations);
  });

  it(`returns list of at most 100 organizations sorted by descending order of
  organization.name if args.orderBy === 'name_DESC'`, async () => {
    const sort = {
      name: -1,
    };

    const args: QueryOrganizationsArgs = {
      orderBy: "name_DESC",
    };

    const organizationsPayload = await organizationsResolver?.({}, args, {});

    const organizations = await Organization.find()
      .sort(sort)
      .limit(100)
      .lean();

    expect(organizationsPayload).toEqual(organizations);
  });

  it(`returns list of at most 100 organizations sorted by ascending order of
  organization.description if args.orderBy === 'description_ASC'`, async () => {
    const sort = {
      description: 1,
    };

    const args: QueryOrganizationsArgs = {
      orderBy: "description_ASC",
    };

    const organizationsPayload = await organizationsResolver?.({}, args, {});

    const organizations = await Organization.find()
      .sort(sort)
      .limit(100)
      .lean();

    expect(organizationsPayload).toEqual(organizations);
  });

  it(`returns list of at most 100 organizations sorted by descending order of
  organization.description if args.orderBy === 'description_DESC'`, async () => {
    const sort = {
      description: -1,
    };

    const args: QueryOrganizationsArgs = {
      orderBy: "description_DESC",
    };

    const organizationsPayload = await organizationsResolver?.({}, args, {});

    const organizations = await Organization.find()
      .sort(sort)
      .limit(100)
      .lean();

    expect(organizationsPayload).toEqual(organizations);
  });

  it(`returns list of at most 100 organizations sorted by ascending order of
  organization.apiUrl if args.orderBy === 'apiUrl_ASC'`, async () => {
    const sort = {
      apiUrl: 1,
    };

    const args: QueryOrganizationsArgs = {
      orderBy: "apiUrl_ASC",
    };

    const organizationsPayload = await organizationsResolver?.({}, args, {});

    const organizations = await Organization.find()
      .sort(sort)
      .limit(100)
      .lean();

    expect(organizationsPayload).toEqual(organizations);
  });

  it(`returns list of at most 100 organizations sorted by descending order of
  organization.apiUrl if args.orderBy === 'apiUrl_DESC'`, async () => {
    const sort = {
      apiUrl: -1,
    };

    const args: QueryOrganizationsArgs = {
      orderBy: "apiUrl_DESC",
    };

    const organizationsPayload = await organizationsResolver?.({}, args, {});

    const organizations = await Organization.find()
      .sort(sort)
      .limit(100)
      .lean();

    expect(organizationsPayload).toEqual(organizations);
  });

  it(`returns list of at most 100 organizations`, async () => {
    const sort = {};

    const args: QueryOrganizationsArgs = {
      orderBy: null,
    };

    const organizationsPayload = await organizationsResolver?.({}, args, {});

    const organizations = await Organization.find()
      .sort(sort)
      .limit(100)
      .lean();

    expect(organizationsPayload).toEqual(organizations);
  });
});<|MERGE_RESOLUTION|>--- conflicted
+++ resolved
@@ -1,22 +1,13 @@
 import "dotenv/config";
 import { organizations as organizationsResolver } from "../../../src/resolvers/Query/organizations";
 import { ORGANIZATION_NOT_FOUND } from "../../../src/constants";
-<<<<<<< HEAD
-import {
-  Interface_Organization,
-  Organization,
-  User,
-} from "../../../src/models";
 import {
   connect,
   disconnect,
   dropAllCollectionsFromDatabase,
 } from "../../helpers/db";
 import mongoose from "mongoose";
-=======
 import { Organization } from "../../../src/models";
-import { connect, disconnect } from "../../../src/db";
->>>>>>> 63134379
 import { QueryOrganizationsArgs } from "../../../src/types/generatedGraphQLTypes";
 import { beforeAll, afterAll, describe, it, expect } from "vitest";
 import {
@@ -27,72 +18,14 @@
 } from "../../helpers/userAndOrg";
 import { Types } from "mongoose";
 
-<<<<<<< HEAD
 let MONGOOSE_INSTANCE: typeof mongoose | null;
-let testOrganization1: Interface_Organization &
-  Document<any, any, Interface_Organization>;
+let testUser: testUserType;
+let testOrganization1: testOrganizationType;
 
 beforeAll(async () => {
   MONGOOSE_INSTANCE = await connect();
-
-  const testUser = await User.create({
-    email: `email${nanoid().toLowerCase()}@gmail.com`,
-    password: "password",
-    firstName: "firstName",
-    lastName: "lastName",
-    appLanguageCode: "en",
-  });
-
-  const testOrganizations = await Organization.insertMany([
-    {
-      name: `name${nanoid()}`,
-      description: `description${nanoid()}`,
-      isPublic: true,
-      creator: testUser._id,
-      admins: [testUser._id],
-      members: [testUser._id],
-      apiUrl: `apiUrl${nanoid()}`,
-    },
-    {
-      name: `name${nanoid()}`,
-      description: `description${nanoid()}`,
-      isPublic: true,
-      creator: testUser._id,
-      admins: [testUser._id],
-      members: [testUser._id],
-      apiUrl: `apiUrl${nanoid()}`,
-    },
-  ]);
-
-  testOrganization1 = testOrganizations[0];
-
-  await User.updateOne(
-    {
-      _id: testUser._id,
-    },
-    {
-      $set: {
-        createdOrganizations: [
-          testOrganizations[0]._id,
-          testOrganizations[1]._id,
-        ],
-        adminFor: [testOrganizations[0]._id, testOrganizations[1]._id],
-        joinedOrganizations: [
-          testOrganizations[0]._id,
-          testOrganizations[1]._id,
-        ],
-      },
-    }
-  );
-=======
-let testUser: testUserType;
-let testOrganization1: testOrganizationType;
-
-beforeAll(async () => {
-  await connect();
   [testUser, testOrganization1] = await createTestUserAndOrganization();
   await createTestOrganizationWithAdmin(testUser?._id);
->>>>>>> 63134379
 });
 
 afterAll(async () => {
