--- conflicted
+++ resolved
@@ -640,39 +640,6 @@
     expect(eventsByOrganizationPayload).toEqual(eventsByOrganization);
   });
 
-<<<<<<< HEAD
-  it(`returns list of all existing events sorted by descending order of event.location
-  if args.orderBy === undefined`, async () => {
-    const sort = {
-      location: -1,
-    };
-
-    const args: QueryEventsByOrganizationArgs = {
-      id: testOrganization?._id,
-      orderBy: undefined,
-    };
-
-    const eventsByOrganizationPayload = await eventsByOrganizationResolver?.(
-      {},
-      args,
-      {}
-    );
-
-    const eventsByOrganization = await Event.find({
-      organization: testOrganization?._id,
-      status: "ACTIVE",
-    })
-      .sort(sort)
-      .populate("creator", "-password")
-      .populate("tasks")
-      .populate("admins", "-password")
-      .lean();
-
-    expect(eventsByOrganizationPayload).toEqual(eventsByOrganization);
-  });
-
-=======
->>>>>>> ea96140b
   it(`returns list of all existing events without sorting if args.orderBy === null`, async () => {
     const sort = {};
 
