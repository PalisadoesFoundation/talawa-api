--- conflicted
+++ resolved
@@ -1,23 +1,12 @@
 // @ts-nocheck
 import "dotenv/config";
 import { postsByOrganizationConnection as postsByOrganizationConnectionResolver } from "../../../src/resolvers/Query/postsByOrganizationConnection";
-<<<<<<< HEAD
-import {
-  Comment,
-  Interface_Organization,
-  Organization,
-  Post,
-  User,
-} from "../../../src/models";
 import {
   connect,
   disconnect,
   dropAllCollectionsFromDatabase,
 } from "../../helpers/db";
 import mongoose from "mongoose";
-=======
-import { connect, disconnect } from "../../../src/db";
->>>>>>> 63134379
 import { Document, Types } from "mongoose";
 import { QueryPostsByOrganizationConnectionArgs } from "../../../src/types/generatedGraphQLTypes";
 import { beforeAll, afterAll, describe, it, expect } from "vitest";
@@ -29,15 +18,10 @@
 import { Post, Interface_Post } from "../../../src/models";
 import { nanoid } from "nanoid";
 
-<<<<<<< HEAD
 let MONGOOSE_INSTANCE: typeof mongoose | null;
-let testOrganization: Interface_Organization &
-  Document<any, any, Interface_Organization>;
-=======
 let testOrganization: testOrganizationType;
 let testUser: testUserType;
 let testPosts: (Interface_Post & Document<any, any, Interface_Post>)[];
->>>>>>> 63134379
 
 beforeAll(async () => {
   MONGOOSE_INSTANCE = await connect();
