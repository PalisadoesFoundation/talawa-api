import "dotenv/config";
<<<<<<< HEAD
import {
  User,
  Organization,
  Donation,
  Interface_Organization,
} from "../../../src/models";
import {
  connect,
  disconnect,
  dropAllCollectionsFromDatabase,
} from "../../helpers/db";
import mongoose from "mongoose";
=======
import { Donation } from "../../../src/models";
import { connect, disconnect } from "../../../src/db";
>>>>>>> 63134379
import { getDonationByOrgId as getDonationByOrgIdResolver } from "../../../src/resolvers/Query/getDonationByOrgId";
import { beforeAll, afterAll, describe, it, expect } from "vitest";
import { QueryGetDonationByOrgIdArgs } from "../../../src/types/generatedGraphQLTypes";
import { createTestDonation } from "../../helpers/donation";
import { testOrganizationType } from "../../helpers/userAndOrg";

<<<<<<< HEAD
let MONGOOSE_INSTANCE: typeof mongoose | null;
let testOrganization: Interface_Organization &
  Document<any, any, Interface_Organization>;

beforeAll(async () => {
  MONGOOSE_INSTANCE = await connect();

  const testUser = await User.create({
    email: `email${nanoid().toLowerCase()}@gmail.com`,
    password: "password",
    firstName: "firstName",
    lastName: "lastName",
    appLanguageCode: "en",
  });

  testOrganization = await Organization.create({
    name: "name",
    description: "description",
    isPublic: true,
    creator: testUser._id,
    admins: [testUser._id],
    members: [testUser._id],
  });

  await User.updateOne(
    {
      _id: testUser._id,
    },
    {
      $push: {
        createdOrganizations: testOrganization._id,
        adminFor: testOrganization._id,
        joinedOrganizations: testOrganization._id,
      },
    }
  );

  await Donation.create({
    amount: 1,
    nameOfOrg: testOrganization.name,
    nameOfUser: `${testUser.firstName} ${testUser.lastName}`,
    orgId: testOrganization._id,
    payPalId: "payPalId",
    userId: testUser._id,
  });
=======
let testOrganization: testOrganizationType;

beforeAll(async () => {
  await connect();
  const resultArray = await createTestDonation();
  testOrganization = resultArray[1];
>>>>>>> 63134379
});

afterAll(async () => {
  await dropAllCollectionsFromDatabase(MONGOOSE_INSTANCE!);
  await disconnect(MONGOOSE_INSTANCE!);
});

describe("resolvers -> Mutation -> getDonationByOrgId", () => {
  it(`returns a list of all donations with orgId === args.orgId`, async () => {
    const args: QueryGetDonationByOrgIdArgs = {
      orgId: testOrganization?._id,
    };

    const getDonationByOrgIdPayload = await getDonationByOrgIdResolver?.(
      {},
      args,
      {}
    );

    const donationsByOrganization = await Donation.find({
      orgId: testOrganization?._id,
    }).lean();

    expect(getDonationByOrgIdPayload).toEqual(donationsByOrganization);
  });
});<|MERGE_RESOLUTION|>--- conflicted
+++ resolved
@@ -1,81 +1,24 @@
 import "dotenv/config";
-<<<<<<< HEAD
-import {
-  User,
-  Organization,
-  Donation,
-  Interface_Organization,
-} from "../../../src/models";
+import { Donation } from "../../../src/models";
+import { getDonationByOrgId as getDonationByOrgIdResolver } from "../../../src/resolvers/Query/getDonationByOrgId";
+import { beforeAll, afterAll, describe, it, expect } from "vitest";
+import { QueryGetDonationByOrgIdArgs } from "../../../src/types/generatedGraphQLTypes";
 import {
   connect,
   disconnect,
   dropAllCollectionsFromDatabase,
 } from "../../helpers/db";
 import mongoose from "mongoose";
-=======
-import { Donation } from "../../../src/models";
-import { connect, disconnect } from "../../../src/db";
->>>>>>> 63134379
-import { getDonationByOrgId as getDonationByOrgIdResolver } from "../../../src/resolvers/Query/getDonationByOrgId";
-import { beforeAll, afterAll, describe, it, expect } from "vitest";
-import { QueryGetDonationByOrgIdArgs } from "../../../src/types/generatedGraphQLTypes";
 import { createTestDonation } from "../../helpers/donation";
 import { testOrganizationType } from "../../helpers/userAndOrg";
 
-<<<<<<< HEAD
 let MONGOOSE_INSTANCE: typeof mongoose | null;
-let testOrganization: Interface_Organization &
-  Document<any, any, Interface_Organization>;
+let testOrganization: testOrganizationType;
 
 beforeAll(async () => {
   MONGOOSE_INSTANCE = await connect();
-
-  const testUser = await User.create({
-    email: `email${nanoid().toLowerCase()}@gmail.com`,
-    password: "password",
-    firstName: "firstName",
-    lastName: "lastName",
-    appLanguageCode: "en",
-  });
-
-  testOrganization = await Organization.create({
-    name: "name",
-    description: "description",
-    isPublic: true,
-    creator: testUser._id,
-    admins: [testUser._id],
-    members: [testUser._id],
-  });
-
-  await User.updateOne(
-    {
-      _id: testUser._id,
-    },
-    {
-      $push: {
-        createdOrganizations: testOrganization._id,
-        adminFor: testOrganization._id,
-        joinedOrganizations: testOrganization._id,
-      },
-    }
-  );
-
-  await Donation.create({
-    amount: 1,
-    nameOfOrg: testOrganization.name,
-    nameOfUser: `${testUser.firstName} ${testUser.lastName}`,
-    orgId: testOrganization._id,
-    payPalId: "payPalId",
-    userId: testUser._id,
-  });
-=======
-let testOrganization: testOrganizationType;
-
-beforeAll(async () => {
-  await connect();
   const resultArray = await createTestDonation();
   testOrganization = resultArray[1];
->>>>>>> 63134379
 });
 
 afterAll(async () => {
