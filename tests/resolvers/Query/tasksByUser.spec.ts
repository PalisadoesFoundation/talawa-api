import "dotenv/config";
import { tasksByUser as tasksByUserResolver } from "../../../src/resolvers/Query/tasksByUser";
import { connect, disconnect } from "../../../src/db";
import { Task } from "../../../src/models";
import { QueryTasksByUserArgs } from "../../../src/types/generatedGraphQLTypes";
import { beforeAll, afterAll, describe, it, expect } from "vitest";
import {
  testUserType,
  testOrganizationType,
  createTestUserAndOrganization,
} from "../../helpers/userAndOrg";
import { createEventWithRegistrant } from "../../helpers/events";
import { createTestTask } from "../../helpers/task";

let testUser: testUserType;
let testOrganization: testOrganizationType;

beforeAll(async () => {
  await connect();
  [testUser, testOrganization] = await createTestUserAndOrganization();
  const testEvent = await createEventWithRegistrant(
    testUser?._id,
    testOrganization?._id,
    true,
    "ONCE"
  );

  await createTestTask(testEvent?._id, testUser?._id);
  await createTestTask(testEvent?._id, testUser?._id);
});

afterAll(async () => {
  await disconnect();
});

describe("resolvers -> Query -> tasksByUser", () => {
  it(`returns list of all tasks with task.creator === args.id without sorting
  if args.orderBy === null`, async () => {
    const args: QueryTasksByUserArgs = {
      id: testUser?._id,
      orderBy: null,
    };

    const tasksByUserPayload = await tasksByUserResolver?.({}, args, {});

    const tasksByUser = await Task.find({
      creator: testUser?._id,
    })
      .populate("event")
      .populate("creator", "-password")
      .lean();

    expect(tasksByUserPayload).toEqual(tasksByUser);
  });

  it(`returns list of all tasks with task.creator === args.id and sorted by
  ascending order of task._id if args.orderBy === 'id_ASC'`, async () => {
    const sort = {
      _id: 1,
    };

    const args: QueryTasksByUserArgs = {
      id: testUser?._id,
      orderBy: "id_ASC",
    };

    const tasksByUserPayload = await tasksByUserResolver?.({}, args, {});

    const tasksByUser = await Task.find({
      creator: testUser?._id,
    })
      .sort(sort)
      .populate("event")
      .populate("creator", "-password")
      .lean();

    expect(tasksByUserPayload).toEqual(tasksByUser);
  });

  it(`returns list of all tasks with task.creator === args.id and sorted by
  descending order of task._id if args.orderBy === 'id_DESC'`, async () => {
    const sort = {
      _id: -1,
    };

    const args: QueryTasksByUserArgs = {
      id: testUser?._id,
      orderBy: "id_DESC",
    };

    const tasksByUserPayload = await tasksByUserResolver?.({}, args, {});

    const tasksByUser = await Task.find({
      creator: testUser?._id,
    })
      .sort(sort)
      .populate("event")
      .populate("creator", "-password")
      .lean();

    expect(tasksByUserPayload).toEqual(tasksByUser);
  });

  it(`returns list of all tasks with task.creator === args.id and sorted by
  ascending order of task.title if args.orderBy === 'title_ASC'`, async () => {
    const sort = {
      title: 1,
    };

    const args: QueryTasksByUserArgs = {
      id: testUser?._id,
      orderBy: "title_ASC",
    };

    const tasksByUserPayload = await tasksByUserResolver?.({}, args, {});

    const tasksByUser = await Task.find({
      creator: testUser?._id,
    })
      .sort(sort)
      .populate("event")
      .populate("creator", "-password")
      .lean();

    expect(tasksByUserPayload).toEqual(tasksByUser);
  });

  it(`returns list of all tasks with task.creator === args.id and sorted by
  descending order of task.title if args.orderBy === 'title_DESC'`, async () => {
    const sort = {
      title: -1,
    };

    const args: QueryTasksByUserArgs = {
      id: testUser?._id,
      orderBy: "title_DESC",
    };

    const tasksByUserPayload = await tasksByUserResolver?.({}, args, {});

    const tasksByUser = await Task.find({
      creator: testUser?._id,
    })
      .sort(sort)
      .populate("event")
      .populate("creator", "-password")
      .lean();

    expect(tasksByUserPayload).toEqual(tasksByUser);
  });

  it(`returns list of all tasks with task.creator === args.id and sorted by
  ascending order of task.description if args.orderBy === 'description_ASC'`, async () => {
    const sort = {
      description: 1,
    };

    const args: QueryTasksByUserArgs = {
      id: testUser?._id,
      orderBy: "description_ASC",
    };

    const tasksByUserPayload = await tasksByUserResolver?.({}, args, {});

    const tasksByUser = await Task.find({
      creator: testUser?._id,
    })
      .sort(sort)
      .populate("event")
      .populate("creator", "-password")
      .lean();

    expect(tasksByUserPayload).toEqual(tasksByUser);
  });

  it(`returns list of all tasks with task.creator === args.id and sorted by
  descending order of task.description if args.orderBy === 'description_DESC'`, async () => {
    const sort = {
      description: -1,
    };

    const args: QueryTasksByUserArgs = {
      id: testUser?._id,
      orderBy: "description_DESC",
    };

    const tasksByUserPayload = await tasksByUserResolver?.({}, args, {});

    const tasksByUser = await Task.find({
      creator: testUser?._id,
    })
      .sort(sort)
      .populate("event")
      .populate("creator", "-password")
      .lean();

    expect(tasksByUserPayload).toEqual(tasksByUser);
  });

  it(`returns list of all tasks with task.creator === args.id and sorted by
  ascending order of task.createdAt if args.orderBy === 'createdAt_ASC'`, async () => {
    const sort = {
      createdAt: 1,
    };

    const args: QueryTasksByUserArgs = {
      id: testUser?._id,
      orderBy: "createdAt_ASC",
    };

    const tasksByUserPayload = await tasksByUserResolver?.({}, args, {});

    const tasksByUser = await Task.find({
      creator: testUser?._id,
    })
      .sort(sort)
      .populate("event")
      .populate("creator", "-password")
      .lean();

    expect(tasksByUserPayload).toEqual(tasksByUser);
  });

  it(`returns list of all tasks with task.creator === args.id and sorted by
  descending order of task.createdAt if args.orderBy === 'createdAt_DESC'`, async () => {
    const sort = {
      createdAt: -1,
    };

    const args: QueryTasksByUserArgs = {
      id: testUser?._id,
      orderBy: "createdAt_DESC",
    };

    const tasksByUserPayload = await tasksByUserResolver?.({}, args, {});

    const tasksByUser = await Task.find({
      creator: testUser?._id,
    })
      .sort(sort)
      .populate("event")
      .populate("creator", "-password")
      .lean();

    expect(tasksByUserPayload).toEqual(tasksByUser);
  });

  it(`returns list of all tasks with task.creator === args.id and sorted by
  ascending order of task.deadline if args.orderBy === 'deadline_ASC'`, async () => {
    const sort = {
      deadline: 1,
    };

    const args: QueryTasksByUserArgs = {
      id: testUser?._id,
      orderBy: "deadline_ASC",
    };

    const tasksByUserPayload = await tasksByUserResolver?.({}, args, {});

    const tasksByUser = await Task.find({
      creator: testUser?._id,
    })
      .sort(sort)
      .populate("event")
      .populate("creator", "-password")
      .lean();

    expect(tasksByUserPayload).toEqual(tasksByUser);
  });

  it(`returns list of all tasks with task.creator === args.id and sorted by
  descending order of task.deadline if args.orderBy === 'deadline_DESC'`, async () => {
    const sort = {
      deadline: -1,
    };

    const args: QueryTasksByUserArgs = {
      id: testUser?._id,
      orderBy: "deadline_DESC",
    };

    const tasksByUserPayload = await tasksByUserResolver?.({}, args, {});

    const tasksByUser = await Task.find({
      creator: testUser?._id,
    })
      .sort(sort)
      .populate("event")
      .populate("creator", "-password")
      .lean();

    expect(tasksByUserPayload).toEqual(tasksByUser);
  });
<<<<<<< HEAD

  it(`returns list of all tasks with task.creator === args.id and sorted by
  descending order of task.deadline if args.orderBy === undefined`, async () => {
    const sort = {
      deadline: -1,
    };

    const args: QueryTasksByUserArgs = {
      id: testUser?._id,
      orderBy: undefined,
    };

    const tasksByUserPayload = await tasksByUserResolver?.({}, args, {});

    const tasksByUser = await Task.find({
      creator: testUser?._id,
    })
      .sort(sort)
      .populate("event")
      .populate("creator", "-password")
      .lean();

    expect(tasksByUserPayload).toEqual(tasksByUser);
  });
=======
>>>>>>> ea96140b
});<|MERGE_RESOLUTION|>--- conflicted
+++ resolved
@@ -292,31 +292,4 @@
 
     expect(tasksByUserPayload).toEqual(tasksByUser);
   });
-<<<<<<< HEAD
-
-  it(`returns list of all tasks with task.creator === args.id and sorted by
-  descending order of task.deadline if args.orderBy === undefined`, async () => {
-    const sort = {
-      deadline: -1,
-    };
-
-    const args: QueryTasksByUserArgs = {
-      id: testUser?._id,
-      orderBy: undefined,
-    };
-
-    const tasksByUserPayload = await tasksByUserResolver?.({}, args, {});
-
-    const tasksByUser = await Task.find({
-      creator: testUser?._id,
-    })
-      .sort(sort)
-      .populate("event")
-      .populate("creator", "-password")
-      .lean();
-
-    expect(tasksByUserPayload).toEqual(tasksByUser);
-  });
-=======
->>>>>>> ea96140b
 });