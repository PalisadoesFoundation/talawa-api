import "dotenv/config";
import { tasksByUser as tasksByUserResolver } from "../../../src/resolvers/Query/tasksByUser";
<<<<<<< HEAD
import {
  connect,
  disconnect,
  dropAllCollectionsFromDatabase,
} from "../../helpers/db";
import mongoose from "mongoose";
import {
  User,
  Organization,
  Event,
  Task,
  Interface_User,
} from "../../../src/models";
import { nanoid } from "nanoid";
import { Document } from "mongoose";
=======
import { connect, disconnect } from "../../../src/db";
import { Task } from "../../../src/models";
>>>>>>> 63134379
import { QueryTasksByUserArgs } from "../../../src/types/generatedGraphQLTypes";
import { beforeAll, afterAll, describe, it, expect } from "vitest";
import {
  testUserType,
  testOrganizationType,
  createTestUserAndOrganization,
} from "../../helpers/userAndOrg";
import { createEventWithRegistrant } from "../../helpers/events";
import { createTestTask } from "../../helpers/task";

<<<<<<< HEAD
let MONGOOSE_INSTANCE: typeof mongoose | null;
let testUser: Interface_User & Document<any, any, Interface_User>;

beforeAll(async () => {
  MONGOOSE_INSTANCE = await connect();

  testUser = await User.create({
    email: `email${nanoid().toLowerCase()}@gmail.com`,
    password: "password",
    firstName: "firstName",
    lastName: "lastName",
    appLanguageCode: "en",
  });

  const testOrganization = await Organization.create({
    name: "name",
    description: "description",
    isPublic: true,
    creator: testUser._id,
    admins: [testUser._id],
    members: [testUser._id],
  });

  const testEvent = await Event.create({
    creator: testUser._id,
    registrants: [{ userId: testUser._id, user: testUser._id }],
    admins: [testUser._id],
    organization: testOrganization._id,
    isRegisterable: true,
    isPublic: true,
    title: "title",
    description: "description",
    allDay: true,
    startDate: new Date().toString(),
  });

  await User.updateOne(
    {
      _id: testUser._id,
    },
    {
      $push: {
        createdOrganizations: testOrganization._id,
        adminFor: testOrganization._id,
        joinedOrganizations: testOrganization._id,
        createdEvents: testEvent._id,
        registeredEvents: testEvent._id,
        eventAdmin: testEvent._id,
      },
    }
=======
let testUser: testUserType;
let testOrganization: testOrganizationType;

beforeAll(async () => {
  await connect();
  [testUser, testOrganization] = await createTestUserAndOrganization();
  const testEvent = await createEventWithRegistrant(
    testUser?._id,
    testOrganization?._id,
    true,
    "ONCE"
>>>>>>> 63134379
  );

  await createTestTask(testEvent?._id, testUser?._id);
  await createTestTask(testEvent?._id, testUser?._id);
});

afterAll(async () => {
  await dropAllCollectionsFromDatabase(MONGOOSE_INSTANCE!);
  await disconnect(MONGOOSE_INSTANCE!);
});

describe("resolvers -> Query -> tasksByUser", () => {
  it(`returns list of all tasks with task.creator === args.id without sorting
  if args.orderBy === null`, async () => {
    const args: QueryTasksByUserArgs = {
      id: testUser?._id,
      orderBy: null,
    };

    const tasksByUserPayload = await tasksByUserResolver?.({}, args, {});

    const tasksByUser = await Task.find({
      creator: testUser?._id,
    })
      .populate("event")
      .populate("creator", "-password")
      .lean();

    expect(tasksByUserPayload).toEqual(tasksByUser);
  });

  it(`returns list of all tasks with task.creator === args.id and sorted by
  ascending order of task._id if args.orderBy === 'id_ASC'`, async () => {
    const sort = {
      _id: 1,
    };

    const args: QueryTasksByUserArgs = {
      id: testUser?._id,
      orderBy: "id_ASC",
    };

    const tasksByUserPayload = await tasksByUserResolver?.({}, args, {});

    const tasksByUser = await Task.find({
      creator: testUser?._id,
    })
      .sort(sort)
      .populate("event")
      .populate("creator", "-password")
      .lean();

    expect(tasksByUserPayload).toEqual(tasksByUser);
  });

  it(`returns list of all tasks with task.creator === args.id and sorted by
  descending order of task._id if args.orderBy === 'id_DESC'`, async () => {
    const sort = {
      _id: -1,
    };

    const args: QueryTasksByUserArgs = {
      id: testUser?._id,
      orderBy: "id_DESC",
    };

    const tasksByUserPayload = await tasksByUserResolver?.({}, args, {});

    const tasksByUser = await Task.find({
      creator: testUser?._id,
    })
      .sort(sort)
      .populate("event")
      .populate("creator", "-password")
      .lean();

    expect(tasksByUserPayload).toEqual(tasksByUser);
  });

  it(`returns list of all tasks with task.creator === args.id and sorted by
  ascending order of task.title if args.orderBy === 'title_ASC'`, async () => {
    const sort = {
      title: 1,
    };

    const args: QueryTasksByUserArgs = {
      id: testUser?._id,
      orderBy: "title_ASC",
    };

    const tasksByUserPayload = await tasksByUserResolver?.({}, args, {});

    const tasksByUser = await Task.find({
      creator: testUser?._id,
    })
      .sort(sort)
      .populate("event")
      .populate("creator", "-password")
      .lean();

    expect(tasksByUserPayload).toEqual(tasksByUser);
  });

  it(`returns list of all tasks with task.creator === args.id and sorted by
  descending order of task.title if args.orderBy === 'title_DESC'`, async () => {
    const sort = {
      title: -1,
    };

    const args: QueryTasksByUserArgs = {
      id: testUser?._id,
      orderBy: "title_DESC",
    };

    const tasksByUserPayload = await tasksByUserResolver?.({}, args, {});

    const tasksByUser = await Task.find({
      creator: testUser?._id,
    })
      .sort(sort)
      .populate("event")
      .populate("creator", "-password")
      .lean();

    expect(tasksByUserPayload).toEqual(tasksByUser);
  });

  it(`returns list of all tasks with task.creator === args.id and sorted by
  ascending order of task.description if args.orderBy === 'description_ASC'`, async () => {
    const sort = {
      description: 1,
    };

    const args: QueryTasksByUserArgs = {
      id: testUser?._id,
      orderBy: "description_ASC",
    };

    const tasksByUserPayload = await tasksByUserResolver?.({}, args, {});

    const tasksByUser = await Task.find({
      creator: testUser?._id,
    })
      .sort(sort)
      .populate("event")
      .populate("creator", "-password")
      .lean();

    expect(tasksByUserPayload).toEqual(tasksByUser);
  });

  it(`returns list of all tasks with task.creator === args.id and sorted by
  descending order of task.description if args.orderBy === 'description_DESC'`, async () => {
    const sort = {
      description: -1,
    };

    const args: QueryTasksByUserArgs = {
      id: testUser?._id,
      orderBy: "description_DESC",
    };

    const tasksByUserPayload = await tasksByUserResolver?.({}, args, {});

    const tasksByUser = await Task.find({
      creator: testUser?._id,
    })
      .sort(sort)
      .populate("event")
      .populate("creator", "-password")
      .lean();

    expect(tasksByUserPayload).toEqual(tasksByUser);
  });

  it(`returns list of all tasks with task.creator === args.id and sorted by
  ascending order of task.createdAt if args.orderBy === 'createdAt_ASC'`, async () => {
    const sort = {
      createdAt: 1,
    };

    const args: QueryTasksByUserArgs = {
      id: testUser?._id,
      orderBy: "createdAt_ASC",
    };

    const tasksByUserPayload = await tasksByUserResolver?.({}, args, {});

    const tasksByUser = await Task.find({
      creator: testUser?._id,
    })
      .sort(sort)
      .populate("event")
      .populate("creator", "-password")
      .lean();

    expect(tasksByUserPayload).toEqual(tasksByUser);
  });

  it(`returns list of all tasks with task.creator === args.id and sorted by
  descending order of task.createdAt if args.orderBy === 'createdAt_DESC'`, async () => {
    const sort = {
      createdAt: -1,
    };

    const args: QueryTasksByUserArgs = {
      id: testUser?._id,
      orderBy: "createdAt_DESC",
    };

    const tasksByUserPayload = await tasksByUserResolver?.({}, args, {});

    const tasksByUser = await Task.find({
      creator: testUser?._id,
    })
      .sort(sort)
      .populate("event")
      .populate("creator", "-password")
      .lean();

    expect(tasksByUserPayload).toEqual(tasksByUser);
  });

  it(`returns list of all tasks with task.creator === args.id and sorted by
  ascending order of task.deadline if args.orderBy === 'deadline_ASC'`, async () => {
    const sort = {
      deadline: 1,
    };

    const args: QueryTasksByUserArgs = {
      id: testUser?._id,
      orderBy: "deadline_ASC",
    };

    const tasksByUserPayload = await tasksByUserResolver?.({}, args, {});

    const tasksByUser = await Task.find({
      creator: testUser?._id,
    })
      .sort(sort)
      .populate("event")
      .populate("creator", "-password")
      .lean();

    expect(tasksByUserPayload).toEqual(tasksByUser);
  });

  it(`returns list of all tasks with task.creator === args.id and sorted by
  descending order of task.deadline if args.orderBy === 'deadline_DESC'`, async () => {
    const sort = {
      deadline: -1,
    };

    const args: QueryTasksByUserArgs = {
      id: testUser?._id,
      orderBy: "deadline_DESC",
    };

    const tasksByUserPayload = await tasksByUserResolver?.({}, args, {});

    const tasksByUser = await Task.find({
      creator: testUser?._id,
    })
      .sort(sort)
      .populate("event")
      .populate("creator", "-password")
      .lean();

    expect(tasksByUserPayload).toEqual(tasksByUser);
  });
});<|MERGE_RESOLUTION|>--- conflicted
+++ resolved
@@ -1,25 +1,12 @@
 import "dotenv/config";
 import { tasksByUser as tasksByUserResolver } from "../../../src/resolvers/Query/tasksByUser";
-<<<<<<< HEAD
 import {
   connect,
   disconnect,
   dropAllCollectionsFromDatabase,
 } from "../../helpers/db";
 import mongoose from "mongoose";
-import {
-  User,
-  Organization,
-  Event,
-  Task,
-  Interface_User,
-} from "../../../src/models";
-import { nanoid } from "nanoid";
-import { Document } from "mongoose";
-=======
-import { connect, disconnect } from "../../../src/db";
 import { Task } from "../../../src/models";
->>>>>>> 63134379
 import { QueryTasksByUserArgs } from "../../../src/types/generatedGraphQLTypes";
 import { beforeAll, afterAll, describe, it, expect } from "vitest";
 import {
@@ -30,70 +17,18 @@
 import { createEventWithRegistrant } from "../../helpers/events";
 import { createTestTask } from "../../helpers/task";
 
-<<<<<<< HEAD
 let MONGOOSE_INSTANCE: typeof mongoose | null;
-let testUser: Interface_User & Document<any, any, Interface_User>;
+let testUser: testUserType;
+let testOrganization: testOrganizationType;
 
 beforeAll(async () => {
   MONGOOSE_INSTANCE = await connect();
-
-  testUser = await User.create({
-    email: `email${nanoid().toLowerCase()}@gmail.com`,
-    password: "password",
-    firstName: "firstName",
-    lastName: "lastName",
-    appLanguageCode: "en",
-  });
-
-  const testOrganization = await Organization.create({
-    name: "name",
-    description: "description",
-    isPublic: true,
-    creator: testUser._id,
-    admins: [testUser._id],
-    members: [testUser._id],
-  });
-
-  const testEvent = await Event.create({
-    creator: testUser._id,
-    registrants: [{ userId: testUser._id, user: testUser._id }],
-    admins: [testUser._id],
-    organization: testOrganization._id,
-    isRegisterable: true,
-    isPublic: true,
-    title: "title",
-    description: "description",
-    allDay: true,
-    startDate: new Date().toString(),
-  });
-
-  await User.updateOne(
-    {
-      _id: testUser._id,
-    },
-    {
-      $push: {
-        createdOrganizations: testOrganization._id,
-        adminFor: testOrganization._id,
-        joinedOrganizations: testOrganization._id,
-        createdEvents: testEvent._id,
-        registeredEvents: testEvent._id,
-        eventAdmin: testEvent._id,
-      },
-    }
-=======
-let testUser: testUserType;
-let testOrganization: testOrganizationType;
-
-beforeAll(async () => {
-  await connect();
   [testUser, testOrganization] = await createTestUserAndOrganization();
   const testEvent = await createEventWithRegistrant(
     testUser?._id,
     testOrganization?._id,
     true,
     "ONCE"
->>>>>>> 63134379
   );
 
   await createTestTask(testEvent?._id, testUser?._id);
