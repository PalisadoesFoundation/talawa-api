--- conflicted
+++ resolved
@@ -1,102 +1,24 @@
 import "dotenv/config";
 import { post as postResolver } from "../../../src/resolvers/Query/post";
-<<<<<<< HEAD
-import {
-  User,
-  Organization,
-  Post,
-  Comment,
-  Interface_Post,
-} from "../../../src/models";
 import {
   connect,
   disconnect,
   dropAllCollectionsFromDatabase,
 } from "../../helpers/db";
-import mongoose from "mongoose";
-import { nanoid } from "nanoid";
-import { Document, Types } from "mongoose";
-=======
 import { Post } from "../../../src/models";
-import { connect, disconnect } from "../../../src/db";
 import { Types } from "mongoose";
->>>>>>> 63134379
 import { POST_NOT_FOUND } from "../../../src/constants";
 import { QueryPostArgs } from "../../../src/types/generatedGraphQLTypes";
 import { beforeAll, afterAll, describe, it, expect } from "vitest";
 import { testPostType, createPostwithComment } from "../../helpers/posts";
+import mongoose from "mongoose";
 
-<<<<<<< HEAD
 let MONGOOSE_INSTANCE: typeof mongoose | null;
-let testPost: Interface_Post & Document<any, any, Interface_Post>;
+let testPost: testPostType;
 
 beforeAll(async () => {
   MONGOOSE_INSTANCE = await connect();
-
-  const testUser = await User.create({
-    email: `email${nanoid().toLowerCase()}@gmail.com`,
-    password: "password",
-    firstName: "firstName",
-    lastName: "lastName",
-    appLanguageCode: "en",
-  });
-
-  const testOrganization = await Organization.create({
-    name: "name",
-    description: "description",
-    isPublic: true,
-    creator: testUser._id,
-    admins: [testUser._id],
-    members: [testUser._id],
-  });
-
-  await User.updateOne(
-    {
-      _id: testUser._id,
-    },
-    {
-      $set: {
-        createdOrganizations: [testOrganization._id],
-        adminFor: [testOrganization._id],
-        joinedOrganizations: [testOrganization._id],
-      },
-    }
-  );
-
-  testPost = await Post.create({
-    text: "text",
-    creator: testUser._id,
-    organization: testOrganization._id,
-  });
-
-  const testComment = await Comment.create({
-    text: "text",
-    creator: testUser._id,
-    post: testPost._id,
-  });
-
-  await Post.updateOne(
-    {
-      _id: testPost._id,
-    },
-    {
-      $push: {
-        likedBy: testUser._id,
-        comments: testComment._id,
-      },
-      $inc: {
-        likeCount: 1,
-        commentCount: 1,
-      },
-    }
-  );
-=======
-let testPost: testPostType;
-
-beforeAll(async () => {
-  await connect();
   testPost = (await createPostwithComment())[2];
->>>>>>> 63134379
 });
 
 afterAll(async () => {
