import "dotenv/config";
import { usersConnection as usersConnectionResolver } from "../../../src/resolvers/Query/usersConnection";
<<<<<<< HEAD
import { Event, Interface_User, Organization, User } from "../../../src/models";
import {
  connect,
  disconnect,
  dropAllCollectionsFromDatabase,
} from "../../helpers/db";
import mongoose from "mongoose";
=======
import { User } from "../../../src/models";
import { connect, disconnect } from "../../../src/db";
>>>>>>> 63134379
import { QueryUsersConnectionArgs } from "../../../src/types/generatedGraphQLTypes";
import { beforeAll, afterAll, describe, it, expect } from "vitest";
<<<<<<< HEAD

let testUsers: (Interface_User & Document<any, any, Interface_User>)[];
let MONGOOSE_INSTANCE: typeof mongoose | null;

beforeAll(async () => {
  MONGOOSE_INSTANCE = await connect();

  testUsers = await User.insertMany([
    {
      email: `email${nanoid().toLowerCase()}@gmail.com`,
      password: "password",
      firstName: `firstName${nanoid()}`,
      lastName: `lastName${nanoid()}`,
      appLanguageCode: `en${nanoid()}`,
    },
    {
      email: `email${nanoid().toLowerCase()}@gmail.com`,
      password: "password",
      firstName: `firstName${nanoid()}`,
      lastName: `lastName${nanoid()}`,
      appLanguageCode: `en${nanoid()}`,
    },
    {
      email: `email${nanoid().toLowerCase()}@gmail.com`,
      password: "password",
      firstName: `firstName${nanoid()}`,
      lastName: `lastName${nanoid()}`,
      appLanguageCode: `en${nanoid()}`,
    },
  ]);

  const testOrganization = await Organization.create({
    name: "name",
    description: "description",
    isPublic: true,
    creator: testUsers[0]._id,
    admins: [testUsers[0]._id],
    members: [testUsers[0]._id],
    apiUrl: "apiUrl",
  });

  const testEvent = await Event.create({
    title: "title",
    description: "description",
    recurring: true,
    allDay: true,
    startDate: new Date().toString(),
    isPublic: true,
    isRegisterable: true,
    creator: testUsers[0]._id,
    registrants: [
      {
        userId: testUsers[0]._id,
        user: testUsers[0]._id,
      },
    ],
    admins: [testUsers[0]._id],
    organization: testOrganization._id,
  });

  await User.updateOne(
    {
      _id: testUsers[0]._id,
    },
    {
      $set: {
        createdOrganizations: [testOrganization._id],
        adminFor: [testOrganization._id],
        joinedOrganizations: [testOrganization._id],
        createdEvents: [testEvent._id],
        registeredEvents: [testEvent._id],
        eventAdmin: [testEvent._id],
      },
    }
=======
import {
  testUserType,
  createTestUserAndOrganization,
  createTestUser,
} from "../../helpers/userAndOrg";
import { createEventWithRegistrant } from "../../helpers/events";
let testUsers: testUserType[];

beforeAll(async () => {
  await connect();
  const [testUser1, testOrganization] = await createTestUserAndOrganization();
  testUsers = [testUser1, await createTestUser(), await createTestUser()];
  await createEventWithRegistrant(
    testUsers[0]?._id,
    testOrganization?._id,
    true,
    "ONCE"
>>>>>>> 63134379
  );
});

afterAll(async () => {
  await dropAllCollectionsFromDatabase(MONGOOSE_INSTANCE!);
  await disconnect(MONGOOSE_INSTANCE!);
});

describe("resolvers -> Query -> usersConnection", () => {
  it(`returns paginated list of users filtered by
  args.where === { id: testUsers[1].id, firstName: testUsers[1].firstName,
  lastName: testUsers[1].lastName, email: testUsers[1].email,
  appLanguageCode: testUsers[1].appLanguageCode } and sorted by
  args.orderBy === 'id_ASC'`, async () => {
    const where = {
      _id: testUsers[1]?.id,
      firstName: testUsers[1]?.firstName,
      lastName: testUsers[1]?.lastName,
      email: testUsers[1]?.email,
      appLanguageCode: testUsers[1]?.appLanguageCode,
    };

    const sort = {
      _id: 1,
    };

    const args: QueryUsersConnectionArgs = {
      first: 2,
      skip: 1,
      where: {
        id: testUsers[1]?.id,
        firstName: testUsers[1]?.firstName,
        lastName: testUsers[1]?.lastName,
        email: testUsers[1]?.email,
        appLanguageCode: testUsers[1]?.appLanguageCode,
      },
      orderBy: "id_ASC",
    };

    const usersConnectionPayload = await usersConnectionResolver?.(
      {},
      args,
      {}
    );

    const users = await User.find(where)
      .limit(2)
      .skip(1)
      .sort(sort)
      .select(["-password"])
      .populate("createdOrganizations")
      .populate("createdEvents")
      .populate("joinedOrganizations")
      .populate("registeredEvents")
      .populate("eventAdmin")
      .populate("adminFor")
      .lean();

    expect(usersConnectionPayload).toEqual(users);
  });

  it(`returns paginated list of users filtered by
  args.where === { id_not: testUsers[2]._id, firstName_not: testUsers[2].firstName,
  lastName_not: testUsers[2].lastName, email_not: testUsers[2].email,
  appLanguageCode_not: testUsers[2].appLanguageCode } and
  sorted by args.orderBy === 'id_Desc'`, async () => {
    const where = {
      _id: {
        $ne: testUsers[2]?._id,
      },
      firstName: {
        $ne: testUsers[2]?.firstName,
      },
      lastName: {
        $ne: testUsers[2]?.lastName,
      },
      email: {
        $ne: testUsers[2]?.email,
      },
      appLanguageCode: {
        $ne: testUsers[2]?.appLanguageCode,
      },
    };

    const sort = {
      _id: -1,
    };

    const args: QueryUsersConnectionArgs = {
      first: 2,
      skip: 1,
      where: {
        id_not: testUsers[2]?._id,
        firstName_not: testUsers[2]?.firstName,
        lastName_not: testUsers[2]?.lastName,
        email_not: testUsers[2]?.email,
        appLanguageCode_not: testUsers[2]?.appLanguageCode,
      },
      orderBy: "id_DESC",
    };

    const usersConnectionPayload = await usersConnectionResolver?.(
      {},
      args,
      {}
    );

    const users = await User.find(where)
      .limit(2)
      .skip(1)
      .sort(sort)
      .select(["-password"])
      .populate("createdOrganizations")
      .populate("createdEvents")
      .populate("joinedOrganizations")
      .populate("registeredEvents")
      .populate("eventAdmin")
      .populate("adminFor")
      .lean();

    expect(usersConnectionPayload).toEqual(users);
  });

  it(`returns paginated list of users filtered by
  args.where === { id_in: [testUsers[1].id], firstName_in: [testUsers[1].firstName],
  lastName_in: [testUsers[1].lastName], email_in: [testUsers[1].email],
  appLanguageCode_in: [testUsers[1].appLanguageCode] } and
  sorted by args.orderBy === 'firstName_ASC'`, async () => {
    const where = {
      _id: {
        $in: [testUsers[1]!.id],
      },
      firstName: {
        $in: [testUsers[1]!.firstName],
      },
      lastName: {
        $in: [testUsers[1]!.lastName],
      },
      email: {
        $in: [testUsers[1]!.email],
      },
      appLanguageCode: {
        $in: [testUsers[1]!.appLanguageCode],
      },
    };

    const sort = {
      firstName: 1,
    };

    const args: QueryUsersConnectionArgs = {
      first: 2,
      skip: 1,
      where: {
        id_in: [testUsers[1]?.id],
        firstName_in: [testUsers[1]?.firstName!],
        lastName_in: [testUsers[1]?.lastName!],
        email_in: [testUsers[1]?.email!],
        appLanguageCode_in: [testUsers[1]?.appLanguageCode!],
      },
      orderBy: "firstName_ASC",
    };

    const usersConnectionPayload = await usersConnectionResolver?.(
      {},
      args,
      {}
    );

    const users = await User.find(where)
      .limit(2)
      .skip(1)
      .sort(sort)
      .select(["-password"])
      .populate("createdOrganizations")
      .populate("createdEvents")
      .populate("joinedOrganizations")
      .populate("registeredEvents")
      .populate("eventAdmin")
      .populate("adminFor")
      .lean();

    expect(usersConnectionPayload).toEqual(users);
  });

  it(`returns paginated list of users filtered by
  args.where === { id_not_in: [testUsers[2]._id], firstName_not_in: [testUsers[2].firstName],
  lastName_not_in: [testUsers[2].lastName], email_not_in: [testUsers[2].email],
  appLanguageCode_not_in: [testUsers[2].appLanguageCode] } and
  sorted by args.orderBy === 'firstName_DESC'`, async () => {
    const where = {
      _id: {
        $nin: [testUsers[2]!._id],
      },
      firstName: {
        $nin: [testUsers[2]!.firstName],
      },
      lastName: {
        $nin: [testUsers[2]!.lastName],
      },
      email: {
        $nin: [testUsers[2]!.email],
      },
      appLanguageCode: {
        $nin: [testUsers[2]!.appLanguageCode],
      },
    };

    const sort = {
      firstName: -1,
    };

    const args: QueryUsersConnectionArgs = {
      first: 2,
      skip: 1,
      where: {
        id_not_in: [testUsers[2]?._id],
        firstName_not_in: [testUsers[2]?.firstName!],
        lastName_not_in: [testUsers[2]?.lastName!],
        email_not_in: [testUsers[2]?.email!],
        appLanguageCode_not_in: [testUsers[2]?.appLanguageCode!],
      },
      orderBy: "firstName_DESC",
    };

    const usersConnectionPayload = await usersConnectionResolver?.(
      {},
      args,
      {}
    );

    const users = await User.find(where)
      .limit(2)
      .skip(1)
      .sort(sort)
      .select(["-password"])
      .populate("createdOrganizations")
      .populate("createdEvents")
      .populate("joinedOrganizations")
      .populate("registeredEvents")
      .populate("eventAdmin")
      .populate("adminFor")
      .lean();

    expect(usersConnectionPayload).toEqual(users);
  });

  it(`returns paginated list of users filtered by
  args.where === { firstName_contains: testUsers[1].firstName,
  lastName_contains: testUsers[1].lastName, email_contains: testUsers[1].email,
  appLanguageCode_contains: testUsers[1].appLanguageCode } and
  sorted by args.orderBy === 'lastName_ASC'`, async () => {
    const where = {
      firstName: {
        $regex: testUsers[1]?.firstName,
        $options: "i",
      },
      lastName: {
        $regex: testUsers[1]?.lastName,
        $options: "i",
      },
      email: {
        $regex: testUsers[1]?.email,
        $options: "i",
      },
      appLanguageCode: {
        $regex: testUsers[1]?.appLanguageCode,
        $options: "i",
      },
    };

    const sort = {
      lastName: 1,
    };

    const args: QueryUsersConnectionArgs = {
      first: 2,
      skip: 1,
      where: {
        firstName_contains: testUsers[1]?.firstName,
        lastName_contains: testUsers[1]?.lastName,
        email_contains: testUsers[1]?.email,
        appLanguageCode_contains: testUsers[1]?.appLanguageCode,
      },
      orderBy: "lastName_ASC",
    };

    const usersConnectionPayload = await usersConnectionResolver?.(
      {},
      args,
      {}
    );

    const users = await User.find(where)
      .limit(2)
      .skip(1)
      .sort(sort)
      .select(["-password"])
      .populate("createdOrganizations")
      .populate("createdEvents")
      .populate("joinedOrganizations")
      .populate("registeredEvents")
      .populate("eventAdmin")
      .populate("adminFor")
      .lean();

    expect(usersConnectionPayload).toEqual(users);
  });

  it(`returns paginated list of users filtered by
  args.where === { firstName_starts_with: testUsers[1].firstName,
  lastName_starts_with: testUsers[1].lastName, email_starts_with: testUsers[1].email,
  appLanguageCode_starts_with: testUsers[1].appLanguageCode } and
  sorted by args.orderBy === 'lastName_DESC'`, async () => {
    const where = {
      firstName: new RegExp("^" + testUsers[1]?.firstName),
      lastName: new RegExp("^" + testUsers[1]?.lastName),
      email: new RegExp("^" + testUsers[1]?.email),
      appLanguageCode: new RegExp("^" + testUsers[1]?.appLanguageCode),
    };

    const sort = {
      lastName: -1,
    };

    const args: QueryUsersConnectionArgs = {
      first: 2,
      skip: 1,
      where: {
        firstName_starts_with: testUsers[1]?.firstName,
        lastName_starts_with: testUsers[1]?.lastName,
        email_starts_with: testUsers[1]?.email,
        appLanguageCode_starts_with: testUsers[1]?.appLanguageCode,
      },
      orderBy: "lastName_DESC",
    };

    const usersConnectionPayload = await usersConnectionResolver?.(
      {},
      args,
      {}
    );

    const users = await User.find(where)
      .limit(2)
      .skip(1)
      .sort(sort)
      .select(["-password"])
      .populate("createdOrganizations")
      .populate("createdEvents")
      .populate("joinedOrganizations")
      .populate("registeredEvents")
      .populate("eventAdmin")
      .populate("adminFor")
      .lean();

    expect(usersConnectionPayload).toEqual(users);
  });

  it(`returns paginated list of users sorted by
  args.orderBy === 'appLanguageCode_ASC'`, async () => {
    const where = {};

    const sort = {
      appLanguageCode: 1,
    };

    const args: QueryUsersConnectionArgs = {
      first: 2,
      skip: 1,
      where: null,
      orderBy: "appLanguageCode_ASC",
    };

    const usersConnectionPayload = await usersConnectionResolver?.(
      {},
      args,
      {}
    );

    const users = await User.find(where)
      .limit(2)
      .skip(1)
      .sort(sort)
      .select(["-password"])
      .populate("createdOrganizations")
      .populate("createdEvents")
      .populate("joinedOrganizations")
      .populate("registeredEvents")
      .populate("eventAdmin")
      .populate("adminFor")
      .lean();

    expect(usersConnectionPayload).toEqual(users);
  });

  it(`returns paginated list of users sorted by
   args.orderBy === 'appLanguageCode_DESC'`, async () => {
    const where = {};

    const sort = {
      appLanguageCode: -1,
    };

    const args: QueryUsersConnectionArgs = {
      first: 2,
      skip: 1,
      where: null,
      orderBy: "appLanguageCode_DESC",
    };

    const usersConnectionPayload = await usersConnectionResolver?.(
      {},
      args,
      {}
    );

    const users = await User.find(where)
      .limit(2)
      .skip(1)
      .sort(sort)
      .select(["-password"])
      .populate("createdOrganizations")
      .populate("createdEvents")
      .populate("joinedOrganizations")
      .populate("registeredEvents")
      .populate("eventAdmin")
      .populate("adminFor")
      .lean();

    expect(usersConnectionPayload).toEqual(users);
  });

  it(`returns paginated list of users
  sorted by args.orderBy === 'email_ASC'`, async () => {
    const where = {};

    const sort = {
      email: 1,
    };

    const args: QueryUsersConnectionArgs = {
      first: 2,
      skip: 1,
      where: null,
      orderBy: "email_ASC",
    };

    const usersConnectionPayload = await usersConnectionResolver?.(
      {},
      args,
      {}
    );

    const users = await User.find(where)
      .limit(2)
      .skip(1)
      .sort(sort)
      .select(["-password"])
      .populate("createdOrganizations")
      .populate("createdEvents")
      .populate("joinedOrganizations")
      .populate("registeredEvents")
      .populate("eventAdmin")
      .populate("adminFor")
      .lean();

    expect(usersConnectionPayload).toEqual(users);
  });

  it(`returns paginated list of users
  sorted by args.orderBy === 'email_DESC'`, async () => {
    const where = {};

    const sort = {
      email: -1,
    };

    const args: QueryUsersConnectionArgs = {
      first: 2,
      skip: 1,
      where: null,
      orderBy: "email_DESC",
    };

    const usersConnectionPayload = await usersConnectionResolver?.(
      {},
      args,
      {}
    );

    const users = await User.find(where)
      .limit(2)
      .skip(1)
      .sort(sort)
      .select(["-password"])
      .populate("createdOrganizations")
      .populate("createdEvents")
      .populate("joinedOrganizations")
      .populate("registeredEvents")
      .populate("eventAdmin")
      .populate("adminFor")
      .lean();

    expect(usersConnectionPayload).toEqual(users);
  });

  it(`returns paginated list of users without sorting if orderBy === null`, async () => {
    const where = {};

    const sort = {};

    const args: QueryUsersConnectionArgs = {
      first: 2,
      skip: 1,
      where: null,
      orderBy: null,
    };

    const usersConnectionPayload = await usersConnectionResolver?.(
      {},
      args,
      {}
    );

    const users = await User.find(where)
      .limit(2)
      .skip(1)
      .sort(sort)
      .select(["-password"])
      .populate("createdOrganizations")
      .populate("createdEvents")
      .populate("joinedOrganizations")
      .populate("registeredEvents")
      .populate("eventAdmin")
      .populate("adminFor")
      .lean();

    expect(usersConnectionPayload).toEqual(users);
  });
});<|MERGE_RESOLUTION|>--- conflicted
+++ resolved
@@ -1,105 +1,26 @@
 import "dotenv/config";
 import { usersConnection as usersConnectionResolver } from "../../../src/resolvers/Query/usersConnection";
-<<<<<<< HEAD
-import { Event, Interface_User, Organization, User } from "../../../src/models";
 import {
   connect,
   disconnect,
   dropAllCollectionsFromDatabase,
 } from "../../helpers/db";
 import mongoose from "mongoose";
-=======
 import { User } from "../../../src/models";
-import { connect, disconnect } from "../../../src/db";
->>>>>>> 63134379
 import { QueryUsersConnectionArgs } from "../../../src/types/generatedGraphQLTypes";
 import { beforeAll, afterAll, describe, it, expect } from "vitest";
-<<<<<<< HEAD
-
-let testUsers: (Interface_User & Document<any, any, Interface_User>)[];
-let MONGOOSE_INSTANCE: typeof mongoose | null;
-
-beforeAll(async () => {
-  MONGOOSE_INSTANCE = await connect();
-
-  testUsers = await User.insertMany([
-    {
-      email: `email${nanoid().toLowerCase()}@gmail.com`,
-      password: "password",
-      firstName: `firstName${nanoid()}`,
-      lastName: `lastName${nanoid()}`,
-      appLanguageCode: `en${nanoid()}`,
-    },
-    {
-      email: `email${nanoid().toLowerCase()}@gmail.com`,
-      password: "password",
-      firstName: `firstName${nanoid()}`,
-      lastName: `lastName${nanoid()}`,
-      appLanguageCode: `en${nanoid()}`,
-    },
-    {
-      email: `email${nanoid().toLowerCase()}@gmail.com`,
-      password: "password",
-      firstName: `firstName${nanoid()}`,
-      lastName: `lastName${nanoid()}`,
-      appLanguageCode: `en${nanoid()}`,
-    },
-  ]);
-
-  const testOrganization = await Organization.create({
-    name: "name",
-    description: "description",
-    isPublic: true,
-    creator: testUsers[0]._id,
-    admins: [testUsers[0]._id],
-    members: [testUsers[0]._id],
-    apiUrl: "apiUrl",
-  });
-
-  const testEvent = await Event.create({
-    title: "title",
-    description: "description",
-    recurring: true,
-    allDay: true,
-    startDate: new Date().toString(),
-    isPublic: true,
-    isRegisterable: true,
-    creator: testUsers[0]._id,
-    registrants: [
-      {
-        userId: testUsers[0]._id,
-        user: testUsers[0]._id,
-      },
-    ],
-    admins: [testUsers[0]._id],
-    organization: testOrganization._id,
-  });
-
-  await User.updateOne(
-    {
-      _id: testUsers[0]._id,
-    },
-    {
-      $set: {
-        createdOrganizations: [testOrganization._id],
-        adminFor: [testOrganization._id],
-        joinedOrganizations: [testOrganization._id],
-        createdEvents: [testEvent._id],
-        registeredEvents: [testEvent._id],
-        eventAdmin: [testEvent._id],
-      },
-    }
-=======
 import {
   testUserType,
   createTestUserAndOrganization,
   createTestUser,
 } from "../../helpers/userAndOrg";
 import { createEventWithRegistrant } from "../../helpers/events";
+
+let MONGOOSE_INSTANCE: typeof mongoose | null;
 let testUsers: testUserType[];
 
 beforeAll(async () => {
-  await connect();
+  MONGOOSE_INSTANCE = await connect();
   const [testUser1, testOrganization] = await createTestUserAndOrganization();
   testUsers = [testUser1, await createTestUser(), await createTestUser()];
   await createEventWithRegistrant(
@@ -107,7 +28,6 @@
     testOrganization?._id,
     true,
     "ONCE"
->>>>>>> 63134379
   );
 });
 
