import "dotenv/config";
import type mongoose from "mongoose";
import { Types } from "mongoose";
import { checkAuth as checkAuthResolver } from "../../../src/resolvers/Query/checkAuth";
import { connect, disconnect } from "../../helpers/db";

import { afterAll, beforeAll, describe, expect, it } from "vitest";
import { USER_NOT_FOUND_ERROR } from "../../../src/constants";

let MONGOOSE_INSTANCE: typeof mongoose;

import { AppUserProfile } from "../../../src/models";
import { createTestUser } from "../../helpers/userAndOrg";
beforeAll(async () => {
  MONGOOSE_INSTANCE = await connect();
});

afterAll(async () => {
  await disconnect(MONGOOSE_INSTANCE);
});

describe("resolvers -> Query -> checkAuth", () => {
  it("throws NotFoundError if no user exists with _id === context.userId", async () => {
    try {
      const context = {
        userId: new Types.ObjectId().toString(),
      };

      await checkAuthResolver?.({}, {}, context);
    } catch (error: unknown) {
      expect((error as Error).message).toEqual(USER_NOT_FOUND_ERROR.DESC);
    }
  });

  it("returns user object", async () => {
    const testUser = await createTestUser();

    const context = {
      userId: testUser?._id,
    };

    const user = await checkAuthResolver?.({}, {}, context);

    if (!testUser || !user) {
      throw new Error("Error fetching users");
    }
    testUser.email = user.email;

    expect(user).toEqual({ ...testUser?.toObject(), image: null });
  });

<<<<<<< HEAD
  it("returns user object with image ", async () => {
    let testUser = await createTestUser();

    await User.findOneAndUpdate(
      {
        _id: testUser?.id,
      },
      {
        image: `path`,
      },
    );

    testUser = await User.findOne({
      _id: testUser?.id,
    });

    const context = {
      userId: testUser?._id,
      apiRootUrl: `http://localhost:3000`,
    };

    const user = await checkAuthResolver?.({}, {}, context);

    if (!testUser || !user) {
      throw new Error("Error fetching users");
    }
    testUser.email = user.email;

    expect(user).toEqual({
      ...testUser?.toObject(),
      image: `${context.apiRootUrl}${testUser?.image}`,
    });
  });
=======
>>>>>>> 7631f172
  it("throws error if user does not have appUserProfile", async () => {
    try {
      const testUser = await createTestUser();
      await AppUserProfile.deleteOne({
        userId: testUser?._id,
      });

      const context = {
        userId: testUser?._id,
      };
      await checkAuthResolver?.({}, {}, context);
    } catch (error: unknown) {
      console.log(error);
      expect((error as Error).message).toEqual(USER_NOT_FOUND_ERROR.DESC);
    }
  });
});<|MERGE_RESOLUTION|>--- conflicted
+++ resolved
@@ -49,42 +49,7 @@
     expect(user).toEqual({ ...testUser?.toObject(), image: null });
   });
 
-<<<<<<< HEAD
-  it("returns user object with image ", async () => {
-    let testUser = await createTestUser();
 
-    await User.findOneAndUpdate(
-      {
-        _id: testUser?.id,
-      },
-      {
-        image: `path`,
-      },
-    );
-
-    testUser = await User.findOne({
-      _id: testUser?.id,
-    });
-
-    const context = {
-      userId: testUser?._id,
-      apiRootUrl: `http://localhost:3000`,
-    };
-
-    const user = await checkAuthResolver?.({}, {}, context);
-
-    if (!testUser || !user) {
-      throw new Error("Error fetching users");
-    }
-    testUser.email = user.email;
-
-    expect(user).toEqual({
-      ...testUser?.toObject(),
-      image: `${context.apiRootUrl}${testUser?.image}`,
-    });
-  });
-=======
->>>>>>> 7631f172
   it("throws error if user does not have appUserProfile", async () => {
     try {
       const testUser = await createTestUser();
