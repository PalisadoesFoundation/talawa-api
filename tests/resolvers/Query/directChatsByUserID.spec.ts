--- conflicted
+++ resolved
@@ -1,16 +1,11 @@
 import "dotenv/config";
-<<<<<<< HEAD
-import { Document, Types } from "mongoose";
+import { Types } from "mongoose";
 import {
   connect,
   disconnect,
   dropAllCollectionsFromDatabase,
 } from "../../helpers/db";
 import mongoose from "mongoose";
-=======
-import { Types } from "mongoose";
-import { connect, disconnect } from "../../../src/db";
->>>>>>> 63134379
 import { directChatsByUserID as directChatsByUserIDResolver } from "../../../src/resolvers/Query/directChatsByUserID";
 import { DirectChat } from "../../../src/models";
 import { QueryDirectChatsByUserIdArgs } from "../../../src/types/generatedGraphQLTypes";
@@ -18,56 +13,13 @@
 import { createTestDirectChat } from "../../helpers/directChat";
 import { testUserType } from "../../helpers/userAndOrg";
 
-<<<<<<< HEAD
-let testUser: Interface_User & Document<any, any, Interface_User>;
+let testUser: testUserType;
 let MONGOOSE_INSTANCE: typeof mongoose | null;
 
 beforeAll(async () => {
   MONGOOSE_INSTANCE = await connect();
-
-  testUser = await User.create({
-    email: `email${nanoid().toLowerCase()}@gmail.com`,
-    password: "password",
-    firstName: "firstName",
-    lastName: "lastName",
-    appLanguageCode: "en",
-  });
-
-  const testOrganization = await Organization.create({
-    name: "name",
-    description: "description",
-    isPublic: true,
-    creator: testUser._id,
-    admins: [testUser._id],
-    members: [testUser._id],
-  });
-
-  await User.updateOne(
-    {
-      _id: testUser._id,
-    },
-    {
-      $set: {
-        createdOrganizations: [testOrganization._id],
-        adminFor: [testOrganization._id],
-        joinedOrganizations: [testOrganization._id],
-      },
-    }
-  );
-
-  await DirectChat.create({
-    creator: testUser._id,
-    organization: testOrganization._id,
-    users: [testUser._id],
-  });
-=======
-let testUser: testUserType;
-
-beforeAll(async () => {
-  await connect();
   const resultArray = await createTestDirectChat();
   testUser = resultArray[0];
->>>>>>> 63134379
 });
 
 afterAll(async () => {
