import "dotenv/config";
import { organizationsMemberConnection as organizationsMemberConnectionResolver } from "../../../src/resolvers/Query/organizationsMemberConnection";
import {
  InterfaceOrganization,
  InterfaceUser,
  Organization,
  User,
} from "../../../src/models";
import { connect, disconnect } from "../../helpers/db";
import mongoose from "mongoose";
import { QueryOrganizationsMemberConnectionArgs } from "../../../src/types/generatedGraphQLTypes";
import { Document, Types } from "mongoose";
import { nanoid } from "nanoid";
import { beforeAll, afterAll, describe, it, expect } from "vitest";
import { BASE_URL } from "../../../src/constants";

<<<<<<< HEAD
let MONGOOSE_INSTANCE: typeof mongoose;
let testUsers: (Interface_User & Document<any, any, Interface_User>)[];
let testOrganization: Interface_Organization &
  Document<any, any, Interface_Organization>;
=======
let MONGOOSE_INSTANCE: typeof mongoose | null;
let testUsers: (InterfaceUser & Document<any, any, InterfaceUser>)[];
let testOrganization: InterfaceOrganization &
  Document<any, any, InterfaceOrganization>;
>>>>>>> 24cbd107

beforeAll(async () => {
  MONGOOSE_INSTANCE = await connect();

  testUsers = await User.insertMany([
    {
      email: `email${nanoid().toLowerCase()}@gmail.com`,
      password: "password",
      firstName: `1firstName${nanoid()}`,
      lastName: `lastName${nanoid()}`,
      appLanguageCode: `en${nanoid().toLowerCase()}`,
    },
    {
      email: `email${nanoid().toLowerCase()}@gmail.com`,
      password: "password",
      firstName: `2firstName${nanoid()}`,
      lastName: `lastName${nanoid()}`,
      appLanguageCode: `en${nanoid().toLowerCase()}`,
    },
    {
      email: `email${nanoid().toLowerCase()}@gmail.com`,
      password: "password",
      firstName: `3firstName${nanoid()}`,
      lastName: `lastName${nanoid()}`,
      appLanguageCode: `en${nanoid().toLowerCase()}`,
    },
  ]);

  testOrganization = await Organization.create({
    name: "name",
    description: "description",
    isPublic: true,
    creator: testUsers[0]._id,
    admins: [testUsers[0]._id, testUsers[1]._id, testUsers[2]._id],
    members: [testUsers[0]._id, testUsers[1]._id, testUsers[2]._id],
    apiUrl: "apiUrl",
  });

  await User.updateOne(
    {
      _id: testUsers[0]._id,
    },
    {
      $push: {
        createdOrganizations: testOrganization._id,
        adminFor: testOrganization._id,
        joinedOrganizations: testOrganization._id,
      },
    }
  );

  await User.updateOne(
    {
      _id: testUsers[1].id,
    },
    {
      $push: {
        adminFor: testOrganization._id,
        joinedOrganizations: testOrganization._id,
      },
    }
  );

  await User.updateOne(
    {
      _id: testUsers[2]._id,
    },
    {
      $push: {
        adminFor: [testOrganization._id],
        joinedOrganizations: [testOrganization._id],
      },
    }
  );
});

afterAll(async () => {
  await disconnect(MONGOOSE_INSTANCE);
});

describe("resolvers -> Query -> organizationsMemberConnection", () => {
  it(`when no organization exists with _id === args.orgId`, async () => {
    const args: QueryOrganizationsMemberConnectionArgs = {
      orgId: Types.ObjectId().toString(),
      first: 1,
      skip: 1,
      where: null,
      orderBy: null,
    };

    const organizationsMemberConnectionPayload =
      await organizationsMemberConnectionResolver?.({}, args, {});

    expect(organizationsMemberConnectionPayload).toEqual({
      pageInfo: {
        hasNextPage: false,
        hasPreviousPage: false,
        totalPages: 1,
        nextPageNo: null,
        prevPageNo: null,
        currPageNo: 1,
      },
      edges: [],
      aggregate: {
        count: 0,
      },
    });
  });

  it(`returns paginated list of users filtered by
    args.where === { id: testUsers[1].id, firstName: testUsers[1].firstName,
    lastName: testUsers[1].lastName, email: testUsers[1].email,
    appLanguageCode: testUsers[1].appLanguageCode } and sorted by
    args.orderBy === 'id_ASC'`, async () => {
    const where = {
      _id: testUsers[1].id,
      firstName: testUsers[1].firstName,
      lastName: testUsers[1].lastName,
      email: testUsers[1].email,
      appLanguageCode: testUsers[1].appLanguageCode,
    };

    const sort = {
      _id: 1,
    };

    const args: QueryOrganizationsMemberConnectionArgs = {
      orgId: testOrganization.id,
      first: 1,
      skip: 1,
      where: {
        id: testUsers[1].id,
        firstName: testUsers[1].firstName,
        lastName: testUsers[1].lastName,
        email: testUsers[1].email,
        appLanguageCode: testUsers[1].appLanguageCode,
      },
      orderBy: "id_ASC",
    };

    const organizationsMemberConnectionPayload =
      await organizationsMemberConnectionResolver?.({}, args, {});

    const users = await User.find(where)
      .sort(sort)
      .select(["-password"])
      .populate(["registeredEvents"])
      .lean();

    const usersWithPassword = users.map((user) => {
      return {
        ...user,
        password: null,
        image: user.image || null,
        id: String(user._id),
      };
    });

    expect(organizationsMemberConnectionPayload).toEqual({
      pageInfo: {
        hasNextPage: false,
        hasPreviousPage: false,
        totalPages: 1,
        nextPageNo: null,
        prevPageNo: null,
        currPageNo: 1,
      },
      edges: usersWithPassword,
      aggregate: {
        count: 1,
      },
    });
  });

  it(`returns paginated list of users filtered by
    args.where === { id_not: testUsers[2]._id, firstName_not: testUsers[2].firstName,
    lastName_not: testUsers[2].lastName, email_not: testUsers[2].email,
    appLanguageCode_not: testUsers[2].appLanguageCode } and
    sorted by args.orderBy === 'id_Desc'`, async () => {
    const where = {
      _id: {
        $ne: testUsers[2]._id,
      },
      firstName: {
        $ne: testUsers[2].firstName,
      },
      lastName: {
        $ne: testUsers[2].lastName,
      },
      email: {
        $ne: testUsers[2].email,
      },
      appLanguageCode: {
        $ne: testUsers[2].appLanguageCode,
      },
    };

    const sort = {
      _id: -1,
    };

    const args: QueryOrganizationsMemberConnectionArgs = {
      orgId: testOrganization.id,
      first: 2,
      skip: 1,
      where: {
        id_not: testUsers[2]._id,
        firstName_not: testUsers[2].firstName,
        lastName_not: testUsers[2].lastName,
        email_not: testUsers[2].email,
        appLanguageCode_not: testUsers[2].appLanguageCode,
      },
      orderBy: "id_DESC",
    };

    const organizationsMemberConnectionPayload =
      await organizationsMemberConnectionResolver?.({}, args, {});

    const users = await User.find(where)
      .limit(2)
      .sort(sort)
      .select(["-password"])
      .populate(["registeredEvents"])
      .lean();

    const usersWithPassword = users.map((user) => {
      return {
        ...user,
        password: null,
        image: user.image || null,
        id: String(user._id),
      };
    });

    expect(organizationsMemberConnectionPayload).toEqual({
      pageInfo: {
        hasNextPage: false,
        hasPreviousPage: false,
        totalPages: 1,
        nextPageNo: null,
        prevPageNo: null,
        currPageNo: 1,
      },
      edges: usersWithPassword,
      aggregate: {
        count: 2,
      },
    });
  });

  it(`returns paginated list of users filtered by
    args.where === { id_in: [testUsers[1].id], firstName_in: [testUsers[1].firstName],
    lastName_in: [testUsers[1].lastName], email_in: [testUsers[1].email],
    appLanguageCode_in: [testUsers[1].appLanguageCode] } and
    sorted by args.orderBy === 'firstName_ASC'`, async () => {
    const where = {
      _id: {
        $in: [testUsers[1].id],
      },
      firstName: {
        $in: [testUsers[1].firstName],
      },
      lastName: {
        $in: [testUsers[1].lastName],
      },
      email: {
        $in: [testUsers[1].email],
      },
      appLanguageCode: {
        $in: [testUsers[1].appLanguageCode],
      },
    };

    const sort = {
      firstName: 1,
    };

    const args: QueryOrganizationsMemberConnectionArgs = {
      orgId: testOrganization._id,
      first: 2,
      skip: 1,
      where: {
        id_in: [testUsers[1].id],
        firstName_in: [testUsers[1].firstName],
        lastName_in: [testUsers[1].lastName],
        email_in: [testUsers[1].email],
        appLanguageCode_in: [testUsers[1].appLanguageCode],
      },
      orderBy: "firstName_ASC",
    };

    const organizationsMemberConnectionPayload =
      await organizationsMemberConnectionResolver?.({}, args, {});

    const users = await User.find(where)
      .sort(sort)
      .select(["-password"])
      .populate(["registeredEvents"])
      .lean();

    const usersWithPassword = users.map((user) => {
      return {
        ...user,
        password: null,
        image: user.image || null,
        id: String(user._id),
      };
    });

    expect(organizationsMemberConnectionPayload).toEqual({
      pageInfo: {
        hasNextPage: false,
        hasPreviousPage: false,
        totalPages: 1,
        nextPageNo: null,
        prevPageNo: null,
        currPageNo: 1,
      },
      edges: usersWithPassword,
      aggregate: {
        count: 1,
      },
    });
  });

  it(`returns paginated list of users filtered by
    args.where === { id_not_in: [testUsers[2]._id], firstName_not_in: [testUsers[2].firstName],
    lastName_not_in: [testUsers[2].lastName], email_not_in: [testUsers[2].email],
    appLanguageCode_not_in: [testUsers[2].appLanguageCode] } and
    sorted by args.orderBy === 'FirstNameDesc'`, async () => {
    const where = {
      _id: {
        $nin: [testUsers[2]._id],
      },
      firstName: {
        $nin: [testUsers[2].firstName],
      },
      lastName: {
        $nin: [testUsers[2].lastName],
      },
      email: {
        $nin: [testUsers[2].email],
      },
      appLanguageCode: {
        $nin: [testUsers[2].appLanguageCode],
      },
      joinedOrganizations: {
        $in: testOrganization._id,
      },
    };

    const sort = {
      firstName: -1,
    };

    const args: QueryOrganizationsMemberConnectionArgs = {
      orgId: testOrganization._id,
      first: 2,
      skip: 1,
      where: {
        id_not_in: [testUsers[2]._id],
        firstName_not_in: [testUsers[2].firstName],
        lastName_not_in: [testUsers[2].lastName],
        email_not_in: [testUsers[2].email],
        appLanguageCode_not_in: [testUsers[2].appLanguageCode],
      },
      orderBy: "firstName_DESC",
    };

    const organizationsMemberConnectionPayload =
      await organizationsMemberConnectionResolver?.({}, args, {});

    const users = await User.find(where)
      .sort(sort)
      .select(["-password"])
      .populate(["registeredEvents"])
      .lean();

    const usersWithPassword = users.map((user) => {
      return {
        ...user,
        password: null,
        image: user.image || null,
        id: String(user._id),
      };
    });

    expect(organizationsMemberConnectionPayload).toEqual({
      pageInfo: {
        hasNextPage: false,
        hasPreviousPage: false,
        totalPages: 1,
        nextPageNo: null,
        prevPageNo: null,
        currPageNo: 1,
      },
      edges: usersWithPassword,
      aggregate: {
        count: 2,
      },
    });
  });

  it(`returns paginated list of users filtered by
    args.where === { firstName_contains: testUsers[1].firstName,
    lastName_contains: testUsers[1].lastName, email_contains: testUsers[1].email,
    appLanguageCode_contains: testUsers[1].appLanguageCode } and
    sorted by args.orderBy === 'lastName_ASC'`, async () => {
    const where = {
      firstName: {
        $regex: testUsers[1].firstName,
        $options: "i",
      },
      lastName: {
        $regex: testUsers[1].lastName,
        $options: "i",
      },
      email: {
        $regex: testUsers[1].email,
        $options: "i",
      },
      appLanguageCode: {
        $regex: testUsers[1].appLanguageCode,
        $options: "i",
      },
      joinedOrganizations: {
        $in: testOrganization._id,
      },
    };

    const sort = {
      lastName: 1,
    };

    const args: QueryOrganizationsMemberConnectionArgs = {
      orgId: testOrganization._id,
      first: 2,
      skip: 1,
      where: {
        firstName_contains: testUsers[1].firstName,
        lastName_contains: testUsers[1].lastName,
        email_contains: testUsers[1].email,
        appLanguageCode_contains: testUsers[1].appLanguageCode,
      },
      orderBy: "lastName_ASC",
    };

    const organizationsMemberConnectionPayload =
      await organizationsMemberConnectionResolver?.({}, args, {});

    const users = await User.find(where)
      .sort(sort)
      .select(["-password"])
      .populate(["registeredEvents"])
      .lean();

    const usersWithPassword = users.map((user) => {
      return {
        ...user,
        password: null,
        image: user.image || null,
        id: String(user._id),
      };
    });

    expect(organizationsMemberConnectionPayload).toEqual({
      pageInfo: {
        hasNextPage: false,
        hasPreviousPage: false,
        totalPages: 1,
        nextPageNo: null,
        prevPageNo: null,
        currPageNo: 1,
      },
      edges: usersWithPassword,
      aggregate: {
        count: 1,
      },
    });
  });

  it(`returns paginated list of users filtered by
    args.where === { firstName_starts_with: testUsers[1].firstName,
    lastName_starts_with: testUsers[1].lastName, email_starts_with: testUsers[1].email,
    appLanguageCode_starts_with: testUsers[1].appLanguageCode } and
    sorted by args.orderBy === 'lastName_DESC'`, async () => {
    const where = {
      firstName: new RegExp("^" + testUsers[0].firstName),
      lastName: new RegExp("^" + testUsers[0].lastName),
      email: new RegExp("^" + testUsers[0].email),
      appLanguageCode: new RegExp("^" + testUsers[0].appLanguageCode),
      joinedOrganizations: {
        $in: testOrganization._id,
      },
    };

    const sort = {
      lastName: -1,
    };

    const args: QueryOrganizationsMemberConnectionArgs = {
      orgId: testOrganization._id,
      first: 2,
      skip: 1,
      where: {
        firstName_starts_with: testUsers[0].firstName,
        lastName_starts_with: testUsers[0].lastName,
        email_starts_with: testUsers[0].email,
        appLanguageCode_starts_with: testUsers[0].appLanguageCode,
      },
      orderBy: "lastName_DESC",
    };

    const organizationsMemberConnectionPayload =
      await organizationsMemberConnectionResolver?.({}, args, {});

    const users = await User.find(where)
      .sort(sort)
      .select(["-password"])
      .populate(["registeredEvents"])
      .lean();

    const usersWithPassword = users.map((user) => {
      return {
        ...user,
        password: null,
        image: user.image || null,
        id: String(user._id),
      };
    });

    expect(organizationsMemberConnectionPayload).toEqual({
      pageInfo: {
        hasNextPage: false,
        hasPreviousPage: false,
        totalPages: 1,
        nextPageNo: null,
        prevPageNo: null,
        currPageNo: 1,
      },
      edges: usersWithPassword,
      aggregate: {
        count: 1,
      },
    });
  });

  it(`returns paginated list of users sorted by
    args.orderBy === 'appLanguageCode_ASC'`, async () => {
    const where = {
      joinedOrganizations: {
        $in: testOrganization._id,
      },
    };

    const sort = {
      appLanguageCode: 1,
    };

    const args: QueryOrganizationsMemberConnectionArgs = {
      orgId: testOrganization._id,
      first: 2,
      skip: 1,
      where: {},
      orderBy: "appLanguageCode_ASC",
    };

    const organizationsMemberConnectionPayload =
      await organizationsMemberConnectionResolver?.({}, args, {});

    const users = await User.find(where)
      .sort(sort)
      .limit(2)
      .select(["-password"])
      .populate(["registeredEvents"])
      .lean();

    const usersWithPassword = users.map((user) => {
      return {
        ...user,
        password: null,
        image: user.image || null,
        id: String(user._id),
      };
    });

    expect(organizationsMemberConnectionPayload).toEqual({
      pageInfo: {
        hasNextPage: true,
        hasPreviousPage: false,
        totalPages: 2,
        nextPageNo: 2,
        prevPageNo: null,
        currPageNo: 1,
      },
      edges: usersWithPassword,
      aggregate: {
        count: 3,
      },
    });
  });

  it(`returns paginated list of users sorted by
     args.orderBy === 'appLanguageCode_DESC'`, async () => {
    const where = {
      joinedOrganizations: {
        $in: testOrganization._id,
      },
    };

    const sort = {
      appLanguageCode: -1,
    };

    const args: QueryOrganizationsMemberConnectionArgs = {
      orgId: testOrganization._id,
      first: 2,
      skip: 1,
      where: {},
      orderBy: "appLanguageCode_DESC",
    };

    const organizationsMemberConnectionPayload =
      await organizationsMemberConnectionResolver?.({}, args, {});

    const users = await User.find(where)
      .sort(sort)
      .limit(2)
      .select(["-password"])
      .populate(["registeredEvents"])
      .lean();

    const usersWithPassword = users.map((user) => {
      return {
        ...user,
        password: null,
        image: user.image || null,
        id: String(user._id),
      };
    });

    expect(organizationsMemberConnectionPayload).toEqual({
      pageInfo: {
        hasNextPage: true,
        hasPreviousPage: false,
        totalPages: 2,
        nextPageNo: 2,
        prevPageNo: null,
        currPageNo: 1,
      },
      edges: usersWithPassword,
      aggregate: {
        count: 3,
      },
    });
  });

  it(`returns paginated list of users
    sorted by args.orderBy === 'email_ASC'`, async () => {
    const where = {
      joinedOrganizations: {
        $in: testOrganization._id,
      },
    };

    const sort = {
      email: 1,
    };

    const args: QueryOrganizationsMemberConnectionArgs = {
      orgId: testOrganization._id,
      first: 2,
      skip: 1,
      where: null,
      orderBy: "email_ASC",
    };

    const organizationsMemberConnectionPayload =
      await organizationsMemberConnectionResolver?.({}, args, {});

    const users = await User.find(where)
      .sort(sort)
      .limit(2)
      .select(["-password"])
      .populate(["registeredEvents"])
      .lean();

    const usersWithPassword = users.map((user) => {
      return {
        ...user,
        password: null,
        image: user.image || null,
        id: String(user._id),
      };
    });

    expect(organizationsMemberConnectionPayload).toEqual({
      pageInfo: {
        hasNextPage: true,
        hasPreviousPage: false,
        totalPages: 2,
        nextPageNo: 2,
        prevPageNo: null,
        currPageNo: 1,
      },
      edges: usersWithPassword,
      aggregate: {
        count: 3,
      },
    });
  });

  it(`returns paginated list of users
    sorted by args.orderBy === 'email_DESC'`, async () => {
    const where = {
      joinedOrganizations: {
        $in: testOrganization._id,
      },
    };

    const sort = {
      email: -1,
    };

    const args: QueryOrganizationsMemberConnectionArgs = {
      orgId: testOrganization._id,
      first: 2,
      skip: 1,
      where: null,
      orderBy: "email_DESC",
    };

    const organizationsMemberConnectionPayload =
      await organizationsMemberConnectionResolver?.({}, args, {});

    const users = await User.find(where)
      .sort(sort)
      .limit(2)
      .select(["-password"])
      .populate(["registeredEvents"])
      .lean();

    const usersWithPassword = users.map((user) => {
      return {
        ...user,
        password: null,
        image: user.image || null,
        id: String(user._id),
      };
    });

    expect(organizationsMemberConnectionPayload).toEqual({
      pageInfo: {
        hasNextPage: true,
        hasPreviousPage: false,
        totalPages: 2,
        nextPageNo: 2,
        prevPageNo: null,
        currPageNo: 1,
      },
      edges: usersWithPassword,
      aggregate: {
        count: 3,
      },
    });
  });

  it(`throws Error if args.skip === null`, async () => {
    const args: QueryOrganizationsMemberConnectionArgs = {
      orgId: testOrganization._id,
      first: 2,
      skip: null,
      where: null,
      orderBy: undefined,
    };

    try {
      await organizationsMemberConnectionResolver?.({}, args, {});
    } catch (error: any) {
      expect(error).toEqual(
        "Missing Skip parameter. Set it to either 0 or some other value"
      );
    }
  });

  it(`throws Error if args.skip === undefined`, async () => {
    const args: QueryOrganizationsMemberConnectionArgs = {
      orgId: testOrganization._id,
      first: 2,
      skip: undefined,
      where: null,
      orderBy: undefined,
    };

    try {
      await organizationsMemberConnectionResolver?.({}, args, {});
    } catch (error: any) {
      expect(error.message).toEqual("Skip parameter is missing");
    }
  });

  it(`returns non-paginated list of users if args.first === undefined`, async () => {
    const where = {
      joinedOrganizations: {
        $in: testOrganization._id,
      },
    };

    const args: QueryOrganizationsMemberConnectionArgs = {
      orgId: testOrganization._id,
      skip: 1,
      where: {},
      orderBy: null,
    };

    const organizationsMemberConnectionPayload =
      await organizationsMemberConnectionResolver?.({}, args, {});

    const usersTestModel = await User.paginate(where, {
      pagination: false,
      sort: {},
      populate: ["registeredEvents"],
      select: ["-password"],
    });

    const users = usersTestModel.docs.map((user) => {
      return {
        ...user._doc,
        password: null,
        image: null,
      };
    });

    expect(organizationsMemberConnectionPayload).toEqual({
      pageInfo: {
        hasNextPage: false,
        hasPreviousPage: false,
        totalPages: 1,
        nextPageNo: null,
        prevPageNo: null,
        currPageNo: 1,
      },
      edges: users,
      aggregate: {
        count: 3,
      },
    });
  });
  it(`returns paginated list of users
    sorted by args.orderBy === 'email_DESC' and image is not undefined`, async () => {
    await User.updateMany(
      {},
      {
        $set: {
          image: `image/image.png`,
        },
      }
    );
    const where = {
      joinedOrganizations: {
        $in: testOrganization._id,
      },
    };

    const sort = {
      email: -1,
    };

    const args: QueryOrganizationsMemberConnectionArgs = {
      orgId: testOrganization._id,
      first: 2,
      skip: 1,
      where: null,
      orderBy: "email_DESC",
    };

    const context = {
      apiRootUrl: BASE_URL,
    };

    const organizationsMemberConnectionPayload =
      await organizationsMemberConnectionResolver?.({}, args, context);
    const users = await User.find(where)
      .sort(sort)
      .limit(2)
      .select(["-password"])
      .populate(["registeredEvents"])
      .lean();

    const usersWithPassword = users.map((user) => {
      return {
        ...user,
        password: null,
        image: `${BASE_URL}${user.image}`,
        id: String(user._id),
      };
    });

    expect(organizationsMemberConnectionPayload).toEqual({
      pageInfo: {
        hasNextPage: true,
        hasPreviousPage: false,
        totalPages: 2,
        nextPageNo: 2,
        prevPageNo: null,
        currPageNo: 1,
      },
      edges: usersWithPassword,
      aggregate: {
        count: 3,
      },
    });
  });
  it(`returns non-paginated list of admins if args.first === undefined and where.admin_for !== undefined`, async () => {
    await User.updateMany(
      {},
      {
        $set: {
          image: `image/image.png`,
        },
      }
    );
    const where = {
      joinedOrganizations: {
        $in: testOrganization._id,
      },
    };

    const args: QueryOrganizationsMemberConnectionArgs = {
      orgId: testOrganization._id,
      skip: 1,
      where: {
        admin_for: testOrganization._id,
      },
      orderBy: null,
    };

    const context = {
      apiRootUrl: BASE_URL,
    };

    const organizationsMemberConnectionPayload =
      await organizationsMemberConnectionResolver?.({}, args, context);

    const usersTestModel = await User.paginate(where, {
      pagination: false,
      sort: {},
      populate: ["registeredEvents"],
      select: ["-password"],
    });

    const users = usersTestModel.docs.map((user) => {
      return {
        ...user._doc,
        image: `${BASE_URL}${user.image}`,
        password: null,
      };
    });

    expect(organizationsMemberConnectionPayload).toEqual({
      pageInfo: {
        hasNextPage: false,
        hasPreviousPage: false,
        totalPages: 1,
        nextPageNo: null,
        prevPageNo: null,
        currPageNo: 1,
      },
      edges: users,
      aggregate: {
        count: 3,
      },
    });
  });

  it(`returns non-paginated list of admins if args.first === undefined and where.event_title_contains !== undefined`, async () => {
    const args: QueryOrganizationsMemberConnectionArgs = {
      orgId: testOrganization._id,
      skip: 1,
      where: {
        event_title_contains: "testEvent",
      },
      orderBy: null,
    };

    const organizationsMemberConnectionPayload =
      await organizationsMemberConnectionResolver?.({}, args, {});

    expect(organizationsMemberConnectionPayload).toEqual({
      pageInfo: {
        hasNextPage: false,
        hasPreviousPage: false,
        totalPages: 1,
        nextPageNo: null,
        prevPageNo: null,
        currPageNo: 1,
      },
      edges: [],
      aggregate: {
        count: 0,
      },
    });
  });
});<|MERGE_RESOLUTION|>--- conflicted
+++ resolved
@@ -14,17 +14,10 @@
 import { beforeAll, afterAll, describe, it, expect } from "vitest";
 import { BASE_URL } from "../../../src/constants";
 
-<<<<<<< HEAD
 let MONGOOSE_INSTANCE: typeof mongoose;
 let testUsers: (Interface_User & Document<any, any, Interface_User>)[];
 let testOrganization: Interface_Organization &
   Document<any, any, Interface_Organization>;
-=======
-let MONGOOSE_INSTANCE: typeof mongoose | null;
-let testUsers: (InterfaceUser & Document<any, any, InterfaceUser>)[];
-let testOrganization: InterfaceOrganization &
-  Document<any, any, InterfaceOrganization>;
->>>>>>> 24cbd107
 
 beforeAll(async () => {
   MONGOOSE_INSTANCE = await connect();
