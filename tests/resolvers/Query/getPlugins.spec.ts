--- conflicted
+++ resolved
@@ -1,54 +1,20 @@
 import "dotenv/config";
 import { getPlugins as getPluginsResolver } from "../../../src/resolvers/Query/getPlugins";
-<<<<<<< HEAD
 import {
   connect,
   disconnect,
   dropAllCollectionsFromDatabase,
 } from "../../helpers/db";
 import mongoose from "mongoose";
-import { Organization, Plugin, User } from "../../../src/models";
-import { nanoid } from "nanoid";
+import { Plugin } from "../../../src/models";
 import { beforeAll, afterAll, describe, it, expect } from "vitest";
+import { createTestPlugin } from "../../helpers/plugins";
 
 let MONGOOSE_INSTANCE: typeof mongoose | null;
 
 beforeAll(async () => {
   MONGOOSE_INSTANCE = await connect();
-
-  const testUser = await User.create({
-    email: `email${nanoid().toLowerCase()}@gmail.com`,
-    password: "password",
-    firstName: "firstName",
-    lastName: "lastName",
-    appLanguageCode: "en",
-  });
-
-  const testOrganization = await Organization.create({
-    name: "name",
-    description: "description",
-    isPublic: true,
-    creator: testUser._id,
-    admins: [testUser._id],
-    members: [testUser._id],
-  });
-
-  await Plugin.create({
-    pluginName: "pluginName",
-    pluginCreatedBy: `${testUser.firstName} ${testUser.lastName}`,
-    pluginDesc: "pluginDesc",
-    pluginInstallStatus: true,
-    installedOrgs: [testOrganization._id],
-  });
-=======
-import { connect, disconnect } from "../../../src/db";
-import { Plugin } from "../../../src/models";
-import { beforeAll, afterAll, describe, it, expect } from "vitest";
-import { createTestPlugin } from "../../helpers/plugins";
-beforeAll(async () => {
-  await connect();
   await createTestPlugin();
->>>>>>> 63134379
 });
 
 afterAll(async () => {
