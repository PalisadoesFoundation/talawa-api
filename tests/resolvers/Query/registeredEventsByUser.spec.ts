import "dotenv/config";
import { registeredEventsByUser as registeredEventsByUserResolver } from "../../../src/resolvers/Query/registeredEventsByUser";
import { Event } from "../../../src/models";
import { connect, disconnect } from "../../../src/db";
import { QueryRegisteredEventsByUserArgs } from "../../../src/types/generatedGraphQLTypes";
import { beforeAll, afterAll, describe, it, expect } from "vitest";
import {
  testUserType,
  createTestUserAndOrganization,
} from "../../helpers/userAndOrg";

let testUser: testUserType;

beforeAll(async () => {
  await connect();
  testUser = (await createTestUserAndOrganization())[0];
});

afterAll(async () => {
  await disconnect();
});

describe("resolvers -> Query -> events", () => {
  it(`returns list of all existing events sorted by ascending order of event._id
  if args.orderBy === 'id_ASC where user with _id === args.id is a registrant'`, async () => {
    const sort = {
      _id: 1,
    };

    const args: QueryRegisteredEventsByUserArgs = {
      id: testUser?._id,
      orderBy: "id_ASC",
    };

    const registeredEventsByUser = await Event.find({
      status: "ACTIVE",
      registrants: {
        $elemMatch: {
          userId: testUser?._id,
          status: "ACTIVE",
        },
      },
    })
      .sort(sort)
      .populate("creator", "-password")
      .populate("tasks")
      .populate("admins", "-password")
      .lean();

    const registeredEventsByUserPayload =
      await registeredEventsByUserResolver?.({}, args, {});

    expect(registeredEventsByUserPayload).toEqual(registeredEventsByUser);
  });

  it(`returns list of all existing events sorted by descending order of event._id
  if args.orderBy === 'id_DESC where user with _id === args.id is a registrant'`, async () => {
    const sort = {
      _id: -1,
    };

    const args: QueryRegisteredEventsByUserArgs = {
      id: testUser?._id,
      orderBy: "id_DESC",
    };

    const registeredEventsByUser = await Event.find({
      status: "ACTIVE",
      registrants: {
        $elemMatch: {
          userId: testUser?._id,
          status: "ACTIVE",
        },
      },
    })
      .sort(sort)
      .populate("creator", "-password")
      .populate("tasks")
      .populate("admins", "-password")
      .lean();

    const registeredEventsByUserPayload =
      await registeredEventsByUserResolver?.({}, args, {});

    expect(registeredEventsByUserPayload).toEqual(registeredEventsByUser);
  });

  it(`returns list of all existing events sorted by ascending order of event.title
  if args.orderBy === 'title_ASC where user with _id === args.id is a registrant'`, async () => {
    const sort = {
      title: 1,
    };

    const args: QueryRegisteredEventsByUserArgs = {
      id: testUser?._id,
      orderBy: "title_ASC",
    };

    const registeredEventsByUser = await Event.find({
      status: "ACTIVE",
      registrants: {
        $elemMatch: {
          userId: testUser?._id,
          status: "ACTIVE",
        },
      },
    })
      .sort(sort)
      .populate("creator", "-password")
      .populate("tasks")
      .populate("admins", "-password")
      .lean();

    const registeredEventsByUserPayload =
      await registeredEventsByUserResolver?.({}, args, {});

    expect(registeredEventsByUserPayload).toEqual(registeredEventsByUser);
  });

  it(`returns list of all existing events sorted by descending order of event.title
  if args.orderBy === 'title_DESC where user with _id === args.id is a registrant'`, async () => {
    const sort = {
      title: -1,
    };

    const args: QueryRegisteredEventsByUserArgs = {
      id: testUser?._id,
      orderBy: "title_DESC",
    };

    const registeredEventsByUser = await Event.find({
      status: "ACTIVE",
      registrants: {
        $elemMatch: {
          userId: testUser?._id,
          status: "ACTIVE",
        },
      },
    })
      .sort(sort)
      .populate("creator", "-password")
      .populate("tasks")
      .populate("admins", "-password")
      .lean();

    const registeredEventsByUserPayload =
      await registeredEventsByUserResolver?.({}, args, {});

    expect(registeredEventsByUserPayload).toEqual(registeredEventsByUser);
  });

  it(`returns list of all existing events sorted by ascending order of event.description
  if args.orderBy === 'description_ASC where user with _id === args.id is a registrant'`, async () => {
    const sort = {
      description: 1,
    };

    const args: QueryRegisteredEventsByUserArgs = {
      id: testUser?._id,
      orderBy: "description_ASC",
    };

    const registeredEventsByUser = await Event.find({
      status: "ACTIVE",
      registrants: {
        $elemMatch: {
          userId: testUser?._id,
          status: "ACTIVE",
        },
      },
    })
      .sort(sort)
      .populate("creator", "-password")
      .populate("tasks")
      .populate("admins", "-password")
      .lean();

    const registeredEventsByUserPayload =
      await registeredEventsByUserResolver?.({}, args, {});

    expect(registeredEventsByUserPayload).toEqual(registeredEventsByUser);
  });

  it(`returns list of all existing events sorted by descending order of event.description
  if args.orderBy === 'description_DESC where user with _id === args.id is a registrant'`, async () => {
    const sort = {
      description: -1,
    };

    const args: QueryRegisteredEventsByUserArgs = {
      id: testUser?._id,
      orderBy: "description_DESC",
    };

    const registeredEventsByUser = await Event.find({
      status: "ACTIVE",
      registrants: {
        $elemMatch: {
          userId: testUser?._id,
          status: "ACTIVE",
        },
      },
    })
      .sort(sort)
      .populate("creator", "-password")
      .populate("tasks")
      .populate("admins", "-password")
      .lean();

    const registeredEventsByUserPayload =
      await registeredEventsByUserResolver?.({}, args, {});

    expect(registeredEventsByUserPayload).toEqual(registeredEventsByUser);
  });

  it(`returns list of all existing events sorted by ascending order of event.startDate
  if args.orderBy === 'startDate_ASC where user with _id === args.id is a registrant'`, async () => {
    const sort = {
      startDate: 1,
    };

    const args: QueryRegisteredEventsByUserArgs = {
      id: testUser?._id,
      orderBy: "startDate_ASC",
    };

    const registeredEventsByUser = await Event.find({
      status: "ACTIVE",
      registrants: {
        $elemMatch: {
          userId: testUser?._id,
          status: "ACTIVE",
        },
      },
    })
      .sort(sort)
      .populate("creator", "-password")
      .populate("tasks")
      .populate("admins", "-password")
      .lean();

    const registeredEventsByUserPayload =
      await registeredEventsByUserResolver?.({}, args, {});

    expect(registeredEventsByUserPayload).toEqual(registeredEventsByUser);
  });

  it(`returns list of all existing events sorted by descending order of event.startDate
  if args.orderBy === 'startDate_DESC where user with _id === args.id is a registrant'`, async () => {
    const sort = {
      startDate: -1,
    };

    const args: QueryRegisteredEventsByUserArgs = {
      id: testUser?._id,
      orderBy: "startDate_DESC",
    };

    const registeredEventsByUser = await Event.find({
      status: "ACTIVE",
      registrants: {
        $elemMatch: {
          userId: testUser?._id,
          status: "ACTIVE",
        },
      },
    })
      .sort(sort)
      .populate("creator", "-password")
      .populate("tasks")
      .populate("admins", "-password")
      .lean();

    const registeredEventsByUserPayload =
      await registeredEventsByUserResolver?.({}, args, {});

    expect(registeredEventsByUserPayload).toEqual(registeredEventsByUser);
  });

  it(`returns list of all existing events sorted by ascending order of event.endDate
  if args.orderBy === 'endDate_ASC where user with _id === args.id is a registrant'`, async () => {
    const sort = {
      endDate: 1,
    };

    const args: QueryRegisteredEventsByUserArgs = {
      id: testUser?._id,
      orderBy: "endDate_ASC",
    };

    const registeredEventsByUser = await Event.find({
      status: "ACTIVE",
      registrants: {
        $elemMatch: {
          userId: testUser?._id,
          status: "ACTIVE",
        },
      },
    })
      .sort(sort)
      .populate("creator", "-password")
      .populate("tasks")
      .populate("admins", "-password")
      .lean();

    const registeredEventsByUserPayload =
      await registeredEventsByUserResolver?.({}, args, {});

    expect(registeredEventsByUserPayload).toEqual(registeredEventsByUser);
  });

  it(`returns list of all existing events sorted by descending order of event.endDate
  if args.orderBy === 'endDate_DESC where user with _id === args.id is a registrant'`, async () => {
    const sort = {
      endDate: -1,
    };

    const args: QueryRegisteredEventsByUserArgs = {
      id: testUser?._id,
      orderBy: "endDate_DESC",
    };

    const registeredEventsByUser = await Event.find({
      status: "ACTIVE",
      registrants: {
        $elemMatch: {
          userId: testUser?._id,
          status: "ACTIVE",
        },
      },
    })
      .sort(sort)
      .populate("creator", "-password")
      .populate("tasks")
      .populate("admins", "-password")
      .lean();

    const registeredEventsByUserPayload =
      await registeredEventsByUserResolver?.({}, args, {});

    expect(registeredEventsByUserPayload).toEqual(registeredEventsByUser);
  });

  it(`returns list of all existing events sorted by ascending order of event.allDay
  if args.orderBy === 'allDay_ASC where user with _id === args.id is a registrant'`, async () => {
    const sort = {
      allDay: 1,
    };

    const args: QueryRegisteredEventsByUserArgs = {
      id: testUser?._id,
      orderBy: "allDay_ASC",
    };

    const registeredEventsByUser = await Event.find({
      status: "ACTIVE",
      registrants: {
        $elemMatch: {
          userId: testUser?._id,
          status: "ACTIVE",
        },
      },
    })
      .sort(sort)
      .populate("creator", "-password")
      .populate("tasks")
      .populate("admins", "-password")
      .lean();

    const registeredEventsByUserPayload =
      await registeredEventsByUserResolver?.({}, args, {});

    expect(registeredEventsByUserPayload).toEqual(registeredEventsByUser);
  });

  it(`returns list of all existing events sorted by descending order of event.allDay
  if args.orderBy === 'allDay_DESC where user with _id === args.id is a registrant'`, async () => {
    const sort = {
      allDay: -1,
    };

    const args: QueryRegisteredEventsByUserArgs = {
      id: testUser?._id,
      orderBy: "allDay_DESC",
    };

    const registeredEventsByUser = await Event.find({
      status: "ACTIVE",
      registrants: {
        $elemMatch: {
          userId: testUser?._id,
          status: "ACTIVE",
        },
      },
    })
      .sort(sort)
      .populate("creator", "-password")
      .populate("tasks")
      .populate("admins", "-password")
      .lean();

    const registeredEventsByUserPayload =
      await registeredEventsByUserResolver?.({}, args, {});

    expect(registeredEventsByUserPayload).toEqual(registeredEventsByUser);
  });

  it(`returns list of all existing events sorted by ascending order of event.startTime
  if args.orderBy === 'startTime_ASC where user with _id === args.id is a registrant'`, async () => {
    const sort = {
      startTime: 1,
    };

    const args: QueryRegisteredEventsByUserArgs = {
      id: testUser?._id,
      orderBy: "startTime_ASC",
    };

    const registeredEventsByUser = await Event.find({
      status: "ACTIVE",
      registrants: {
        $elemMatch: {
          userId: testUser?._id,
          status: "ACTIVE",
        },
      },
    })
      .sort(sort)
      .populate("creator", "-password")
      .populate("tasks")
      .populate("admins", "-password")
      .lean();

    const registeredEventsByUserPayload =
      await registeredEventsByUserResolver?.({}, args, {});

    expect(registeredEventsByUserPayload).toEqual(registeredEventsByUser);
  });

  it(`returns list of all existing events sorted by descending order of event.startTime
  if args.orderBy === 'startTime_DESC where user with _id === args.id is a registrant'`, async () => {
    const sort = {
      startTime: -1,
    };

    const args: QueryRegisteredEventsByUserArgs = {
      id: testUser?._id,
      orderBy: "startTime_DESC",
    };

    const registeredEventsByUser = await Event.find({
      status: "ACTIVE",
      registrants: {
        $elemMatch: {
          userId: testUser?._id,
          status: "ACTIVE",
        },
      },
    })
      .sort(sort)
      .populate("creator", "-password")
      .populate("tasks")
      .populate("admins", "-password")
      .lean();

    const registeredEventsByUserPayload =
      await registeredEventsByUserResolver?.({}, args, {});

    expect(registeredEventsByUserPayload).toEqual(registeredEventsByUser);
  });

  it(`returns list of all existing events sorted by ascending order of event.endTime
  if args.orderBy === 'endTime_ASC where user with _id === args.id is a registrant'`, async () => {
    const sort = {
      endTime: 1,
    };

    const args: QueryRegisteredEventsByUserArgs = {
      id: testUser?._id,
      orderBy: "endTime_ASC",
    };

    const registeredEventsByUser = await Event.find({
      status: "ACTIVE",
      registrants: {
        $elemMatch: {
          userId: testUser?._id,
          status: "ACTIVE",
        },
      },
    })
      .sort(sort)
      .populate("creator", "-password")
      .populate("tasks")
      .populate("admins", "-password")
      .lean();

    const registeredEventsByUserPayload =
      await registeredEventsByUserResolver?.({}, args, {});

    expect(registeredEventsByUserPayload).toEqual(registeredEventsByUser);
  });

  it(`returns list of all existing events sorted by descending order of event.endTime
  if args.orderBy === 'endTime_DESC where user with _id === args.id is a registrant'`, async () => {
    const sort = {
      endTime: -1,
    };

    const args: QueryRegisteredEventsByUserArgs = {
      id: testUser?._id,
      orderBy: "endTime_DESC",
    };

    const registeredEventsByUser = await Event.find({
      status: "ACTIVE",
      registrants: {
        $elemMatch: {
          userId: testUser?._id,
          status: "ACTIVE",
        },
      },
    })
      .sort(sort)
      .populate("creator", "-password")
      .populate("tasks")
      .populate("admins", "-password")
      .lean();

    const registeredEventsByUserPayload =
      await registeredEventsByUserResolver?.({}, args, {});

    expect(registeredEventsByUserPayload).toEqual(registeredEventsByUser);
  });

  it(`returns list of all existing events sorted by ascending order of event.recurrance
  if args.orderBy === 'recurrance_ASC where user with _id === args.id is a registrant'`, async () => {
    const sort = {
      recurrance: 1,
    };

    const args: QueryRegisteredEventsByUserArgs = {
      id: testUser?._id,
      orderBy: "recurrance_ASC",
    };

    const registeredEventsByUser = await Event.find({
      status: "ACTIVE",
      registrants: {
        $elemMatch: {
          userId: testUser?._id,
          status: "ACTIVE",
        },
      },
    })
      .sort(sort)
      .populate("creator", "-password")
      .populate("tasks")
      .populate("admins", "-password")
      .lean();

    const registeredEventsByUserPayload =
      await registeredEventsByUserResolver?.({}, args, {});

    expect(registeredEventsByUserPayload).toEqual(registeredEventsByUser);
  });

  it(`returns list of all existing events sorted by descending order of event.recurrance
  if args.orderBy === 'recurrance_DESC where user with _id === args.id is a registrant'`, async () => {
    const sort = {
      recurrance: -1,
    };

    const args: QueryRegisteredEventsByUserArgs = {
      id: testUser?._id,
      orderBy: "recurrance_DESC",
    };

    const registeredEventsByUser = await Event.find({
      status: "ACTIVE",
      registrants: {
        $elemMatch: {
          userId: testUser?._id,
          status: "ACTIVE",
        },
      },
    })
      .sort(sort)
      .populate("creator", "-password")
      .populate("tasks")
      .populate("admins", "-password")
      .lean();

    const registeredEventsByUserPayload =
      await registeredEventsByUserResolver?.({}, args, {});

    expect(registeredEventsByUserPayload).toEqual(registeredEventsByUser);
  });

  it(`returns list of all existing events sorted by ascending order of event.location
  if args.orderBy === 'location_ASC where user with _id === args.id is a registrant'`, async () => {
    const sort = {
      location: 1,
    };

    const args: QueryRegisteredEventsByUserArgs = {
      id: testUser?._id,
      orderBy: "location_ASC",
    };

    const registeredEventsByUser = await Event.find({
      status: "ACTIVE",
      registrants: {
        $elemMatch: {
          userId: testUser?._id,
          status: "ACTIVE",
        },
      },
    })
      .sort(sort)
      .populate("creator", "-password")
      .populate("tasks")
      .populate("admins", "-password")
      .lean();

    const registeredEventsByUserPayload =
      await registeredEventsByUserResolver?.({}, args, {});

    expect(registeredEventsByUserPayload).toEqual(registeredEventsByUser);
  });

  it(`returns list of all existing events sorted by descending order of event.location
  if args.orderBy === 'location_DESC where user with _id === args.id is a registrant'`, async () => {
    const sort = {
      location: -1,
    };

    const args: QueryRegisteredEventsByUserArgs = {
      id: testUser?._id,
      orderBy: "location_DESC",
    };

    const registeredEventsByUser = await Event.find({
      status: "ACTIVE",
      registrants: {
        $elemMatch: {
          userId: testUser?._id,
          status: "ACTIVE",
        },
      },
    })
      .sort(sort)
      .populate("creator", "-password")
      .populate("tasks")
      .populate("admins", "-password")
      .lean();

    const registeredEventsByUserPayload =
      await registeredEventsByUserResolver?.({}, args, {});

    expect(registeredEventsByUserPayload).toEqual(registeredEventsByUser);
  });

<<<<<<< HEAD
  it(`returns list of all existing events sorted by descending order of event.location
  if args.orderBy === undefined`, async () => {
    const sort = {
      location: -1,
    };

    const args: QueryRegisteredEventsByUserArgs = {
      id: testUser?._id,
      orderBy: undefined,
    };

    const registeredEventsByUser = await Event.find({
      status: "ACTIVE",
      registrants: {
        $elemMatch: {
          userId: testUser?._id,
          status: "ACTIVE",
        },
      },
    })
      .sort(sort)
      .populate("creator", "-password")
      .populate("tasks")
      .populate("admins", "-password")
      .lean();

    const registeredEventsByUserPayload =
      await registeredEventsByUserResolver?.({}, args, {});

    expect(registeredEventsByUserPayload).toEqual(registeredEventsByUser);
  });

=======
>>>>>>> ea96140b
  it(`returns list of all existing events without sorting if args.orderBy === null`, async () => {
    const sort = {};
    const args: QueryRegisteredEventsByUserArgs = {
      id: testUser?._id,
      orderBy: null,
    };

    const registeredEventsByUser = await Event.find({
      status: "ACTIVE",
      registrants: {
        $elemMatch: {
          userId: testUser?._id,
          status: "ACTIVE",
        },
      },
    })
      .sort(sort)
      .populate("creator", "-password")
      .populate("tasks")
      .populate("admins", "-password")
      .lean();

    const registeredEventsByUserPayload =
      await registeredEventsByUserResolver?.({}, args, {});

    expect(registeredEventsByUserPayload).toEqual(registeredEventsByUser);
  });
});<|MERGE_RESOLUTION|>--- conflicted
+++ resolved
@@ -661,41 +661,6 @@
     expect(registeredEventsByUserPayload).toEqual(registeredEventsByUser);
   });
 
-<<<<<<< HEAD
-  it(`returns list of all existing events sorted by descending order of event.location
-  if args.orderBy === undefined`, async () => {
-    const sort = {
-      location: -1,
-    };
-
-    const args: QueryRegisteredEventsByUserArgs = {
-      id: testUser?._id,
-      orderBy: undefined,
-    };
-
-    const registeredEventsByUser = await Event.find({
-      status: "ACTIVE",
-      registrants: {
-        $elemMatch: {
-          userId: testUser?._id,
-          status: "ACTIVE",
-        },
-      },
-    })
-      .sort(sort)
-      .populate("creator", "-password")
-      .populate("tasks")
-      .populate("admins", "-password")
-      .lean();
-
-    const registeredEventsByUserPayload =
-      await registeredEventsByUserResolver?.({}, args, {});
-
-    expect(registeredEventsByUserPayload).toEqual(registeredEventsByUser);
-  });
-
-=======
->>>>>>> ea96140b
   it(`returns list of all existing events without sorting if args.orderBy === null`, async () => {
     const sort = {};
     const args: QueryRegisteredEventsByUserArgs = {
