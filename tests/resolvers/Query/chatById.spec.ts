--- conflicted
+++ resolved
@@ -19,11 +19,7 @@
 describe("resolvers->Query->chatById", () => {
   it(`returns the chat with _id === args.id`, async () => {
     const args = {
-<<<<<<< HEAD
-      id: testChat?._id?.toString() || "",
-=======
       id: testChat?._id?.toString() ?? "",
->>>>>>> c7fc6e37
     };
     const chatByIdPayload = await chatById?.({}, args, {});
     expect(chatByIdPayload).toEqual(testChat?.toObject());
