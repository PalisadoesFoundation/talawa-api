--- conflicted
+++ resolved
@@ -16,49 +16,12 @@
   createTestUserAndOrganization,
 } from "../../helpers/userAndOrg";
 
-<<<<<<< HEAD
 let MONGOOSE_INSTANCE: typeof mongoose | null;
-let testUser: Interface_User & Document<any, any, Interface_User>;
+let testUser: testUserType;
 
 beforeAll(async () => {
   MONGOOSE_INSTANCE = await connect();
-
-  testUser = await User.create({
-    email: `email${nanoid().toLowerCase()}@gmail.com`,
-    password: "password",
-    firstName: "firstName",
-    lastName: "lastName",
-    appLanguageCode: "en",
-  });
-
-  const testOrganization = await Organization.create({
-    name: "name",
-    description: "description",
-    isPublic: true,
-    creator: testUser._id,
-    admins: [testUser._id],
-    members: [testUser._id],
-  });
-
-  await User.updateOne(
-    {
-      _id: testUser._id,
-    },
-    {
-      $push: {
-        createdOrganizations: testOrganization._id,
-        adminFor: testOrganization._id,
-        joinedOrganizations: testOrganization._id,
-      },
-    }
-  );
-=======
-let testUser: testUserType;
-
-beforeAll(async () => {
-  await connect();
   testUser = (await createTestUserAndOrganization())[0];
->>>>>>> 63134379
 });
 
 afterAll(async () => {
