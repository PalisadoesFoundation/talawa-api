import "dotenv/config";
import type mongoose from "mongoose";
import { Types } from "mongoose";
import { USER_NOT_FOUND_ERROR } from "../../../src/constants";
import { User } from "../../../src/models";
import { user as userResolver } from "../../../src/resolvers/Query/user";
import { connect, disconnect } from "../../helpers/db";

import { afterAll, beforeAll, describe, expect, it } from "vitest";
import { deleteUserFromCache } from "../../../src/services/UserCache/deleteUserFromCache";
import type { QueryUserArgs } from "../../../src/types/generatedGraphQLTypes";
import type { TestUserType } from "../../helpers/userAndOrg";
import { createTestUserAndOrganization } from "../../helpers/userAndOrg";
import { decryptEmail } from "../../../src/utilities/encryption";

let MONGOOSE_INSTANCE: typeof mongoose;
let testUser: TestUserType;

beforeAll(async () => {
  MONGOOSE_INSTANCE = await connect();
  testUser = (await createTestUserAndOrganization())[0];
  await deleteUserFromCache(testUser?.id);
});

afterAll(async () => {
  await disconnect(MONGOOSE_INSTANCE);
});

describe("resolvers -> Query -> user", () => {
  it("throws NotFoundError if no user exists with _id === args.id", async () => {
    try {
      const args: QueryUserArgs = {
        id: new Types.ObjectId().toString(),
      };

      await userResolver?.({}, args, {});
    } catch (error: unknown) {
      expect((error as Error).message).toEqual(USER_NOT_FOUND_ERROR.DESC);
    }
  });

  it(`returns user object without image`, async () => {
    const args: QueryUserArgs = {
      id: testUser?.id,
    };

    const context = {
      userId: testUser?.id,
    };

    const userPayload = await userResolver?.({}, args, context);

    const user = await User.findOne({
      _id: testUser?._id,
    }).lean();

    if (!user) {
      throw new Error("User not found.");
    }

    expect(userPayload?.user).toEqual({
      ...user,
      email: decryptEmail(user.email).decrypted,
      organizationsBlockedBy: [],
      image: null,
    });
  });
<<<<<<< HEAD
  it(`returns user object with image`, async () => {
    await User.findOneAndUpdate(
      {
        _id: testUser?.id,
      },
      {
        $set: {
          image: `images/newImage.png`,
        },
      },
    );

    const args: QueryUserArgs = {
      id: testUser?.id,
    };

    const context = {
      userId: testUser?.id,
      apiRootUrl: BASE_URL,
    };

    const userPayload = await userResolver?.({}, args, context);

    const user = await User.findOne({
      _id: testUser?._id,
    }).lean();

    if (!user) {
      throw new Error("User not found.");
    }

    expect(userPayload?.user).toEqual({
      ...user,
      email: decryptEmail(user.email).decrypted,
      organizationsBlockedBy: [],
      image: user?.image ? `${BASE_URL}${user.image}` : null,
    });
  });
=======
>>>>>>> 7631f172
});<|MERGE_RESOLUTION|>--- conflicted
+++ resolved
@@ -65,45 +65,4 @@
       image: null,
     });
   });
-<<<<<<< HEAD
-  it(`returns user object with image`, async () => {
-    await User.findOneAndUpdate(
-      {
-        _id: testUser?.id,
-      },
-      {
-        $set: {
-          image: `images/newImage.png`,
-        },
-      },
-    );
-
-    const args: QueryUserArgs = {
-      id: testUser?.id,
-    };
-
-    const context = {
-      userId: testUser?.id,
-      apiRootUrl: BASE_URL,
-    };
-
-    const userPayload = await userResolver?.({}, args, context);
-
-    const user = await User.findOne({
-      _id: testUser?._id,
-    }).lean();
-
-    if (!user) {
-      throw new Error("User not found.");
-    }
-
-    expect(userPayload?.user).toEqual({
-      ...user,
-      email: decryptEmail(user.email).decrypted,
-      organizationsBlockedBy: [],
-      image: user?.image ? `${BASE_URL}${user.image}` : null,
-    });
-  });
-=======
->>>>>>> 7631f172
 });