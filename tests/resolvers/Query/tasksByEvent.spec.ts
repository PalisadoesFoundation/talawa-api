--- conflicted
+++ resolved
@@ -1,99 +1,29 @@
 import "dotenv/config";
 import { tasksByEvent as tasksByEventResolver } from "../../../src/resolvers/Query/tasksByEvent";
-<<<<<<< HEAD
 import {
   connect,
   disconnect,
   dropAllCollectionsFromDatabase,
 } from "../../helpers/db";
 import mongoose from "mongoose";
-import {
-  User,
-  Organization,
-  Event,
-  Task,
-  Interface_Event,
-} from "../../../src/models";
-import { nanoid } from "nanoid";
-import { Document } from "mongoose";
-=======
-import { connect, disconnect } from "../../../src/db";
 import { Task } from "../../../src/models";
->>>>>>> 63134379
 import { QueryTasksByEventArgs } from "../../../src/types/generatedGraphQLTypes";
 import { beforeAll, afterAll, describe, it, expect } from "vitest";
 import { createTestUserAndOrganization } from "../../helpers/userAndOrg";
 import { createEventWithRegistrant, testEventType } from "../../helpers/events";
 import { createTestTask } from "../../helpers/task";
 
-<<<<<<< HEAD
 let MONGOOSE_INSTANCE: typeof mongoose | null;
-let testEvent: Interface_Event & Document<any, any, Interface_Event>;
+let testEvent: testEventType;
 
 beforeAll(async () => {
   MONGOOSE_INSTANCE = await connect();
-
-  const testUser = await User.create({
-    email: `email${nanoid().toLowerCase()}@gmail.com`,
-    password: "password",
-    firstName: "firstName",
-    lastName: "lastName",
-    appLanguageCode: "en",
-  });
-
-  const testOrganization = await Organization.create({
-    name: "name",
-    description: "description",
-    isPublic: true,
-    creator: testUser._id,
-    admins: [testUser._id],
-    members: [testUser._id],
-  });
-
-  testEvent = await Event.create({
-    creator: testUser._id,
-    registrants: [
-      {
-        userId: testUser._id,
-        user: testUser._id,
-      },
-    ],
-    admins: [testUser._id],
-    organization: testOrganization._id,
-    isRegisterable: true,
-    isPublic: true,
-    title: "title",
-    description: "description",
-    allDay: true,
-    startDate: new Date().toString(),
-  });
-
-  await User.updateOne(
-    {
-      _id: testUser._id,
-    },
-    {
-      $push: {
-        createdOrganizations: testOrganization._id,
-        adminFor: testOrganization._id,
-        joinedOrganizations: testOrganization._id,
-        createdEvents: testEvent._id,
-        registeredEvents: testEvent._id,
-        eventAdmin: testEvent._id,
-      },
-    }
-=======
-let testEvent: testEventType;
-
-beforeAll(async () => {
-  await connect();
   const [testUser, testOrganization] = await createTestUserAndOrganization();
   testEvent = await createEventWithRegistrant(
     testUser?._id,
     testOrganization?._id,
     true,
     "ONCE"
->>>>>>> 63134379
   );
 
   await createTestTask(testEvent?._id, testUser?._id);
