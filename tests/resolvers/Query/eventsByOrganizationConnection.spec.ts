// @ts-nocheck
import "dotenv/config";
import { eventsByOrganizationConnection as eventsByOrganizationConnectionResolver } from "../../../src/resolvers/Query/eventsByOrganizationConnection";
import { connect, disconnect } from "../../helpers/db";
import type mongoose from "mongoose";
import type { QueryEventsByOrganizationConnectionArgs } from "../../../src/types/generatedGraphQLTypes";
import { Event } from "../../../src/models";
import { createTestUserAndOrganization } from "../../helpers/userAndOrg";
import type { TestEventType } from "../../helpers/events";
import { createEventWithRegistrant } from "../../helpers/events";
import { beforeAll, afterAll, describe, it, expect } from "vitest";
import { createTestTask } from "../../helpers/task";

let MONGOOSE_INSTANCE: typeof mongoose;
let testEvents: TestEventType[];

beforeAll(async () => {
  MONGOOSE_INSTANCE = await connect();
  const [testUser, testOrganization] = await createTestUserAndOrganization();
  const testEvent1 = await createEventWithRegistrant(
    testUser?._id,
    testOrganization?._id,
    true,
    "ONCE"
  );
  const testEvent2 = await createEventWithRegistrant(
    testUser?._id,
    testOrganization?._id,
    false,
    "DAILY"
  );
  const testEvent3 = await createEventWithRegistrant(
    testUser?._id,
    testOrganization?._id,
    false,
    "DAILY"
  );
  testEvents = [testEvent1, testEvent2, testEvent3];
  createTestTask(testEvent1?._id, testUser?._id);
});

afterAll(async () => {
  await disconnect(MONGOOSE_INSTANCE);
});

describe("resolvers -> Query -> organizationsMemberConnection", () => {
  it(`Just retrieve events with status = ACTIVE when no specific input argument is passed`, async () => {
    const args: QueryEventsByOrganizationConnectionArgs = {
      first: 1,
      skip: 1,
      where: null,
      orderBy: null,
    };
    const events = await Event.find({
      status: "ACTIVE",
    })
      .limit(1)
      .skip(1)
      .populate("creator", "-password")
      .populate("tasks")
      .populate("admins", "-password")
      .lean();

    const eventsByOrganizationConnectionPayload =
      await eventsByOrganizationConnectionResolver?.({}, args, {});
    expect(eventsByOrganizationConnectionPayload).toEqual(events);
  });
  it(`returns list of all existing events filtered by args.where ===
  { id: testEvent[1]._id, title: testEvents[1].title, description:testEvents[1].description, organization: testEvents[1].organization._id, location: testEvents[1].location}
  and sorted by ascending order of event._id if args.orderBy === 'id_ASC'`, async () => {
    const sort = {
      _id: 1,
    };
    const where = {
      _id: testEvents[1]?._id,
      title: testEvents[1]?.title,
      description: testEvents[1]?.description,
      organization: testEvents[1]?.organization._id,
      location: testEvents[1]?.location,
    };

    const args: QueryEventsByOrganizationConnectionArgs = {
      first: 1,
      skip: 0,
      where: {
        id: testEvents[1]?._id,
        title: testEvents[1]?.title,
        description: testEvents[1]?.description,
        organization_id: testEvents[1]?.organization._id,
        location: testEvents[1]?.location,
      },
      orderBy: "id_ASC",
    };

    const events = await Event.find(where).sort(sort).lean();

    let eventsByOrganizationConnectionPayload =
      await eventsByOrganizationConnectionResolver?.({}, args, {});

    eventsByOrganizationConnectionPayload =
      eventsByOrganizationConnectionPayload?.map((event) => {
        const adminIds = [];
        for (let i = 0; i < event.admins.length; i++) {
          adminIds.push(event.admins[i]._id);
        }
        return {
          ...event,
          creator: event?.creator._id,
          admins: adminIds,
        };
      });
    expect(eventsByOrganizationConnectionPayload).toEqual(events);
  });

  it(`returns list of all existing events filtered by args.where ===
  { id_not: testEvent[0]._id, title_not: testEvents[0].title, description_not:testEvents[0].description, location_not:testEvents[0].location }
  and sorted by descending order of event._id if args.orderBy === 'id_DESC'`, async () => {
    const sort = {
      _id: -1,
    };
    const where = {
      _id: {
        $ne: testEvents[0]?._id,
      },
      title: {
        $ne: testEvents[0]?.title,
      },
      description: {
        $ne: testEvents[0]?.description,
      },
      location: {
        $ne: testEvents[0]?.location,
      },
    };

    const args: QueryEventsByOrganizationConnectionArgs = {
      first: 2,
      skip: 1,
      where: {
        id_not: testEvents[0]?._id,
        title_not: testEvents[0]?.title,
        description_not: testEvents[0]?.description,
        location_not: testEvents[0]?.location,
      },
      orderBy: "id_DESC",
    };

    const events = await Event.find(where).limit(2).skip(1).sort(sort).lean();

    let eventsByOrganizationConnectionPayload =
      await eventsByOrganizationConnectionResolver?.({}, args, {});

    eventsByOrganizationConnectionPayload =
      eventsByOrganizationConnectionPayload?.map((event) => {
        const adminIds = [];
        for (let i = 0; i < event.admins.length; i++) {
          adminIds.push(event.admins[i]._id);
        }
        return {
          ...event,
          creator: event?.creator._id,
          admins: adminIds,
        };
      });
    expect(eventsByOrganizationConnectionPayload).toEqual(events);
  });
  it(`returns list of all existing events filtered by args.where ===
  { id_not_in: testEvent[0]._id, title_not_in: testEvents[0].title, description_not_in:testEvents[0].description, location_not_in:testEvents[0].location}
  and sorted by descending order of event.title if args.orderBy === 'title_DESC'`, async () => {
    const sort = {
      title: -1,
    };
    const where = {
      _id: {
        $nin: [testEvents[0]?._id],
      },
      title: {
        $nin: [testEvents[0]?.title],
      },
      description: {
        $nin: [testEvents[0]?.description],
      },
      location: {
        $nin: [testEvents[0]?.location],
      },
    };

    const args: QueryEventsByOrganizationConnectionArgs = {
      where: {
        id_not_in: [testEvents[0]?._id],
        title_not_in: [testEvents[0]?.title],
        description_not_in: [testEvents[0]?.description],
        location_not_in: [testEvents[0]?.location],
      },
      orderBy: "title_DESC",
    };

    const events = await Event.find(where).sort(sort).lean();

    let eventsByOrganizationConnectionPayload =
      await eventsByOrganizationConnectionResolver?.({}, args, {});

    eventsByOrganizationConnectionPayload =
      eventsByOrganizationConnectionPayload?.map((event) => {
        const adminIds = [];
        for (let i = 0; i < event.admins.length; i++) {
          adminIds.push(event.admins[i]._id);
        }
<<<<<<< HEAD
        const tasksIds = [];
        for (let i = 0; i < event.tasks.length; i++) {
          tasksIds.push(event.tasks[i]._id);
        }

=======
>>>>>>> f480cebd
        return {
          ...event,
          creator: event?.creator?._id,
          admins: adminIds,
        };
      });

    expect(eventsByOrganizationConnectionPayload).toEqual(events);
  });

  it(`returns list of all existing events filtered by args.where ===
  { id_in: testEvent[0]._id, title_in: testEvents[0].title, description_in:testEvents[0].description, location_in: testEvents[0].location}
  and sorted by ascending order of event.title if args.orderBy === 'title_ASC'`, async () => {
    const sort = {
      title: 1,
    };
    const where = {
      _id: {
        $in: [testEvents[0]?._id],
      },
      title: {
        $in: [testEvents[0]?.title],
      },
      description: {
        $in: [testEvents[0]?.description],
      },
      location: {
        $in: [testEvents[0]?.location],
      },
    };

    const args: QueryEventsByOrganizationConnectionArgs = {
      first: 2,
      skip: 1,
      where: {
        id_in: [testEvents[0]?._id],
        title_in: [testEvents[0]?.title],
        description_in: [testEvents[0]?.description],
        location_in: [testEvents[0]?.location],
      },
      orderBy: "title_ASC",
    };

    const events = await Event.find(where).limit(2).skip(1).sort(sort).lean();

    let eventsByOrganizationConnectionPayload =
      await eventsByOrganizationConnectionResolver?.({}, args, {});

    eventsByOrganizationConnectionPayload =
      eventsByOrganizationConnectionPayload?.map((event) => {
        const adminIds = [];
        for (let i = 0; i < event.admins.length; i++) {
          adminIds.push(event.admins[i]._id);
        }
        return {
          ...event,
          creator: event?.creator._id,
          admins: adminIds,
        };
      });
    expect(eventsByOrganizationConnectionPayload).toEqual(events);
  });
  it(`returns list of all existing events filtered by args.where ===
  { title_contains: testEvents[1].title, description_contains:testEvents[1].description, location: testEvents[1].location}
  and sorted by ascending order of event.description if args.orderBy === 'description_ASC'`, async () => {
    const sort = {
      description: 1,
    };
    const where = {
      title: {
        $regex: testEvents[1]?.title,
        $options: "i",
      },
      description: {
        $regex: testEvents[1]?.description,
        $options: "i",
      },
      location: {
        $regex: testEvents[1]?.location,
        $options: "i",
      },
    };

    const args: QueryEventsByOrganizationConnectionArgs = {
      first: 2,
      skip: 1,
      where: {
        title_contains: testEvents[1]?.title,
        description_contains: testEvents[1]?.description,
        location_contains: testEvents[1]?.location,
      },
      orderBy: "title_ASC",
    };

    const events = await Event.find(where).limit(2).skip(1).sort(sort).lean();

    let eventsByOrganizationConnectionPayload =
      await eventsByOrganizationConnectionResolver?.({}, args, {});

    eventsByOrganizationConnectionPayload =
      eventsByOrganizationConnectionPayload?.map((event) => {
        const adminIds = [];
        for (let i = 0; i < event.admins.length; i++) {
          adminIds.push(event.admins[i]._id);
        }
        return {
          ...event,
          creator: event?.creator._id,
          admins: adminIds,
        };
      });
    expect(eventsByOrganizationConnectionPayload).toEqual(events);
  });
  it(`returns list of all existing events filtered by args.where ===
  { title_starts_with: testEvents[1].title, description_starts_with:testEvents[1].description }
  and sorted by descending order of event.description if args.orderBy === 'description_DESC'`, async () => {
    const sort = {
      description: -1,
    };
    const where = {
      title: new RegExp("^" + testEvents[1]?.title),
      description: new RegExp("^" + testEvents[1]?.description),
    };

    const args: QueryEventsByOrganizationConnectionArgs = {
      first: 2,
      skip: 1,
      where: {
        title_starts_with: testEvents[1]?.title,
        description_starts_with: testEvents[1]?.description,
      },
      orderBy: "title_DESC",
    };

    const events = await Event.find(where).limit(2).skip(1).sort(sort).lean();

    let eventsByOrganizationConnectionPayload =
      await eventsByOrganizationConnectionResolver?.({}, args, {});

    eventsByOrganizationConnectionPayload =
      eventsByOrganizationConnectionPayload?.map((event) => {
        const adminIds = [];
        for (let i = 0; i < event.admins.length; i++) {
          adminIds.push(event.admins[i]._id);
        }
        return {
          ...event,
          creator: event?.creator._id,
          admins: adminIds,
        };
      });
    expect(eventsByOrganizationConnectionPayload).toEqual(events);
  });
});<|MERGE_RESOLUTION|>--- conflicted
+++ resolved
@@ -206,14 +206,6 @@
         for (let i = 0; i < event.admins.length; i++) {
           adminIds.push(event.admins[i]._id);
         }
-<<<<<<< HEAD
-        const tasksIds = [];
-        for (let i = 0; i < event.tasks.length; i++) {
-          tasksIds.push(event.tasks[i]._id);
-        }
-
-=======
->>>>>>> f480cebd
         return {
           ...event,
           creator: event?.creator?._id,
