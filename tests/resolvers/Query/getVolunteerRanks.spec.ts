import type mongoose from "mongoose";
import { connect, disconnect } from "../../helpers/db";
import { beforeAll, afterAll, describe, it, expect } from "vitest";
import type { VolunteerRank } from "../../../src/types/generatedGraphQLTypes";
import type { TestUserType } from "../../helpers/user";
import type { TestOrganizationType } from "../../helpers/userAndOrg";
import { createVolunteerAndActions } from "../../helpers/volunteers";
import { getVolunteerRanks } from "../../../src/resolvers/Query/getVolunteerRanks";

let MONGOOSE_INSTANCE: typeof mongoose;
let testOrganization: TestOrganizationType;
let testUser1: TestUserType;
let testUser2: TestUserType;

beforeAll(async () => {
  MONGOOSE_INSTANCE = await connect();
  const [organization, , user1, user2] = await createVolunteerAndActions();
  testOrganization = organization;
  testUser1 = user1;
  testUser2 = user2;
});

afterAll(async () => {
  await disconnect(MONGOOSE_INSTANCE);
});

describe("resolvers -> Query -> getVolunteerRanks", () => {
  it(`getVolunteerRanks for allTime, descending, no limit/name`, async () => {
    const volunteerRanks = (await getVolunteerRanks?.(
      {},
      {
        orgId: testOrganization?._id,
        where: {
          timeFrame: "allTime",
          orderBy: "hours_DESC",
        },
      },
      {},
    )) as unknown as VolunteerRank[];
    expect(volunteerRanks[0].hoursVolunteered).toEqual(10);
    expect(volunteerRanks[0].user._id).toEqual(testUser1?._id);
    expect(volunteerRanks[0].rank).toEqual(1);
    expect(volunteerRanks[1].hoursVolunteered).toEqual(8);
    expect(volunteerRanks[1].user._id).toEqual(testUser2?._id);
    expect(volunteerRanks[1].rank).toEqual(2);
  });

  it(`getVolunteerRanks for weekly, descending, limit, no name`, async () => {
    const volunteerRanks = (await getVolunteerRanks?.(
      {},
      {
        orgId: testOrganization?._id,
        where: {
          timeFrame: "weekly",
          orderBy: "hours_DESC",
          limit: 1,
        },
      },
      {},
    )) as unknown as VolunteerRank[];
    expect(volunteerRanks[0].hoursVolunteered).toEqual(2);
    expect(volunteerRanks[0].user._id).toEqual(testUser1?._id);
    expect(volunteerRanks[0].rank).toEqual(1);
  });

  it(`getVolunteerRanks for monthly, descending, name, no limit`, async () => {
    const volunteerRanks = (await getVolunteerRanks?.(
      {},
      {
        orgId: testOrganization?._id,
        where: {
          timeFrame: "monthly",
          orderBy: "hours_ASC",
          nameContains: testUser1?.firstName,
        },
      },
      {},
    )) as unknown as VolunteerRank[];
<<<<<<< HEAD
    expect(volunteerRanks[0].hoursVolunteered).toEqual(6);
=======

    expect(volunteerRanks[0].hoursVolunteered).toEqual(2);
>>>>>>> b64f1054
    expect(volunteerRanks[0].user._id).toEqual(testUser1?._id);
    expect(volunteerRanks[0].rank).toEqual(1);
  });

  it(`getVolunteerRanks for yearly, descending, no name/limit`, async () => {
    const volunteerRanks = (await getVolunteerRanks?.(
      {},
      {
        orgId: testOrganization?._id,
        where: {
          timeFrame: "yearly",
          orderBy: "hours_DESC",
        },
      },
      {},
    )) as unknown as VolunteerRank[];
    expect(volunteerRanks[0].hoursVolunteered).toEqual(2);
    expect(volunteerRanks[0].user._id).toEqual(testUser1?._id);
    expect(volunteerRanks[0].rank).toEqual(1);
  });
});<|MERGE_RESOLUTION|>--- conflicted
+++ resolved
@@ -76,12 +76,8 @@
       },
       {},
     )) as unknown as VolunteerRank[];
-<<<<<<< HEAD
-    expect(volunteerRanks[0].hoursVolunteered).toEqual(6);
-=======
 
     expect(volunteerRanks[0].hoursVolunteered).toEqual(2);
->>>>>>> b64f1054
     expect(volunteerRanks[0].user._id).toEqual(testUser1?._id);
     expect(volunteerRanks[0].rank).toEqual(1);
   });
