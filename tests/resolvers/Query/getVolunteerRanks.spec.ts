--- conflicted
+++ resolved
@@ -76,10 +76,7 @@
       },
       {},
     )) as unknown as VolunteerRank[];
-<<<<<<< HEAD
-=======
 
->>>>>>> 039b0f12
     expect(volunteerRanks[0].hoursVolunteered).toEqual(6);
     expect(volunteerRanks[0].user._id).toEqual(testUser1?._id);
     expect(volunteerRanks[0].rank).toEqual(1);
