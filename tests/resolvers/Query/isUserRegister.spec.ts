import "dotenv/config";
import { isUserRegister as isUserRegisterResolver } from "../../../src/resolvers/Query/isUserRegister";
<<<<<<< HEAD
import {
  User,
  Organization,
  Event,
  Interface_Event,
  Task,
  Interface_User,
} from "../../../src/models";
import {
  connect,
  disconnect,
  dropAllCollectionsFromDatabase,
} from "../../helpers/db";
import mongoose from "mongoose";
import { nanoid } from "nanoid";
import { Document, Types } from "mongoose";
=======
import { Event } from "../../../src/models";
import { connect, disconnect } from "../../../src/db";
import { Types } from "mongoose";
>>>>>>> 63134379
import { QueryIsUserRegisterArgs } from "../../../src/types/generatedGraphQLTypes";
import { EVENT_NOT_FOUND } from "../../../src/constants";
import { beforeAll, afterAll, describe, it, expect } from "vitest";
import {
  testUserType,
  testOrganizationType,
  createTestUserAndOrganization,
} from "../../helpers/userAndOrg";
import { testEventType, createEventWithRegistrant } from "../../helpers/events";
import { createTestTask } from "../../helpers/task";

<<<<<<< HEAD
let MONGOOSE_INSTANCE: typeof mongoose | null;
let testUser: Interface_User & Document<any, any, Interface_User>;
let testEvent: Interface_Event & Document<any, any, Interface_Event>;

beforeAll(async () => {
  MONGOOSE_INSTANCE = await connect();

  testUser = await User.create({
    email: `email${nanoid().toLowerCase()}@gmail.com`,
    password: "password",
    firstName: "firstName",
    lastName: "lastName",
    appLanguageCode: "en",
  });

  const testOrganization = await Organization.create({
    name: "name",
    description: "description",
    isPublic: true,
    creator: testUser._id,
    admins: [testUser._id],
    members: [testUser._id],
  });

  testEvent = await Event.create({
    creator: testUser._id,
    registrants: [
      {
        userId: testUser._id,
        user: testUser._id,
      },
    ],
    admins: [testUser._id],
    organization: testOrganization._id,
    isRegisterable: true,
    isPublic: true,
    title: "title",
    description: "description",
    allDay: true,
    startDate: new Date().toString(),
  });

  await User.updateOne(
    {
      _id: testUser._id,
    },
    {
      $set: {
        createdOrganizations: [testOrganization._id],
        adminFor: [testOrganization._id],
        joinedOrganizations: [testOrganization._id],
        createdEvents: [testEvent._id],
        registeredEvents: [testEvent._id],
        eventAdmin: [testEvent._id],
      },
    }
=======
let testEvent: testEventType;
let testUser: testUserType;
let testOrganization: testOrganizationType;

beforeAll(async () => {
  await connect();
  [testUser, testOrganization] = await createTestUserAndOrganization();
  testEvent = await createEventWithRegistrant(
    testUser?._id,
    testOrganization?._id,
    true,
    "ONCE"
>>>>>>> 63134379
  );

  await createTestTask(testEvent?._id, testUser?._id);
});

afterAll(async () => {
  await dropAllCollectionsFromDatabase(MONGOOSE_INSTANCE!);
  await disconnect(MONGOOSE_INSTANCE!);
});

describe("resolvers -> Query -> isUserRegister", () => {
  it(`throws NotFoundError if no event exists with _id === args.eventId
   and event.status === 'ACTIVE'`, async () => {
    try {
      const args: QueryIsUserRegisterArgs = {
        eventId: Types.ObjectId().toString(),
      };

      const context = {};

      await isUserRegisterResolver?.({}, args, context);
    } catch (error: any) {
      expect(error.message).toEqual(EVENT_NOT_FOUND);
    }
  });

  it(`returns object with event object and isRegistered === false
  if user with _id === context.userId is not a registrant to the event and
  user's registrant status === 'ACTIVE'`, async () => {
    const args: QueryIsUserRegisterArgs = {
      eventId: testEvent?.id,
    };

    const context = {
      userId: Types.ObjectId().toString(),
    };

    const event = await Event.findOne({
      _id: testEvent?._id,
      status: "ACTIVE",
    })
      .populate("creator", "-password")
      .populate("tasks")
      .populate("admins", "-password")
      .lean();

    const isUserRegisterPayload = await isUserRegisterResolver?.(
      {},
      args,
      context
    );

    expect(isUserRegisterPayload).toEqual({
      event,
      isRegistered: false,
    });
  });

  it(`returns object with event object and isRegistered === false
  if user with _id === context.userId is a registrant to the event and
  user's registrant status !== 'ACTIVE'`, async () => {
    const args: QueryIsUserRegisterArgs = {
      eventId: testEvent?.id,
    };

    const context = {
      userId: testUser?.id,
    };

    const event = await Event.findOneAndUpdate(
      {
        _id: testEvent?._id,
        "registrants.userId": testUser?._id,
      },
      {
        $set: {
          "registrants.$.status": "BLOCKED",
        },
      },
      {
        new: true,
      }
    )
      .populate("creator", "-password")
      .populate("tasks")
      .populate("admins", "-password")
      .lean();

    const isUserRegisterPayload = await isUserRegisterResolver?.(
      {},
      args,
      context
    );

    expect(isUserRegisterPayload).toEqual({
      event,
      isRegistered: false,
    });
  });

  it(`returns object with event object and isRegistered === true
  if user with _id === context.userId is a registrant to the event and
  user's registrant status === 'ACTIVE'`, async () => {
    const args: QueryIsUserRegisterArgs = {
      eventId: testEvent?.id,
    };

    const context = {
      userId: testUser?.id,
    };

    const event = await Event.findOneAndUpdate(
      {
        _id: testEvent?._id,
        "registrants.userId": testUser?._id,
      },
      {
        $set: {
          "registrants.$.status": "ACTIVE",
        },
      },
      {
        new: true,
      }
    )
      .populate("creator", "-password")
      .populate("tasks")
      .populate("admins", "-password")
      .lean();

    const isUserRegisterPayload = await isUserRegisterResolver?.(
      {},
      args,
      context
    );

    expect(isUserRegisterPayload).toEqual({
      event,
      isRegistered: true,
    });
  });
});<|MERGE_RESOLUTION|>--- conflicted
+++ resolved
@@ -1,27 +1,12 @@
 import "dotenv/config";
 import { isUserRegister as isUserRegisterResolver } from "../../../src/resolvers/Query/isUserRegister";
-<<<<<<< HEAD
-import {
-  User,
-  Organization,
-  Event,
-  Interface_Event,
-  Task,
-  Interface_User,
-} from "../../../src/models";
 import {
   connect,
   disconnect,
   dropAllCollectionsFromDatabase,
 } from "../../helpers/db";
-import mongoose from "mongoose";
-import { nanoid } from "nanoid";
-import { Document, Types } from "mongoose";
-=======
 import { Event } from "../../../src/models";
-import { connect, disconnect } from "../../../src/db";
 import { Types } from "mongoose";
->>>>>>> 63134379
 import { QueryIsUserRegisterArgs } from "../../../src/types/generatedGraphQLTypes";
 import { EVENT_NOT_FOUND } from "../../../src/constants";
 import { beforeAll, afterAll, describe, it, expect } from "vitest";
@@ -32,78 +17,21 @@
 } from "../../helpers/userAndOrg";
 import { testEventType, createEventWithRegistrant } from "../../helpers/events";
 import { createTestTask } from "../../helpers/task";
+import mongoose from "mongoose";
 
-<<<<<<< HEAD
 let MONGOOSE_INSTANCE: typeof mongoose | null;
-let testUser: Interface_User & Document<any, any, Interface_User>;
-let testEvent: Interface_Event & Document<any, any, Interface_Event>;
-
-beforeAll(async () => {
-  MONGOOSE_INSTANCE = await connect();
-
-  testUser = await User.create({
-    email: `email${nanoid().toLowerCase()}@gmail.com`,
-    password: "password",
-    firstName: "firstName",
-    lastName: "lastName",
-    appLanguageCode: "en",
-  });
-
-  const testOrganization = await Organization.create({
-    name: "name",
-    description: "description",
-    isPublic: true,
-    creator: testUser._id,
-    admins: [testUser._id],
-    members: [testUser._id],
-  });
-
-  testEvent = await Event.create({
-    creator: testUser._id,
-    registrants: [
-      {
-        userId: testUser._id,
-        user: testUser._id,
-      },
-    ],
-    admins: [testUser._id],
-    organization: testOrganization._id,
-    isRegisterable: true,
-    isPublic: true,
-    title: "title",
-    description: "description",
-    allDay: true,
-    startDate: new Date().toString(),
-  });
-
-  await User.updateOne(
-    {
-      _id: testUser._id,
-    },
-    {
-      $set: {
-        createdOrganizations: [testOrganization._id],
-        adminFor: [testOrganization._id],
-        joinedOrganizations: [testOrganization._id],
-        createdEvents: [testEvent._id],
-        registeredEvents: [testEvent._id],
-        eventAdmin: [testEvent._id],
-      },
-    }
-=======
 let testEvent: testEventType;
 let testUser: testUserType;
 let testOrganization: testOrganizationType;
 
 beforeAll(async () => {
-  await connect();
+  MONGOOSE_INSTANCE = await connect();
   [testUser, testOrganization] = await createTestUserAndOrganization();
   testEvent = await createEventWithRegistrant(
     testUser?._id,
     testOrganization?._id,
     true,
     "ONCE"
->>>>>>> 63134379
   );
 
   await createTestTask(testEvent?._id, testUser?._id);
