import "dotenv/config";
<<<<<<< HEAD
import { User, Organization, Donation } from "../../../src/models";
import {
  connect,
  disconnect,
  dropAllCollectionsFromDatabase,
} from "../../helpers/db";
import mongoose from "mongoose";
=======
import { Donation } from "../../../src/models";
import { connect, disconnect } from "../../../src/db";
>>>>>>> 63134379
import { getDonations as getDonationsResolver } from "../../../src/resolvers/Query/getDonations";
import { beforeAll, afterAll, describe, it, expect } from "vitest";
import { createTestDonation } from "../../helpers/donation";

let MONGOOSE_INSTANCE: typeof mongoose | null;

beforeAll(async () => {
<<<<<<< HEAD
  MONGOOSE_INSTANCE = await connect();

  const testUser = await User.create({
    email: `email${nanoid().toLowerCase()}@gmail.com`,
    password: "password",
    firstName: "firstName",
    lastName: "lastName",
    appLanguageCode: "en",
  });

  const testOrganization = await Organization.create({
    name: "name",
    description: "description",
    isPublic: true,
    creator: testUser._id,
    admins: [testUser._id],
    members: [testUser._id],
  });

  await User.updateOne(
    {
      _id: testUser._id,
    },
    {
      $push: {
        createdOrganizations: testOrganization._id,
        adminFor: testOrganization._id,
        joinedOrganizations: testOrganization._id,
      },
    }
  );

  await Donation.create({
    amount: 1,
    nameOfOrg: testOrganization.name,
    nameOfUser: `${testUser.firstName} ${testUser.lastName}`,
    orgId: testOrganization._id,
    payPalId: "payPalId",
    userId: testUser._id,
  });
=======
  await connect();
  await createTestDonation();
>>>>>>> 63134379
});

afterAll(async () => {
  await dropAllCollectionsFromDatabase(MONGOOSE_INSTANCE!);
  await disconnect(MONGOOSE_INSTANCE!);
});

describe("resolvers -> Mutation -> getDonations", () => {
  it(`returns a list of all existing donations`, async () => {
    const getDonationsPayload = await getDonationsResolver?.({}, {}, {});
    const donations = await Donation.find().lean();
    expect(getDonationsPayload).toEqual(donations);
  });
});<|MERGE_RESOLUTION|>--- conflicted
+++ resolved
@@ -1,16 +1,11 @@
 import "dotenv/config";
-<<<<<<< HEAD
-import { User, Organization, Donation } from "../../../src/models";
 import {
   connect,
   disconnect,
   dropAllCollectionsFromDatabase,
 } from "../../helpers/db";
 import mongoose from "mongoose";
-=======
 import { Donation } from "../../../src/models";
-import { connect, disconnect } from "../../../src/db";
->>>>>>> 63134379
 import { getDonations as getDonationsResolver } from "../../../src/resolvers/Query/getDonations";
 import { beforeAll, afterAll, describe, it, expect } from "vitest";
 import { createTestDonation } from "../../helpers/donation";
@@ -18,51 +13,8 @@
 let MONGOOSE_INSTANCE: typeof mongoose | null;
 
 beforeAll(async () => {
-<<<<<<< HEAD
   MONGOOSE_INSTANCE = await connect();
-
-  const testUser = await User.create({
-    email: `email${nanoid().toLowerCase()}@gmail.com`,
-    password: "password",
-    firstName: "firstName",
-    lastName: "lastName",
-    appLanguageCode: "en",
-  });
-
-  const testOrganization = await Organization.create({
-    name: "name",
-    description: "description",
-    isPublic: true,
-    creator: testUser._id,
-    admins: [testUser._id],
-    members: [testUser._id],
-  });
-
-  await User.updateOne(
-    {
-      _id: testUser._id,
-    },
-    {
-      $push: {
-        createdOrganizations: testOrganization._id,
-        adminFor: testOrganization._id,
-        joinedOrganizations: testOrganization._id,
-      },
-    }
-  );
-
-  await Donation.create({
-    amount: 1,
-    nameOfOrg: testOrganization.name,
-    nameOfUser: `${testUser.firstName} ${testUser.lastName}`,
-    orgId: testOrganization._id,
-    payPalId: "payPalId",
-    userId: testUser._id,
-  });
-=======
-  await connect();
   await createTestDonation();
->>>>>>> 63134379
 });
 
 afterAll(async () => {
