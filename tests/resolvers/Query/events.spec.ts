--- conflicted
+++ resolved
@@ -1,117 +1,28 @@
 import "dotenv/config";
 import { events as eventsResolver } from "../../../src/resolvers/Query/events";
-<<<<<<< HEAD
-import { Event, User, Organization, Task } from "../../../src/models";
+import { Event } from "../../../src/models";
 import {
   connect,
   disconnect,
   dropAllCollectionsFromDatabase,
 } from "../../helpers/db";
-import mongoose from "mongoose";
-import { nanoid } from "nanoid";
-=======
-import { Event } from "../../../src/models";
-import { connect, disconnect } from "../../../src/db";
->>>>>>> 63134379
 import { QueryEventsArgs } from "../../../src/types/generatedGraphQLTypes";
 import { beforeAll, afterAll, describe, it, expect } from "vitest";
 import { createTestUserAndOrganization } from "../../helpers/userAndOrg";
 import { createEventWithRegistrant } from "../../helpers/events";
 import { createTestTask } from "../../helpers/task";
+import mongoose from "mongoose";
 
 let MONGOOSE_INSTANCE: typeof mongoose | null;
 
 beforeAll(async () => {
-<<<<<<< HEAD
   MONGOOSE_INSTANCE = await connect();
-
-  const testUser = await User.create({
-    email: `email${nanoid().toLowerCase()}@gmail.com`,
-    password: "password",
-    firstName: "firstName",
-    lastName: "lastName",
-    appLanguageCode: "en",
-  });
-
-  const testOrganization = await Organization.create({
-    name: "name",
-    description: "description",
-    isPublic: true,
-    creator: testUser._id,
-    admins: [testUser._id],
-    members: [testUser._id],
-  });
-
-  const testEvents = await Event.insertMany([
-    {
-      creator: testUser._id,
-      registrants: [
-        {
-          userId: testUser._id,
-          user: testUser._id,
-        },
-      ],
-      admins: [testUser._id],
-      organization: testOrganization._id,
-      isRegisterable: true,
-      isPublic: true,
-      title: `title${nanoid()}`,
-      description: `description${nanoid()}`,
-      allDay: true,
-      startDate: new Date().toString(),
-      endDate: new Date().toString(),
-      startTime: new Date().toString(),
-      endTime: new Date().toString(),
-      recurrance: "ONCE",
-      location: `location${nanoid()}`,
-    },
-    {
-      creator: testUser._id,
-      registrants: [
-        {
-          userId: testUser._id,
-          user: testUser._id,
-        },
-      ],
-      admins: [testUser._id],
-      organization: testOrganization._id,
-      isRegisterable: true,
-      isPublic: true,
-      title: `title${nanoid()}`,
-      description: `description${nanoid()}`,
-      allDay: false,
-      startDate: new Date().toString(),
-      endDate: new Date().toString(),
-      startTime: new Date().toString(),
-      endTime: new Date().toString(),
-      recurrance: "DAILY",
-      location: `location${nanoid()}`,
-    },
-  ]);
-
-  await User.updateOne(
-    {
-      _id: testUser._id,
-    },
-    {
-      $set: {
-        createdOrganizations: [testOrganization._id],
-        adminFor: [testOrganization._id],
-        joinedOrganizations: [testOrganization._id],
-        createdEvents: [testEvents[0]._id, testEvents[1]._id],
-        registeredEvents: [testEvents[0]._id, testEvents[1]._id],
-        eventAdmin: [testEvents[0]._id, testEvents[1]._id],
-      },
-    }
-=======
-  await connect();
   const [testUser, testOrganization] = await createTestUserAndOrganization();
   const testEvent1 = await createEventWithRegistrant(
     testUser?._id,
     testOrganization?._id,
     true,
     "ONCE"
->>>>>>> 63134379
   );
   const testEvent2 = await createEventWithRegistrant(
     testUser?._id,
