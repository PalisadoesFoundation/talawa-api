import "dotenv/config";
import { organizationsConnection as organizationsConnectionResolver } from "../../../src/resolvers/Query/organizationsConnection";
import type { InterfaceOrganization } from "../../../src/models";
import { Organization, User } from "../../../src/models";
import { connect, disconnect } from "../../helpers/db";
import type { Document } from "mongoose";
import type mongoose from "mongoose";
import type { QueryOrganizationsConnectionArgs } from "../../../src/types/generatedGraphQLTypes";
import { beforeAll, afterAll, describe, it, expect } from "vitest";
import type { TestUserType } from "../../helpers/userAndOrg";
import { createTestUser } from "../../helpers/userAndOrg";
import { nanoid } from "nanoid";

let MONGOOSE_INSTANCE: typeof mongoose;
let testOrganizations: (InterfaceOrganization &
  Document<any, any, InterfaceOrganization>)[];

beforeAll(async () => {
  MONGOOSE_INSTANCE = await connect();
  const testUser: TestUserType = await createTestUser();

  testOrganizations = await Organization.insertMany([
    {
      name: `name${nanoid()}`,
      description: `description${nanoid()}`,
<<<<<<< HEAD
      isPublic: true,
      creatorId: testUser?._id,
=======
      creator: testUser?._id,
>>>>>>> 0a8f7bed
      admins: [testUser?._id],
      members: [testUser?._id],
      userRegistrationRequired: true,
      visibleInSearch: true,
      apiUrl: `apiUrl${nanoid()}`,
    },
    {
      name: `name${nanoid()}`,
      description: `description${nanoid()}`,
<<<<<<< HEAD
      isPublic: false,
      creatorId: testUser?._id,
=======
      creator: testUser?._id,
>>>>>>> 0a8f7bed
      admins: [testUser?._id],
      userRegistrationRequired: false,
      visibleInSearch: false,
      members: [testUser?._id],
      apiUrl: `apiUrl${nanoid()}`,
    },
    {
      name: `name${nanoid()}`,
      description: `description${nanoid()}`,
<<<<<<< HEAD
      isPublic: true,
      creatorId: testUser?._id,
=======
      creator: testUser?._id,
>>>>>>> 0a8f7bed
      admins: [testUser?._id],
      userRegistrationRequired: true,
      visibleInSearch: true,
      members: [testUser?._id],
      apiUrl: `apiUrl${nanoid()}`,
    },
  ]);

  await User.updateOne(
    {
      _id: testUser?._id,
    },
    {
      $set: {
        createdOrganizations: [
          testOrganizations[0]._id,
          testOrganizations[1]._id,
          testOrganizations[2]._id,
        ],
        adminFor: [
          testOrganizations[0]._id,
          testOrganizations[1]._id,
          testOrganizations[2]._id,
        ],
        joinedOrganizations: [
          testOrganizations[0]._id,
          testOrganizations[1]._id,
          testOrganizations[2]._id,
        ],
      },
    }
  );
});

afterAll(async () => {
  await disconnect(MONGOOSE_INSTANCE);
});

describe("resolvers -> Query -> organizationsConnection", () => {
  it(`returns paginated list of all existing organizations without any filtering and sorting'`, async () => {
    const args: QueryOrganizationsConnectionArgs = {
      where: null,
      orderBy: null,
      first: 2,
      skip: 1,
    };

    const organizations = await Organization.find().limit(2).skip(1).lean();

    const organizationsConnectionPayload =
      await organizationsConnectionResolver?.({}, args, {});

    expect(organizationsConnectionPayload).toEqual(organizations);
  });
  it(`returns paginated list of all existing organizations without any filtering and sorting with first = 0 and skip = 0 if not provided'`, async () => {
    const args: QueryOrganizationsConnectionArgs = {
      where: null,
      orderBy: null,
    };

    const organizations = await Organization.find().limit(0).skip(0).lean();

    const organizationsConnectionPayload =
      await organizationsConnectionResolver?.({}, args, {});

    expect(organizationsConnectionPayload).toEqual(organizations);
  });

  it(`returns paginated list of all existing organizations filtered by args.where ===
  { id: testOrganizations[1]._id, name: testOrganizations[1].name, 
  description: testOrganizations[1].description, apiUrl: testOrganizations[1].apiUrl,
  visibleInSearch: testOrganizations[1].visibleInSearch, userRegistrationRequired: testOrganizations[1].userRegistrationRequired }
  and sorted by ascending order of organization._id if args.orderBy === 'id_ASC'`, async () => {
    const sort = {
      _id: 1,
    };

    const where = {
      _id: testOrganizations[1]._id,
      name: testOrganizations[1].name,
      description: testOrganizations[1].description,
      apiUrl: testOrganizations[1].apiUrl,
      visibleInSearch: testOrganizations[1].visibleInSearch,
      userRegistrationRequired: testOrganizations[1].userRegistrationRequired,
    };

    const args: QueryOrganizationsConnectionArgs = {
      first: 2,
      skip: 1,
      where: {
        id: testOrganizations[1].id,
        name: testOrganizations[1].name,
        description: testOrganizations[1].description,
        apiUrl: testOrganizations[1].apiUrl,
        visibleInSearch: testOrganizations[1].visibleInSearch,
        userRegistrationRequired: testOrganizations[1].userRegistrationRequired,
      },
      orderBy: "id_ASC",
    };

    const organizations = await Organization.find(where)
      .limit(2)
      .skip(1)
      .sort(sort)
      .lean();

    const organizationsConnectionPayload =
      await organizationsConnectionResolver?.({}, args, {});

    expect(organizationsConnectionPayload).toEqual(organizations);
  });

  it(`returns paginated list of all existing organizations filtered by args.where ===
  { id_not: testOrganizations[0]._id, name_not: testOrganizations[0].name, 
  description_not: testOrganizations[0].description, apiUrl_not: testOrganizations[0].apiUrl } and
  sorted by descending order of organization._id if args.orderBy === 'id_DESC'`, async () => {
    const sort = {
      _id: -1,
    };

    const where = {
      _id: {
        $ne: testOrganizations[0]._id,
      },
      name: {
        $ne: testOrganizations[0].name,
      },
      description: {
        $ne: testOrganizations[0].description,
      },
      apiUrl: {
        $ne: testOrganizations[0].apiUrl,
      },
    };

    const args: QueryOrganizationsConnectionArgs = {
      first: 2,
      skip: 1,
      where: {
        id_not: testOrganizations[0].id,
        name_not: testOrganizations[0].name,
        description_not: testOrganizations[0].description,
        apiUrl_not: testOrganizations[0].apiUrl,
      },
      orderBy: "id_DESC",
    };

    const organizations = await Organization.find(where)
      .limit(2)
      .skip(1)
      .sort(sort)
      .lean();

    const organizationsConnectionPayload =
      await organizationsConnectionResolver?.({}, args, {});

    expect(organizationsConnectionPayload).toEqual(organizations);
  });

  it(`returns paginated list of all existing organizations filtered by args.where ===
  { id_in: [testOrganizations[1]._id], name_in: [testOrganizations[1].name], 
  description_in: [testOrganizations[1].description], apiUrl_in: [testOrganizations[1].apiUrl] } and
  sorted by ascending order of organization.name if args.orderBy === 'name_ASC'`, async () => {
    const sort = {
      name: 1,
    };

    const where = {
      _id: {
        $in: [testOrganizations[1]._id],
      },
      name: {
        $in: [testOrganizations[1].name],
      },
      description: {
        $in: [testOrganizations[1].description],
      },
      apiUrl: {
        $in: [testOrganizations[1].apiUrl],
      },
    };

    const args: QueryOrganizationsConnectionArgs = {
      first: 2,
      skip: 1,
      where: {
        id_in: [testOrganizations[1]._id],
        name_in: [testOrganizations[1].name],
        description_in: [testOrganizations[1].description],
        apiUrl_in: [testOrganizations[1].apiUrl ?? ""],
      },
      orderBy: "name_ASC",
    };

    const organizations = await Organization.find(where)
      .limit(2)
      .skip(1)
      .sort(sort)
      .lean();

    const organizationsConnectionPayload =
      await organizationsConnectionResolver?.({}, args, {});

    expect(organizationsConnectionPayload).toEqual(organizations);
  });

  it(`returns paginated list of all existing organizations filtered by args.where ===
  { id_not_in: [testOrganizations[0]._id], name_not_in: [testOrganizations[0].name], 
  description_not_in: [testOrganizations[0].description], apiUrl_not_in: [testOrganizations[0].apiUrl] } and
  sorted by descending order of organization.name if args.orderBy === 'name_DESC'`, async () => {
    const sort = {
      name: -1,
    };

    const where = {
      _id: {
        $nin: [testOrganizations[0]._id],
      },
      name: {
        $nin: [testOrganizations[0].name],
      },
      description: {
        $nin: [testOrganizations[0].description],
      },
      apiUrl: {
        $nin: [testOrganizations[0].apiUrl],
      },
    };

    const args: QueryOrganizationsConnectionArgs = {
      first: 2,
      skip: 1,
      where: {
        id_not_in: [testOrganizations[0]._id],
        name_not_in: [testOrganizations[0].name],
        description_not_in: [testOrganizations[0].description],
        apiUrl_not_in: [testOrganizations[0].apiUrl ?? ""],
      },
      orderBy: "name_DESC",
    };

    const organizations = await Organization.find(where)
      .limit(2)
      .skip(1)
      .sort(sort)
      .lean();

    const organizationsConnectionPayload =
      await organizationsConnectionResolver?.({}, args, {});

    expect(organizationsConnectionPayload).toEqual(organizations);
  });

  it(`returns paginated list of all existing organizations filtered by args.where ===
  { name_contains: testOrganizations[1].name, description_contains: testOrganizations[1].description,
  apiUrl_contains: testOrganizations[1].apiUrl } and sorted by ascending order of
  organization.description if args.orderBy === 'description_ASC'`, async () => {
    const sort = {
      description: 1,
    };

    const where = {
      name: {
        $regex: testOrganizations[1].name,
        $options: "i",
      },
      description: {
        $regex: testOrganizations[1].description,
        $options: "i",
      },
      apiUrl: {
        $regex: testOrganizations[1].apiUrl,
        $options: "i",
      },
    };

    const args: QueryOrganizationsConnectionArgs = {
      first: 2,
      skip: 1,
      where: {
        name_contains: testOrganizations[1].name,
        description_contains: testOrganizations[1].description,
        apiUrl_contains: testOrganizations[1].apiUrl,
      },
      orderBy: "description_ASC",
    };

    const organizations = await Organization.find(where)
      .limit(2)
      .skip(1)
      .sort(sort)
      .lean();

    const organizationsConnectionPayload =
      await organizationsConnectionResolver?.({}, args, {});

    expect(organizationsConnectionPayload).toEqual(organizations);
  });

  it(`returns paginated list of all existing organizations filtered by args.where ===
  { name_starts_with: testOrganizations[1].name, description_starts_with: testOrganizations[1].description,
  apiUrl_starts_with: testOrganizations[1].apiUrl } and sorted by descending order of
  organization.description if args.orderBy === 'description_DESC'`, async () => {
    const sort = {
      description: -1,
    };

    const where = {
      name: new RegExp("^" + testOrganizations[1].name),
      description: new RegExp("^" + testOrganizations[1].description),
      apiUrl: new RegExp("^" + testOrganizations[1].apiUrl),
    };

    const args: QueryOrganizationsConnectionArgs = {
      first: 2,
      skip: 1,
      where: {
        name_starts_with: testOrganizations[1].name,
        description_starts_with: testOrganizations[1].description,
        apiUrl_starts_with: testOrganizations[1].apiUrl,
      },
      orderBy: "description_DESC",
    };

    const organizations = await Organization.find(where)
      .limit(2)
      .skip(1)
      .sort(sort)
      .lean();

    const organizationsConnectionPayload =
      await organizationsConnectionResolver?.({}, args, {});

    expect(organizationsConnectionPayload).toEqual(organizations);
  });

  it(`returns paginated list of all existing organizations sorted by ascending order of
   organization.apiUrl if args.orderBy === 'apiUrl_ASC'`, async () => {
    const sort = {
      apiUrl: 1,
    };

    const args: QueryOrganizationsConnectionArgs = {
      where: null,
      first: 2,
      skip: 1,
      orderBy: "apiUrl_ASC",
    };

    const organizations = await Organization.find()
      .limit(2)
      .skip(1)
      .sort(sort)
      .lean();

    const organizationsConnectionPayload =
      await organizationsConnectionResolver?.({}, args, {});

    expect(organizationsConnectionPayload).toEqual(organizations);
  });

  it(`returns paginated list of all existing organizations sorted by descending order of
   organization.apiUrl if args.orderBy === 'apiUrl_DESC'`, async () => {
    const sort = {
      apiUrl: -1,
    };

    const args: QueryOrganizationsConnectionArgs = {
      where: null,
      first: 2,
      skip: 1,
      orderBy: "apiUrl_DESC",
    };

    const organizations = await Organization.find()
      .limit(2)
      .skip(1)
      .sort(sort)
      .lean();

    const organizationsConnectionPayload =
      await organizationsConnectionResolver?.({}, args, {});

    expect(organizationsConnectionPayload).toEqual(organizations);
  });
});<|MERGE_RESOLUTION|>--- conflicted
+++ resolved
@@ -23,12 +23,7 @@
     {
       name: `name${nanoid()}`,
       description: `description${nanoid()}`,
-<<<<<<< HEAD
-      isPublic: true,
       creatorId: testUser?._id,
-=======
-      creator: testUser?._id,
->>>>>>> 0a8f7bed
       admins: [testUser?._id],
       members: [testUser?._id],
       userRegistrationRequired: true,
@@ -38,12 +33,7 @@
     {
       name: `name${nanoid()}`,
       description: `description${nanoid()}`,
-<<<<<<< HEAD
-      isPublic: false,
       creatorId: testUser?._id,
-=======
-      creator: testUser?._id,
->>>>>>> 0a8f7bed
       admins: [testUser?._id],
       userRegistrationRequired: false,
       visibleInSearch: false,
@@ -53,12 +43,7 @@
     {
       name: `name${nanoid()}`,
       description: `description${nanoid()}`,
-<<<<<<< HEAD
-      isPublic: true,
       creatorId: testUser?._id,
-=======
-      creator: testUser?._id,
->>>>>>> 0a8f7bed
       admins: [testUser?._id],
       userRegistrationRequired: true,
       visibleInSearch: true,
