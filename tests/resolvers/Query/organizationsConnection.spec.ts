import "dotenv/config";
import { organizationsConnection as organizationsConnectionResolver } from "../../../src/resolvers/Query/organizationsConnection";
import { Organization, User, InterfaceOrganization } from "../../../src/models";
import { connect, disconnect } from "../../helpers/db";
import mongoose from "mongoose";
import { QueryOrganizationsConnectionArgs } from "../../../src/types/generatedGraphQLTypes";
import { beforeAll, afterAll, describe, it, expect } from "vitest";
import { createTestUser, TestUserType } from "../../helpers/userAndOrg";
import { nanoid } from "nanoid";
import { Document } from "mongoose";

<<<<<<< HEAD
let MONGOOSE_INSTANCE: typeof mongoose;
let testOrganizations: (Interface_Organization &
  Document<any, any, Interface_Organization>)[];
=======
let MONGOOSE_INSTANCE: typeof mongoose | null;
let testOrganizations: (InterfaceOrganization &
  Document<any, any, InterfaceOrganization>)[];
>>>>>>> 24cbd107
beforeAll(async () => {
  MONGOOSE_INSTANCE = await connect();
  const testUser: TestUserType = await createTestUser();

  testOrganizations = await Organization.insertMany([
    {
      name: `name${nanoid()}`,
      description: `description${nanoid()}`,
      isPublic: true,
      creator: testUser?._id,
      admins: [testUser?._id],
      members: [testUser?._id],
      apiUrl: `apiUrl${nanoid()}`,
      visibleInSearch: true,
    },
    {
      name: `name${nanoid()}`,
      description: `description${nanoid()}`,
      isPublic: false,
      creator: testUser?._id,
      admins: [testUser?._id],
      members: [testUser?._id],
      apiUrl: `apiUrl${nanoid()}`,
      visibleInSearch: false,
    },
    {
      name: `name${nanoid()}`,
      description: `description${nanoid()}`,
      isPublic: true,
      creator: testUser?._id,
      admins: [testUser?._id],
      members: [testUser?._id],
      apiUrl: `apiUrl${nanoid()}`,
      visibleInSearch: true,
    },
  ]);

  await User.updateOne(
    {
      _id: testUser?._id,
    },
    {
      $set: {
        createdOrganizations: [
          testOrganizations[0]._id,
          testOrganizations[1]._id,
          testOrganizations[2]._id,
        ],
        adminFor: [
          testOrganizations[0]._id,
          testOrganizations[1]._id,
          testOrganizations[2]._id,
        ],
        joinedOrganizations: [
          testOrganizations[0]._id,
          testOrganizations[1]._id,
          testOrganizations[2]._id,
        ],
      },
    }
  );
});

afterAll(async () => {
  await disconnect(MONGOOSE_INSTANCE);
});

describe("resolvers -> Query -> organizationsConnection", () => {
  it(`returns paginated list of all existing organizations without any filtering and sorting'`, async () => {
    const args: QueryOrganizationsConnectionArgs = {
      where: null,
      orderBy: null,
      first: 2,
      skip: 1,
    };

    const organizations = await Organization.find().limit(2).skip(1).lean();

    const organizationsConnectionPayload =
      await organizationsConnectionResolver?.({}, args, {});

    expect(organizationsConnectionPayload).toEqual(organizations);
  });

  it(`returns paginated list of all existing organizations filtered by args.where ===
  { id: testOrganizations[1]._id, name: testOrganizations[1].name, 
  description: testOrganizations[1].description, apiUrl: testOrganizations[1].apiUrl,
  visibleInSearch: testOrganizations[1].visibleInSearch, isPublic: testOrganizations[1].isPublic }
  and sorted by ascending order of organization._id if args.orderBy === 'id_ASC'`, async () => {
    const sort = {
      _id: 1,
    };

    const where = {
      _id: testOrganizations[1]._id,
      name: testOrganizations[1].name,
      description: testOrganizations[1].description,
      apiUrl: testOrganizations[1].apiUrl,
      visibleInSearch: testOrganizations[1].visibleInSearch,
      isPublic: testOrganizations[1].isPublic,
    };

    const args: QueryOrganizationsConnectionArgs = {
      first: 2,
      skip: 1,
      where: {
        id: testOrganizations[1].id,
        name: testOrganizations[1].name,
        description: testOrganizations[1].description,
        apiUrl: testOrganizations[1].apiUrl,
        visibleInSearch: testOrganizations[1].visibleInSearch,
        isPublic: testOrganizations[1].isPublic,
      },
      orderBy: "id_ASC",
    };

    const organizations = await Organization.find(where)
      .limit(2)
      .skip(1)
      .sort(sort)
      .lean();

    const organizationsConnectionPayload =
      await organizationsConnectionResolver?.({}, args, {});

    expect(organizationsConnectionPayload).toEqual(organizations);
  });

  it(`returns paginated list of all existing organizations filtered by args.where ===
  { id_not: testOrganizations[0]._id, name_not: testOrganizations[0].name, 
  description_not: testOrganizations[0].description, apiUrl_not: testOrganizations[0].apiUrl } and
  sorted by descending order of organization._id if args.orderBy === 'id_DESC'`, async () => {
    const sort = {
      _id: -1,
    };

    const where = {
      _id: {
        $ne: testOrganizations[0]._id,
      },
      name: {
        $ne: testOrganizations[0].name,
      },
      description: {
        $ne: testOrganizations[0].description,
      },
      apiUrl: {
        $ne: testOrganizations[0].apiUrl,
      },
    };

    const args: QueryOrganizationsConnectionArgs = {
      first: 2,
      skip: 1,
      where: {
        id_not: testOrganizations[0].id,
        name_not: testOrganizations[0].name,
        description_not: testOrganizations[0].description,
        apiUrl_not: testOrganizations[0].apiUrl,
      },
      orderBy: "id_DESC",
    };

    const organizations = await Organization.find(where)
      .limit(2)
      .skip(1)
      .sort(sort)
      .lean();

    const organizationsConnectionPayload =
      await organizationsConnectionResolver?.({}, args, {});

    expect(organizationsConnectionPayload).toEqual(organizations);
  });

  it(`returns paginated list of all existing organizations filtered by args.where ===
  { id_in: [testOrganizations[1]._id], name_in: [testOrganizations[1].name], 
  description_in: [testOrganizations[1].description], apiUrl_in: [testOrganizations[1].apiUrl] } and
  sorted by ascending order of organization.name if args.orderBy === 'name_ASC'`, async () => {
    const sort = {
      name: 1,
    };

    const where = {
      _id: {
        $in: [testOrganizations[1]._id],
      },
      name: {
        $in: [testOrganizations[1].name],
      },
      description: {
        $in: [testOrganizations[1].description],
      },
      apiUrl: {
        $in: [testOrganizations[1].apiUrl],
      },
    };

    const args: QueryOrganizationsConnectionArgs = {
      first: 2,
      skip: 1,
      where: {
        id_in: [testOrganizations[1]._id],
        name_in: [testOrganizations[1].name],
        description_in: [testOrganizations[1].description],
        apiUrl_in: [testOrganizations[1].apiUrl!],
      },
      orderBy: "name_ASC",
    };

    const organizations = await Organization.find(where)
      .limit(2)
      .skip(1)
      .sort(sort)
      .lean();

    const organizationsConnectionPayload =
      await organizationsConnectionResolver?.({}, args, {});

    expect(organizationsConnectionPayload).toEqual(organizations);
  });

  it(`returns paginated list of all existing organizations filtered by args.where ===
  { id_not_in: [testOrganizations[0]._id], name_not_in: [testOrganizations[0].name], 
  description_not_in: [testOrganizations[0].description], apiUrl_not_in: [testOrganizations[0].apiUrl] } and
  sorted by descending order of organization.name if args.orderBy === 'name_DESC'`, async () => {
    const sort = {
      name: -1,
    };

    const where = {
      _id: {
        $nin: [testOrganizations[0]._id],
      },
      name: {
        $nin: [testOrganizations[0].name],
      },
      description: {
        $nin: [testOrganizations[0].description],
      },
      apiUrl: {
        $nin: [testOrganizations[0].apiUrl],
      },
    };

    const args: QueryOrganizationsConnectionArgs = {
      first: 2,
      skip: 1,
      where: {
        id_not_in: [testOrganizations[0]._id],
        name_not_in: [testOrganizations[0].name],
        description_not_in: [testOrganizations[0].description],
        apiUrl_not_in: [testOrganizations[0].apiUrl!],
      },
      orderBy: "name_DESC",
    };

    const organizations = await Organization.find(where)
      .limit(2)
      .skip(1)
      .sort(sort)
      .lean();

    const organizationsConnectionPayload =
      await organizationsConnectionResolver?.({}, args, {});

    expect(organizationsConnectionPayload).toEqual(organizations);
  });

  it(`returns paginated list of all existing organizations filtered by args.where ===
  { name_contains: testOrganizations[1].name, description_contains: testOrganizations[1].description,
  apiUrl_contains: testOrganizations[1].apiUrl } and sorted by ascending order of
  organization.description if args.orderBy === 'description_ASC'`, async () => {
    const sort = {
      description: 1,
    };

    const where = {
      name: {
        $regex: testOrganizations[1].name,
        $options: "i",
      },
      description: {
        $regex: testOrganizations[1].description,
        $options: "i",
      },
      apiUrl: {
        $regex: testOrganizations[1].apiUrl,
        $options: "i",
      },
    };

    const args: QueryOrganizationsConnectionArgs = {
      first: 2,
      skip: 1,
      where: {
        name_contains: testOrganizations[1].name,
        description_contains: testOrganizations[1].description,
        apiUrl_contains: testOrganizations[1].apiUrl,
      },
      orderBy: "description_ASC",
    };

    const organizations = await Organization.find(where)
      .limit(2)
      .skip(1)
      .sort(sort)
      .lean();

    const organizationsConnectionPayload =
      await organizationsConnectionResolver?.({}, args, {});

    expect(organizationsConnectionPayload).toEqual(organizations);
  });

  it(`returns paginated list of all existing organizations filtered by args.where ===
  { name_starts_with: testOrganizations[1].name, description_starts_with: testOrganizations[1].description,
  apiUrl_starts_with: testOrganizations[1].apiUrl } and sorted by descending order of
  organization.description if args.orderBy === 'description_DESC'`, async () => {
    const sort = {
      description: -1,
    };

    const where = {
      name: new RegExp("^" + testOrganizations[1].name),
      description: new RegExp("^" + testOrganizations[1].description),
      apiUrl: new RegExp("^" + testOrganizations[1].apiUrl),
    };

    const args: QueryOrganizationsConnectionArgs = {
      first: 2,
      skip: 1,
      where: {
        name_starts_with: testOrganizations[1].name,
        description_starts_with: testOrganizations[1].description,
        apiUrl_starts_with: testOrganizations[1].apiUrl,
      },
      orderBy: "description_DESC",
    };

    const organizations = await Organization.find(where)
      .limit(2)
      .skip(1)
      .sort(sort)
      .lean();

    const organizationsConnectionPayload =
      await organizationsConnectionResolver?.({}, args, {});

    expect(organizationsConnectionPayload).toEqual(organizations);
  });

  it(`returns paginated list of all existing organizations sorted by ascending order of
   organization.apiUrl if args.orderBy === 'apiUrl_ASC'`, async () => {
    const sort = {
      apiUrl: 1,
    };

    const args: QueryOrganizationsConnectionArgs = {
      where: null,
      first: 2,
      skip: 1,
      orderBy: "apiUrl_ASC",
    };

    const organizations = await Organization.find()
      .limit(2)
      .skip(1)
      .sort(sort)
      .lean();

    const organizationsConnectionPayload =
      await organizationsConnectionResolver?.({}, args, {});

    expect(organizationsConnectionPayload).toEqual(organizations);
  });

  it(`returns paginated list of all existing organizations sorted by descending order of
   organization.apiUrl if args.orderBy === 'apiUrl_DESC'`, async () => {
    const sort = {
      apiUrl: -1,
    };

    const args: QueryOrganizationsConnectionArgs = {
      where: null,
      first: 2,
      skip: 1,
      orderBy: "apiUrl_DESC",
    };

    const organizations = await Organization.find()
      .limit(2)
      .skip(1)
      .sort(sort)
      .lean();

    const organizationsConnectionPayload =
      await organizationsConnectionResolver?.({}, args, {});

    expect(organizationsConnectionPayload).toEqual(organizations);
  });
});<|MERGE_RESOLUTION|>--- conflicted
+++ resolved
@@ -9,15 +9,10 @@
 import { nanoid } from "nanoid";
 import { Document } from "mongoose";
 
-<<<<<<< HEAD
 let MONGOOSE_INSTANCE: typeof mongoose;
 let testOrganizations: (Interface_Organization &
   Document<any, any, Interface_Organization>)[];
-=======
-let MONGOOSE_INSTANCE: typeof mongoose | null;
-let testOrganizations: (InterfaceOrganization &
-  Document<any, any, InterfaceOrganization>)[];
->>>>>>> 24cbd107
+
 beforeAll(async () => {
   MONGOOSE_INSTANCE = await connect();
   const testUser: TestUserType = await createTestUser();
