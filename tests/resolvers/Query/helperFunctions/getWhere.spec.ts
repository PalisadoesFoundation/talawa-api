--- conflicted
+++ resolved
@@ -10,11 +10,8 @@
   UserWhereInput,
   VenueWhereInput,
   CampaignWhereInput,
-<<<<<<< HEAD
   EventVolunteerGroupWhereInput,
-=======
   PledgeWhereInput,
->>>>>>> fe65d855
 } from "../../../../src/types/generatedGraphQLTypes";
 
 describe("getWhere function", () => {
@@ -329,7 +326,13 @@
       { name_contains: "Test" },
       { name: { $regex: "Test", $options: "i" } },
     ],
-<<<<<<< HEAD
+    ["fundId", { fundId: "6f6c" }, { fundId: "6f6c" }],
+    [
+      "organizationId",
+      { organizationId: "6f6cd" },
+      { organizationId: "6f6cd" },
+    ],
+    ["campaignId", { campaignId: "6f6c" }, { _id: "6f6c" }],
     [
       "volunteerId",
       { volunteerId: "6f43d" },
@@ -339,15 +342,6 @@
         },
       },
     ],
-=======
-    ["fundId", { fundId: "6f6c" }, { fundId: "6f6c" }],
-    [
-      "organizationId",
-      { organizationId: "6f6cd" },
-      { organizationId: "6f6cd" },
-    ],
-    ["campaignId", { campaignId: "6f6c" }, { _id: "6f6c" }],
->>>>>>> fe65d855
   ];
 
   it.each(testCases)(
