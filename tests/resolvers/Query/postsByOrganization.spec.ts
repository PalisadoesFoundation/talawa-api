import "dotenv/config";
import { postsByOrganization as postsByOrganizationResolver } from "../../../src/resolvers/Query/postsByOrganization";
<<<<<<< HEAD
import {
  User,
  Organization,
  Post,
  Comment,
  Interface_Organization,
} from "../../../src/models";
import {
  connect,
  disconnect,
  dropAllCollectionsFromDatabase,
} from "../../helpers/db";
import mongoose from "mongoose";
import { nanoid } from "nanoid";
=======
import { Post } from "../../../src/models";
import { connect, disconnect } from "../../../src/db";
>>>>>>> 63134379
import { QueryPostsByOrganizationArgs } from "../../../src/types/generatedGraphQLTypes";
import { beforeAll, afterAll, describe, it, expect } from "vitest";
import {
  testUserType,
  testOrganizationType,
  createTestUserAndOrganization,
} from "../../helpers/userAndOrg";
import { createSinglePostwithComment } from "../../helpers/posts";

<<<<<<< HEAD
let MONGOOSE_INSTANCE: typeof mongoose | null;
let testOrganization: Interface_Organization &
  Document<any, any, Interface_Organization>;

beforeAll(async () => {
  MONGOOSE_INSTANCE = await connect();
=======
let testOrganization: testOrganizationType;
let testUser: testUserType;

beforeAll(async () => {
  await connect();
  [testUser, testOrganization] = await createTestUserAndOrganization();
>>>>>>> 63134379

  await createSinglePostwithComment(testUser?._id, testOrganization?._id);
  await createSinglePostwithComment(testUser?._id, testOrganization?._id);
});

afterAll(async () => {
  await dropAllCollectionsFromDatabase(MONGOOSE_INSTANCE!);
  await disconnect(MONGOOSE_INSTANCE!);
});

describe("resolvers -> Query -> posts", () => {
  it(`returns list of all existing posts without sorting if args.orderBy === null`, async () => {
    const sort = {};

    const args: QueryPostsByOrganizationArgs = {
      id: testOrganization?.id,
      orderBy: null,
    };

    const postsByOrganizationPayload = await postsByOrganizationResolver?.(
      {},
      args,
      {}
    );

    const postsByOrganization = await Post.find({
      organization: testOrganization?._id,
    })
      .sort(sort)
      .populate("organization")
      .populate("likedBy")
      .populate({
        path: "comments",
        populate: {
          path: "creator",
        },
      })
      .populate("creator", "-password")
      .lean();

    expect(postsByOrganizationPayload).toEqual(postsByOrganization);
  });

  it(`returns list of all existing posts having post.organization with _id === args.id
  sorted by ascending order of post._id if args.orderBy === 'id_ASC'`, async () => {
    const sort = {
      _id: 1,
    };

    const args: QueryPostsByOrganizationArgs = {
      id: testOrganization?.id,
      orderBy: "id_ASC",
    };

    const postsByOrganizationPayload = await postsByOrganizationResolver?.(
      {},
      args,
      {}
    );

    const postsByOrganization = await Post.find({
      organization: testOrganization?._id,
    })
      .sort(sort)
      .populate("organization")
      .populate("likedBy")
      .populate({
        path: "comments",
        populate: {
          path: "creator",
        },
      })
      .populate("creator", "-password")
      .lean();

    expect(postsByOrganizationPayload).toEqual(postsByOrganization);
  });

  it(`returns list of all existing posts having post.organization with _id === args.id
  sorted by descending order of post._id if args.orderBy === 'id_DESC'`, async () => {
    const sort = {
      _id: -1,
    };

    const args: QueryPostsByOrganizationArgs = {
      id: testOrganization?.id,
      orderBy: "id_DESC",
    };

    const postsByOrganizationPayload = await postsByOrganizationResolver?.(
      {},
      args,
      {}
    );

    const postsByOrganization = await Post.find({
      organization: testOrganization?._id,
    })
      .sort(sort)
      .populate("organization")
      .populate("likedBy")
      .populate({
        path: "comments",
        populate: {
          path: "creator",
        },
      })
      .populate("creator", "-password")
      .lean();

    expect(postsByOrganizationPayload).toEqual(postsByOrganization);
  });

  it(`returns list of all existing posts having post.organization with _id === args.id
  sorted by ascending order of post.text if args.orderBy === 'text_ASC'`, async () => {
    const sort = {
      text: 1,
    };

    const args: QueryPostsByOrganizationArgs = {
      id: testOrganization?.id,
      orderBy: "text_ASC",
    };

    const postsByOrganizationPayload = await postsByOrganizationResolver?.(
      {},
      args,
      {}
    );

    const postsByOrganization = await Post.find({
      organization: testOrganization?._id,
    })
      .sort(sort)
      .populate("organization")
      .populate("likedBy")
      .populate({
        path: "comments",
        populate: {
          path: "creator",
        },
      })
      .populate("creator", "-password")
      .lean();

    expect(postsByOrganizationPayload).toEqual(postsByOrganization);
  });

  it(`returns list of all existing posts having post.organization with _id === args.id
  sorted by descending order of post.text if args.orderBy === 'text_DESC'`, async () => {
    const sort = {
      text: -1,
    };

    const args: QueryPostsByOrganizationArgs = {
      id: testOrganization?.id,
      orderBy: "text_DESC",
    };

    const postsByOrganizationPayload = await postsByOrganizationResolver?.(
      {},
      args,
      {}
    );

    const postsByOrganization = await Post.find({
      organization: testOrganization?._id,
    })
      .sort(sort)
      .populate("organization")
      .populate("likedBy")
      .populate({
        path: "comments",
        populate: {
          path: "creator",
        },
      })
      .populate("creator", "-password")
      .lean();

    expect(postsByOrganizationPayload).toEqual(postsByOrganization);
  });

  it(`returns list of all existing posts having post.organization with _id === args.id
  sorted by ascending order of post.title if args.orderBy === 'title_ASC'`, async () => {
    const sort = {
      title: 1,
    };

    const args: QueryPostsByOrganizationArgs = {
      id: testOrganization?.id,
      orderBy: "title_ASC",
    };

    const postsByOrganizationPayload = await postsByOrganizationResolver?.(
      {},
      args,
      {}
    );

    const postsByOrganization = await Post.find({
      organization: testOrganization?._id,
    })
      .sort(sort)
      .populate("organization")
      .populate("likedBy")
      .populate({
        path: "comments",
        populate: {
          path: "creator",
        },
      })
      .populate("creator", "-password")
      .lean();

    expect(postsByOrganizationPayload).toEqual(postsByOrganization);
  });

  it(`returns list of all existing posts having post.organization with _id === args.id
  sorted by descending order of post.title if args.orderBy === 'title_DESC'`, async () => {
    const sort = {
      title: -1,
    };

    const args: QueryPostsByOrganizationArgs = {
      id: testOrganization?.id,
      orderBy: "title_DESC",
    };

    const postsByOrganizationPayload = await postsByOrganizationResolver?.(
      {},
      args,
      {}
    );

    const postsByOrganization = await Post.find({
      organization: testOrganization?._id,
    })
      .sort(sort)
      .populate("organization")
      .populate("likedBy")
      .populate({
        path: "comments",
        populate: {
          path: "creator",
        },
      })
      .populate("creator", "-password")
      .lean();

    expect(postsByOrganizationPayload).toEqual(postsByOrganization);
  });

  it(`returns list of all existing posts having post.organization with _id === args.id
  sorted by ascending order of post.createdAt if args.orderBy === 'createdAt_ASC'`, async () => {
    const sort = {
      createdAt: 1,
    };

    const args: QueryPostsByOrganizationArgs = {
      id: testOrganization?.id,
      orderBy: "createdAt_ASC",
    };

    const postsByOrganizationPayload = await postsByOrganizationResolver?.(
      {},
      args,
      {}
    );

    const postsByOrganization = await Post.find({
      organization: testOrganization?._id,
    })
      .sort(sort)
      .populate("organization")
      .populate("likedBy")
      .populate({
        path: "comments",
        populate: {
          path: "creator",
        },
      })
      .populate("creator", "-password")
      .lean();

    expect(postsByOrganizationPayload).toEqual(postsByOrganization);
  });

  it(`returns list of all existing posts having post.organization with _id === args.id
  sorted by descending order of post.createdAt if args.orderBy === 'createdAt_DESC'`, async () => {
    const sort = {
      createdAt: -1,
    };

    const args: QueryPostsByOrganizationArgs = {
      id: testOrganization?.id,
      orderBy: "createdAt_DESC",
    };

    const postsByOrganizationPayload = await postsByOrganizationResolver?.(
      {},
      args,
      {}
    );

    const postsByOrganization = await Post.find({
      organization: testOrganization?._id,
    })
      .sort(sort)
      .populate("organization")
      .populate("likedBy")
      .populate({
        path: "comments",
        populate: {
          path: "creator",
        },
      })
      .populate("creator", "-password")
      .lean();

    expect(postsByOrganizationPayload).toEqual(postsByOrganization);
  });

  it(`returns list of all existing posts having post.organization with _id === args.id
  sorted by ascending order of post.imageUrl if args.orderBy === 'imageUrl_ASC'`, async () => {
    const sort = {
      imageUrl: 1,
    };

    const args: QueryPostsByOrganizationArgs = {
      id: testOrganization?.id,
      orderBy: "imageUrl_ASC",
    };

    const postsByOrganizationPayload = await postsByOrganizationResolver?.(
      {},
      args,
      {}
    );

    const postsByOrganization = await Post.find({
      organization: testOrganization?._id,
    })
      .sort(sort)
      .populate("organization")
      .populate("likedBy")
      .populate({
        path: "comments",
        populate: {
          path: "creator",
        },
      })
      .populate("creator", "-password")
      .lean();

    expect(postsByOrganizationPayload).toEqual(postsByOrganization);
  });

  it(`returns list of all existing posts having post.organization with _id === args.id
  sorted by descending order of post.imageUrl if args.orderBy === 'imageUrl_DESC'`, async () => {
    const sort = {
      imageUrl: -1,
    };

    const args: QueryPostsByOrganizationArgs = {
      id: testOrganization?.id,
      orderBy: "imageUrl_DESC",
    };

    const postsByOrganizationPayload = await postsByOrganizationResolver?.(
      {},
      args,
      {}
    );

    const postsByOrganization = await Post.find({
      organization: testOrganization?._id,
    })
      .sort(sort)
      .populate("organization")
      .populate("likedBy")
      .populate({
        path: "comments",
        populate: {
          path: "creator",
        },
      })
      .populate("creator", "-password")
      .lean();

    expect(postsByOrganizationPayload).toEqual(postsByOrganization);
  });

  it(`returns list of all existing posts having post.organization with _id === args.id
  sorted by ascending order of post.videoUrl if args.orderBy === 'videoUrl_ASC'`, async () => {
    const sort = {
      videoUrl: 1,
    };

    const args: QueryPostsByOrganizationArgs = {
      id: testOrganization?.id,
      orderBy: "videoUrl_ASC",
    };

    const postsByOrganizationPayload = await postsByOrganizationResolver?.(
      {},
      args,
      {}
    );

    const postsByOrganization = await Post.find({
      organization: testOrganization?._id,
    })
      .sort(sort)
      .populate("organization")
      .populate("likedBy")
      .populate({
        path: "comments",
        populate: {
          path: "creator",
        },
      })
      .populate("creator", "-password")
      .lean();

    expect(postsByOrganizationPayload).toEqual(postsByOrganization);
  });

  it(`returns list of all existing posts having post.organization with _id === args.id
  sorted by descending order of post.videoUrl if args.orderBy === 'videoUrl_DESC'`, async () => {
    const sort = {
      videoUrl: -1,
    };

    const args: QueryPostsByOrganizationArgs = {
      id: testOrganization?.id,
      orderBy: "videoUrl_DESC",
    };

    const postsByOrganizationPayload = await postsByOrganizationResolver?.(
      {},
      args,
      {}
    );

    const postsByOrganization = await Post.find({
      organization: testOrganization?._id,
    })
      .sort(sort)
      .populate("organization")
      .populate("likedBy")
      .populate({
        path: "comments",
        populate: {
          path: "creator",
        },
      })
      .populate("creator", "-password")
      .lean();

    expect(postsByOrganizationPayload).toEqual(postsByOrganization);
  });

  it(`returns list of all existing posts having post.organization with _id === args.id
  sorted by ascending order of post.likeCount if args.orderBy === 'likeCount_ASC'`, async () => {
    const sort = {
      likeCount: 1,
    };

    const args: QueryPostsByOrganizationArgs = {
      id: testOrganization?.id,
      orderBy: "likeCount_ASC",
    };

    const postsByOrganizationPayload = await postsByOrganizationResolver?.(
      {},
      args,
      {}
    );

    const postsByOrganization = await Post.find({
      organization: testOrganization?._id,
    })
      .sort(sort)
      .populate("organization")
      .populate("likedBy")
      .populate({
        path: "comments",
        populate: {
          path: "creator",
        },
      })
      .populate("creator", "-password")
      .lean();

    expect(postsByOrganizationPayload).toEqual(postsByOrganization);
  });

  it(`returns list of all existing posts having post.organization with _id === args.id
  sorted by descending order of post.likeCount if args.orderBy === 'likeCount_DESC'`, async () => {
    const sort = {
      likeCount: -1,
    };

    const args: QueryPostsByOrganizationArgs = {
      id: testOrganization?.id,
      orderBy: "likeCount_DESC",
    };

    const postsByOrganizationPayload = await postsByOrganizationResolver?.(
      {},
      args,
      {}
    );

    const postsByOrganization = await Post.find({
      organization: testOrganization?._id,
    })
      .sort(sort)
      .populate("organization")
      .populate("likedBy")
      .populate({
        path: "comments",
        populate: {
          path: "creator",
        },
      })
      .populate("creator", "-password")
      .lean();

    expect(postsByOrganizationPayload).toEqual(postsByOrganization);
  });

  it(`returns list of all existing posts having post.organization with _id === args.id
  sorted by ascending order of post.commentCount if args.orderBy === 'commentCount_ASC'`, async () => {
    const sort = {
      commentCount: 1,
    };

    const args: QueryPostsByOrganizationArgs = {
      id: testOrganization?.id,
      orderBy: "commentCount_ASC",
    };

    const postsByOrganizationPayload = await postsByOrganizationResolver?.(
      {},
      args,
      {}
    );

    const postsByOrganization = await Post.find({
      organization: testOrganization?._id,
    })
      .sort(sort)
      .populate("organization")
      .populate("likedBy")
      .populate({
        path: "comments",
        populate: {
          path: "creator",
        },
      })
      .populate("creator", "-password")
      .lean();

    expect(postsByOrganizationPayload).toEqual(postsByOrganization);
  });

  it(`returns list of all existing posts having post.organization with _id === args.id
  sorted by descending order of post.commentCount if args.orderBy === 'commentCount_DESC'`, async () => {
    const sort = {
      commentCount: -1,
    };

    const args: QueryPostsByOrganizationArgs = {
      id: testOrganization?.id,
      orderBy: "commentCount_DESC",
    };

    const postsByOrganizationPayload = await postsByOrganizationResolver?.(
      {},
      args,
      {}
    );

    const postsByOrganization = await Post.find({
      organization: testOrganization?._id,
    })
      .sort(sort)
      .populate("organization")
      .populate("likedBy")
      .populate({
        path: "comments",
        populate: {
          path: "creator",
        },
      })
      .populate("creator", "-password")
      .lean();

    expect(postsByOrganizationPayload).toEqual(postsByOrganization);
  });
});<|MERGE_RESOLUTION|>--- conflicted
+++ resolved
@@ -1,24 +1,13 @@
 import "dotenv/config";
 import { postsByOrganization as postsByOrganizationResolver } from "../../../src/resolvers/Query/postsByOrganization";
-<<<<<<< HEAD
-import {
-  User,
-  Organization,
-  Post,
-  Comment,
-  Interface_Organization,
-} from "../../../src/models";
 import {
   connect,
   disconnect,
   dropAllCollectionsFromDatabase,
 } from "../../helpers/db";
 import mongoose from "mongoose";
-import { nanoid } from "nanoid";
-=======
+
 import { Post } from "../../../src/models";
-import { connect, disconnect } from "../../../src/db";
->>>>>>> 63134379
 import { QueryPostsByOrganizationArgs } from "../../../src/types/generatedGraphQLTypes";
 import { beforeAll, afterAll, describe, it, expect } from "vitest";
 import {
@@ -28,21 +17,13 @@
 } from "../../helpers/userAndOrg";
 import { createSinglePostwithComment } from "../../helpers/posts";
 
-<<<<<<< HEAD
 let MONGOOSE_INSTANCE: typeof mongoose | null;
-let testOrganization: Interface_Organization &
-  Document<any, any, Interface_Organization>;
+let testOrganization: testOrganizationType;
+let testUser: testUserType;
 
 beforeAll(async () => {
   MONGOOSE_INSTANCE = await connect();
-=======
-let testOrganization: testOrganizationType;
-let testUser: testUserType;
-
-beforeAll(async () => {
-  await connect();
   [testUser, testOrganization] = await createTestUserAndOrganization();
->>>>>>> 63134379
 
   await createSinglePostwithComment(testUser?._id, testOrganization?._id);
   await createSinglePostwithComment(testUser?._id, testOrganization?._id);
