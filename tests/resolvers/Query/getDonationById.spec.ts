import "dotenv/config";
<<<<<<< HEAD
import {
  User,
  Organization,
  Donation,
  Interface_Donation,
} from "../../../src/models";
import {
  connect,
  disconnect,
  dropAllCollectionsFromDatabase,
} from "../../helpers/db";
import mongoose from "mongoose";
=======
import { connect, disconnect } from "../../../src/db";
>>>>>>> 63134379
import { getDonationById as getDonationByIdResolver } from "../../../src/resolvers/Query/getDonationById";
import { beforeAll, afterAll, describe, it, expect } from "vitest";
import { QueryGetDonationByIdArgs } from "../../../src/types/generatedGraphQLTypes";
import { testDonationType, createTestDonation } from "../../helpers/donation";

<<<<<<< HEAD
let MONGOOSE_INSTANCE: typeof mongoose | null;
let testDonation: Interface_Donation & Document<any, any, Interface_Donation>;

beforeAll(async () => {
  MONGOOSE_INSTANCE = await connect();

  const testUser = await User.create({
    email: `email${nanoid().toLowerCase()}@gmail.com`,
    password: "password",
    firstName: "firstName",
    lastName: "lastName",
    appLanguageCode: "en",
  });

  const testOrganization = await Organization.create({
    name: "name",
    description: "description",
    isPublic: true,
    creator: testUser._id,
    admins: [testUser._id],
    members: [testUser._id],
  });

  await User.updateOne(
    {
      _id: testUser._id,
    },
    {
      $push: {
        createdOrganizations: testOrganization._id,
        adminFor: testOrganization._id,
        joinedOrganizations: testOrganization._id,
      },
    }
  );

  testDonation = await Donation.create({
    amount: 1,
    nameOfOrg: testOrganization.name,
    nameOfUser: `${testUser.firstName} ${testUser.lastName}`,
    orgId: testOrganization._id,
    payPalId: "payPalId",
    userId: testUser._id,
  });
=======
let testDonation: testDonationType;

beforeAll(async () => {
  await connect();
  const resultArray = await createTestDonation();
  testDonation = resultArray[2];
>>>>>>> 63134379
});

afterAll(async () => {
  await dropAllCollectionsFromDatabase(MONGOOSE_INSTANCE!);
  await disconnect(MONGOOSE_INSTANCE!);
});

describe("resolvers -> Mutation -> getDonationById", () => {
  it(`returns the donation with _id === args.id`, async () => {
    const args: QueryGetDonationByIdArgs = {
      id: testDonation?._id,
    };

    const getDonationByIdPayload = await getDonationByIdResolver?.(
      {},
      args,
      {}
    );

    expect(getDonationByIdPayload).toEqual(testDonation?.toObject());
  });
});<|MERGE_RESOLUTION|>--- conflicted
+++ resolved
@@ -1,78 +1,22 @@
 import "dotenv/config";
-<<<<<<< HEAD
-import {
-  User,
-  Organization,
-  Donation,
-  Interface_Donation,
-} from "../../../src/models";
 import {
   connect,
   disconnect,
   dropAllCollectionsFromDatabase,
 } from "../../helpers/db";
-import mongoose from "mongoose";
-=======
-import { connect, disconnect } from "../../../src/db";
->>>>>>> 63134379
 import { getDonationById as getDonationByIdResolver } from "../../../src/resolvers/Query/getDonationById";
 import { beforeAll, afterAll, describe, it, expect } from "vitest";
 import { QueryGetDonationByIdArgs } from "../../../src/types/generatedGraphQLTypes";
 import { testDonationType, createTestDonation } from "../../helpers/donation";
+import mongoose from "mongoose";
 
-<<<<<<< HEAD
 let MONGOOSE_INSTANCE: typeof mongoose | null;
-let testDonation: Interface_Donation & Document<any, any, Interface_Donation>;
+let testDonation: testDonationType;
 
 beforeAll(async () => {
   MONGOOSE_INSTANCE = await connect();
-
-  const testUser = await User.create({
-    email: `email${nanoid().toLowerCase()}@gmail.com`,
-    password: "password",
-    firstName: "firstName",
-    lastName: "lastName",
-    appLanguageCode: "en",
-  });
-
-  const testOrganization = await Organization.create({
-    name: "name",
-    description: "description",
-    isPublic: true,
-    creator: testUser._id,
-    admins: [testUser._id],
-    members: [testUser._id],
-  });
-
-  await User.updateOne(
-    {
-      _id: testUser._id,
-    },
-    {
-      $push: {
-        createdOrganizations: testOrganization._id,
-        adminFor: testOrganization._id,
-        joinedOrganizations: testOrganization._id,
-      },
-    }
-  );
-
-  testDonation = await Donation.create({
-    amount: 1,
-    nameOfOrg: testOrganization.name,
-    nameOfUser: `${testUser.firstName} ${testUser.lastName}`,
-    orgId: testOrganization._id,
-    payPalId: "payPalId",
-    userId: testUser._id,
-  });
-=======
-let testDonation: testDonationType;
-
-beforeAll(async () => {
-  await connect();
   const resultArray = await createTestDonation();
   testDonation = resultArray[2];
->>>>>>> 63134379
 });
 
 afterAll(async () => {
