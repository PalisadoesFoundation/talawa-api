import "dotenv/config";
import type mongoose from "mongoose";
import { Types } from "mongoose";
import { Organization, User } from "../../../src/models";
import type { MutationJoinPublicOrganizationArgs } from "../../../src/types/generatedGraphQLTypes";
import { connect, disconnect } from "../../helpers/db";

import {
  afterAll,
  afterEach,
  beforeAll,
  describe,
  expect,
  it,
  vi,
} from "vitest";
import {
  ORGANIZATION_NOT_FOUND_ERROR,
  USER_ALREADY_MEMBER_ERROR,
  USER_NOT_AUTHORIZED_ERROR,
  USER_NOT_FOUND_ERROR,
} from "../../../src/constants";
import { cacheOrganizations } from "../../../src/services/OrganizationCache/cacheOrganizations";
import type {
  TestOrganizationType,
  TestUserType,
} from "../../helpers/userAndOrg";
import { createTestUserAndOrganization } from "../../helpers/userAndOrg";

let testUser: TestUserType;
let testOrganization: TestOrganizationType;
let MONGOOSE_INSTANCE: typeof mongoose;

beforeAll(async () => {
  MONGOOSE_INSTANCE = await connect();
  const temp = await createTestUserAndOrganization(true, true, true);
  testUser = temp[0];
  testOrganization = temp[1];
});

afterAll(async () => {
  await disconnect(MONGOOSE_INSTANCE);
});

describe("resolvers -> Mutation -> joinPublicOrganization", () => {
  afterEach(() => {
    vi.doUnmock("../../../src/constants");
    vi.resetModules();
  });

  it(`throws NotFoundError message if no organization exists with _id === args.organizationId`, async () => {
    const { requestContext } = await import("../../../src/libraries");
    const spy = vi
      .spyOn(requestContext, "translate")
      .mockImplementationOnce((message) => message);
    try {
      const args: MutationJoinPublicOrganizationArgs = {
        organizationId: new Types.ObjectId().toString(),
      };

      const context = {
        userId: testUser?.id,
      };

      const { joinPublicOrganization: joinPublicOrganizationResolver } =
        await import("../../../src/resolvers/Mutation/joinPublicOrganization");

      await joinPublicOrganizationResolver?.({}, args, context);
    } catch (error: unknown) {
      expect(spy).toBeCalledWith(ORGANIZATION_NOT_FOUND_ERROR.MESSAGE);
      expect((error as Error).message).toEqual(
        ORGANIZATION_NOT_FOUND_ERROR.MESSAGE,
      );
    }
  });
  it(`throws UnauthorizedError message if organization with _id === args.organizationId  required registration for the users`, async () => {
    const { requestContext } = await import("../../../src/libraries");
    const spy = vi
      .spyOn(requestContext, "translate")
      .mockImplementationOnce((message) => message);
    try {
      const args: MutationJoinPublicOrganizationArgs = {
        organizationId: testOrganization?.id,
      };

      const context = {
        userId: testUser?.id,
      };

      const { joinPublicOrganization: joinPublicOrganizationResolver } =
        await import("../../../src/resolvers/Mutation/joinPublicOrganization");

      await joinPublicOrganizationResolver?.({}, args, context);
    } catch (error: unknown) {
      expect(spy).toBeCalledWith(USER_NOT_AUTHORIZED_ERROR.MESSAGE);
      expect((error as Error).message).toEqual(
        USER_NOT_AUTHORIZED_ERROR.MESSAGE,
      );
    }
  });

  it(`throws NotFoundError message if no user exists with _id === context.userId`, async () => {
    const { requestContext } = await import("../../../src/libraries");
    const spy = vi
      .spyOn(requestContext, "translate")
      .mockImplementationOnce((message) => message);
    try {
      const updatedOrganizaiton = await Organization.findOneAndUpdate(
        {
          _id: testOrganization?._id,
        },
        {
          $set: {
            userRegistrationRequired: false,
          },
        },
        {
          new: true,
        },
      );
<<<<<<< HEAD
      if (updatedOrganizaiton) await cacheOrganizations([updatedOrganizaiton]);
=======

      if (updatedOrganizaiton !== null) {
        await cacheOrganizations([updatedOrganizaiton]);
      }
>>>>>>> 1d59a118

      const args: MutationJoinPublicOrganizationArgs = {
        organizationId: testOrganization?.id,
      };

      const context = {
        userId: new Types.ObjectId().toString(),
      };

      const { joinPublicOrganization: joinPublicOrganizationResolver } =
        await import("../../../src/resolvers/Mutation/joinPublicOrganization");

      await joinPublicOrganizationResolver?.({}, args, context);
    } catch (error: unknown) {
      expect(spy).toBeCalledWith(USER_NOT_FOUND_ERROR.MESSAGE);
      expect((error as Error).message).toEqual(USER_NOT_FOUND_ERROR.MESSAGE);
    }
  });

  it(`throws ConflictError message if user with _id === context.userId is already a member of organization with _id === args.organizationId`, async () => {
    const { requestContext } = await import("../../../src/libraries");
    const spy = vi
      .spyOn(requestContext, "translate")
      .mockImplementationOnce((message) => message);
    try {
      const args: MutationJoinPublicOrganizationArgs = {
        organizationId: testOrganization?.id,
      };

      const context = {
        userId: testUser?.id,
      };

      const { joinPublicOrganization: joinPublicOrganizationResolver } =
        await import("../../../src/resolvers/Mutation/joinPublicOrganization");

      await joinPublicOrganizationResolver?.({}, args, context);
    } catch (error: unknown) {
      expect(spy).toBeCalledWith(USER_ALREADY_MEMBER_ERROR.MESSAGE);
      expect((error as Error).message).toEqual(
        USER_ALREADY_MEMBER_ERROR.MESSAGE,
      );
<<<<<<< HEAD
=======
    }
  });

  it(`throws UnauthorizedError if the user is blocked from the organization`, async () => {
    const { requestContext } = await import("../../../src/libraries");
    const spy = vi
      .spyOn(requestContext, "translate")
      .mockImplementationOnce((message) => message);
    try {
      const updatedOrganization = await Organization.findOneAndUpdate(
        {
          _id: testOrganization?.id,
        },
        {
          $pull: {
            members: testUser?.id,
          },
          $addToSet: {
            blockedUsers: testUser?.id,
          },
        },
        {
          new: true,
        },
      );

      if (updatedOrganization !== null) {
        cacheOrganizations([updatedOrganization]);
      }

      const args: MutationJoinPublicOrganizationArgs = {
        organizationId: testOrganization?.id,
      };

      const context = {
        userId: testUser?.id,
      };

      const { joinPublicOrganization: joinPublicOrganizationResolver } =
        await import("../../../src/resolvers/Mutation/joinPublicOrganization");

      await joinPublicOrganizationResolver?.({}, args, context);
    } catch (error: unknown) {
      expect(spy).toBeCalledWith(USER_NOT_AUTHORIZED_ERROR.MESSAGE);
      expect((error as Error).message).toEqual(
        USER_NOT_AUTHORIZED_ERROR.MESSAGE,
      );
>>>>>>> 1d59a118
    }
  });

  it(`returns user object with _id === context.userId after joining the organization    `, async () => {
    const updatedOrganizaiton = await Organization.findOneAndUpdate(
      {
        _id: testOrganization?._id,
      },
      {
        $pull: {
          blockedUsers: testUser?.id,
        },
        $set: {
          members: [],
        },
      },
      {
        new: true,
      },
    );
<<<<<<< HEAD
    if (updatedOrganizaiton) await cacheOrganizations([updatedOrganizaiton]);
=======

    if (updatedOrganizaiton !== null) {
      await cacheOrganizations([updatedOrganizaiton]);
    }
>>>>>>> 1d59a118

    const args: MutationJoinPublicOrganizationArgs = {
      organizationId: testOrganization?.id,
    };

    const context = {
      userId: testUser?.id,
    };
    const { joinPublicOrganization: joinPublicOrganizationResolver } =
      await import("../../../src/resolvers/Mutation/joinPublicOrganization");

    const joinPublicOrganizationPayload =
      await joinPublicOrganizationResolver?.({}, args, context);

    const updatedTestUser = await User.findOne({
      _id: testUser?._id,
    })
      .select(["-password"])
      .populate("joinedOrganizations")
      .lean();

    expect(joinPublicOrganizationPayload).toEqual(updatedTestUser);

    const updatedTestOrganization = await Organization.findOne({
      _id: testOrganization?._id,
    })
      .select(["members"])
      .lean();

    expect(updatedTestOrganization?.members).toEqual([testUser?._id]);
  });
});<|MERGE_RESOLUTION|>--- conflicted
+++ resolved
@@ -52,7 +52,7 @@
     const { requestContext } = await import("../../../src/libraries");
     const spy = vi
       .spyOn(requestContext, "translate")
-      .mockImplementationOnce((message) => message);
+      .mockImplementationOnce((message : unknown) => message);
     try {
       const args: MutationJoinPublicOrganizationArgs = {
         organizationId: new Types.ObjectId().toString(),
@@ -77,7 +77,7 @@
     const { requestContext } = await import("../../../src/libraries");
     const spy = vi
       .spyOn(requestContext, "translate")
-      .mockImplementationOnce((message) => message);
+      .mockImplementationOnce((message : unknown) => message);
     try {
       const args: MutationJoinPublicOrganizationArgs = {
         organizationId: testOrganization?.id,
@@ -103,7 +103,7 @@
     const { requestContext } = await import("../../../src/libraries");
     const spy = vi
       .spyOn(requestContext, "translate")
-      .mockImplementationOnce((message) => message);
+      .mockImplementationOnce(( message : unknown) => message);
     try {
       const updatedOrganizaiton = await Organization.findOneAndUpdate(
         {
@@ -118,14 +118,7 @@
           new: true,
         },
       );
-<<<<<<< HEAD
       if (updatedOrganizaiton) await cacheOrganizations([updatedOrganizaiton]);
-=======
-
-      if (updatedOrganizaiton !== null) {
-        await cacheOrganizations([updatedOrganizaiton]);
-      }
->>>>>>> 1d59a118
 
       const args: MutationJoinPublicOrganizationArgs = {
         organizationId: testOrganization?.id,
@@ -149,7 +142,7 @@
     const { requestContext } = await import("../../../src/libraries");
     const spy = vi
       .spyOn(requestContext, "translate")
-      .mockImplementationOnce((message) => message);
+      .mockImplementationOnce((message : unknown) => message);
     try {
       const args: MutationJoinPublicOrganizationArgs = {
         organizationId: testOrganization?.id,
@@ -168,8 +161,6 @@
       expect((error as Error).message).toEqual(
         USER_ALREADY_MEMBER_ERROR.MESSAGE,
       );
-<<<<<<< HEAD
-=======
     }
   });
 
@@ -177,7 +168,7 @@
     const { requestContext } = await import("../../../src/libraries");
     const spy = vi
       .spyOn(requestContext, "translate")
-      .mockImplementationOnce((message) => message);
+      .mockImplementationOnce((message : unknown) => message);
     try {
       const updatedOrganization = await Organization.findOneAndUpdate(
         {
@@ -217,7 +208,6 @@
       expect((error as Error).message).toEqual(
         USER_NOT_AUTHORIZED_ERROR.MESSAGE,
       );
->>>>>>> 1d59a118
     }
   });
 
@@ -238,14 +228,7 @@
         new: true,
       },
     );
-<<<<<<< HEAD
     if (updatedOrganizaiton) await cacheOrganizations([updatedOrganizaiton]);
-=======
-
-    if (updatedOrganizaiton !== null) {
-      await cacheOrganizations([updatedOrganizaiton]);
-    }
->>>>>>> 1d59a118
 
     const args: MutationJoinPublicOrganizationArgs = {
       organizationId: testOrganization?.id,
