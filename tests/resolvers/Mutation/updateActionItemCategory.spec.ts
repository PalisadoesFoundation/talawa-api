import "dotenv/config";
import type mongoose from "mongoose";
import { Types } from "mongoose";
import { afterAll, beforeAll, describe, expect, it, vi } from "vitest";
import {
  ACTION_ITEM_CATEGORY_NOT_FOUND_ERROR,
<<<<<<< HEAD
  USER_NOT_AUTHORIZED_ADMIN,
  USER_NOT_FOUND_ERROR,
=======
  ACTION_ITEM_CATEGORY_ALREADY_EXISTS,
>>>>>>> 1d59a118
} from "../../../src/constants";
import type { MutationUpdateActionItemCategoryArgs } from "../../../src/types/generatedGraphQLTypes";
import { connect, disconnect } from "../../helpers/db";
import type {
  TestOrganizationType,
  TestUserType,
} from "../../helpers/userAndOrg";
import { createTestUser } from "../../helpers/userAndOrg";

import { AppUserProfile } from "../../../src/models";
import { updateActionItemCategory as updateActionItemCategoryResolver } from "../../../src/resolvers/Mutation/updateActionItemCategory";
import type { TestActionItemCategoryType } from "../../helpers/actionItemCategory";
import { createTestCategory } from "../../helpers/actionItemCategory";
<<<<<<< HEAD
=======
import { ActionItemCategory, User } from "../../../src/models";
>>>>>>> 1d59a118

let randomUser: TestUserType;
let testUser: TestUserType;
let testOrganization: TestOrganizationType;
let testCategory: TestActionItemCategoryType;
let testCategory2: TestActionItemCategoryType;
let MONGOOSE_INSTANCE: typeof mongoose;

beforeAll(async () => {
  MONGOOSE_INSTANCE = await connect();
  const { requestContext } = await import("../../../src/libraries");
  vi.spyOn(requestContext, "translate").mockImplementation(
    (message) => message,
  );

  randomUser = await createTestUser();

  [testUser, testOrganization, testCategory] = await createTestCategory();

  testCategory2 = await ActionItemCategory.create({
    name: "another action item category",
    organizationId: testOrganization?._id,
    creatorId: testUser?._id,
  });
});

afterAll(async () => {
  await disconnect(MONGOOSE_INSTANCE);
});

describe("resolvers -> Mutation -> updateActionItemCategoryResolver", () => {
  it(`throws NotFoundError if no user exists with _id === context.userId`, async () => {
    try {
      const args: MutationUpdateActionItemCategoryArgs = {
        id: new Types.ObjectId().toString(),
        data: {
          name: "updatedDefault",
          isDisabled: true,
        },
      };

      const context = {
        userId: new Types.ObjectId().toString(),
      };

      await updateActionItemCategoryResolver?.({}, args, context);
    } catch (error: unknown) {
      expect((error as Error).message).toEqual(USER_NOT_FOUND_ERROR.MESSAGE);
    }
  });

  it(`throws NotFoundError if no actionItemCategory exists with _id === args.id`, async () => {
    try {
      const args: MutationUpdateActionItemCategoryArgs = {
        id: new Types.ObjectId().toString(),
        data: {
          name: "updatedDefault",
          isDisabled: true,
        },
      };

      const context = {
        userId: testUser?.id,
      };

      await updateActionItemCategoryResolver?.({}, args, context);
<<<<<<< HEAD
    } catch (error: unknown) {
      expect((error as Error).message).toEqual(
        ACTION_ITEM_CATEGORY_NOT_FOUND_ERROR.MESSAGE,
=======
    } catch (error: any) {
      expect(error.message).toEqual(
        ACTION_ITEM_CATEGORY_NOT_FOUND_ERROR.MESSAGE,
      );
    }
  });

  it(`throws ConflictError if an actionItemCategory already exists with name === args.data.name`, async () => {
    try {
      const args: MutationUpdateActionItemCategoryArgs = {
        id: testCategory2._id,
        data: {
          name: "Default",
        },
      };

      const context = {
        userId: testUser?.id,
      };

      await updateActionItemCategoryResolver?.({}, args, context);
    } catch (error: any) {
      expect(error.message).toEqual(
        ACTION_ITEM_CATEGORY_ALREADY_EXISTS.MESSAGE,
>>>>>>> 1d59a118
      );
    }
  });

  it(`throws NotAuthorizedError if the user is not a superadmin or the admin of the organization`, async () => {
    try {
      const args: MutationUpdateActionItemCategoryArgs = {
        id: testCategory?._id,
        data: {
          name: "updatedDefault",
          isDisabled: true,
        },
      };

      const context = {
        userId: randomUser?.id,
      };

      await updateActionItemCategoryResolver?.({}, args, context);
    } catch (error: unknown) {
      expect((error as Error).message).toEqual(
        USER_NOT_AUTHORIZED_ADMIN.MESSAGE,
      );
    }
  });

  it(`updates the actionItemCategory and returns it as an admin`, async () => {
    const args: MutationUpdateActionItemCategoryArgs = {
      id: testCategory?._id,
      data: {
        name: "updatedDefault",
        isDisabled: true,
      },
    };

    const context = {
      userId: testUser?._id,
    };

    const updatedCategory = await updateActionItemCategoryResolver?.(
      {},
      args,
      context,
    );

    expect(updatedCategory).toEqual(
      expect.objectContaining({
        organizationId: testOrganization?._id,
        name: "updatedDefault",
        isDisabled: true,
      }),
    );
  });

  it(`updates the actionItemCategory and returns it as superadmin`, async () => {
    const superAdminTestUser = await AppUserProfile.findOneAndUpdate(
      {
        userId: randomUser?._id,
      },
      {
        isSuperAdmin: true,
      },
      {
        new: true,
      },
    );

    const args: MutationUpdateActionItemCategoryArgs = {
      id: testCategory?._id,
      data: {
        name: "updatedDefault2",
        isDisabled: false,
      },
    };

    const context = {
      userId: superAdminTestUser?.userId,
    };

    const updatedCategory = await updateActionItemCategoryResolver?.(
      {},
      args,
      context,
    );

    expect(updatedCategory).toEqual(
      expect.objectContaining({
        organizationId: testOrganization?._id,
        name: "updatedDefault2",
        isDisabled: false,
      }),
    );
  });
});<|MERGE_RESOLUTION|>--- conflicted
+++ resolved
@@ -4,12 +4,8 @@
 import { afterAll, beforeAll, describe, expect, it, vi } from "vitest";
 import {
   ACTION_ITEM_CATEGORY_NOT_FOUND_ERROR,
-<<<<<<< HEAD
   USER_NOT_AUTHORIZED_ADMIN,
   USER_NOT_FOUND_ERROR,
-=======
-  ACTION_ITEM_CATEGORY_ALREADY_EXISTS,
->>>>>>> 1d59a118
 } from "../../../src/constants";
 import type { MutationUpdateActionItemCategoryArgs } from "../../../src/types/generatedGraphQLTypes";
 import { connect, disconnect } from "../../helpers/db";
@@ -19,14 +15,10 @@
 } from "../../helpers/userAndOrg";
 import { createTestUser } from "../../helpers/userAndOrg";
 
-import { AppUserProfile } from "../../../src/models";
+import { ActionItemCategory, AppUserProfile } from "../../../src/models";
 import { updateActionItemCategory as updateActionItemCategoryResolver } from "../../../src/resolvers/Mutation/updateActionItemCategory";
 import type { TestActionItemCategoryType } from "../../helpers/actionItemCategory";
 import { createTestCategory } from "../../helpers/actionItemCategory";
-<<<<<<< HEAD
-=======
-import { ActionItemCategory, User } from "../../../src/models";
->>>>>>> 1d59a118
 
 let randomUser: TestUserType;
 let testUser: TestUserType;
@@ -93,36 +85,9 @@
       };
 
       await updateActionItemCategoryResolver?.({}, args, context);
-<<<<<<< HEAD
     } catch (error: unknown) {
       expect((error as Error).message).toEqual(
         ACTION_ITEM_CATEGORY_NOT_FOUND_ERROR.MESSAGE,
-=======
-    } catch (error: any) {
-      expect(error.message).toEqual(
-        ACTION_ITEM_CATEGORY_NOT_FOUND_ERROR.MESSAGE,
-      );
-    }
-  });
-
-  it(`throws ConflictError if an actionItemCategory already exists with name === args.data.name`, async () => {
-    try {
-      const args: MutationUpdateActionItemCategoryArgs = {
-        id: testCategory2._id,
-        data: {
-          name: "Default",
-        },
-      };
-
-      const context = {
-        userId: testUser?.id,
-      };
-
-      await updateActionItemCategoryResolver?.({}, args, context);
-    } catch (error: any) {
-      expect(error.message).toEqual(
-        ACTION_ITEM_CATEGORY_ALREADY_EXISTS.MESSAGE,
->>>>>>> 1d59a118
       );
     }
   });
