--- conflicted
+++ resolved
@@ -2,17 +2,12 @@
 import { Types } from "mongoose";
 import { User, Organization } from "../../../src/models";
 import { MutationUpdateOrganizationArgs } from "../../../src/types/generatedGraphQLTypes";
-<<<<<<< HEAD
 import {
   connect,
   disconnect,
   dropAllCollectionsFromDatabase,
 } from "../../helpers/db";
 import mongoose from "mongoose";
-import { updateOrganization as updateOrganizationResolver } from "../../../src/resolvers/Mutation/updateOrganization";
-=======
-import { connect, disconnect } from "../../../src/db";
->>>>>>> 63134379
 import {
   ORGANIZATION_NOT_FOUND_MESSAGE,
   USER_NOT_AUTHORIZED_MESSAGE,
@@ -46,6 +41,11 @@
 afterAll(async () => {
   await dropAllCollectionsFromDatabase(MONGOOSE_INSTANCE!);
   await disconnect(MONGOOSE_INSTANCE!);
+});
+
+afterEach(() => {
+  vi.doUnmock("../../../src/constants");
+  vi.resetModules();
 });
 
 afterEach(() => {
