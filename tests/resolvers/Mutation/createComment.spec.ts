--- conflicted
+++ resolved
@@ -24,7 +24,7 @@
   testPost = resultsArray[2];
   const { requestContext } = await import("../../../src/libraries");
   vi.spyOn(requestContext, "translate").mockImplementation(
-    (message) => message,
+    (message) => message,,
   );
 });
 
@@ -75,13 +75,9 @@
 
     expect(createCommentPayload).toEqual(
       expect.objectContaining({
-<<<<<<< HEAD
         comment: expect.any(Object),
         userErrors: expect.any(Array),
-=======
-        text: "text",
->>>>>>> f71b1883
-      }),
+      }),,
     );
 
     const testUpdatedPost = await Post.findOne({
@@ -91,15 +87,9 @@
       .lean();
 
     expect(testUpdatedPost?.commentCount).toEqual(1);
-<<<<<<< HEAD
     expect(
       (createCommentPayload?.comment as InterfaceComment).postId.toString(),
-    ).toEqual(testPost?._id.toString());
+    ).toEqual(testPost?._id.toString());,
     expect(createCommentPayload?.userErrors).toEqual([]);
-=======
-    expect(createCommentPayload?.postId.toString()).toEqual(
-      testPost?._id.toString(),
-    );
->>>>>>> f71b1883
   });
 });