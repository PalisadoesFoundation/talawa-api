--- conflicted
+++ resolved
@@ -12,14 +12,8 @@
 import mongoose from "mongoose";
 import { sendMessageToDirectChat as sendMessageToDirectChatResolver } from "../../../src/resolvers/Mutation/sendMessageToDirectChat";
 import {
-<<<<<<< HEAD
   CHAT_NOT_FOUND_ERROR,
   USER_NOT_FOUND_ERROR,
-} from "../../../src/constants";
-import { beforeAll, afterAll, describe, it, expect } from "vitest";
-=======
-  CHAT_NOT_FOUND_MESSAGE,
-  USER_NOT_FOUND_MESSAGE,
 } from "../../../src/constants";
 import {
   beforeAll,
@@ -30,7 +24,6 @@
   expect,
   vi,
 } from "vitest";
->>>>>>> c08c98bf
 import { createTestUserFunc } from "../../helpers/user";
 import { testUserType } from "../../helpers/userAndOrg";
 
@@ -104,12 +97,8 @@
 
       await sendMessageToDirectChatResolver?.({}, args, context);
     } catch (error: any) {
-<<<<<<< HEAD
-      expect(error.message).toEqual(CHAT_NOT_FOUND_ERROR.DESC);
-=======
-      expect(spy).toBeCalledWith(CHAT_NOT_FOUND_MESSAGE);
-      expect(error.message).toEqual(CHAT_NOT_FOUND_MESSAGE);
->>>>>>> c08c98bf
+      expect(spy).toBeCalledWith(CHAT_NOT_FOUND_ERROR.MESSAGE);
+      expect(error.message).toEqual(CHAT_NOT_FOUND_ERROR.MESSAGE);
     }
   });
 
@@ -133,12 +122,8 @@
 
       await sendMessageToDirectChatResolver?.({}, args, context);
     } catch (error: any) {
-<<<<<<< HEAD
-      expect(error.message).toEqual(USER_NOT_FOUND_ERROR.DESC);
-=======
-      expect(spy).toBeCalledWith(USER_NOT_FOUND_MESSAGE);
-      expect(error.message).toEqual(USER_NOT_FOUND_MESSAGE);
->>>>>>> c08c98bf
+      expect(spy).toBeCalledWith(USER_NOT_FOUND_ERROR.MESSAGE);
+      expect(error.message).toEqual(USER_NOT_FOUND_ERROR.MESSAGE);
     }
   });
 
