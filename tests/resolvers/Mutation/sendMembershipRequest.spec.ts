import "dotenv/config";
import type mongoose from "mongoose";
import { Types } from "mongoose";
import { User, Organization, MembershipRequest } from "../../../src/models";
import type { MutationSendMembershipRequestArgs } from "../../../src/types/generatedGraphQLTypes";
import { connect, disconnect } from "../../helpers/db";

import { sendMembershipRequest as sendMembershipRequestResolver } from "../../../src/resolvers/Mutation/sendMembershipRequest";
import {
  MEMBERSHIP_REQUEST_ALREADY_EXISTS,
  ORGANIZATION_NOT_FOUND_ERROR,
  USER_ALREADY_MEMBER_ERROR,
  USER_NOT_AUTHORIZED_ERROR,
  USER_NOT_FOUND_ERROR,
} from "../../../src/constants";
import { beforeAll, afterAll, describe, it, expect, vi } from "vitest";
import type {
  TestOrganizationType,
  TestUserType,
} from "../../helpers/userAndOrg";
import type { TestMembershipRequestType } from "../../helpers/membershipRequests";
import { createTestMembershipRequest } from "../../helpers/membershipRequests";
import { cacheOrganizations } from "../../../src/services/OrganizationCache/cacheOrganizations";

let MONGOOSE_INSTANCE: typeof mongoose;
let testUser: TestUserType;
let testOrganization: TestOrganizationType;
let testMembershipRequest: TestMembershipRequestType;

beforeAll(async () => {
  MONGOOSE_INSTANCE = await connect();
  const temp = await createTestMembershipRequest();
  testUser = temp[0];
  testOrganization = temp[1];
  testMembershipRequest = temp[2];
});

afterAll(async () => {
  await disconnect(MONGOOSE_INSTANCE);
});

describe("resolvers -> Mutation -> sendMembershipRequest", () => {
  it(`throws NotFoundError if no organization exists with _id === args.organizationId`, async () => {
    const { requestContext } = await import("../../../src/libraries");
    const spy = vi
      .spyOn(requestContext, "translate")
      .mockImplementationOnce((message) => message);
    try {
      const args: MutationSendMembershipRequestArgs = {
        organizationId: new Types.ObjectId().toString(),
      };

      const context = {
        userId: testUser?.id,
      };

      const { sendMembershipRequest: sendMembershipRequestResolver } =
        await import("../../../src/resolvers/Mutation/sendMembershipRequest");

      await sendMembershipRequestResolver?.({}, args, context);
    } catch (error: unknown) {
      expect(spy).toBeCalledWith(ORGANIZATION_NOT_FOUND_ERROR.MESSAGE);
      expect((error as Error).message).toEqual(
        ORGANIZATION_NOT_FOUND_ERROR.MESSAGE,
      );
    }
  });

  it(`throws NotFoundError if no user exists with _id === args.userId`, async () => {
    const { requestContext } = await import("../../../src/libraries");
    const spy = vi
      .spyOn(requestContext, "translate")
      .mockImplementationOnce((message) => message);
    try {
      const args: MutationSendMembershipRequestArgs = {
        organizationId: testOrganization?.id,
      };

      const context = {
        userId: Types.ObjectId().toString(),
      };

      const { sendMembershipRequest: sendMembershipRequestResolver } =
        await import("../../../src/resolvers/Mutation/sendMembershipRequest");

      await sendMembershipRequestResolver?.({}, args, context);
    } catch (error: unknown) {
      expect(spy).toBeCalledWith(USER_NOT_FOUND_ERROR.MESSAGE);
      expect((error as Error).message).toEqual(USER_NOT_FOUND_ERROR.MESSAGE);
    }
  });

  it(`throws ConflictError message if user with _id === context.userId is already a member of organization with _id === args.organizationId`, async () => {
    const { requestContext } = await import("../../../src/libraries");
    const spy = vi
      .spyOn(requestContext, "translate")
      .mockImplementationOnce((message) => message);
    try {
      const updatedOrganizaiton = await Organization.findOneAndUpdate(
        {
          _id: testOrganization?.id,
        },
        {
          $set: {
            members: [testUser?.id],
          },
        },
        {
          new: true,
        },
      );

      if (updatedOrganizaiton !== null) {
        await cacheOrganizations([updatedOrganizaiton]);
      }

      const args: MutationSendMembershipRequestArgs = {
        organizationId: testOrganization?.id,
      };

      const context = {
        userId: testUser?.id,
      };

      const { sendMembershipRequest: sendMembershipRequestResolver } =
        await import("../../../src/resolvers/Mutation/sendMembershipRequest");

      await sendMembershipRequestResolver?.({}, args, context);
    } catch (error: unknown) {
<<<<<<< HEAD
      expect(spy).toBeCalledWith(MEMBERSHIP_REQUEST_NOT_FOUND_ERROR.MESSAGE);
      expect((error as Error).message).toEqual(
        MEMBERSHIP_REQUEST_NOT_FOUND_ERROR.MESSAGE,
=======
      expect(spy).toBeCalledWith(USER_ALREADY_MEMBER_ERROR.MESSAGE);
      expect((error as Error).message).toEqual(
        USER_ALREADY_MEMBER_ERROR.MESSAGE,
      );
    }
  });

  it(`throws UnauthorizedError if the user is blocked from the organization`, async () => {
    const { requestContext } = await import("../../../src/libraries");
    const spy = vi
      .spyOn(requestContext, "translate")
      .mockImplementationOnce((message) => message);
    try {
      const updatedOrganization = await Organization.findOneAndUpdate(
        {
          _id: testOrganization?.id,
        },
        {
          $pull: {
            members: testUser?.id,
          },
          $addToSet: {
            blockedUsers: testUser?.id,
          },
        },
        {
          new: true,
        },
      );

      if (updatedOrganization !== null) {
        cacheOrganizations([updatedOrganization]);
      }

      const args: MutationSendMembershipRequestArgs = {
        organizationId: testOrganization?.id,
      };

      const context = {
        userId: testUser?.id,
      };

      const { sendMembershipRequest: sendMembershipRequestResolver } =
        await import("../../../src/resolvers/Mutation/sendMembershipRequest");

      await sendMembershipRequestResolver?.({}, args, context);
    } catch (error: unknown) {
      expect(spy).toBeCalledWith(USER_NOT_AUTHORIZED_ERROR.MESSAGE);
      expect((error as Error).message).toEqual(
        USER_NOT_AUTHORIZED_ERROR.MESSAGE,
      );
    }
  });

  it(`throws ConflictError message if a membershipRequest with fields user === context.userId
  and organization === args.organizationId already exists`, async () => {
    const { requestContext } = await import("../../../src/libraries");
    const spy = vi
      .spyOn(requestContext, "translate")
      .mockImplementationOnce((message) => message);
    try {
      const updatedOrganization = await Organization.findOneAndUpdate(
        {
          _id: testOrganization?.id,
        },
        {
          $pull: {
            blockedUsers: testUser?.id,
          },
        },
        {
          new: true,
        },
      );

      if (updatedOrganization !== null) {
        cacheOrganizations([updatedOrganization]);
      }

      const args: MutationSendMembershipRequestArgs = {
        organizationId: testOrganization?.id,
      };

      const context = {
        userId: testUser?.id,
      };

      const { sendMembershipRequest: sendMembershipRequestResolver } =
        await import("../../../src/resolvers/Mutation/sendMembershipRequest");

      await sendMembershipRequestResolver?.({}, args, context);
    } catch (error: unknown) {
      expect(spy).toBeCalledWith(MEMBERSHIP_REQUEST_ALREADY_EXISTS.MESSAGE);
      expect((error as Error).message).toEqual(
        MEMBERSHIP_REQUEST_ALREADY_EXISTS.MESSAGE,
>>>>>>> 1d59a118
      );
    }
  });

  it(`creates new membershipRequest and returns it`, async () => {
    await MembershipRequest.deleteOne({
      _id: testMembershipRequest?._id,
    });

    await Organization.updateOne(
      {
        _id: testOrganization?._id,
      },
      {
        $set: {
          membershipRequests: [],
        },
      },
    );

    await User.updateOne(
      {
        _id: testUser?._id,
      },
      {
        $set: {
          membershipRequests: [],
        },
      },
    );

    const args: MutationSendMembershipRequestArgs = {
      organizationId: testOrganization?.id,
    };

    const context = {
      userId: testUser?.id,
    };

    const sendMembershipRequestPayload = await sendMembershipRequestResolver?.(
      {},
      args,
      context,
    );

    expect(sendMembershipRequestPayload).toEqual(
      expect.objectContaining({
        user: testUser?._id,
        organization: testOrganization?._id,
      }),
    );
  });
});<|MERGE_RESOLUTION|>--- conflicted
+++ resolved
@@ -127,11 +127,9 @@
 
       await sendMembershipRequestResolver?.({}, args, context);
     } catch (error: unknown) {
-<<<<<<< HEAD
       expect(spy).toBeCalledWith(MEMBERSHIP_REQUEST_NOT_FOUND_ERROR.MESSAGE);
       expect((error as Error).message).toEqual(
         MEMBERSHIP_REQUEST_NOT_FOUND_ERROR.MESSAGE,
-=======
       expect(spy).toBeCalledWith(USER_ALREADY_MEMBER_ERROR.MESSAGE);
       expect((error as Error).message).toEqual(
         USER_ALREADY_MEMBER_ERROR.MESSAGE,
@@ -227,7 +225,6 @@
       expect(spy).toBeCalledWith(MEMBERSHIP_REQUEST_ALREADY_EXISTS.MESSAGE);
       expect((error as Error).message).toEqual(
         MEMBERSHIP_REQUEST_ALREADY_EXISTS.MESSAGE,
->>>>>>> 1d59a118
       );
     }
   });
