import "dotenv/config";
import type { Document } from "mongoose";
import type mongoose from "mongoose";
import { Types } from "mongoose";
import type { InterfaceUser } from "../../../src/models";
import { User } from "../../../src/models";
import type { MutationUpdateUserProfileArgs } from "../../../src/types/generatedGraphQLTypes";
import { connect, disconnect } from "../../helpers/db";

import * as uploadEncodedImage from "../../../src/utilities/encodedImageStorage/uploadEncodedImage";
import { updateUserProfile as updateUserProfileResolver } from "../../../src/resolvers/Mutation/updateUserProfile";
import {
  BASE_URL,
  EMAIL_ALREADY_EXISTS_ERROR,
  USER_NOT_FOUND_ERROR,
} from "../../../src/constants";
import { nanoid } from "nanoid";
import {
  beforeAll,
  afterAll,
  describe,
  it,
  expect,
  vi,
  afterEach,
} from "vitest";

let MONGOOSE_INSTANCE: typeof mongoose;

type UserDocument = InterfaceUser &
  Document<InterfaceUser, NonNullable<unknown>, InterfaceUser>;
let testUser: UserDocument;
let testUser2: UserDocument;

vi.mock("../../utilities/uploadEncodedImage", () => ({
  uploadEncodedImage: vi.fn(),
}));
const email = `email${nanoid().toLowerCase()}@gmail.com`;
const date = new Date("2002-03-04T18:30:00.000Z");

beforeAll(async () => {
  MONGOOSE_INSTANCE = await connect();

  testUser = await User.create({
    email: `email${nanoid().toLowerCase()}@gmail.com`,
    password: "password",
    firstName: "firstName",
    lastName: "lastName",
    appLanguageCode: "en",
    gender: null,
    image: null,
    birthDate: null,
    educationGrade: null,
    employmentStatus: null,
    address: {
      city: null,
      countryCode: null,
      dependentLocality: null,
      line1: null,
      line2: null,
      postalCode: null,
      sortingCode: null,
      state: null,
    },
    maritalStatus: null,
    phone: {
      home: null,
      mobile: null,
      work: null,
    },
  });

  testUser2 = await User.create({
    email: email,
    password: "password",
    firstName: "firstName",
    lastName: "lastName",
    appLanguageCode: "en",
  });
  testUser2.save();
  testUser.save();
});

afterAll(async () => {
  await disconnect(MONGOOSE_INSTANCE);
});

afterEach(() => {
  vi.restoreAllMocks();
  vi.doUnmock("../../../src/constants");
  vi.resetModules();
});

describe("resolvers -> Mutation -> updateUserProfile", () => {
  it(`throws NotFoundError if no user exists with _id === context.userId`, async () => {
    const { requestContext } = await import("../../../src/libraries");

    const spy = vi
      .spyOn(requestContext, "translate")
      .mockImplementationOnce((message) => `Translated ${message}`);

    try {
      const args: MutationUpdateUserProfileArgs = {
        data: {},
      };

      const context = {
        userId: Types.ObjectId().toString(),
      };

      const { updateUserProfile: updateUserProfileResolver } = await import(
        "../../../src/resolvers/Mutation/updateUserProfile"
      );

      await updateUserProfileResolver?.({}, args, context);
<<<<<<< HEAD
    } catch (error: any) {
      expect(spy).toHaveBeenCalledWith(USER_NOT_FOUND_ERROR.MESSAGE);
      expect(error.message).toEqual(
        `Translated ${USER_NOT_FOUND_ERROR.MESSAGE}`,
      );
=======
    } catch (error) {
      if (error instanceof Error) {
        expect(spy).toHaveBeenCalledWith(USER_NOT_FOUND_ERROR.MESSAGE);
        expect(error.message).toEqual(
          `Translated ${USER_NOT_FOUND_ERROR.MESSAGE}`,
        );
      }
>>>>>>> f71b1883
    }
  });

  it(`throws NotFoundError if no user exists with _id === context.userId`, async () => {
    const { requestContext } = await import("../../../src/libraries");

    const spy = vi
      .spyOn(requestContext, "translate")
      .mockImplementationOnce((message) => `Translated ${message}`);

    try {
      const args: MutationUpdateUserProfileArgs = {
        data: {},
      };

      const context = {
        userId: Types.ObjectId().toString(),
      };

      const { updateUserProfile: updateUserProfileResolverUserError } =
        await import("../../../src/resolvers/Mutation/updateUserProfile");

      await updateUserProfileResolverUserError?.({}, args, context);
<<<<<<< HEAD
    } catch (error: any) {
      expect(spy).toHaveBeenLastCalledWith(USER_NOT_FOUND_ERROR.MESSAGE);
      expect(error.message).toEqual(
        `Translated ${USER_NOT_FOUND_ERROR.MESSAGE}`,
      );
=======
    } catch (error) {
      if (error instanceof Error) {
        expect(spy).toHaveBeenLastCalledWith(USER_NOT_FOUND_ERROR.MESSAGE);
        expect(error.message).toEqual(
          `Translated ${USER_NOT_FOUND_ERROR.MESSAGE}`,
        );
      }
>>>>>>> f71b1883
    }
  });

  it(`throws ConflictError if args.data.email is already registered for another user`, async () => {
    const { requestContext } = await import("../../../src/libraries");

    const spy = vi
      .spyOn(requestContext, "translate")
      .mockImplementationOnce((message) => `Translated ${message}`);

    try {
      const args: MutationUpdateUserProfileArgs = {
        data: {
          email: testUser2.email,
        },
      };

      const context = {
        userId: testUser._id,
      };

      const { updateUserProfile: updateUserProfileResolver } = await import(
        "../../../src/resolvers/Mutation/updateUserProfile"
      );

      await updateUserProfileResolver?.({}, args, context);
<<<<<<< HEAD
    } catch (error: any) {
      expect(spy).toHaveBeenLastCalledWith(EMAIL_ALREADY_EXISTS_ERROR.MESSAGE);
      expect(error.message).toEqual(
        `Translated ${EMAIL_ALREADY_EXISTS_ERROR.MESSAGE}`,
      );
    }
  });

  it(`throws ConflictError if args.data.email is already registered for another user`, async () => {
    const { requestContext } = await import("../../../src/libraries");

    const spy = vi
      .spyOn(requestContext, "translate")
      .mockImplementationOnce((message) => `Translated ${message}`);

    try {
      const args: MutationUpdateUserProfileArgs = {
        data: {
          email: testUser.email,
        },
      };

      const context = {
        userId: testUser._id,
      };

      const { updateUserProfile: updateUserProfileResolverEmailError } =
        await import("../../../src/resolvers/Mutation/updateUserProfile");

      await updateUserProfileResolverEmailError?.({}, args, context);
    } catch (error: any) {
      expect(spy).toHaveBeenLastCalledWith(EMAIL_ALREADY_EXISTS_ERROR.MESSAGE);
      expect(error.message).toEqual(
        `Translated ${EMAIL_ALREADY_EXISTS_ERROR.MESSAGE}`,
      );
=======
    } catch (error) {
      if (error instanceof Error) {
        expect(spy).toHaveBeenLastCalledWith(
          EMAIL_ALREADY_EXISTS_ERROR.MESSAGE,
        );
        expect(error.message).toEqual(
          `Translated ${EMAIL_ALREADY_EXISTS_ERROR.MESSAGE}`,
        );
      }
>>>>>>> f71b1883
    }
  });

  it(`updates if email not changed by user`, async () => {
    const args: MutationUpdateUserProfileArgs = {
      data: {
        email: testUser.email,
      },
    };

    const context = {
      userId: testUser._id,
    };

    const updateUserProfilePayload = await updateUserProfileResolver?.(
      {},
      args,
      context,
    );

    expect(updateUserProfilePayload).toEqual({
      ...testUser.toObject(),
      image: null,
      updatedAt: expect.anything(),
      createdAt: expect.anything(),
    });
  });

  it(`updates current user's user object when any single argument(email) is given w/0 changing other fields `, async () => {
    const args: MutationUpdateUserProfileArgs = {
      data: {
        email: `email${nanoid().toLowerCase()}@gmail.com`,
      },
    };

    const context = {
      userId: testUser._id,
    };

    const updateUserProfilePayload = await updateUserProfileResolver?.(
      {},
      args,
      context,
    );

    expect(updateUserProfilePayload).toEqual({
      ...testUser.toObject(),
      email: args.data?.email,
      firstName: "firstName",
      lastName: "lastName",
      image: null,
      updatedAt: expect.anything(),
      createdAt: expect.anything(),
    });
  });

  it(`updates current user's user object when any single argument(firstName) is given w/0 changing other fields `, async () => {
    const args: MutationUpdateUserProfileArgs = {
      data: {
        firstName: "newFirstName",
      },
    };

    const context = {
      userId: testUser._id,
    };

    const updateUserProfilePayload = await updateUserProfileResolver?.(
      {},
      args,
      context,
    );

    const testUserobj = await User.findById({ _id: testUser.id });

    expect(updateUserProfilePayload).toEqual({
      ...testUser.toObject(),
      email: testUserobj?.email,
      firstName: args.data?.firstName,
      lastName: testUser.lastName,
      image: null,
      updatedAt: expect.anything(),
      createdAt: expect.anything(),
    });
  });

  it(`updates current user's user object when any single argument(LastName) is given w/0 changing other fields `, async () => {
    const args: MutationUpdateUserProfileArgs = {
      data: {
        lastName: "newLastName",
      },
    };

    const context = {
      userId: testUser._id,
    };

    const updateUserProfilePayload = await updateUserProfileResolver?.(
      {},
      args,
      context,
    );

    const testUserobj = await User.findById({ _id: testUser.id });

    expect(updateUserProfilePayload).toEqual({
      ...testUser.toObject(),
      email: testUserobj?.email,
      firstName: testUserobj?.firstName,
      lastName: args.data?.lastName,
      image: null,
      updatedAt: expect.anything(),
      createdAt: expect.anything(),
    });
  });

  it("When Image is give updates the current user's object with the uploaded image and returns it", async () => {
    const args: MutationUpdateUserProfileArgs = {
      data: {},
      file: "newImageFile.png",
    };

    vi.spyOn(uploadEncodedImage, "uploadEncodedImage").mockImplementation(
      async (encodedImageURL: string) => encodedImageURL,
    );

    const context = {
      userId: testUser._id,
      apiRootUrl: BASE_URL,
    };

    const updateUserProfilePayload = await updateUserProfileResolver?.(
      {},
      args,
      context,
    );

    expect(updateUserProfilePayload).toEqual({
      ...testUser.toObject(),
      email: updateUserProfilePayload?.email,
      firstName: "newFirstName",
      lastName: "newLastName",
      image: BASE_URL + "newImageFile.png",
      updatedAt: expect.anything(),
      createdAt: expect.anything(),
    });
  });

  it("When Image is give updates the current user's object with the uploaded image and returns it", async () => {
    const args: MutationUpdateUserProfileArgs = {
      data: {
        email: `email${nanoid().toLowerCase()}@gmail.com`,
        firstName: "newFirstName",
        lastName: "newLastName",
      },
      file: "newImageFile.png",
    };

    vi.spyOn(uploadEncodedImage, "uploadEncodedImage").mockImplementation(
      async (encodedImageURL: string) => encodedImageURL,
    );

    const context = {
      userId: testUser._id,
      apiRootUrl: BASE_URL,
    };

    const updateUserProfilePayload = await updateUserProfileResolver?.(
      {},
      args,
      context,
    );

    expect(updateUserProfilePayload).toEqual({
      ...testUser.toObject(),
      email: args.data?.email,
      firstName: "newFirstName",
      lastName: "newLastName",
      image: BASE_URL + args.file,
      updatedAt: expect.anything(),
      createdAt: expect.anything(),
    });
  });

  it(`updates current user's user object when any single argument(birthdate) is given w/0 changing other fields `, async () => {
    const args: MutationUpdateUserProfileArgs = {
      data: {
        birthDate: date,
      },
    };

    const context = {
      userId: testUser._id,
      apiRootUrl: BASE_URL,
    };

    const updateUserProfilePayload = await updateUserProfileResolver?.(
      {},
      args,
      context,
    );

    const testUserobj = await User.findById({ _id: testUser.id });

    expect(updateUserProfilePayload).toEqual({
      ...testUser.toObject(),
      email: testUserobj?.email,
      firstName: testUserobj?.firstName,
      lastName: testUserobj?.lastName,
      image: BASE_URL + "newImageFile.png",
      birthDate: args.data?.birthDate,
      updatedAt: expect.anything(),
      createdAt: expect.anything(),
    });
  });

  it(`updates current user's user object when any single argument(EducationGrade) is given w/0 changing other fields `, async () => {
    const args: MutationUpdateUserProfileArgs = {
      data: {
        educationGrade: "GRADUATE",
      },
    };

    const context = {
      userId: testUser._id,
      apiRootUrl: BASE_URL,
    };

    const updateUserProfilePayload = await updateUserProfileResolver?.(
      {},
      args,
      context,
    );

    const testUserobj = await User.findById({ _id: testUser.id });

    expect(updateUserProfilePayload).toEqual({
      ...testUser.toObject(),
      email: testUserobj?.email,
      firstName: testUserobj?.firstName,
      lastName: testUserobj?.lastName,
      image: BASE_URL + "newImageFile.png",
      birthDate: date,
      educationGrade: args.data?.educationGrade,
      updatedAt: expect.anything(),
      createdAt: expect.anything(),
    });
  });

  it(`updates current user's user object when any single argument(EmployementStatus) is given w/0 changing other fields `, async () => {
    const args: MutationUpdateUserProfileArgs = {
      data: {
        employmentStatus: "FULL_TIME",
      },
    };

    const context = {
      userId: testUser._id,
      apiRootUrl: BASE_URL,
    };

    const updateUserProfilePayload = await updateUserProfileResolver?.(
      {},
      args,
      context,
    );

    const testUserobj = await User.findById({ _id: testUser.id });

    expect(updateUserProfilePayload).toEqual({
      ...testUser.toObject(),
      email: testUserobj?.email,
      firstName: testUserobj?.firstName,
      lastName: testUserobj?.lastName,
      image: BASE_URL + "newImageFile.png",
      birthDate: date,
      educationGrade: "GRADUATE",
      employmentStatus: args.data?.employmentStatus,
      updatedAt: expect.anything(),
      createdAt: expect.anything(),
    });
  });

  it(`updates current user's user object when any single argument(Gender) is given w/0 changing other fields `, async () => {
    const args: MutationUpdateUserProfileArgs = {
      data: {
        gender: "FEMALE",
      },
    };

    const context = {
      userId: testUser._id,
      apiRootUrl: BASE_URL,
    };

    const updateUserProfilePayload = await updateUserProfileResolver?.(
      {},
      args,
      context,
    );

    const testUserobj = await User.findById({ _id: testUser.id });

    expect(updateUserProfilePayload).toEqual({
      ...testUser.toObject(),
      email: testUserobj?.email,
      firstName: testUserobj?.firstName,
      lastName: testUserobj?.lastName,
      image: BASE_URL + "newImageFile.png",
      birthDate: date,
      educationGrade: "GRADUATE",
      employmentStatus: "FULL_TIME",
      gender: args.data?.gender,
      updatedAt: expect.anything(),
      createdAt: expect.anything(),
    });
  });

  it(`updates current user's user object when any single argument(MaritalStatus) is given w/0 changing other fields `, async () => {
    const args: MutationUpdateUserProfileArgs = {
      data: {
        maritalStatus: "SINGLE",
      },
    };

    const context = {
      userId: testUser._id,
      apiRootUrl: BASE_URL,
    };

    const updateUserProfilePayload = await updateUserProfileResolver?.(
      {},
      args,
      context,
    );

    const testUserobj = await User.findById({ _id: testUser.id });

    expect(updateUserProfilePayload).toEqual({
      ...testUser.toObject(),
      email: testUserobj?.email,
      firstName: testUserobj?.firstName,
      lastName: testUserobj?.lastName,
      image: BASE_URL + "newImageFile.png",
      birthDate: date,
      educationGrade: "GRADUATE",
      employmentStatus: "FULL_TIME",
      gender: "FEMALE",
      maritalStatus: args.data?.maritalStatus,
      updatedAt: expect.anything(),
      createdAt: expect.anything(),
    });
  });

  it(`updates current user's user object when any single argument(PhoneNumber) is given w/0 changing other fields `, async () => {
    const args: MutationUpdateUserProfileArgs = {
      data: {
        phone: {
          home: "020 89024004",
          mobile: "+91 1234567890",
          work: "+31 1234567890",
        },
      },
    };

    const context = {
      userId: testUser._id,
      apiRootUrl: BASE_URL,
    };

    const updateUserProfilePayload = await updateUserProfileResolver?.(
      {},
      args,
      context,
    );

    const testUserobj = await User.findById({ _id: testUser.id });

    expect(updateUserProfilePayload).toEqual({
      ...testUser.toObject(),
      email: testUserobj?.email,
      firstName: testUserobj?.firstName,
      lastName: testUserobj?.lastName,
      image: BASE_URL + "newImageFile.png",
      birthDate: date,
      educationGrade: "GRADUATE",
      employmentStatus: "FULL_TIME",
      gender: "FEMALE",
      maritalStatus: "SINGLE",
      phone: args.data?.phone,
      updatedAt: expect.anything(),
      createdAt: expect.anything(),
    });
  });

  it(`updates current user's user object when any single argument(address) is given w/0 changing other fields `, async () => {
    const args: MutationUpdateUserProfileArgs = {
      data: {
        address: {
          city: "CityName",
          countryCode: "123",
          dependentLocality: "345",
          line1: "Street ABC",
          line2: "Near XYZ Park",
          postalCode: "45672",
          sortingCode: "234",
          state: "StateName",
        },
      },
    };

    const context = {
      userId: testUser._id,
      apiRootUrl: BASE_URL,
    };

    const updateUserProfilePayload = await updateUserProfileResolver?.(
      {},
      args,
      context,
    );

    const testUserobj = await User.findById({ _id: testUser.id });

    expect(updateUserProfilePayload).toEqual({
      ...testUser.toObject(),
      email: testUserobj?.email,
      firstName: testUserobj?.firstName,
      lastName: testUserobj?.lastName,
      image: BASE_URL + "newImageFile.png",
      birthDate: date,
      educationGrade: "GRADUATE",
      employmentStatus: "FULL_TIME",
      gender: "FEMALE",
      maritalStatus: "SINGLE",
      address: args.data?.address,
      phone: {
        home: "020 89024004",
        mobile: "+91 1234567890",
        work: "+31 1234567890",
      },
      updatedAt: expect.anything(),
      createdAt: expect.anything(),
    });
  });

  it(`updates current user's user object and returns the object`, async () => {
    const args: MutationUpdateUserProfileArgs = {
      data: {
        email: `email${nanoid().toLowerCase()}@gmail.com`,
        firstName: "newFirstName",
        lastName: "newLastName",
        birthDate: date,
        educationGrade: "GRADUATE",
        employmentStatus: "FULL_TIME",
        gender: "FEMALE",
        maritalStatus: "SINGLE",
        address: {
          city: "CityName",
          countryCode: "123",
          dependentLocality: "345",
          line1: "Street ABC",
          line2: "Near XYZ Park",
          postalCode: "45672",
          sortingCode: "234",
          state: "StateName",
        },
        phone: {
          home: "020 89024004",
          mobile: "+91 1234567890",
          work: "+31 1234567890",
        },
      },
      file: "newImageFile.png",
    };

    vi.spyOn(uploadEncodedImage, "uploadEncodedImage").mockImplementation(
      async (encodedImageURL: string) => encodedImageURL,
    );

    const context = {
      userId: testUser._id,
      apiRootUrl: BASE_URL,
    };

    const updateUserProfilePayload = await updateUserProfileResolver?.(
      {},
      args,
      context,
    );

    expect(updateUserProfilePayload).toEqual({
      ...testUser.toObject(),
      email: args.data?.email,
      firstName: args.data?.firstName,
      lastName: args.data?.lastName,
      image: BASE_URL + args.file,
      birthDate: date,
      educationGrade: args.data?.educationGrade,
      employmentStatus: args.data?.employmentStatus,
      gender: args.data?.gender,
      maritalStatus: args.data?.maritalStatus,
      address: args.data?.address,
      phone: args.data?.phone,
      updatedAt: expect.anything(),
      createdAt: expect.anything(),
    });
  });

  it(`if data is undefined dont update the profile`, async () => {
    const args: MutationUpdateUserProfileArgs = {
      data: undefined,
    };

    const context = {
      userId: testUser._id,
      apiRootUrl: BASE_URL,
    };

    const updateUserProfilePayload = await updateUserProfileResolver?.(
      {},
      args,
      context,
    );

    expect(updateUserProfilePayload).toEqual({});
  });
});<|MERGE_RESOLUTION|>--- conflicted
+++ resolved
@@ -113,13 +113,6 @@
       );
 
       await updateUserProfileResolver?.({}, args, context);
-<<<<<<< HEAD
-    } catch (error: any) {
-      expect(spy).toHaveBeenCalledWith(USER_NOT_FOUND_ERROR.MESSAGE);
-      expect(error.message).toEqual(
-        `Translated ${USER_NOT_FOUND_ERROR.MESSAGE}`,
-      );
-=======
     } catch (error) {
       if (error instanceof Error) {
         expect(spy).toHaveBeenCalledWith(USER_NOT_FOUND_ERROR.MESSAGE);
@@ -127,7 +120,6 @@
           `Translated ${USER_NOT_FOUND_ERROR.MESSAGE}`,
         );
       }
->>>>>>> f71b1883
     }
   });
 
@@ -151,13 +143,6 @@
         await import("../../../src/resolvers/Mutation/updateUserProfile");
 
       await updateUserProfileResolverUserError?.({}, args, context);
-<<<<<<< HEAD
-    } catch (error: any) {
-      expect(spy).toHaveBeenLastCalledWith(USER_NOT_FOUND_ERROR.MESSAGE);
-      expect(error.message).toEqual(
-        `Translated ${USER_NOT_FOUND_ERROR.MESSAGE}`,
-      );
-=======
     } catch (error) {
       if (error instanceof Error) {
         expect(spy).toHaveBeenLastCalledWith(USER_NOT_FOUND_ERROR.MESSAGE);
@@ -165,7 +150,6 @@
           `Translated ${USER_NOT_FOUND_ERROR.MESSAGE}`,
         );
       }
->>>>>>> f71b1883
     }
   });
 
@@ -192,43 +176,6 @@
       );
 
       await updateUserProfileResolver?.({}, args, context);
-<<<<<<< HEAD
-    } catch (error: any) {
-      expect(spy).toHaveBeenLastCalledWith(EMAIL_ALREADY_EXISTS_ERROR.MESSAGE);
-      expect(error.message).toEqual(
-        `Translated ${EMAIL_ALREADY_EXISTS_ERROR.MESSAGE}`,
-      );
-    }
-  });
-
-  it(`throws ConflictError if args.data.email is already registered for another user`, async () => {
-    const { requestContext } = await import("../../../src/libraries");
-
-    const spy = vi
-      .spyOn(requestContext, "translate")
-      .mockImplementationOnce((message) => `Translated ${message}`);
-
-    try {
-      const args: MutationUpdateUserProfileArgs = {
-        data: {
-          email: testUser.email,
-        },
-      };
-
-      const context = {
-        userId: testUser._id,
-      };
-
-      const { updateUserProfile: updateUserProfileResolverEmailError } =
-        await import("../../../src/resolvers/Mutation/updateUserProfile");
-
-      await updateUserProfileResolverEmailError?.({}, args, context);
-    } catch (error: any) {
-      expect(spy).toHaveBeenLastCalledWith(EMAIL_ALREADY_EXISTS_ERROR.MESSAGE);
-      expect(error.message).toEqual(
-        `Translated ${EMAIL_ALREADY_EXISTS_ERROR.MESSAGE}`,
-      );
-=======
     } catch (error) {
       if (error instanceof Error) {
         expect(spy).toHaveBeenLastCalledWith(
@@ -238,7 +185,6 @@
           `Translated ${EMAIL_ALREADY_EXISTS_ERROR.MESSAGE}`,
         );
       }
->>>>>>> f71b1883
     }
   });
 
