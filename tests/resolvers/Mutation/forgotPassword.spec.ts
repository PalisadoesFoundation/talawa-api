--- conflicted
+++ resolved
@@ -51,7 +51,6 @@
     }
   });
 
-<<<<<<< HEAD
   //added ths test
   it(`throws Error if newPassword is the same as the old password`, async () => {
     const otp = "correctOtp";
@@ -147,8 +146,6 @@
       expect(error.message).toEqual(USER_NOT_FOUND_ERROR.MESSAGE);
     }
   });
-=======
->>>>>>> a083377e
   it(`changes the password if args.otp is correct`, async () => {
     const otp = "otp";
 
