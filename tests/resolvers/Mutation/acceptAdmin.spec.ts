import "dotenv/config";
import { Types } from "mongoose";
import { MutationAcceptAdminArgs } from "../../../src/types/generatedGraphQLTypes";
import {
  connect,
  disconnect,
  dropAllCollectionsFromDatabase,
} from "../../helpers/db";
import mongoose from "mongoose";
import { acceptAdmin as acceptAdminResolver } from "../../../src/resolvers/Mutation/acceptAdmin";
import {
  USER_NOT_AUTHORIZED_MESSAGE,
  USER_NOT_FOUND_MESSAGE,
} from "../../../src/constants";
import {
  afterAll,
  afterEach,
  beforeAll,
  describe,
  expect,
  it,
  vi,
} from "vitest";
import { createTestUser, testUserType } from "../../helpers/userAndOrg";
import { User } from "../../../src/models";

<<<<<<< HEAD
let testUser: testUserType;
let MONGOOSE_INSTANCE: typeof mongoose | null;

beforeAll(async () => {
  MONGOOSE_INSTANCE = await connect();
  testUser = await createTestUser();
=======
let testUserSuperAdmin: testUserType;
let testUserAdmin: testUserType;

beforeAll(async () => {
  await connect();
  testUserSuperAdmin = await createTestUser();
  testUserAdmin = await createTestUser();
>>>>>>> 63134379
});

afterAll(async () => {
  await dropAllCollectionsFromDatabase(MONGOOSE_INSTANCE!);
  await disconnect(MONGOOSE_INSTANCE!);
});

afterEach(() => {
  vi.doUnmock("../../../src/constants");
  vi.resetModules();
});

describe("resolvers -> Mutation -> acceptAdmin", () => {
  it(`throws not found error when user with _id === context.userId is null`, async () => {
    const { requestContext } = await import("../../../src/libraries");
    const spy = vi
      .spyOn(requestContext, "translate")
      .mockImplementation((message) => `Translated ${message}`);

    try {
      const args: MutationAcceptAdminArgs = {
        id: Types.ObjectId().toString(),
      };

      const context = {
        userId: Types.ObjectId().toString(),
      };

      const { acceptAdmin } = await import(
        "../../../src/resolvers/Mutation/acceptAdmin"
      );
      await acceptAdmin?.({}, args, context);
    } catch (error: any) {
      expect(spy).toHaveBeenCalledWith(USER_NOT_FOUND_MESSAGE);
      expect(error.message).toEqual(`Translated ${USER_NOT_FOUND_MESSAGE}`);
    }
  });

  it(`throws user is not Authorised Error if user is not SuperAdmin`, async () => {
    const { requestContext } = await import("../../../src/libraries");
    const spy = vi
      .spyOn(requestContext, "translate")
      .mockImplementation((message) => `Translated ${message}`);

    try {
      const args: MutationAcceptAdminArgs = {
        id: Types.ObjectId().toString(),
      };

      const context = {
        userId: testUserSuperAdmin?.id,
      };

      const { acceptAdmin } = await import(
        "../../../src/resolvers/Mutation/acceptAdmin"
      );
      await acceptAdmin?.({}, args, context);
    } catch (error: any) {
      expect(spy).toHaveBeenCalledWith(USER_NOT_AUTHORIZED_MESSAGE);
      expect(error.message).toEqual(
        `Translated ${USER_NOT_AUTHORIZED_MESSAGE}`
      );
    }
  });

  it(`makes user with _id === args.id adminApproved and returns true`, async () => {
    await User.updateOne(
      {
        _id: testUserSuperAdmin?._id,
      },
      {
        $set: {
          userType: "SUPERADMIN",
          adminApproved: true,
        },
      }
    );

    const args: MutationAcceptAdminArgs = {
      id: testUserAdmin!.id,
    };

    const context = {
      userId: testUserSuperAdmin!.id,
    };

    const acceptAdminPayload = await acceptAdminResolver?.({}, args, context);

    expect(acceptAdminPayload).toEqual(true);

    const updatedTestUser = await User.findOne({
      _id: testUserAdmin!._id,
    })
      .select(["adminApproved"])
      .lean();

    expect(updatedTestUser?.adminApproved).toEqual(true);
  });

  it(`throws not found error when user with _id === args._id is null`, async () => {
    const { requestContext } = await import("../../../src/libraries");
    const spy = vi
      .spyOn(requestContext, "translate")
      .mockImplementation((message) => `Translated ${message}`);

    try {
      const args: MutationAcceptAdminArgs = {
        id: Types.ObjectId().toString(),
      };

      const context = {
        userId: testUserSuperAdmin?.id,
      };

      const { acceptAdmin } = await import(
        "../../../src/resolvers/Mutation/acceptAdmin"
      );
      await acceptAdmin?.({}, args, context);
    } catch (error: any) {
      expect(spy).toHaveBeenCalledWith(USER_NOT_FOUND_MESSAGE);
      expect(error.message).toEqual(`Translated ${USER_NOT_FOUND_MESSAGE}`);
    }
  });
});<|MERGE_RESOLUTION|>--- conflicted
+++ resolved
@@ -24,22 +24,14 @@
 import { createTestUser, testUserType } from "../../helpers/userAndOrg";
 import { User } from "../../../src/models";
 
-<<<<<<< HEAD
-let testUser: testUserType;
+let testUserSuperAdmin: testUserType;
+let testUserAdmin: testUserType;
 let MONGOOSE_INSTANCE: typeof mongoose | null;
 
 beforeAll(async () => {
   MONGOOSE_INSTANCE = await connect();
-  testUser = await createTestUser();
-=======
-let testUserSuperAdmin: testUserType;
-let testUserAdmin: testUserType;
-
-beforeAll(async () => {
-  await connect();
   testUserSuperAdmin = await createTestUser();
   testUserAdmin = await createTestUser();
->>>>>>> 63134379
 });
 
 afterAll(async () => {
