--- conflicted
+++ resolved
@@ -20,15 +20,9 @@
   vi,
 } from "vitest";
 import {
-<<<<<<< HEAD
+  USER_NOT_AUTHORIZED_ERROR,
   USER_NOT_FOUND_ERROR,
-  USER_NOT_AUTHORIZED_ERROR,
   EVENT_PROJECT_NOT_FOUND_ERROR,
-=======
-  USER_NOT_AUTHORIZED_MESSAGE,
-  USER_NOT_FOUND_MESSAGE,
-  EVENT_PROJECT_NOT_FOUND_MESSAGE,
->>>>>>> c08c98bf
 } from "../../../src/constants";
 import { testUserType } from "../../helpers/userAndOrg";
 import { createTestEvent, testEventType } from "../../helpers/events";
@@ -88,28 +82,6 @@
       userId: null,
     };
 
-<<<<<<< HEAD
-    const { removeEventProject } = await import(
-      "../../../src/resolvers/Mutation/removeEventProject"
-    );
-
-    expect(async () => {
-      await removeEventProject(null, args, context);
-    }).rejects.toThrowError(USER_NOT_FOUND_ERROR.DESC);
-  });
-  it("Should throw an error if the user is not found and IN_PRODUCTION is true", async () => {
-    const args = {
-      data: {
-        eventId: null,
-      },
-    };
-
-    const context = {
-      userId: null,
-    };
-
-=======
->>>>>>> c08c98bf
     const { requestContext } = await import("../../../src/libraries");
 
     const spy = vi
@@ -145,26 +117,6 @@
       userId: testUser!._id,
     };
 
-<<<<<<< HEAD
-    const { removeEventProject } = await import(
-      "../../../src/resolvers/Mutation/removeEventProject"
-    );
-
-    expect(async () => {
-      await removeEventProject(null, args, context);
-    }).rejects.toThrowError(EVENT_PROJECT_NOT_FOUND_ERROR.DESC);
-  });
-  it("Should throw an error if the eventProject is not found and IN_PRODUCTION is true", async () => {
-    const args = {
-      id: null,
-    };
-
-    const context = {
-      userId: testUser!._id,
-    };
-
-=======
->>>>>>> c08c98bf
     const { requestContext } = await import("../../../src/libraries");
 
     const spy = vi
@@ -202,26 +154,6 @@
       userId: testUserNotCreatorOfEventProject!._id,
     };
 
-<<<<<<< HEAD
-    const { removeEventProject } = await import(
-      "../../../src/resolvers/Mutation/removeEventProject"
-    );
-
-    expect(async () => {
-      await removeEventProject(null, args, context);
-    }).rejects.toThrowError(USER_NOT_AUTHORIZED_ERROR.DESC);
-  });
-  it("Should throw an error if the user is not the creator of the eventProject and IN_PRODUCTION is true", async () => {
-    const args = {
-      id: testEventProject._id,
-    };
-
-    const context = {
-      userId: testUserNotCreatorOfEventProject!._id,
-    };
-
-=======
->>>>>>> c08c98bf
     const { requestContext } = await import("../../../src/libraries");
 
     const spy = vi
