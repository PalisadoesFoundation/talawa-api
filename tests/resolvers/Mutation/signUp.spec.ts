--- conflicted
+++ resolved
@@ -8,15 +8,10 @@
   androidFirebaseOptions,
   iosFirebaseOptions,
 } from "../../../src/config";
-<<<<<<< HEAD
 import {
   LAST_RESORT_SUPERADMIN_EMAIL,
-  ORGANIZATION_NOT_FOUND,
   ORGANIZATION_NOT_FOUND_MESSAGE,
 } from "../../../src/constants";
-=======
-import { ORGANIZATION_NOT_FOUND_MESSAGE } from "../../../src/constants";
->>>>>>> 396b5859
 import { nanoid } from "nanoid";
 import {
   beforeAll,
