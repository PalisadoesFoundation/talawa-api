--- conflicted
+++ resolved
@@ -54,100 +54,115 @@
       );
 
       await checkInResolver?.({}, args, context);
-<<<<<<< HEAD
-    } catch (error: any) {
-      expect(error.message).toEqual(
-=======
-    } catch (error: unknown) {
-      expect((error as Error).message).toEqual(
->>>>>>> f71b1883
+    } catch (error: unknown) {
+      expect((error as Error).message).toEqual(
+        `Translated ${USER_NOT_FOUND_ERROR.MESSAGE}`,,
+      );
+      expect(spy).toHaveBeenLastCalledWith(USER_NOT_FOUND_ERROR.MESSAGE);
+    }
+  });
+
+  it(`throws NotFoundError if no event exists with _id === args.data.eventId`, async () => {
+    const { requestContext } = await import("../../../src/libraries");
+
+    const spy = vi
+      .spyOn(requestContext, "translate")
+      .mockImplementationOnce((message) => `Translated ${message}`);
+
+    try {
+      const args: MutationCheckInArgs = {
+        data: {
+          userId: Types.ObjectId().toString(),
+          eventId: Types.ObjectId().toString(),
+        },
+      };
+
+      const context = { userId: randomTestUser?._id };
+
+      const { checkIn: checkInResolver } = await import(
+        "../../../src/resolvers/Mutation/checkIn"
+      );
+
+      await checkInResolver?.({}, args, context);
+    } catch (error: unknown) {
+      expect((error as Error).message).toEqual(
+        `Translated ${EVENT_NOT_FOUND_ERROR.MESSAGE}`,
+      );
+      expect(spy).toHaveBeenLastCalledWith(EVENT_NOT_FOUND_ERROR.MESSAGE);
+    }
+  });
+
+  it(`throws Unauthorized Error if the current user is not an admin of the  event`, async () => {
+    const { requestContext } = await import("../../../src/libraries");
+
+    const spy = vi
+      .spyOn(requestContext, "translate")
+      .mockImplementationOnce((message) => `Translated ${message}`);
+
+    try {
+      const args: MutationCheckInArgs = {
+        data: {
+          userId: Types.ObjectId().toString(),
+          eventId: testEvent?._id,
+        },
+      };
+
+      const context = { userId: randomTestUser?._id };
+
+      const { checkIn: checkInResolver } = await import(
+        "../../../src/resolvers/Mutation/checkIn"
+      );
+
+      await checkInResolver?.({}, args, context);
+    } catch (error: unknown) {
+      expect((error as Error).message).toEqual(
+        `Translated ${USER_NOT_AUTHORIZED_ERROR.MESSAGE}`,
+      );
+      expect(spy).toHaveBeenLastCalledWith(USER_NOT_AUTHORIZED_ERROR.MESSAGE);
+    }
+  });
+
+  it(`throws NotFoundError if the request user with _id = args.data.userId does not exist`, async () => {
+    const { requestContext } = await import("../../../src/libraries");
+
+    const spy = vi
+      .spyOn(requestContext, "translate")
+      .mockImplementationOnce((message) => `Translated ${message}`);
+
+    try {
+      const args: MutationCheckInArgs = {
+        data: {
+          userId: Types.ObjectId().toString(),
+          eventId: testEvent?._id,
+        },
+      };
+
+      const context = { userId: testUser?._id };
+
+      const { checkIn: checkInResolver } = await import(
+        "../../../src/resolvers/Mutation/checkIn"
+      );
+
+      await checkInResolver?.({}, args, context);
+    } catch (error: unknown) {
+      expect((error as Error).message).toEqual(
         `Translated ${USER_NOT_FOUND_ERROR.MESSAGE}`,
       );
       expect(spy).toHaveBeenLastCalledWith(USER_NOT_FOUND_ERROR.MESSAGE);
     }
   });
 
-  it(`throws NotFoundError if no event exists with _id === args.data.eventId`, async () => {
-    const { requestContext } = await import("../../../src/libraries");
-
-    const spy = vi
-      .spyOn(requestContext, "translate")
-      .mockImplementationOnce((message) => `Translated ${message}`);
-
-    try {
-      const args: MutationCheckInArgs = {
-        data: {
-          userId: Types.ObjectId().toString(),
-          eventId: Types.ObjectId().toString(),
-        },
-      };
-
-      const context = { userId: randomTestUser?._id };
-
-      const { checkIn: checkInResolver } = await import(
-        "../../../src/resolvers/Mutation/checkIn"
-      );
-
-      await checkInResolver?.({}, args, context);
-<<<<<<< HEAD
-    } catch (error: any) {
-      expect(error.message).toEqual(
-=======
-    } catch (error: unknown) {
-      expect((error as Error).message).toEqual(
->>>>>>> f71b1883
-        `Translated ${EVENT_NOT_FOUND_ERROR.MESSAGE}`,
-      );
-      expect(spy).toHaveBeenLastCalledWith(EVENT_NOT_FOUND_ERROR.MESSAGE);
-    }
-  });
-
-  it(`throws Unauthorized Error if the current user is not an admin of the  event`, async () => {
-    const { requestContext } = await import("../../../src/libraries");
-
-    const spy = vi
-      .spyOn(requestContext, "translate")
-      .mockImplementationOnce((message) => `Translated ${message}`);
-
-    try {
-      const args: MutationCheckInArgs = {
-        data: {
-          userId: Types.ObjectId().toString(),
-          eventId: testEvent?._id,
-        },
-      };
-
-      const context = { userId: randomTestUser?._id };
-
-      const { checkIn: checkInResolver } = await import(
-        "../../../src/resolvers/Mutation/checkIn"
-      );
-
-      await checkInResolver?.({}, args, context);
-<<<<<<< HEAD
-    } catch (error: any) {
-      expect(error.message).toEqual(
-=======
-    } catch (error: unknown) {
-      expect((error as Error).message).toEqual(
->>>>>>> f71b1883
-        `Translated ${USER_NOT_AUTHORIZED_ERROR.MESSAGE}`,
-      );
-      expect(spy).toHaveBeenLastCalledWith(USER_NOT_AUTHORIZED_ERROR.MESSAGE);
-    }
-  });
-
-  it(`throws NotFoundError if the request user with _id = args.data.userId does not exist`, async () => {
-    const { requestContext } = await import("../../../src/libraries");
-
-    const spy = vi
-      .spyOn(requestContext, "translate")
-      .mockImplementationOnce((message) => `Translated ${message}`);
-
-    try {
-      const args: MutationCheckInArgs = {
-        data: {
-          userId: Types.ObjectId().toString(),
+  it(`throws Conflict Error if the request user with _id = args.data.userId is not an attendee of the event with _id = args.data.eventId`, async () => {
+    const { requestContext } = await import("../../../src/libraries");
+
+    const spy = vi
+      .spyOn(requestContext, "translate")
+      .mockImplementationOnce((message) => `Translated ${message}`);
+
+    try {
+      const args: MutationCheckInArgs = {
+        data: {
+          userId: randomTestUser?._id,
           eventId: testEvent?._id,
         },
       };
@@ -159,48 +174,8 @@
       );
 
       await checkInResolver?.({}, args, context);
-<<<<<<< HEAD
-    } catch (error: any) {
-      expect(error.message).toEqual(
-=======
-    } catch (error: unknown) {
-      expect((error as Error).message).toEqual(
->>>>>>> f71b1883
-        `Translated ${USER_NOT_FOUND_ERROR.MESSAGE}`,
-      );
-      expect(spy).toHaveBeenLastCalledWith(USER_NOT_FOUND_ERROR.MESSAGE);
-    }
-  });
-
-  it(`throws Conflict Error if the request user with _id = args.data.userId is not an attendee of the event with _id = args.data.eventId`, async () => {
-    const { requestContext } = await import("../../../src/libraries");
-
-    const spy = vi
-      .spyOn(requestContext, "translate")
-      .mockImplementationOnce((message) => `Translated ${message}`);
-
-    try {
-      const args: MutationCheckInArgs = {
-        data: {
-          userId: randomTestUser?._id,
-          eventId: testEvent?._id,
-        },
-      };
-
-      const context = { userId: testUser?._id };
-
-      const { checkIn: checkInResolver } = await import(
-        "../../../src/resolvers/Mutation/checkIn"
-      );
-
-      await checkInResolver?.({}, args, context);
-<<<<<<< HEAD
-    } catch (error: any) {
-      expect(error.message).toEqual(
-=======
-    } catch (error: unknown) {
-      expect((error as Error).message).toEqual(
->>>>>>> f71b1883
+    } catch (error: unknown) {
+      expect((error as Error).message).toEqual(
         `Translated ${USER_NOT_REGISTERED_FOR_EVENT.MESSAGE}`,
       );
       expect(spy).toHaveBeenLastCalledWith(
@@ -258,13 +233,8 @@
       );
 
       await checkInResolver?.({}, args, context);
-<<<<<<< HEAD
-    } catch (error: any) {
-      expect(error.message).toEqual(
-=======
-    } catch (error: unknown) {
-      expect((error as Error).message).toEqual(
->>>>>>> f71b1883
+    } catch (error: unknown) {
+      expect((error as Error).message).toEqual(
         `Translated ${USER_ALREADY_CHECKED_IN.MESSAGE}`,
       );
       expect(spy).toHaveBeenLastCalledWith(USER_ALREADY_CHECKED_IN.MESSAGE);
