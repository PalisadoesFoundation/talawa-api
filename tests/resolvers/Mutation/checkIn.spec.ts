import "dotenv/config";
import type mongoose from "mongoose";
import { Types } from "mongoose";
import { EventAttendee } from "../../../src/models";
import type { MutationCheckInArgs } from "../../../src/types/generatedGraphQLTypes";
import { connect, disconnect } from "../../helpers/db";
import {
  EVENT_NOT_FOUND_ERROR,
  USER_NOT_AUTHORIZED_ERROR,
  USER_NOT_FOUND_ERROR,
  USER_NOT_REGISTERED_FOR_EVENT,
  USER_ALREADY_CHECKED_IN,
} from "../../../src/constants";
import { beforeAll, afterAll, describe, it, expect, vi } from "vitest";
import { createTestUser, type TestUserType } from "../../helpers/userAndOrg";
import { type TestEventType } from "../../helpers/events";
import { createTestEventWithRegistrants } from "../../helpers/eventsWithRegistrants";

let MONGOOSE_INSTANCE: typeof mongoose;
let testUser: TestUserType;
let randomTestUser: TestUserType;
let testEvent: TestEventType;

beforeAll(async () => {
  MONGOOSE_INSTANCE = await connect();
  randomTestUser = await createTestUser();
  [testUser, , testEvent] = await createTestEventWithRegistrants();
});

afterAll(async () => {
  await disconnect(MONGOOSE_INSTANCE);
});

describe("resolvers -> Mutation -> checkIn", () => {
  it(`throws NotFoundError if no user exists with _id === context.userId `, async () => {
    const { requestContext } = await import("../../../src/libraries");

    const spy = vi
      .spyOn(requestContext, "translate")
      .mockImplementationOnce((message) => `Translated ${message}`);

    try {
      const args: MutationCheckInArgs = {
        data: {
          userId: Types.ObjectId().toString(),
          eventId: Types.ObjectId().toString(),
        },
      };

      const context = { userId: Types.ObjectId().toString() };

      const { checkIn: checkInResolver } = await import(
        "../../../src/resolvers/Mutation/checkIn"
      );

      await checkInResolver?.({}, args, context);
<<<<<<< HEAD
    } catch (error: any) {
      expect(error.message).toEqual(
=======
    } catch (error: unknown) {
      expect((error as Error).message).toEqual(
>>>>>>> df864b4d
        `Translated ${USER_NOT_FOUND_ERROR.MESSAGE}`,
      );
      expect(spy).toHaveBeenLastCalledWith(USER_NOT_FOUND_ERROR.MESSAGE);
    }
  });

  it(`throws NotFoundError if no event exists with _id === args.data.eventId`, async () => {
    const { requestContext } = await import("../../../src/libraries");

    const spy = vi
      .spyOn(requestContext, "translate")
      .mockImplementationOnce((message) => `Translated ${message}`);

    try {
      const args: MutationCheckInArgs = {
        data: {
          userId: Types.ObjectId().toString(),
          eventId: Types.ObjectId().toString(),
        },
      };

      const context = { userId: randomTestUser?._id };

      const { checkIn: checkInResolver } = await import(
        "../../../src/resolvers/Mutation/checkIn"
      );

      await checkInResolver?.({}, args, context);
<<<<<<< HEAD
    } catch (error: any) {
      expect(error.message).toEqual(
=======
    } catch (error: unknown) {
      expect((error as Error).message).toEqual(
>>>>>>> df864b4d
        `Translated ${EVENT_NOT_FOUND_ERROR.MESSAGE}`,
      );
      expect(spy).toHaveBeenLastCalledWith(EVENT_NOT_FOUND_ERROR.MESSAGE);
    }
  });

  it(`throws Unauthorized Error if the current user is not an admin of the  event`, async () => {
    const { requestContext } = await import("../../../src/libraries");

    const spy = vi
      .spyOn(requestContext, "translate")
      .mockImplementationOnce((message) => `Translated ${message}`);

    try {
      const args: MutationCheckInArgs = {
        data: {
          userId: Types.ObjectId().toString(),
          eventId: testEvent?._id,
        },
      };

      const context = { userId: randomTestUser?._id };

      const { checkIn: checkInResolver } = await import(
        "../../../src/resolvers/Mutation/checkIn"
      );

      await checkInResolver?.({}, args, context);
<<<<<<< HEAD
    } catch (error: any) {
      expect(error.message).toEqual(
=======
    } catch (error: unknown) {
      expect((error as Error).message).toEqual(
>>>>>>> df864b4d
        `Translated ${USER_NOT_AUTHORIZED_ERROR.MESSAGE}`,
      );
      expect(spy).toHaveBeenLastCalledWith(USER_NOT_AUTHORIZED_ERROR.MESSAGE);
    }
  });

  it(`throws NotFoundError if the request user with _id = args.data.userId does not exist`, async () => {
    const { requestContext } = await import("../../../src/libraries");

    const spy = vi
      .spyOn(requestContext, "translate")
      .mockImplementationOnce((message) => `Translated ${message}`);

    try {
      const args: MutationCheckInArgs = {
        data: {
          userId: Types.ObjectId().toString(),
          eventId: testEvent?._id,
        },
      };

      const context = { userId: testUser?._id };

      const { checkIn: checkInResolver } = await import(
        "../../../src/resolvers/Mutation/checkIn"
      );

      await checkInResolver?.({}, args, context);
<<<<<<< HEAD
    } catch (error: any) {
      expect(error.message).toEqual(
=======
    } catch (error: unknown) {
      expect((error as Error).message).toEqual(
>>>>>>> df864b4d
        `Translated ${USER_NOT_FOUND_ERROR.MESSAGE}`,
      );
      expect(spy).toHaveBeenLastCalledWith(USER_NOT_FOUND_ERROR.MESSAGE);
    }
  });

  it(`throws Conflict Error if the request user with _id = args.data.userId is not an attendee of the event with _id = args.data.eventId`, async () => {
    const { requestContext } = await import("../../../src/libraries");

    const spy = vi
      .spyOn(requestContext, "translate")
      .mockImplementationOnce((message) => `Translated ${message}`);

    try {
      const args: MutationCheckInArgs = {
        data: {
          userId: randomTestUser?._id,
          eventId: testEvent?._id,
        },
      };

      const context = { userId: testUser?._id };

      const { checkIn: checkInResolver } = await import(
        "../../../src/resolvers/Mutation/checkIn"
      );

      await checkInResolver?.({}, args, context);
<<<<<<< HEAD
    } catch (error: any) {
      expect(error.message).toEqual(
=======
    } catch (error: unknown) {
      expect((error as Error).message).toEqual(
>>>>>>> df864b4d
        `Translated ${USER_NOT_REGISTERED_FOR_EVENT.MESSAGE}`,
      );
      expect(spy).toHaveBeenLastCalledWith(
        USER_NOT_REGISTERED_FOR_EVENT.MESSAGE,
      );
    }
  });

  it(`Checks the user in successfully`, async () => {
    const args: MutationCheckInArgs = {
      data: {
        userId: testUser?._id,
        eventId: testEvent?._id,
      },
    };

    const context = { userId: testUser?._id };

    const { checkIn: checkInResolver } = await import(
      "../../../src/resolvers/Mutation/checkIn"
    );

    const payload = await checkInResolver?.({}, args, context);

    const eventAttendee = await EventAttendee.findOne({
      eventId: testEvent?._id,
      userId: testUser?._id,
    }).lean();

    expect(eventAttendee?.isCheckedIn).toBeTruthy();
    expect(payload).toMatchObject({
      eventAttendeeId: eventAttendee?._id,
    });
  });

  it(`throws error if the request user with _id = args.data.userId is already checkedIn for the event`, async () => {
    const { requestContext } = await import("../../../src/libraries");

    const spy = vi
      .spyOn(requestContext, "translate")
      .mockImplementationOnce((message) => `Translated ${message}`);

    try {
      const args: MutationCheckInArgs = {
        data: {
          userId: testUser?._id,
          eventId: testEvent?._id,
        },
      };

      const context = { userId: testUser?._id };

      const { checkIn: checkInResolver } = await import(
        "../../../src/resolvers/Mutation/checkIn"
      );

      await checkInResolver?.({}, args, context);
<<<<<<< HEAD
    } catch (error: any) {
      expect(error.message).toEqual(
=======
    } catch (error: unknown) {
      expect((error as Error).message).toEqual(
>>>>>>> df864b4d
        `Translated ${USER_ALREADY_CHECKED_IN.MESSAGE}`,
      );
      expect(spy).toHaveBeenLastCalledWith(USER_ALREADY_CHECKED_IN.MESSAGE);
    }
  });
});<|MERGE_RESOLUTION|>--- conflicted
+++ resolved
@@ -54,13 +54,8 @@
       );
 
       await checkInResolver?.({}, args, context);
-<<<<<<< HEAD
-    } catch (error: any) {
-      expect(error.message).toEqual(
-=======
-    } catch (error: unknown) {
-      expect((error as Error).message).toEqual(
->>>>>>> df864b4d
+    } catch (error: unknown) {
+      expect((error as Error).message).toEqual(
         `Translated ${USER_NOT_FOUND_ERROR.MESSAGE}`,
       );
       expect(spy).toHaveBeenLastCalledWith(USER_NOT_FOUND_ERROR.MESSAGE);
@@ -89,13 +84,8 @@
       );
 
       await checkInResolver?.({}, args, context);
-<<<<<<< HEAD
-    } catch (error: any) {
-      expect(error.message).toEqual(
-=======
-    } catch (error: unknown) {
-      expect((error as Error).message).toEqual(
->>>>>>> df864b4d
+    } catch (error: unknown) {
+      expect((error as Error).message).toEqual(
         `Translated ${EVENT_NOT_FOUND_ERROR.MESSAGE}`,
       );
       expect(spy).toHaveBeenLastCalledWith(EVENT_NOT_FOUND_ERROR.MESSAGE);
@@ -124,13 +114,8 @@
       );
 
       await checkInResolver?.({}, args, context);
-<<<<<<< HEAD
-    } catch (error: any) {
-      expect(error.message).toEqual(
-=======
-    } catch (error: unknown) {
-      expect((error as Error).message).toEqual(
->>>>>>> df864b4d
+    } catch (error: unknown) {
+      expect((error as Error).message).toEqual(
         `Translated ${USER_NOT_AUTHORIZED_ERROR.MESSAGE}`,
       );
       expect(spy).toHaveBeenLastCalledWith(USER_NOT_AUTHORIZED_ERROR.MESSAGE);
@@ -159,13 +144,8 @@
       );
 
       await checkInResolver?.({}, args, context);
-<<<<<<< HEAD
-    } catch (error: any) {
-      expect(error.message).toEqual(
-=======
-    } catch (error: unknown) {
-      expect((error as Error).message).toEqual(
->>>>>>> df864b4d
+    } catch (error: unknown) {
+      expect((error as Error).message).toEqual(
         `Translated ${USER_NOT_FOUND_ERROR.MESSAGE}`,
       );
       expect(spy).toHaveBeenLastCalledWith(USER_NOT_FOUND_ERROR.MESSAGE);
@@ -194,13 +174,8 @@
       );
 
       await checkInResolver?.({}, args, context);
-<<<<<<< HEAD
-    } catch (error: any) {
-      expect(error.message).toEqual(
-=======
-    } catch (error: unknown) {
-      expect((error as Error).message).toEqual(
->>>>>>> df864b4d
+    } catch (error: unknown) {
+      expect((error as Error).message).toEqual(
         `Translated ${USER_NOT_REGISTERED_FOR_EVENT.MESSAGE}`,
       );
       expect(spy).toHaveBeenLastCalledWith(
@@ -258,13 +233,8 @@
       );
 
       await checkInResolver?.({}, args, context);
-<<<<<<< HEAD
-    } catch (error: any) {
-      expect(error.message).toEqual(
-=======
-    } catch (error: unknown) {
-      expect((error as Error).message).toEqual(
->>>>>>> df864b4d
+    } catch (error: unknown) {
+      expect((error as Error).message).toEqual(
         `Translated ${USER_ALREADY_CHECKED_IN.MESSAGE}`,
       );
       expect(spy).toHaveBeenLastCalledWith(USER_ALREADY_CHECKED_IN.MESSAGE);
