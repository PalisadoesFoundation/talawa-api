--- conflicted
+++ resolved
@@ -70,14 +70,7 @@
         await import("../../../src/resolvers/Mutation/acceptMembershipRequest");
 
       await acceptMembershipRequestResolver?.({}, args, context);
-<<<<<<< HEAD
-    } catch (
-      // eslint-disable-next-line @typescript-eslint/no-explicit-any
-      error: any
-    ) {
-=======
-    } catch (error: unknown) {
->>>>>>> b140c47a
+    } catch (error: unknown) {
       expect(spy).toHaveBeenCalledWith(
         MEMBERSHIP_REQUEST_NOT_FOUND_ERROR.MESSAGE,
       );
@@ -117,14 +110,7 @@
         await import("../../../src/resolvers/Mutation/acceptMembershipRequest");
 
       await acceptMembershipRequestResolver?.({}, args, context);
-<<<<<<< HEAD
-    } catch (
-      // eslint-disable-next-line @typescript-eslint/no-explicit-any
-      error: any
-    ) {
-=======
-    } catch (error: unknown) {
->>>>>>> b140c47a
+    } catch (error: unknown) {
       expect(spy).toHaveBeenCalledWith(ORGANIZATION_NOT_FOUND_ERROR.MESSAGE);
       expect((error as Error).message).toEqual(
         `Translated ${ORGANIZATION_NOT_FOUND_ERROR.MESSAGE}`,
@@ -163,14 +149,7 @@
         await import("../../../src/resolvers/Mutation/acceptMembershipRequest");
 
       await acceptMembershipRequestResolver?.({}, args, context);
-<<<<<<< HEAD
-    } catch (
-      // eslint-disable-next-line @typescript-eslint/no-explicit-any
-      error: any
-    ) {
-=======
-    } catch (error: unknown) {
->>>>>>> b140c47a
+    } catch (error: unknown) {
       expect(spy).toHaveBeenCalledWith(USER_NOT_FOUND_ERROR.MESSAGE);
       expect((error as Error).message).toEqual(
         `Translated ${USER_NOT_FOUND_ERROR.MESSAGE}`,
@@ -222,14 +201,7 @@
         await import("../../../src/resolvers/Mutation/acceptMembershipRequest");
 
       await acceptMembershipRequestResolver?.({}, args, context);
-<<<<<<< HEAD
-    } catch (
-      // eslint-disable-next-line @typescript-eslint/no-explicit-any
-      error: any
-    ) {
-=======
-    } catch (error: unknown) {
->>>>>>> b140c47a
+    } catch (error: unknown) {
       expect(spy).toHaveBeenLastCalledWith(USER_NOT_AUTHORIZED_ADMIN.MESSAGE);
       expect((error as Error).message).toEqual(
         `Translated ${USER_NOT_AUTHORIZED_ADMIN.MESSAGE}`,
@@ -269,14 +241,7 @@
         await import("../../../src/resolvers/Mutation/acceptMembershipRequest");
 
       await acceptMembershipRequestResolver?.({}, args, context);
-<<<<<<< HEAD
-    } catch (
-      // eslint-disable-next-line @typescript-eslint/no-explicit-any
-      error: any
-    ) {
-=======
-    } catch (error: unknown) {
->>>>>>> b140c47a
+    } catch (error: unknown) {
       expect(spy).toHaveBeenCalledWith(USER_ALREADY_MEMBER_ERROR.MESSAGE);
       expect((error as Error).message).toEqual(
         `Translated ${USER_ALREADY_MEMBER_ERROR.MESSAGE}`,
