--- conflicted
+++ resolved
@@ -20,44 +20,10 @@
 let testEvent: testEventType;
 
 beforeAll(async () => {
-<<<<<<< HEAD
   await connect("TALAWA_TESTING_DB");
-
-  testUser = await User.create({
-    email: `email${nanoid().toLowerCase()}@gmail.com`,
-    password: "password",
-    firstName: "firstName",
-    lastName: "lastName",
-    appLanguageCode: "en",
-  });
-
-  const testOrganization = await Organization.create({
-    name: "name",
-    description: "description",
-    isPublic: true,
-    creator: testUser._id,
-    members: [testUser._id],
-    visibleInSearch: true,
-  });
-
-  await User.updateOne(
-    {
-      _id: testUser._id,
-    },
-    {
-      $set: {
-        createdOrganizations: [testOrganization._id],
-        joinedOrganizations: [testOrganization._id],
-      },
-    }
-  );
-
-=======
-  await connect();
   const temp = await createTestUserAndOrganization();
   testUser = temp[0];
   const testOrganization = temp[1];
->>>>>>> e3304b39
   testEvent = await Event.create({
     creator: testUser!._id,
     registrants: [{ userId: testUser!._id, user: testUser!._id }],
