import "dotenv/config";
import { Document, Types } from "mongoose";
import { Post, Comment, InterfaceComment } from "../../../src/models";
import { MutationLikeCommentArgs } from "../../../src/types/generatedGraphQLTypes";
import { connect, disconnect } from "../../helpers/db";
import mongoose from "mongoose";
import { likeComment as likeCommentResolver } from "../../../src/resolvers/Mutation/likeComment";
import {
  COMMENT_NOT_FOUND_ERROR,
  USER_NOT_FOUND_ERROR,
} from "../../../src/constants";
import {
  beforeAll,
  afterAll,
  describe,
  it,
  expect,
  afterEach,
  vi,
} from "vitest";
import { TestUserType } from "../../helpers/userAndOrg";
import { createTestPost } from "../../helpers/posts";

let testUser: TestUserType;
<<<<<<< HEAD
let testComment: Interface_Comment & Document<any, any, Interface_Comment>;
let MONGOOSE_INSTANCE: typeof mongoose;
=======
let testComment: InterfaceComment & Document<any, any, InterfaceComment>;
let MONGOOSE_INSTANCE: typeof mongoose | null;
>>>>>>> 24cbd107

beforeAll(async () => {
  MONGOOSE_INSTANCE = await connect();
  const temp = await createTestPost();
  testUser = temp[0];

  const testPost = temp[2];

  testComment = await Comment.create({
    text: "text",
    creator: testUser!._id,
    post: testPost!._id,
  });

  await Post.updateOne(
    {
      _id: testPost!._id,
    },
    {
      $push: {
        comments: testComment._id,
      },
      $inc: {
        commentCount: 1,
      },
    }
  );
});

afterAll(async () => {
  await disconnect(MONGOOSE_INSTANCE);
});

describe("resolvers -> Mutation -> likeComment", () => {
  afterEach(() => {
    vi.doUnmock("../../../src/constants");
    vi.resetModules();
  });

  it(`throws NotFoundError if no user exists with _id === context.userId`, async () => {
    const { requestContext } = await import("../../../src/libraries");
    const spy = vi
      .spyOn(requestContext, "translate")
      .mockImplementationOnce((message) => message);
    try {
      const args: MutationLikeCommentArgs = {
        id: "",
      };

      const context = {
        userId: Types.ObjectId().toString(),
      };

      const { likeComment: likeCommentResolver } = await import(
        "../../../src/resolvers/Mutation/likeComment"
      );

      await likeCommentResolver?.({}, args, context);
    } catch (error: any) {
      expect(spy).toBeCalledWith(USER_NOT_FOUND_ERROR.MESSAGE);
      expect(error.message).toEqual(USER_NOT_FOUND_ERROR.MESSAGE);
    }
  });

  it(`throws NotFoundError if no comment exists with _id === args.id`, async () => {
    const { requestContext } = await import("../../../src/libraries");
    const spy = vi
      .spyOn(requestContext, "translate")
      .mockImplementationOnce((message) => message);
    try {
      const args: MutationLikeCommentArgs = {
        id: Types.ObjectId().toString(),
      };

      const context = {
        userId: testUser!.id,
      };

      const { likeComment: likeCommentResolver } = await import(
        "../../../src/resolvers/Mutation/likeComment"
      );

      await likeCommentResolver?.({}, args, context);
    } catch (error: any) {
      expect(spy).toBeCalledWith(COMMENT_NOT_FOUND_ERROR.MESSAGE);
      expect(error.message).toEqual(COMMENT_NOT_FOUND_ERROR.MESSAGE);
    }
  });

  it(`updates likedBy and likeCount fields on comment object with _id === args.id and
  returns it `, async () => {
    const args: MutationLikeCommentArgs = {
      id: testComment.id,
    };

    const context = {
      userId: testUser!.id,
    };

    const likeCommentPayload = await likeCommentResolver?.({}, args, context);

    expect(likeCommentPayload?.likedBy).toEqual([testUser!._id]);
    expect(likeCommentPayload?.likeCount).toEqual(1);
  });

  it(`returns comment object with _id === args.id without liking the comment if user with
  _id === context.userId has already liked it.`, async () => {
    const args: MutationLikeCommentArgs = {
      id: testComment.id,
    };

    const context = {
      userId: testUser!.id,
    };

    const likeCommentPayload = await likeCommentResolver?.({}, args, context);

    expect(likeCommentPayload?.likedBy).toEqual([testUser!._id]);
    expect(likeCommentPayload?.likeCount).toEqual(1);
  });
});<|MERGE_RESOLUTION|>--- conflicted
+++ resolved
@@ -22,13 +22,8 @@
 import { createTestPost } from "../../helpers/posts";
 
 let testUser: TestUserType;
-<<<<<<< HEAD
 let testComment: Interface_Comment & Document<any, any, Interface_Comment>;
 let MONGOOSE_INSTANCE: typeof mongoose;
-=======
-let testComment: InterfaceComment & Document<any, any, InterfaceComment>;
-let MONGOOSE_INSTANCE: typeof mongoose | null;
->>>>>>> 24cbd107
 
 beforeAll(async () => {
   MONGOOSE_INSTANCE = await connect();
