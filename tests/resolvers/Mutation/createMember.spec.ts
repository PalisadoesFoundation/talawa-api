import "dotenv/config";
import type mongoose from "mongoose";
import { Types } from "mongoose";
import { AppUserProfile, Organization } from "../../../src/models";
import type { MutationCreateMemberArgs } from "../../../src/types/generatedGraphQLTypes";
import { connect, disconnect } from "../../helpers/db";
<<<<<<< HEAD
import { createMember as createMemberResolver } from "../../../src/resolvers/Mutation/createMember";
import { nanoid } from "nanoid";
=======

import { afterAll, beforeAll, describe, expect, it, vi } from "vitest";
>>>>>>> 36b3f5d2
import {
  MEMBER_NOT_FOUND_ERROR,
  ORGANIZATION_NOT_FOUND_ERROR,
  USER_NOT_AUTHORIZED_ERROR,
  USER_NOT_FOUND_ERROR,
} from "../../../src/constants";
import { createMember as createMemberResolver } from "../../../src/resolvers/Mutation/createMember";
import type {
  TestOrganizationType,
  TestUserType,
} from "../../helpers/userAndOrg";
import { createTestUserAndOrganization } from "../../helpers/userAndOrg";

let testUser: TestUserType;
let testOrganization: TestOrganizationType;
let MONGOOSE_INSTANCE: typeof mongoose;

beforeAll(async () => {
  MONGOOSE_INSTANCE = await connect();
  const resultsArray = await createTestUserAndOrganization(false);
  testUser = resultsArray[0];
  testOrganization = resultsArray[1];
  const { requestContext } = await import("../../../src/libraries");
  vi.spyOn(requestContext, "translate").mockImplementation(
    (message) => message,
  );
});

afterAll(async () => {
  await disconnect(MONGOOSE_INSTANCE);
});

describe("resolvers -> Mutation -> createAdmin", () => {
  it(`throws MemberAlreadyInOrganizationError if user with _id === args.input.userId is already an member
  of organzation with _id === args.input.organizationId`, async () => {
    await User.updateOne(
      {
        _id: testUser?._id,
      },
      {
        $set: {
          userType: "SUPERADMIN",
        },
<<<<<<< HEAD
      },
    );
    await Organization.updateOne(
      {
        _id: testOrganization?._id,
      },
      {
        $push: {
          members: testUser?._id,
=======
        {
          $set: {
            creatorId: new Types.ObjectId().toString(),
          },
>>>>>>> 36b3f5d2
        },
      },
    );

    const args: MutationCreateMemberArgs = {
      input: {
        organizationId: testOrganization?.id,
        userId: testUser?.id,
      },
    };

<<<<<<< HEAD
    const context = {
      userId: testUser?.id,
    };

    const result = await createMemberResolver?.({}, args, context);
=======
      const context = {
        userId: new Types.ObjectId().toString(),
      };

      await createMemberResolver?.({}, args, context);
    } catch (error: unknown) {
      expect((error as Error).message).toEqual(USER_NOT_FOUND_ERROR.MESSAGE);
    }
  });
>>>>>>> 36b3f5d2

    expect(result?.userErrors[0]).toStrictEqual({
      __typename: "MemberAlreadyInOrganizationError",
      message: MEMBER_NOT_FOUND_ERROR.MESSAGE,
    });
  });
  it(`throws User not found error if user with _id === context.userId does not exist`, async () => {
    await Organization.updateOne(
      {
        _id: testOrganization?._id,
      },
      {
        $set: {
          creatorId: Types.ObjectId().toString(),
        },
      },
    );

<<<<<<< HEAD
    const args: MutationCreateMemberArgs = {
      input: {
        organizationId: testOrganization?.id,
        userId: testUser?.id,
      },
    };

    const context = {
      userId: Types.ObjectId().toString(),
    };
=======
      await AppUserProfile.updateOne(
        {
          userId: testUser?._id,
        },
        {
          $set: {
            isSuperAdmin: true,
          },
        },
      );

      const args: MutationCreateMemberArgs = {
        input: {
          organizationId: testOrganization?.id,
          userId: new Types.ObjectId().toString(),
        },
      };
>>>>>>> 36b3f5d2

    const result = await createMemberResolver?.({}, args, context);

<<<<<<< HEAD
    expect(result?.userErrors[0]).toStrictEqual({
      __typename: "UserNotFoundError",
      message: USER_NOT_FOUND_ERROR.MESSAGE,
    });
  });

  it(`throws NotFoundError if no user exists with _id === args.input.userId`, async () => {
    await Organization.updateOne(
      {
        _id: testOrganization?._id,
      },
      {
        $set: {
          creatorId: testUser?._id,
        },
      },
    );

    await User.updateOne(
      {
        _id: testUser?._id,
      },
      {
        $set: {
          userType: "SUPERADMIN",
=======
      await createMemberResolver?.({}, args, context);
    } catch (error: unknown) {
      expect((error as Error).message).toEqual(USER_NOT_FOUND_ERROR.MESSAGE);
    }
  });

  it(`throws NotFoundError if no organization exists with _id === args.input.organizationId`, async () => {
    try {
      const args: MutationCreateMemberArgs = {
        input: {
          organizationId: new Types.ObjectId().toString(),
          userId: "",
        },
      };

      const context = {
        userId: testUser?.id,
      };

      await createMemberResolver?.({}, args, context);
    } catch (error: unknown) {
      expect((error as Error).message).toEqual(
        ORGANIZATION_NOT_FOUND_ERROR.MESSAGE,
      );
    }
  });

  it(`throws UnauthorizedError if user with _id === args.input.userId is already an member
  of organzation with _id === args.input.organizationId`, async () => {
    try {
      await Organization.updateOne(
        {
          _id: testOrganization?._id,
        },
        {
          $push: {
            members: testUser?._id,
          },
        },
      );

      const args: MutationCreateMemberArgs = {
        input: {
          organizationId: testOrganization?.id,
          userId: testUser?.id,
>>>>>>> 36b3f5d2
        },
      },
    );

    const args: MutationCreateMemberArgs = {
      input: {
        organizationId: testOrganization?.id,
        userId: Types.ObjectId().toString(),
      },
    };

    const context = {
      userId: testUser?.id,
    };

<<<<<<< HEAD
    const result = await createMemberResolver?.({}, args, context);

    expect(result?.userErrors[0]).toStrictEqual({
      __typename: "UserNotFoundError",
      message: USER_NOT_FOUND_ERROR.MESSAGE,
    });
  });

  it(`throws NotFoundError if no organization exists with _id === args.input.organizationId`, async () => {
    const args: MutationCreateMemberArgs = {
      input: {
        organizationId: Types.ObjectId().toString(),
        userId: "",
      },
    };

    const context = {
      userId: testUser?.id,
    };

    const result = await createMemberResolver?.({}, args, context);

    expect(result?.userErrors[0]).toStrictEqual({
      __typename: "OrganizationNotFoundError",
      message: ORGANIZATION_NOT_FOUND_ERROR.MESSAGE,
    });
  });
=======
      await createMemberResolver?.({}, args, context);
    } catch (error: unknown) {
      expect((error as Error).message).toEqual(MEMBER_NOT_FOUND_ERROR.MESSAGE);
    }
  });

  it(`Verify that the organization's members list now contains the user's ID`, async () => {
    const updatedTestOrganization = await Organization.findOne({
      _id: testOrganization?._id,
    })
      .select(["members"])
      .lean();
>>>>>>> 36b3f5d2

  it(`Verify that the organization's members list now contains the user's ID`, async () => {
    await Organization.updateOne(
      {
        _id: testOrganization?._id,
      },
      {
        $set: {
          members: [],
        },
      },
    );
    const testUser2 = await User.create({
      email: `email2${nanoid().toLowerCase()}@gmail.com`,
      password: `pass2${nanoid().toLowerCase()}`,
      firstName: `firstName2${nanoid().toLowerCase()}`,
      lastName: `lastName2${nanoid().toLowerCase()}`,
      image: null,
      appLanguageCode: "en",
    });
    const context = {
      userId: testUser?.id,
    };
    const args: MutationCreateMemberArgs = {
      input: {
        organizationId: testOrganization?.id,
        userId: testUser2?.id,
      },
    };
    const result = await createMemberResolver?.({}, args, context);
    expect(result?.userErrors).toStrictEqual([]);
  });
  it("throws error if the user does not have appUserProfile", async () => {
    await AppUserProfile.deleteOne({
      userId: testUser?._id,
    });
    try {
      await AppUserProfile.deleteOne({
        userId: testUser?._id,
      });

      const args: MutationCreateMemberArgs = {
        input: {
          organizationId: testOrganization?.id,
          userId: testUser?.id,
        },
      };

      const context = {
        userId: testUser?.id,
      };

      await createMemberResolver?.({}, args, context);
    } catch (error: unknown) {
      expect((error as Error).message).toEqual(
        USER_NOT_AUTHORIZED_ERROR.MESSAGE,
      );
    }
  });
});<|MERGE_RESOLUTION|>--- conflicted
+++ resolved
@@ -4,13 +4,8 @@
 import { AppUserProfile, Organization } from "../../../src/models";
 import type { MutationCreateMemberArgs } from "../../../src/types/generatedGraphQLTypes";
 import { connect, disconnect } from "../../helpers/db";
-<<<<<<< HEAD
-import { createMember as createMemberResolver } from "../../../src/resolvers/Mutation/createMember";
-import { nanoid } from "nanoid";
-=======
 
 import { afterAll, beforeAll, describe, expect, it, vi } from "vitest";
->>>>>>> 36b3f5d2
 import {
   MEMBER_NOT_FOUND_ERROR,
   ORGANIZATION_NOT_FOUND_ERROR,
@@ -31,6 +26,7 @@
 beforeAll(async () => {
   MONGOOSE_INSTANCE = await connect();
   const resultsArray = await createTestUserAndOrganization(false);
+
   testUser = resultsArray[0];
   testOrganization = resultsArray[1];
   const { requestContext } = await import("../../../src/libraries");
@@ -44,50 +40,26 @@
 });
 
 describe("resolvers -> Mutation -> createAdmin", () => {
-  it(`throws MemberAlreadyInOrganizationError if user with _id === args.input.userId is already an member
-  of organzation with _id === args.input.organizationId`, async () => {
-    await User.updateOne(
-      {
-        _id: testUser?._id,
-      },
-      {
-        $set: {
-          userType: "SUPERADMIN",
-        },
-<<<<<<< HEAD
-      },
-    );
-    await Organization.updateOne(
-      {
-        _id: testOrganization?._id,
-      },
-      {
-        $push: {
-          members: testUser?._id,
-=======
+  it(`throws User not found error if user with _id === context.userId does not exist`, async () => {
+    try {
+      await Organization.updateOne(
+        {
+          _id: testOrganization?._id,
+        },
         {
           $set: {
             creatorId: new Types.ObjectId().toString(),
           },
->>>>>>> 36b3f5d2
-        },
-      },
-    );
-
-    const args: MutationCreateMemberArgs = {
-      input: {
-        organizationId: testOrganization?.id,
-        userId: testUser?.id,
-      },
-    };
-
-<<<<<<< HEAD
-    const context = {
-      userId: testUser?.id,
-    };
-
-    const result = await createMemberResolver?.({}, args, context);
-=======
+        },
+      );
+
+      const args: MutationCreateMemberArgs = {
+        input: {
+          organizationId: testOrganization?.id,
+          userId: testUser?.id,
+        },
+      };
+
       const context = {
         userId: new Types.ObjectId().toString(),
       };
@@ -97,37 +69,20 @@
       expect((error as Error).message).toEqual(USER_NOT_FOUND_ERROR.MESSAGE);
     }
   });
->>>>>>> 36b3f5d2
-
-    expect(result?.userErrors[0]).toStrictEqual({
-      __typename: "MemberAlreadyInOrganizationError",
-      message: MEMBER_NOT_FOUND_ERROR.MESSAGE,
-    });
-  });
-  it(`throws User not found error if user with _id === context.userId does not exist`, async () => {
-    await Organization.updateOne(
-      {
-        _id: testOrganization?._id,
-      },
-      {
-        $set: {
-          creatorId: Types.ObjectId().toString(),
-        },
-      },
-    );
-
-<<<<<<< HEAD
-    const args: MutationCreateMemberArgs = {
-      input: {
-        organizationId: testOrganization?.id,
-        userId: testUser?.id,
-      },
-    };
-
-    const context = {
-      userId: Types.ObjectId().toString(),
-    };
-=======
+
+  it(`throws NotFoundError if no user exists with _id === args.input.userId`, async () => {
+    try {
+      await Organization.updateOne(
+        {
+          _id: testOrganization?._id,
+        },
+        {
+          $set: {
+            creatorId: testUser?._id,
+          },
+        },
+      );
+
       await AppUserProfile.updateOne(
         {
           userId: testUser?._id,
@@ -145,37 +100,11 @@
           userId: new Types.ObjectId().toString(),
         },
       };
->>>>>>> 36b3f5d2
-
-    const result = await createMemberResolver?.({}, args, context);
-
-<<<<<<< HEAD
-    expect(result?.userErrors[0]).toStrictEqual({
-      __typename: "UserNotFoundError",
-      message: USER_NOT_FOUND_ERROR.MESSAGE,
-    });
-  });
-
-  it(`throws NotFoundError if no user exists with _id === args.input.userId`, async () => {
-    await Organization.updateOne(
-      {
-        _id: testOrganization?._id,
-      },
-      {
-        $set: {
-          creatorId: testUser?._id,
-        },
-      },
-    );
-
-    await User.updateOne(
-      {
-        _id: testUser?._id,
-      },
-      {
-        $set: {
-          userType: "SUPERADMIN",
-=======
+
+      const context = {
+        userId: testUser?.id,
+      };
+
       await createMemberResolver?.({}, args, context);
     } catch (error: unknown) {
       expect((error as Error).message).toEqual(USER_NOT_FOUND_ERROR.MESSAGE);
@@ -221,51 +150,13 @@
         input: {
           organizationId: testOrganization?.id,
           userId: testUser?.id,
->>>>>>> 36b3f5d2
-        },
-      },
-    );
-
-    const args: MutationCreateMemberArgs = {
-      input: {
-        organizationId: testOrganization?.id,
-        userId: Types.ObjectId().toString(),
-      },
-    };
-
-    const context = {
-      userId: testUser?.id,
-    };
-
-<<<<<<< HEAD
-    const result = await createMemberResolver?.({}, args, context);
-
-    expect(result?.userErrors[0]).toStrictEqual({
-      __typename: "UserNotFoundError",
-      message: USER_NOT_FOUND_ERROR.MESSAGE,
-    });
-  });
-
-  it(`throws NotFoundError if no organization exists with _id === args.input.organizationId`, async () => {
-    const args: MutationCreateMemberArgs = {
-      input: {
-        organizationId: Types.ObjectId().toString(),
-        userId: "",
-      },
-    };
-
-    const context = {
-      userId: testUser?.id,
-    };
-
-    const result = await createMemberResolver?.({}, args, context);
-
-    expect(result?.userErrors[0]).toStrictEqual({
-      __typename: "OrganizationNotFoundError",
-      message: ORGANIZATION_NOT_FOUND_ERROR.MESSAGE,
-    });
-  });
-=======
+        },
+      };
+
+      const context = {
+        userId: testUser?.id,
+      };
+
       await createMemberResolver?.({}, args, context);
     } catch (error: unknown) {
       expect((error as Error).message).toEqual(MEMBER_NOT_FOUND_ERROR.MESSAGE);
@@ -278,38 +169,12 @@
     })
       .select(["members"])
       .lean();
->>>>>>> 36b3f5d2
-
-  it(`Verify that the organization's members list now contains the user's ID`, async () => {
-    await Organization.updateOne(
-      {
-        _id: testOrganization?._id,
-      },
-      {
-        $set: {
-          members: [],
-        },
-      },
+
+    const updatedOrganizationCheck = updatedTestOrganization?.members.some(
+      (member) => member.equals(testUser?._id),
     );
-    const testUser2 = await User.create({
-      email: `email2${nanoid().toLowerCase()}@gmail.com`,
-      password: `pass2${nanoid().toLowerCase()}`,
-      firstName: `firstName2${nanoid().toLowerCase()}`,
-      lastName: `lastName2${nanoid().toLowerCase()}`,
-      image: null,
-      appLanguageCode: "en",
-    });
-    const context = {
-      userId: testUser?.id,
-    };
-    const args: MutationCreateMemberArgs = {
-      input: {
-        organizationId: testOrganization?.id,
-        userId: testUser2?.id,
-      },
-    };
-    const result = await createMemberResolver?.({}, args, context);
-    expect(result?.userErrors).toStrictEqual([]);
+
+    expect(updatedOrganizationCheck).toBe(true);
   });
   it("throws error if the user does not have appUserProfile", async () => {
     await AppUserProfile.deleteOne({
