import "dotenv/config";
import type mongoose from "mongoose";
import { Types } from "mongoose";
import { AppUserProfile, Organization } from "../../../src/models";
import type { MutationCreateMemberArgs } from "../../../src/types/generatedGraphQLTypes";
import { connect, disconnect } from "../../helpers/db";

import { afterAll, beforeAll, describe, expect, it, vi } from "vitest";
import {
  MEMBER_NOT_FOUND_ERROR,
  ORGANIZATION_NOT_FOUND_ERROR,
  USER_NOT_AUTHORIZED_ERROR,
  USER_NOT_FOUND_ERROR,
} from "../../../src/constants";
import { createMember as createMemberResolver } from "../../../src/resolvers/Mutation/createMember";
import type {
  TestOrganizationType,
  TestUserType,
} from "../../helpers/userAndOrg";
import { createTestUserAndOrganization } from "../../helpers/userAndOrg";

let testUser: TestUserType;
let testOrganization: TestOrganizationType;
let MONGOOSE_INSTANCE: typeof mongoose;

beforeAll(async () => {
  MONGOOSE_INSTANCE = await connect();
  const resultsArray = await createTestUserAndOrganization(false);

  testUser = resultsArray[0];
  testOrganization = resultsArray[1];
  const { requestContext } = await import("../../../src/libraries");
  vi.spyOn(requestContext, "translate").mockImplementation(
    (message) => message,
  );
});

afterAll(async () => {
  await disconnect(MONGOOSE_INSTANCE);
});

describe("resolvers -> Mutation -> createAdmin", () => {
  it(`throws User not found error if user with _id === context.userId does not exist`, async () => {
    try {
      await Organization.updateOne(
        {
          _id: testOrganization?._id,
        },
        {
          $set: {
            creatorId: new Types.ObjectId().toString(),
          },
        },
      );

      const args: MutationCreateMemberArgs = {
        input: {
          organizationId: testOrganization?.id,
          userId: testUser?.id,
        },
      };

      const context = {
        userId: new Types.ObjectId().toString(),
      };

      await createMemberResolver?.({}, args, context);
<<<<<<< HEAD
    } catch (error: unknown) {
=======
      expect.fail();
    } catch (error) {
>>>>>>> 1d59a118
      expect((error as Error).message).toEqual(USER_NOT_FOUND_ERROR.MESSAGE);
    }
  });

  it(`throws NotFoundError if no user exists with _id === args.input.userId`, async () => {
    try {
      await Organization.updateOne(
        {
          _id: testOrganization?._id,
        },
        {
          $set: {
            creatorId: testUser?._id,
          },
        },
      );

      await AppUserProfile.updateOne(
        {
          userId: testUser?._id,
        },
        {
          $set: {
            isSuperAdmin: true,
          },
        },
      );

      const args: MutationCreateMemberArgs = {
        input: {
          organizationId: testOrganization?.id,
          userId: new Types.ObjectId().toString(),
        },
      };

      const context = {
        userId: testUser?.id,
      };

      await createMemberResolver?.({}, args, context);
<<<<<<< HEAD
    } catch (error: unknown) {
=======
      expect.fail();
    } catch (error) {
>>>>>>> 1d59a118
      expect((error as Error).message).toEqual(USER_NOT_FOUND_ERROR.MESSAGE);
    }
  });

  it(`throws NotFoundError if no organization exists with _id === args.input.organizationId`, async () => {
    try {
      const args: MutationCreateMemberArgs = {
        input: {
          organizationId: new Types.ObjectId().toString(),
          userId: "",
        },
      };

      const context = {
        userId: testUser?.id,
      };

      await createMemberResolver?.({}, args, context);
<<<<<<< HEAD
    } catch (error: unknown) {
=======
      expect.fail();
    } catch (error) {
>>>>>>> 1d59a118
      expect((error as Error).message).toEqual(
        ORGANIZATION_NOT_FOUND_ERROR.MESSAGE,
      );
    }
  });

  it(`throws UnauthorizedError if user with _id === args.input.userId is already an member
  of organzation with _id === args.input.organizationId`, async () => {
    try {
<<<<<<< HEAD
      await Organization.updateOne(
        {
          _id: testOrganization?._id,
        },
        {
          $push: {
            members: testUser?._id,
          },
        },
      );
=======
      const resultsArrayForMemberTest =
        await createTestUserAndOrganization(true);
>>>>>>> 1d59a118

      const args: MutationCreateMemberArgs = {
        input: {
          organizationId: resultsArrayForMemberTest[1]?._id,
          userId: resultsArrayForMemberTest[0]?._id,
        },
      };

      const context = {
        userId: testUser?.id,
      };

      await createMemberResolver?.({}, args, context);
<<<<<<< HEAD
    } catch (error: unknown) {
=======
      expect.fail();
    } catch (error) {
>>>>>>> 1d59a118
      expect((error as Error).message).toEqual(MEMBER_NOT_FOUND_ERROR.MESSAGE);
    }
  });

  it(`Verify that the organization's members list now contains the user's ID`, async () => {
    const args: MutationCreateMemberArgs = {
      input: {
        organizationId: testOrganization?._id,
        userId: testUser?._id,
      },
    };

    const context = {
      userId: testUser?.id,
    };

    await createMemberResolver?.({}, args, context);

    const updatedTestOrganization = await Organization.findOne({
      _id: testOrganization?._id,
    })
      .select(["members"])
      .lean();

    const updatedOrganizationCheck = updatedTestOrganization?.members.some(
      (member) => member.equals(testUser?._id),
    );

    expect(updatedOrganizationCheck).toBe(true);
  });
  it("throws error if the user does not have appUserProfile", async () => {
    await AppUserProfile.deleteOne({
      userId: testUser?._id,
    });
    try {
      await AppUserProfile.deleteOne({
        userId: testUser?._id,
      });

      const args: MutationCreateMemberArgs = {
        input: {
          organizationId: testOrganization?.id,
          userId: testUser?.id,
        },
      };

      const context = {
        userId: testUser?.id,
      };

      await createMemberResolver?.({}, args, context);
    } catch (error: unknown) {
      expect((error as Error).message).toEqual(
        USER_NOT_AUTHORIZED_ERROR.MESSAGE,
      );
    }
  });
});<|MERGE_RESOLUTION|>--- conflicted
+++ resolved
@@ -65,12 +65,7 @@
       };
 
       await createMemberResolver?.({}, args, context);
-<<<<<<< HEAD
-    } catch (error: unknown) {
-=======
-      expect.fail();
-    } catch (error) {
->>>>>>> 1d59a118
+    } catch (error: unknown) {
       expect((error as Error).message).toEqual(USER_NOT_FOUND_ERROR.MESSAGE);
     }
   });
@@ -111,12 +106,7 @@
       };
 
       await createMemberResolver?.({}, args, context);
-<<<<<<< HEAD
-    } catch (error: unknown) {
-=======
-      expect.fail();
-    } catch (error) {
->>>>>>> 1d59a118
+    } catch (error: unknown) {
       expect((error as Error).message).toEqual(USER_NOT_FOUND_ERROR.MESSAGE);
     }
   });
@@ -135,12 +125,7 @@
       };
 
       await createMemberResolver?.({}, args, context);
-<<<<<<< HEAD
-    } catch (error: unknown) {
-=======
-      expect.fail();
-    } catch (error) {
->>>>>>> 1d59a118
+    } catch (error: unknown) {
       expect((error as Error).message).toEqual(
         ORGANIZATION_NOT_FOUND_ERROR.MESSAGE,
       );
@@ -150,7 +135,6 @@
   it(`throws UnauthorizedError if user with _id === args.input.userId is already an member
   of organzation with _id === args.input.organizationId`, async () => {
     try {
-<<<<<<< HEAD
       await Organization.updateOne(
         {
           _id: testOrganization?._id,
@@ -161,10 +145,6 @@
           },
         },
       );
-=======
-      const resultsArrayForMemberTest =
-        await createTestUserAndOrganization(true);
->>>>>>> 1d59a118
 
       const args: MutationCreateMemberArgs = {
         input: {
@@ -178,12 +158,7 @@
       };
 
       await createMemberResolver?.({}, args, context);
-<<<<<<< HEAD
-    } catch (error: unknown) {
-=======
-      expect.fail();
-    } catch (error) {
->>>>>>> 1d59a118
+    } catch (error: unknown) {
       expect((error as Error).message).toEqual(MEMBER_NOT_FOUND_ERROR.MESSAGE);
     }
   });
