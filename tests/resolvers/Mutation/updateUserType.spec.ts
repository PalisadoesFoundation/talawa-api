--- conflicted
+++ resolved
@@ -2,18 +2,12 @@
 import { Types } from "mongoose";
 import { User } from "../../../src/models";
 import { MutationUpdateUserTypeArgs } from "../../../src/types/generatedGraphQLTypes";
-<<<<<<< HEAD
 import {
   connect,
   disconnect,
   dropAllCollectionsFromDatabase,
 } from "../../helpers/db";
 import mongoose from "mongoose";
-import { updateUserType as updateUserTypeResolver } from "../../../src/resolvers/Mutation/updateUserType";
-import { USER_NOT_AUTHORIZED, USER_NOT_FOUND } from "../../../src/constants";
-import { beforeAll, afterAll, describe, it, expect } from "vitest";
-=======
-import { connect, disconnect } from "../../../src/db";
 import {
   USER_NOT_AUTHORIZED,
   USER_NOT_FOUND_MESSAGE,
@@ -27,7 +21,6 @@
   vi,
   expect,
 } from "vitest";
->>>>>>> 63134379
 import { createTestUserFunc, testUserType } from "../../helpers/user";
 
 let MONGOOSE_INSTANCE: typeof mongoose | null;
