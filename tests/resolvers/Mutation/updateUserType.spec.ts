--- conflicted
+++ resolved
@@ -11,31 +11,10 @@
 let testUsers: testUserType[];
 
 beforeAll(async () => {
-<<<<<<< HEAD
   await connect("TALAWA_TESTING_DB");
-
-  testUsers = await User.insertMany([
-    {
-      email: `email${nanoid().toLowerCase()}@gmail.com`,
-      password: "password",
-      firstName: "firstName",
-      lastName: "lastName",
-      appLanguageCode: "en",
-    },
-    {
-      email: `email${nanoid().toLowerCase()}@gmail.com`,
-      password: "password",
-      firstName: "firstName",
-      lastName: "lastName",
-      appLanguageCode: "en",
-    },
-  ]);
-=======
-  await connect();
   const user1 = await createTestUserFunc();
   const user2 = await createTestUserFunc();
   testUsers = [user1, user2];
->>>>>>> e3304b39
 });
 
 afterAll(async () => {
