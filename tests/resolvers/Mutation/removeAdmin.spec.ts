import "dotenv/config";
import { Types } from "mongoose";
import { User, Organization } from "../../../src/models";
import { MutationRemoveAdminArgs } from "../../../src/types/generatedGraphQLTypes";
import { connect, disconnect } from "../../helpers/db";
import mongoose from "mongoose";
import { removeAdmin as removeAdminResolver } from "../../../src/resolvers/Mutation/removeAdmin";
import {
  ORGANIZATION_NOT_FOUND_ERROR,
  USER_NOT_AUTHORIZED_ADMIN,
  USER_NOT_AUTHORIZED_SUPERADMIN,
<<<<<<< HEAD
  USER_NOT_FOUND_ERROR,
  USER_NOT_AUTHORIZED_ERROR,
=======
  USER_NOT_FOUND_MESSAGE,
>>>>>>> c08c98bf
} from "../../../src/constants";
import {
  beforeAll,
  afterAll,
  describe,
  it,
  expect,
  afterEach,
  vi,
} from "vitest";
import {
  createTestUser,
  createTestUserAndOrganization,
  testOrganizationType,
  testUserType,
} from "../../helpers/userAndOrg";

let MONGOOSE_INSTANCE: typeof mongoose | null;
let testUserRemoved: testUserType;
let testUserRemover: testUserType;
let testOrganization: testOrganizationType;

beforeAll(async () => {
  MONGOOSE_INSTANCE = await connect();
  const temp = await createTestUserAndOrganization();
  testUserRemoved = temp[0];
  testUserRemover = await createTestUser();
  testOrganization = temp[1];
});

afterAll(async () => {
  await disconnect(MONGOOSE_INSTANCE!);
});

describe("resolvers -> Mutation -> removeAdmin", () => {
  afterEach(() => {
    vi.doUnmock("../../../src/constants");
    vi.resetModules();
  });

  it(`throws NotFoundError if no organization exists with _id === args.data.organizationId`, async () => {
    const { requestContext } = await import("../../../src/libraries");
    const spy = vi
      .spyOn(requestContext, "translate")
      .mockImplementationOnce((message) => message);
    try {
      const args: MutationRemoveAdminArgs = {
        data: {
          organizationId: Types.ObjectId().toString(),
          userId: "",
        },
      };

      const context = {
        userId: testUserRemover!.id,
      };

      const { removeAdmin: removeAdminResolver } = await import(
        "../../../src/resolvers/Mutation/removeAdmin"
      );

      await removeAdminResolver?.({}, args, context);
    } catch (error: any) {
      expect(spy).toBeCalledWith(ORGANIZATION_NOT_FOUND_ERROR.MESSAGE);
      expect(error.message).toEqual(ORGANIZATION_NOT_FOUND_ERROR.MESSAGE);
    }
  });

  it(`throws NotFoundError if no user exists with _id === args.data.userId`, async () => {
    const { requestContext } = await import("../../../src/libraries");
    const spy = vi
      .spyOn(requestContext, "translate")
      .mockImplementationOnce((message) => message);
    try {
      const args: MutationRemoveAdminArgs = {
        data: {
          organizationId: testOrganization!.id,
          userId: Types.ObjectId().toString(),
        },
      };

      const context = {
        userId: testUserRemover!.id,
      };

      const { removeAdmin: removeAdminResolver } = await import(
        "../../../src/resolvers/Mutation/removeAdmin"
      );

      await removeAdminResolver?.({}, args, context);
    } catch (error: any) {
      expect(spy).toBeCalledWith(USER_NOT_FOUND_ERROR.MESSAGE);
      expect(error.message).toEqual(USER_NOT_FOUND_ERROR.MESSAGE);
    }
  });

  it(`throws UnauthorizedError if user with _id === args.data.userId is not an admin
  of organzation with _id === args.data.organizationId`, async () => {
    const { requestContext } = await import("../../../src/libraries");
    const spy = vi
      .spyOn(requestContext, "translate")
      .mockImplementationOnce((message) => `Translated ${message}`);

    try {
      await Organization.updateOne(
        {
          _id: testOrganization!._id,
        },
        {
          $set: {
            admins: [],
          },
        }
      );

      const args: MutationRemoveAdminArgs = {
        data: {
          organizationId: testOrganization!.id,
          userId: testUserRemoved!.id,
        },
      };

      const context = {
        userId: testUserRemover!.id,
      };

      const { removeAdmin: removeAdminAdminError } = await import(
        "../../../src/resolvers/Mutation/removeAdmin"
      );

      await removeAdminAdminError?.({}, args, context);
    } catch (error: any) {
      expect(spy).toHaveBeenLastCalledWith(USER_NOT_AUTHORIZED_ADMIN.MESSAGE);
      expect(error.message).toEqual(
        `Translated ${USER_NOT_AUTHORIZED_ADMIN.MESSAGE}`
      );
    }
  });

  it(`throws Current user must be a super admin error if user with _id === args.data.userId is not a SUPERADMIN`, async () => {
    const { requestContext } = await import("../../../src/libraries");
    const spy = vi
      .spyOn(requestContext, "translate")
      .mockImplementationOnce((message) => `Translated ${message}`);

    try {
      await Organization.updateOne(
        {
          _id: testOrganization!._id,
        },
        {
          $push: {
            admins: testUserRemoved!._id,
          },
          $set: {
            creator: Types.ObjectId().toString(),
          },
        }
      );

      const args: MutationRemoveAdminArgs = {
        data: {
          organizationId: testOrganization!.id,
          userId: testUserRemoved!.id,
        },
      };

      const context = {
        userId: testUserRemover!.id,
      };

      const { removeAdmin: removeAdminAdminError } = await import(
        "../../../src/resolvers/Mutation/removeAdmin"
      );

      await removeAdminAdminError?.({}, args, context);
    } catch (error: any) {
      expect(spy).toHaveBeenLastCalledWith(
        USER_NOT_AUTHORIZED_SUPERADMIN.MESSAGE
      );
      expect(error.message).toEqual(
        `Translated ${USER_NOT_AUTHORIZED_SUPERADMIN.MESSAGE}`
      );
    }
  });

<<<<<<< HEAD
  it(`throws UnauthorizedError if user with _id === context.userId is not the creator
  of organization with _id === args.data.organizationId`, async () => {
    const { requestContext } = await import("../../../src/libraries");
    const spy = vi
      .spyOn(requestContext, "translate")
      .mockImplementationOnce((message) => `Translated ${message}`);

    try {
      await Organization.updateOne(
        {
          _id: testOrganization!._id,
        },
        {
          $push: {
            admins: testUserRemover!._id,
          },
          $set: {
            creator: Types.ObjectId().toString(),
          },
        }
      );
      await User.findOneAndUpdate(
        {
          _id: testUserRemover?.id,
        },
        {
          $set: {
            userType: "SUPERADMIN",
          },
        }
      );

      const args: MutationRemoveAdminArgs = {
        data: {
          organizationId: testOrganization!.id,
          userId: testUserRemoved!.id,
        },
      };

      const context = {
        userId: testUserRemover!.id,
      };

      const { removeAdmin: removeAdminResolver } = await import(
        "../../../src/resolvers/Mutation/removeAdmin"
      );

      await removeAdminResolver?.({}, args, context);
    } catch (error: any) {
      expect(spy).toHaveBeenLastCalledWith(USER_NOT_AUTHORIZED_ERROR.MESSAGE);
      expect(error.message).toEqual(
        `Translated ${USER_NOT_AUTHORIZED_ERROR.MESSAGE}`
      );
    }
  });

=======
>>>>>>> c08c98bf
  it(`removes user with _id === args.data.userId from admins list of the organization
  with _id === args.data.organizationId`, async () => {
    await Organization.updateOne(
      {
        _id: testOrganization!._id,
      },
      {
        $set: {
          creator: testUserRemover!._id,
        },
      }
    );

    await User.updateOne(
      {
        _id: testUserRemover!.id,
      },
      {
        $set: {
          adminApproved: true,
          userType: "SUPERADMIN",
        },
      }
    );

    const args: MutationRemoveAdminArgs = {
      data: {
        organizationId: testOrganization!.id,
        userId: testUserRemoved!.id,
      },
    };

    const context = {
      userId: testUserRemover!.id,
    };

    const removeAdminPayload = await removeAdminResolver?.({}, args, context);

    const updatedTestUser = await User.findOne({
      _id: testUserRemoved!._id,
    })
      .select(["-password"])
      .lean();

    expect(removeAdminPayload).toEqual(updatedTestUser);
  });
});<|MERGE_RESOLUTION|>--- conflicted
+++ resolved
@@ -9,12 +9,7 @@
   ORGANIZATION_NOT_FOUND_ERROR,
   USER_NOT_AUTHORIZED_ADMIN,
   USER_NOT_AUTHORIZED_SUPERADMIN,
-<<<<<<< HEAD
   USER_NOT_FOUND_ERROR,
-  USER_NOT_AUTHORIZED_ERROR,
-=======
-  USER_NOT_FOUND_MESSAGE,
->>>>>>> c08c98bf
 } from "../../../src/constants";
 import {
   beforeAll,
@@ -201,65 +196,6 @@
     }
   });
 
-<<<<<<< HEAD
-  it(`throws UnauthorizedError if user with _id === context.userId is not the creator
-  of organization with _id === args.data.organizationId`, async () => {
-    const { requestContext } = await import("../../../src/libraries");
-    const spy = vi
-      .spyOn(requestContext, "translate")
-      .mockImplementationOnce((message) => `Translated ${message}`);
-
-    try {
-      await Organization.updateOne(
-        {
-          _id: testOrganization!._id,
-        },
-        {
-          $push: {
-            admins: testUserRemover!._id,
-          },
-          $set: {
-            creator: Types.ObjectId().toString(),
-          },
-        }
-      );
-      await User.findOneAndUpdate(
-        {
-          _id: testUserRemover?.id,
-        },
-        {
-          $set: {
-            userType: "SUPERADMIN",
-          },
-        }
-      );
-
-      const args: MutationRemoveAdminArgs = {
-        data: {
-          organizationId: testOrganization!.id,
-          userId: testUserRemoved!.id,
-        },
-      };
-
-      const context = {
-        userId: testUserRemover!.id,
-      };
-
-      const { removeAdmin: removeAdminResolver } = await import(
-        "../../../src/resolvers/Mutation/removeAdmin"
-      );
-
-      await removeAdminResolver?.({}, args, context);
-    } catch (error: any) {
-      expect(spy).toHaveBeenLastCalledWith(USER_NOT_AUTHORIZED_ERROR.MESSAGE);
-      expect(error.message).toEqual(
-        `Translated ${USER_NOT_AUTHORIZED_ERROR.MESSAGE}`
-      );
-    }
-  });
-
-=======
->>>>>>> c08c98bf
   it(`removes user with _id === args.data.userId from admins list of the organization
   with _id === args.data.organizationId`, async () => {
     await Organization.updateOne(
