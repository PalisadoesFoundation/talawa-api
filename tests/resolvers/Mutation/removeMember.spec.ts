import "dotenv/config";
import { Types } from "mongoose";
import { User, Organization } from "../../../src/models";
import { MutationRemoveMemberArgs } from "../../../src/types/generatedGraphQLTypes";
<<<<<<< HEAD
import { connect, disconnect } from "../../../src/db";
=======
import { connect, disconnect } from "../../helpers/db";
import mongoose from "mongoose";
import { removeMember as removeMemberResolver } from "../../../src/resolvers/Mutation/removeMember";
>>>>>>> d13afcd7
import {
  ADMIN_REMOVING_ADMIN,
  ADMIN_REMOVING_CREATOR,
  MEMBER_NOT_FOUND_MESSAGE,
  ORGANIZATION_NOT_FOUND_MESSAGE,
  USER_NOT_AUTHORIZED_ADMIN,
  USER_NOT_FOUND_MESSAGE,
  USER_REMOVING_SELF,
} from "../../../src/constants";
import {
  beforeAll,
  afterAll,
  describe,
  it,
  expect,
  afterEach,
  vi,
} from "vitest";
import { testOrganizationType, testUserType } from "../../helpers/userAndOrg";
import { createTestUserFunc } from "../../helpers/user";

let MONGOOSE_INSTANCE: typeof mongoose | null;
let testUsers: testUserType[];
let testOrganization: testOrganizationType;

beforeAll(async () => {
  MONGOOSE_INSTANCE = await connect();
  const tempUser1 = await createTestUserFunc();
  const tempUser2 = await createTestUserFunc();
  const tempUser3 = await createTestUserFunc();
  const tempUser4 = await createTestUserFunc();
  const tempUser5 = await createTestUserFunc();
  testUsers = [tempUser1, tempUser2, tempUser3, tempUser4, tempUser5];
  testOrganization = await Organization.create({
    name: "name",
    description: "description",
    isPublic: true,
    creator: testUsers[0]!._id,
    admins: [testUsers[4]!._id, testUsers[1]?._id],
    members: [
      testUsers[0]!._id,
      testUsers[1]!._id,
      testUsers[2]!._id,
      testUsers[4],
    ],
  });

  // testUser[3] is not a member of the testOrganization
  await User.updateOne(
    {
      _id: testUsers[0]!._id,
    },
    {
      $push: {
        createdOrganizations: testOrganization._id,
        adminFor: testOrganization._id,
        joinedOrganizations: testOrganization._id,
      },
    }
  );

  await User.updateOne(
    {
      _id: testUsers[1]!._id,
    },
    {
      $push: {
        adminFor: testOrganization._id,
        joinedOrganizations: testOrganization._id,
      },
    }
  );

  await User.updateOne(
    {
      _id: testUsers[2]!._id,
    },
    {
      $push: {
        joinedOrganizations: testOrganization._id,
      },
    }
  );

  await User.updateOne(
    {
      _id: testUsers[4]!._id,
    },
    {
      $push: {
        $push: {
          adminFor: testOrganization._id,
          joinedOrganizations: testOrganization._id,
        },
      },
    }
  );
});

afterAll(async () => {
  await disconnect(MONGOOSE_INSTANCE!);
});

describe("resolvers -> Mutation -> removeMember", () => {
  afterEach(() => {
    vi.restoreAllMocks();
    vi.resetModules();
  });

  it(`throws user NotFoundError if no organization exists with _id === args.data.organizationId`, async () => {
    const { requestContext } = await import("../../../src/libraries");
    const spy = vi
      .spyOn(requestContext, "translate")
      .mockImplementation((message) => `Translated ${message}`);

    try {
      const args: MutationRemoveMemberArgs = {
        data: {
          organizationId: Types.ObjectId().toString(),
          userId: "",
        },
      };

      const context = {
        userId: testUsers[0]!.id,
      };

      const { removeMember: removeMemberResolverOrgNotFoundError } =
        await import("../../../src/resolvers/Mutation/removeMember");

      await removeMemberResolverOrgNotFoundError?.({}, args, context);
    } catch (error: any) {
      expect(spy).toHaveBeenCalledWith(ORGANIZATION_NOT_FOUND_MESSAGE);
    }
  });

  it(`throws UnauthorizedError if current user with _id === context.userId is
  not an admin of the organization with _id === args.data.organizationId`, async () => {
    const { requestContext } = await import("../../../src/libraries");
    const spy = vi
      .spyOn(requestContext, "translate")
      .mockImplementation((message) => `Translated ${message}`);

    try {
      const args: MutationRemoveMemberArgs = {
        data: {
          organizationId: testOrganization!.id,
          userId: Types.ObjectId().toString(),
        },
      };

      const context = {
        userId: testUsers[2]!.id,
      };

      const { removeMember: removeMemberResolverAdminError } = await import(
        "../../../src/resolvers/Mutation/removeMember"
      );

      await removeMemberResolverAdminError?.({}, args, context);
    } catch (error: any) {
      expect(spy).toHaveBeenCalledWith(USER_NOT_AUTHORIZED_ADMIN.message);
      expect(error.message).toEqual(
        `Translated ${USER_NOT_AUTHORIZED_ADMIN.message}`
      );
    }
  });

  it("should throw user not found error when user with _id === args.data.userId does not exist", async () => {
    const { requestContext } = await import("../../../src/libraries");
    const spy = vi
      .spyOn(requestContext, "translate")
      .mockImplementation((message) => `Translated ${message}`);
    try {
      const args: MutationRemoveMemberArgs = {
        data: {
          organizationId: testOrganization!.id,
          userId: Types.ObjectId().toString(),
        },
      };

      const context = {
        userId: testUsers[1]!.id,
      };

      const { removeMember: removeMemberResolverNotFoundError } = await import(
        "../../../src/resolvers/Mutation/removeMember"
      );

      await removeMemberResolverNotFoundError?.({}, args, context);
    } catch (error: any) {
      expect(spy).toHaveBeenCalledWith(USER_NOT_FOUND_MESSAGE);
      expect(error.message).toEqual(`Translated ${USER_NOT_FOUND_MESSAGE}`);
    }
  });

  it("should throw member not found error when user with _id === args.data.userId does not exist in the organization", async () => {
    const { requestContext } = await import("../../../src/libraries");
    const spy = vi
      .spyOn(requestContext, "translate")
      .mockImplementation((message) => `Translated ${message}`);
    try {
      const args: MutationRemoveMemberArgs = {
        data: {
          organizationId: testOrganization!.id,
          userId: testUsers[3]?._id,
        },
      };

      const context = {
        userId: testUsers[1]!.id,
      };

      const { removeMember: removeMemberResolverMemberNotFoundError } =
        await import("../../../src/resolvers/Mutation/removeMember");

      await removeMemberResolverMemberNotFoundError?.({}, args, context);
    } catch (error: any) {
      expect(spy).toHaveBeenCalledWith(MEMBER_NOT_FOUND_MESSAGE);
      expect(error.message).toEqual(`Translated ${MEMBER_NOT_FOUND_MESSAGE}`);
    }
  });

  it("should throw admin cannot remove self error when user with _id === args.data.userId === context.userId", async () => {
    const { requestContext } = await import("../../../src/libraries");
    const spy = vi
      .spyOn(requestContext, "translate")
      .mockImplementation((message) => `Translated ${message}`);
    try {
      const args: MutationRemoveMemberArgs = {
        data: {
          organizationId: testOrganization!.id,
          userId: testUsers[1]?._id,
        },
      };

      const context = {
        userId: testUsers[1]!.id,
      };

      const { removeMember: removeMemberResolverRemoveSelfError } =
        await import("../../../src/resolvers/Mutation/removeMember");

      await removeMemberResolverRemoveSelfError?.({}, args, context);
    } catch (error: any) {
      expect(spy).toHaveBeenCalledWith(USER_REMOVING_SELF.message);
      expect(error.message).toEqual(`Translated ${USER_REMOVING_SELF.message}`);
    }
  });

  it("should throw admin cannot remove another admin error when user with _id === args.data.userId is also an admin in the organization", async () => {
    const { requestContext } = await import("../../../src/libraries");
    const spy = vi
      .spyOn(requestContext, "translate")
      .mockImplementation((message) => `Translated ${message}`);
    try {
      const args: MutationRemoveMemberArgs = {
        data: {
          organizationId: testOrganization!.id,
          userId: testUsers[4]?._id,
        },
      };

      const context = {
        userId: testUsers[1]!.id,
      };

      const { removeMember: removeMemberResolverRemoveAdminError } =
        await import("../../../src/resolvers/Mutation/removeMember");

      await removeMemberResolverRemoveAdminError?.({}, args, context);
    } catch (error: any) {
      expect(spy).toHaveBeenCalledWith(ADMIN_REMOVING_ADMIN.message);
      expect(error.message).toEqual(
        `Translated ${ADMIN_REMOVING_ADMIN.message}`
      );
    }
  });

  it("should throw admin cannot remove creator error when user with _id === args.data.userId is the organization creator in the organization", async () => {
    const { requestContext } = await import("../../../src/libraries");
    const spy = vi
      .spyOn(requestContext, "translate")
      .mockImplementation((message) => `Translated ${message}`);
    try {
      const args: MutationRemoveMemberArgs = {
        data: {
          organizationId: testOrganization!.id,
          userId: testUsers[0]?._id,
        },
      };

      const context = {
        userId: testUsers[1]!.id,
      };

      const { removeMember: removeMemberResolverRemoveAdminError } =
        await import("../../../src/resolvers/Mutation/removeMember");

      await removeMemberResolverRemoveAdminError?.({}, args, context);
    } catch (error: any) {
      expect(spy).toHaveBeenCalledWith(ADMIN_REMOVING_CREATOR.message);
      expect(error.message).toEqual(
        `Translated ${ADMIN_REMOVING_CREATOR.message}`
      );
    }
  });

  it("remove that user with _id === args.data.userId from that organization", async () => {
    const args: MutationRemoveMemberArgs = {
      data: {
        organizationId: testOrganization!.id,
        userId: testUsers[2]?._id,
      },
    };

    const context = {
      userId: testUsers[1]!.id,
    };

    const { removeMember: removeMemberResolverRemoveAdminError } = await import(
      "../../../src/resolvers/Mutation/removeMember"
    );

    const updatedOrganization = await removeMemberResolverRemoveAdminError?.(
      {},
      args,
      context
    );

    const removedUser = await User.findOne({
      _id: testUsers[2]?.id,
    });

    expect(updatedOrganization?.members).not.toContain(testUsers[2]?._id);
    expect(removedUser?.joinedOrganizations).not.toContain(
      testOrganization?._id
    );
  });
});<|MERGE_RESOLUTION|>--- conflicted
+++ resolved
@@ -2,13 +2,10 @@
 import { Types } from "mongoose";
 import { User, Organization } from "../../../src/models";
 import { MutationRemoveMemberArgs } from "../../../src/types/generatedGraphQLTypes";
-<<<<<<< HEAD
-import { connect, disconnect } from "../../../src/db";
-=======
 import { connect, disconnect } from "../../helpers/db";
 import mongoose from "mongoose";
 import { removeMember as removeMemberResolver } from "../../../src/resolvers/Mutation/removeMember";
->>>>>>> d13afcd7
+
 import {
   ADMIN_REMOVING_ADMIN,
   ADMIN_REMOVING_CREATOR,
