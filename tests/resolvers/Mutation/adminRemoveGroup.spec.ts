--- conflicted
+++ resolved
@@ -198,7 +198,7 @@
 
     expect(adminRemoveGroupPayload).toEqual({
       ...testGroupChat?.toObject(),
-<<<<<<< HEAD
+      updatedAt: expect.anything(),
     });
 
     const mostRecentTransactions = getTransactionLogs!({}, {}, {})!;
@@ -207,9 +207,6 @@
       createdBy: testUser?._id.toString(),
       type: TRANSACTION_LOG_TYPES.DELETE,
       model: "GroupChat",
-=======
-      updatedAt: expect.anything(),
->>>>>>> 03f3c3b1
     });
   });
 });