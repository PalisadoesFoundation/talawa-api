import "dotenv/config";
import { Types } from "mongoose";
import { User } from "../../../src/models";
import { MutationUpdateLanguageArgs } from "../../../src/types/generatedGraphQLTypes";
import { connect, disconnect } from "../../../src/db";
import { updateLanguage as updateLanguageResolver } from "../../../src/resolvers/Mutation/updateLanguage";
import { USER_NOT_FOUND } from "../../../src/constants";
import { beforeAll, afterAll, describe, it, expect } from "vitest";
import {
  createTestUserAndOrganization,
  testUserType,
} from "../../helpers/userAndOrg";

let testUser: testUserType;

beforeAll(async () => {
<<<<<<< HEAD
  await connect("TALAWA_TESTING_DB");

  testUser = await User.create({
    email: `email${nanoid().toLowerCase()}@gmail.com`,
    password: "password",
    firstName: "firstName",
    lastName: "lastName",
    appLanguageCode: "en",
  });

  const testOrganization = await Organization.create({
    name: "name",
    description: "description",
    isPublic: true,
    creator: testUser._id,
    members: [testUser._id],
    visibleInSearch: true,
  });

  await User.updateOne(
    {
      _id: testUser._id,
    },
    {
      $set: {
        createdOrganizations: [testOrganization._id],
        joinedOrganizations: [testOrganization._id],
      },
    }
  );
=======
  await connect();
  const temp = await createTestUserAndOrganization();
  testUser = temp[0];
>>>>>>> e3304b39
});

afterAll(async () => {
  await disconnect();
});

describe("resolvers -> Mutation -> updateLanguage", () => {
  it(`throws NotFoundError if no user exists with _id === context.userId`, async () => {
    try {
      const args: MutationUpdateLanguageArgs = {
        languageCode: "newLanguageCode",
      };

      const context = {
        userId: Types.ObjectId().toString(),
      };

      await updateLanguageResolver?.({}, args, context);
    } catch (error: any) {
      expect(error.message).toEqual(USER_NOT_FOUND);
    }
  });

  it(`updates the organization with _id === args.id and returns the updated organization`, async () => {
    const args: MutationUpdateLanguageArgs = {
      languageCode: "newLanguageCode",
    };

    const context = {
      userId: testUser!._id,
    };

    const updateLanguagePayload = await updateLanguageResolver?.(
      {},
      args,
      context
    );

    const testUpdateLanguagePayload = await User.findOne({
      _id: testUser!._id,
    }).lean();

    expect(updateLanguagePayload).toEqual(testUpdateLanguagePayload);
  });
});<|MERGE_RESOLUTION|>--- conflicted
+++ resolved
@@ -14,42 +14,9 @@
 let testUser: testUserType;
 
 beforeAll(async () => {
-<<<<<<< HEAD
   await connect("TALAWA_TESTING_DB");
-
-  testUser = await User.create({
-    email: `email${nanoid().toLowerCase()}@gmail.com`,
-    password: "password",
-    firstName: "firstName",
-    lastName: "lastName",
-    appLanguageCode: "en",
-  });
-
-  const testOrganization = await Organization.create({
-    name: "name",
-    description: "description",
-    isPublic: true,
-    creator: testUser._id,
-    members: [testUser._id],
-    visibleInSearch: true,
-  });
-
-  await User.updateOne(
-    {
-      _id: testUser._id,
-    },
-    {
-      $set: {
-        createdOrganizations: [testOrganization._id],
-        joinedOrganizations: [testOrganization._id],
-      },
-    }
-  );
-=======
-  await connect();
   const temp = await createTestUserAndOrganization();
   testUser = temp[0];
->>>>>>> e3304b39
 });
 
 afterAll(async () => {
