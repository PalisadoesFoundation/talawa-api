import "dotenv/config";
import { Document, Types } from "mongoose";
import { InterfaceDonation, Donation } from "../../../src/models";
import { MutationDeleteDonationByIdArgs } from "../../../src/types/generatedGraphQLTypes";
import { connect, disconnect } from "../../helpers/db";
import mongoose from "mongoose";
import { deleteDonationById as deleteDonationByIdResolver } from "../../../src/resolvers/Mutation/deleteDonationById";
import { beforeAll, afterAll, describe, it, expect } from "vitest";
import { createTestUserAndOrganization } from "../../helpers/userAndOrg";

<<<<<<< HEAD
let testDonation: Interface_Donation & Document<any, any, Interface_Donation>;
let MONGOOSE_INSTANCE: typeof mongoose;
=======
let testDonation: InterfaceDonation & Document<any, any, InterfaceDonation>;
let MONGOOSE_INSTANCE: typeof mongoose | null;
>>>>>>> 24cbd107

beforeAll(async () => {
  MONGOOSE_INSTANCE = await connect();
  const temp = await createTestUserAndOrganization();
  const testUser = temp[0];

  const testOrganization = temp[1];

  testDonation = await Donation.create({
    amount: 1,
    nameOfOrg: testOrganization!.name,
    nameOfUser: `${testUser!.firstName} ${testUser!.lastName}`,
    orgId: testOrganization!._id,
    payPalId: "payPalId",
    userId: testUser!._id,
  });
});

afterAll(async () => {
  await disconnect(MONGOOSE_INSTANCE);
});

describe("resolvers -> Mutation -> deleteDonationById", () => {
  it(`returns false if deletion of donation was unsuccessful`, async () => {
    const args: MutationDeleteDonationByIdArgs = {
      id: Types.ObjectId().toString(),
    };

    const deleteDonationByIdPayload = await deleteDonationByIdResolver?.(
      {},
      args,
      {}
    );

    expect(deleteDonationByIdPayload).toEqual({
      success: false,
    });
  });

  it(`returns true if deletion of donation was successful`, async () => {
    const args: MutationDeleteDonationByIdArgs = {
      id: testDonation._id,
    };

    const deleteDonationByIdPayload = await deleteDonationByIdResolver?.(
      {},
      args,
      {}
    );

    expect(deleteDonationByIdPayload).toEqual({
      success: true,
    });
  });
});<|MERGE_RESOLUTION|>--- conflicted
+++ resolved
@@ -8,13 +8,8 @@
 import { beforeAll, afterAll, describe, it, expect } from "vitest";
 import { createTestUserAndOrganization } from "../../helpers/userAndOrg";
 
-<<<<<<< HEAD
 let testDonation: Interface_Donation & Document<any, any, Interface_Donation>;
 let MONGOOSE_INSTANCE: typeof mongoose;
-=======
-let testDonation: InterfaceDonation & Document<any, any, InterfaceDonation>;
-let MONGOOSE_INSTANCE: typeof mongoose | null;
->>>>>>> 24cbd107
 
 beforeAll(async () => {
   MONGOOSE_INSTANCE = await connect();
