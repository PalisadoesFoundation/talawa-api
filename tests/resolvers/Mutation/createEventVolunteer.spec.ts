--- conflicted
+++ resolved
@@ -128,12 +128,8 @@
       const args: MutationCreateEventVolunteerArgs = {
         data: {
           userId: testUser2?._id,
-<<<<<<< HEAD
           eventId: Types.ObjectId().toString(),
           groupId: testGroup?._id,
-=======
-          eventId: new Types.ObjectId().toString(),
->>>>>>> 5052c73b
         },
       };
 
