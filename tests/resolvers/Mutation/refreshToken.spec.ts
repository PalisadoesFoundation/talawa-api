--- conflicted
+++ resolved
@@ -2,23 +2,18 @@
 import { Types } from "mongoose";
 import { User } from "../../../src/models";
 import { MutationRefreshTokenArgs } from "../../../src/types/generatedGraphQLTypes";
-<<<<<<< HEAD
 import {
   connect,
   disconnect,
   dropAllCollectionsFromDatabase,
 } from "../../helpers/db";
 import mongoose from "mongoose";
-import { USER_NOT_FOUND, USER_NOT_FOUND_MESSAGE } from "../../../src/constants";
-=======
-import { connect, disconnect } from "../../../src/db";
 import {
   INVALID_REFRESH_TOKEN,
   INVALID_REFRESH_TOKEN_MESSAGE,
   USER_NOT_FOUND,
   USER_NOT_FOUND_MESSAGE,
 } from "../../../src/constants";
->>>>>>> 181361f5
 import { createRefreshToken } from "../../../src/utilities";
 import {
   beforeAll,
