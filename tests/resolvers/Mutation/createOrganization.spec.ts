import "dotenv/config";
import type mongoose from "mongoose";
import { ActionItemCategory, User } from "../../../src/models";
import type { MutationCreateOrganizationArgs } from "../../../src/types/generatedGraphQLTypes";
import { connect, disconnect } from "../../helpers/db";

import {
  afterAll,
  afterEach,
  beforeAll,
  describe,
  expect,
  it,
  vi,
} from "vitest";
import {
  LENGTH_VALIDATION_ERROR,
  USER_NOT_AUTHORIZED_SUPERADMIN,
} from "../../../src/constants";
import { createOrganization as createOrganizationResolver } from "../../../src/resolvers/Mutation/createOrganization";
import * as uploadEncodedImage from "../../../src/utilities/encodedImageStorage/uploadEncodedImage";
import * as uploadImage from "../../../src/utilities/uploadImage";
import type { TestUserType } from "../../helpers/user";
import { createTestUserFunc } from "../../helpers/user";

let testUser: TestUserType;
let MONGOOSE_INSTANCE: typeof mongoose;

vi.mock("../../utilities/uploadEncodedImage", () => ({
  uploadEncodedImage: vi.fn(),
}));

beforeAll(async () => {
  MONGOOSE_INSTANCE = await connect();
  testUser = await createTestUserFunc();
});

afterAll(async () => {
  await disconnect(MONGOOSE_INSTANCE);
});

describe("resolvers -> Mutation -> createOrganization", () => {
  afterEach(() => {
    vi.doUnmock("../../../src/constants");
    vi.resetModules();
  });

  it(`throws Not Authorised Error if user is not a super admin`, async () => {
    const { requestContext } = await import("../../../src/libraries");
    const spy = vi
      .spyOn(requestContext, "translate")
      .mockImplementation((message) => message);
    try {
      const args: MutationCreateOrganizationArgs = {
        data: {
          description: "description",
          name: "name",
          userRegistrationRequired: true,
          visibleInSearch: true,
          apiUrl: "apiUrl",
          address: {
            city: "CityName",
            countryCode: "US",
            dependentLocality: "Dependent Locality",
            line1: "123 Main Street",
            line2: "Apartment 456",
            postalCode: "12345",
            sortingCode: "ABC-123",
            state: "State/Province",
          },
        },
      };

      const context = {
        userId: testUser?.id,
      };

      const { createOrganization } = await import(
        "../../../src/resolvers/Mutation/createOrganization"
      );
      await createOrganization?.({}, args, context);
    } catch (error: any) {
      expect(spy).toHaveBeenLastCalledWith(
        USER_NOT_AUTHORIZED_SUPERADMIN.MESSAGE,
      );
      expect(error.message).toEqual(USER_NOT_AUTHORIZED_SUPERADMIN.MESSAGE);
    }
  });

  it(`creates the organization with image and returns it`, async () => {
    // vi.spyOn(uploadImage, "uploadImage").mockImplementation(
    //   async (newImagePath: any, imageAlreadyInDbPath: any) => ({
    //     newImagePath,
    //     imageAlreadyInDbPath,
    //   })
    // );

    vi.spyOn(uploadEncodedImage, "uploadEncodedImage").mockImplementation(
      async (encodedImageURL: string) => encodedImageURL,
    );

    await User.findOneAndUpdate(
      {
        _id: testUser?._id,
      },
      {
        $set: {
          adminApproved: true,
          userType: "SUPERADMIN",
        },
      },
    );

    const args: MutationCreateOrganizationArgs = {
      data: {
        description: "description",
        name: "name",
        apiUrl: "apiUrl",
        address: {
          city: "CityName",
          countryCode: "US",
          dependentLocality: "Dependent Locality",
          line1: "123 Main Street",
          line2: "Apartment 456",
          postalCode: "12345",
          sortingCode: "ABC-123",
          state: "State/Province",
        },
        userRegistrationRequired: true,
        visibleInSearch: true,
      },
      file: "imagePath",
    };
    const context = {
      userId: testUser?._id,
    };

    const createOrganizationPayload = await createOrganizationResolver?.(
      {},
      args,
      context,
    );
    expect(createOrganizationPayload).toEqual(
      expect.objectContaining({
        description: "description",
        name: "name",
        apiUrl: "apiUrl",
        address: {
          city: "CityName",
          countryCode: "US",
          dependentLocality: "Dependent Locality",
          line1: "123 Main Street",
          line2: "Apartment 456",
          postalCode: "12345",
          sortingCode: "ABC-123",
          state: "State/Province",
        },
        userRegistrationRequired: true,
        visibleInSearch: true,
        creatorId: testUser?._id,
        admins: [testUser?._id],
        members: [testUser?._id],
        image: "imagePath",
      }),
    );
    expect(createOrganizationPayload?.image).toEqual("imagePath");

    const updatedTestUser = await User.findOne({
      _id: testUser?._id,
    })
      .select(["joinedOrganizations", "createdOrganizations", "adminFor"])
      .lean();

    expect(updatedTestUser).toEqual(
      expect.objectContaining({
        joinedOrganizations: [createOrganizationPayload?._id],
        createdOrganizations: [createOrganizationPayload?._id],
        adminFor: [createOrganizationPayload?._id],
      }),
    );

    const defaultCategory = await ActionItemCategory.findOne({
      organizationId: createOrganizationPayload?._id,
    }).lean();

    expect(defaultCategory).toEqual(
      expect.objectContaining({
        organizationId: createOrganizationPayload?._id,
        name: "Default",
        isDisabled: false,
      })
    );
  });
  it(`creates the organization without image and returns it`, async () => {
    vi.spyOn(uploadImage, "uploadImage").mockImplementation(
      async (newImagePath: any, imageAlreadyInDbPath: any) => ({
        newImagePath,
        imageAlreadyInDbPath,
      }),
    );
    const args: MutationCreateOrganizationArgs = {
      data: {
        description: "description",
        name: "name",
        userRegistrationRequired: true,
        visibleInSearch: true,
        apiUrl: "apiUrl",
        address: {
          city: "CityName",
          countryCode: "US",
          dependentLocality: "Dependent Locality",
          line1: "123 Main Street",
          line2: "Apartment 456",
          postalCode: "12345",
          sortingCode: "ABC-123",
          state: "State/Province",
        },
      },
      file: null,
    };
    const context = {
      userId: testUser?._id,
    };

    const createOrganizationPayload = await createOrganizationResolver?.(
      {},
      args,
      context,
    );
    expect(createOrganizationPayload).toEqual(
      expect.objectContaining({
        description: "description",
        name: "name",
        userRegistrationRequired: true,
        visibleInSearch: true,
        apiUrl: "apiUrl",
        address: {
          city: "CityName",
          countryCode: "US",
          dependentLocality: "Dependent Locality",
          line1: "123 Main Street",
          line2: "Apartment 456",
          postalCode: "12345",
          sortingCode: "ABC-123",
          state: "State/Province",
        },
        creatorId: testUser?._id,
        admins: [testUser?._id],
        members: [testUser?._id],
      }),
    );
    expect(createOrganizationPayload?.image).toBe(null);
  });

  it(`throws String Length Validation error if name is greater than 256 characters`, async () => {
    const { requestContext } = await import("../../../src/libraries");
    vi.spyOn(requestContext, "translate").mockImplementation(
      (message) => message,
    );
    try {
      const args: MutationCreateOrganizationArgs = {
        data: {
          description: "description",
          userRegistrationRequired: true,
          visibleInSearch: true,
          name: "JWQPfpdkGGGKyryb86K4YN85nDj4m4F7gEAMBbMXLax73pn2okV6kpWY0EYO0XSlUc0fAlp45UCgg3s6mqsRYF9FOlzNIDFLZ1rd03Z17cdJRuvBcAmbC0imyqGdXHGDUQmVyOjDkaOLAvjhB5uDeuEqajcAPTcKpZ6LMpigXuqRAd0xGdPNXyITC03FEeKZAjjJL35cSIUeMv5eWmiFlmmm70FU1Bp6575zzBtEdyWPLflcA2GpGmmf4zvT7nfgN3NIkwQIhk9OwP8dn75YYczcYuUzLpxBu1Lyog77YlAj5DNdTIveXu9zHeC6V4EEUcPQtf1622mhdU3jZNMIAyxcAG4ErtztYYRqFs0ApUxXiQI38rmiaLcicYQgcOxpmFvqRGiSduiCprCYm90CHWbQFq4w2uhr8HhR3r9HYMIYtrRyO6C3rPXaQ7otpjuNgE0AKI57AZ4nGG1lvNwptFCY60JEndSLX9Za6XP1zkVRLaMZArQNl",
          apiUrl: "apiUrl",
          address: {
            city: "CityName",
            countryCode: "US",
            dependentLocality: "Dependent Locality",
            line1: "123 Main Street",
            line2: "Apartment 456",
            postalCode: "12345",
            sortingCode: "ABC-123",
            state: "State/Province",
          },
        },
        file: null,
      };
      const context = {
        userId: testUser?._id,
      };

      await createOrganizationResolver?.({}, args, context);
    } catch (error: any) {
      expect(error.message).toEqual(
        `${LENGTH_VALIDATION_ERROR.MESSAGE} 256 characters in name`,
      );
    }
  });
  it(`throws String Length Validation error if description is greater than 500 characters`, async () => {
    const { requestContext } = await import("../../../src/libraries");
    vi.spyOn(requestContext, "translate").mockImplementation(
      (message) => message,
    );
    try {
      const args: MutationCreateOrganizationArgs = {
        data: {
          description:
            "JWQPfpdkGGGKyryb86K4YN85nDj4m4F7gEAMBbMXLax73pn2okV6kpWY0EYO0XSlUc0fAlp45UCgg3s6mqsRYF9FOlzNIDFLZ1rd03Z17cdJRuvBcAmbC0imyqGdXHGDUQmVyOjDkaOLAvjhB5uDeuEqajcAPTcKpZ6LMpigXuqRAd0xGdPNXyITC03FEeKZAjjJL35cSIUeMv5eWmiFlmmm70FU1Bp6575zzBtEdyWPLflcA2GpGmmf4zvT7nfgN3NIkwQIhk9OwP8dn75YYczcYuUzLpxBu1Lyog77YlAj5DNdTIveXu9zHeC6V4EEUcPQtf1622mhdU3jZNMIAyxcAG4ErtztYYRqFs0ApUxXiQI38rmiaLcicYQgcOxpmFvqRGiSduiCprCYm90CHWbQFq4w2uhr8HhR3r9HYMIYtrRyO6C3rPXaQ7otpjuNgE0AKI57AZ4nGG1lvNwptFCY60JEndSLX9Za6XP1zkVRLaMZArQNl",
          name: "random",
          userRegistrationRequired: true,
          visibleInSearch: true,
          apiUrl: "apiUrl",
          address: {
            city: "CityName",
            countryCode: "US",
            dependentLocality: "Dependent Locality",
            line1: "123 Main Street",
            line2: "Apartment 456",
            postalCode: "12345",
            sortingCode: "ABC-123",
            state: "State/Province",
          },
        },
        file: null,
      };
      const context = {
        userId: testUser?._id,
      };

      await createOrganizationResolver?.({}, args, context);
    } catch (error: any) {
      expect(error.message).toEqual(
        `${LENGTH_VALIDATION_ERROR.MESSAGE} 500 characters in description`,
      );
    }
  });
  it("throws Address Validation Error for an invalid address", async () => {
    const { requestContext } = await import("../../../src/libraries");
    vi.spyOn(requestContext, "translate").mockImplementation(
      (message) => message,
    );

<<<<<<< HEAD
      await createOrganizationResolver?.({}, args, context);
    } catch (error: any) {
      expect(error.message).toEqual(
        `${LENGTH_VALIDATION_ERROR.MESSAGE} 50 characters in location`,
=======
    const invalidAddress = {
      // Constructing an invalid address.
      city: "", // An empty city field
      countryCode: "USA", // Invalid country code format
      dependentLocality: "Manhattan",
      line1: "123 Main Street",
      line2: "Apt 2B",
      postalCode: "InvalidPostalCode", // Invalid postal code format
      sortingCode: "ABC123",
      state: "New York",
    };

    const validAddress = {
      city: "New York",
      countryCode: "US",
      dependentLocality: "Manhattan",
      line1: "123 Main Street",
      line2: "Apt 2B",
      postalCode: "10001",
      sortingCode: "ABC123",
      state: "NY",
    };

    const invalidArgs: MutationCreateOrganizationArgs = {
      data: {
        description: "Some description",
        name: "Test Organization",
        visibleInSearch: true,
        apiUrl: "https://example.com/api",
        address: invalidAddress,
      },
      file: null,
    };

    const validArgs: MutationCreateOrganizationArgs = {
      data: {
        description: "Some description",
        name: "Test Organization",
        visibleInSearch: true,
        apiUrl: "https://example.com/api",
        address: validAddress,
      },
      file: null,
    };

    const context = {
      userId: testUser?._id,
    };

    if (createOrganizationResolver) {
      // Testing for Invalid address
      try {
        await createOrganizationResolver({}, invalidArgs, context);
      } catch (error: any) {
        // Validate that the error message matches the expected Address Validation Error message
        expect(error.message).toEqual("Not a Valid Address");
      }

      //Testing for Valid address
      try {
        await createOrganizationResolver({}, validArgs, context);
      } catch (error: any) {
        // Validate that the error message matches the expected Address Validation Error message
        expect(error.message).toEqual("Something went wrong.");
      }
    } else {
      console.error(
        "Error: createOrganizationResolver is undefined in the test suite"
      );
    }
  });
  it("throws Address Validation Error for missing address", async () => {
    const { requestContext } = await import("../../../src/libraries");
    vi.spyOn(requestContext, "translate").mockImplementation(
      (message) => message
    );

    const missingAddress = {}; // No address field in the data

    const validArgs: MutationCreateOrganizationArgs = {
      data: {
        description: "Some description",
        name: "Test Organization",
        visibleInSearch: true,
        apiUrl: "https://example.com/api",
        address: missingAddress,
      },
      file: null,
    };

    const context = {
      userId: testUser?._id,
    };

    if (createOrganizationResolver) {
      try {
        await createOrganizationResolver({}, validArgs, context);
      } catch (error: any) {
        // Validate that the error message matches the expected Address Validation Error message
        expect(error.message).toEqual("Not a Valid Address");
      }
    } else {
      console.error(
        "Error: createOrganizationResolver is undefined in the test suite"
>>>>>>> 125853a5
      );
    }
  });
});<|MERGE_RESOLUTION|>--- conflicted
+++ resolved
@@ -188,7 +188,7 @@
         organizationId: createOrganizationPayload?._id,
         name: "Default",
         isDisabled: false,
-      })
+      }),
     );
   });
   it(`creates the organization without image and returns it`, async () => {
@@ -333,12 +333,6 @@
       (message) => message,
     );
 
-<<<<<<< HEAD
-      await createOrganizationResolver?.({}, args, context);
-    } catch (error: any) {
-      expect(error.message).toEqual(
-        `${LENGTH_VALIDATION_ERROR.MESSAGE} 50 characters in location`,
-=======
     const invalidAddress = {
       // Constructing an invalid address.
       city: "", // An empty city field
@@ -406,14 +400,14 @@
       }
     } else {
       console.error(
-        "Error: createOrganizationResolver is undefined in the test suite"
+        "Error: createOrganizationResolver is undefined in the test suite",
       );
     }
   });
   it("throws Address Validation Error for missing address", async () => {
     const { requestContext } = await import("../../../src/libraries");
     vi.spyOn(requestContext, "translate").mockImplementation(
-      (message) => message
+      (message) => message,
     );
 
     const missingAddress = {}; // No address field in the data
@@ -442,8 +436,7 @@
       }
     } else {
       console.error(
-        "Error: createOrganizationResolver is undefined in the test suite"
->>>>>>> 125853a5
+        "Error: createOrganizationResolver is undefined in the test suite",
       );
     }
   });
