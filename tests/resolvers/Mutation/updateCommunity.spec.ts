--- conflicted
+++ resolved
@@ -5,42 +5,24 @@
 import { connect, disconnect } from "../../helpers/db";
 
 import {
-<<<<<<< HEAD
   PRELOGIN_IMAGERY_FIELD_EMPTY,
+  USER_NOT_AUTHORIZED_ERROR,
   USER_NOT_AUTHORIZED_SUPERADMIN,
   USER_NOT_FOUND_ERROR,
 } from "../../../src/constants";
 import { updateCommunity } from "../../../src/resolvers/Mutation/updateCommunity";
 import {
   beforeAll,
-=======
->>>>>>> 708df7ee
   afterAll,
   afterEach,
-  beforeAll,
   describe,
-  expect,
   it,
   vi,
+  expect,
 } from "vitest";
-<<<<<<< HEAD
-import type { TestUserType } from "../../helpers/user";
-import { createTestUserWithUserTypeFunc } from "../../helpers/user";
-=======
-import {
-  COMMUNITY_LOGO_NOT_MISSING_IN_ARGS,
-  COMMUNITY_NOT_FOUND_ERROR,
-  USER_NOT_AUTHORIZED_SUPERADMIN,
-  USER_NOT_FOUND_ERROR,
-} from "../../../src/constants";
-import { updateCommunity } from "../../../src/resolvers/Mutation/updateCommunity";
-import * as uploadEncodedImage from "../../../src/utilities/encodedImageStorage/uploadEncodedImage";
-import { createTestSuperAdmin } from "../../helpers/advertisement";
-import type { TestCommunityType } from "../../helpers/community";
-import { createTestCommunityFunc } from "../../helpers/community";
-import type { TestUserType } from "../../helpers/user";
-import { createTestUserFunc } from "../../helpers/user";
->>>>>>> 708df7ee
+import { createTestUserFunc, type TestUserType } from "../../helpers/user";
+import { AppUserProfile, User } from "../../../src/models";
+import { nanoid } from "nanoid";
 
 let MONGOOSE_INSTANCE: typeof mongoose;
 let testUser1: TestUserType;
@@ -66,14 +48,18 @@
 
 beforeAll(async () => {
   MONGOOSE_INSTANCE = await connect();
-<<<<<<< HEAD
-  testUser1 = await createTestUserWithUserTypeFunc("SUPERADMIN");
-  testUser2 = await createTestUserWithUserTypeFunc("USER");
-=======
-  testUser1 = await createTestSuperAdmin();
-  testUser2 = await createTestUserFunc(); //normal user
-  testCommunity = await createTestCommunityFunc();
->>>>>>> 708df7ee
+  testUser1 = await createTestUserFunc();
+  testUser2 = await createTestUserFunc();
+  await AppUserProfile.updateOne(
+    {
+      userId: testUser2?._id,
+    },
+    {
+      $set: {
+        isSuperAdmin: true,
+      },
+    },
+  );
 });
 
 afterAll(async () => {
@@ -93,13 +79,6 @@
       .mockImplementation((message) => `Translated ${message}`);
 
     try {
-<<<<<<< HEAD
-=======
-      const args: MutationUpdateCommunityArgs = {
-        id: new Types.ObjectId().toString(),
-      };
-
->>>>>>> 708df7ee
       const context = {
         userId: new Types.ObjectId().toString(),
       };
@@ -117,22 +96,46 @@
     }
   });
 
-  it(`throws UnauthorizedError if user with _id === context.userId is not superadmin with _id === args.id`, async () => {
-    const { requestContext } = await import("../../../src/libraries");
-    const spy = vi
-      .spyOn(requestContext, "translate")
-      .mockImplementation((message) => `Translated ${message}`);
-
-    try {
-<<<<<<< HEAD
-=======
-      const args: MutationUpdateCommunityArgs = {
-        id: new Types.ObjectId().toString(),
-      };
-
->>>>>>> 708df7ee
-      const context = {
-        userId: testUser2?._id,
+  it(`throws Unauthorized error if the current user is not an admin of the  event`, async () => {
+    const { requestContext } = await import("../../../src/libraries");
+    const spy = vi
+      .spyOn(requestContext, "translate")
+      .mockImplementation((message) => `Translated ${message}`);
+
+    try {
+      const newUser = await User.create({
+        email: `email${nanoid().toLowerCase()}@gmail.com`,
+        password: `pass${nanoid().toLowerCase()}`,
+        firstName: `firstName${nanoid().toLowerCase()}`,
+        lastName: `lastName${nanoid().toLowerCase()}`,
+        image: null,
+      });
+
+      const context = {
+        userId: newUser.id,
+      };
+
+      const { updateCommunity: updateCommunityResolver } = await import(
+        "../../../src/resolvers/Mutation/updateCommunity"
+      );
+      await updateCommunityResolver?.({}, args, context);
+    } catch (error: unknown) {
+      expect(spy).toHaveBeenCalledWith(USER_NOT_AUTHORIZED_ERROR.MESSAGE);
+      expect((error as Error).message).toEqual(
+        `Translated ${USER_NOT_AUTHORIZED_ERROR.MESSAGE}`,
+      );
+    }
+  });
+
+  it(`throws UserNotAuthorizedSuperAdminError if user with _id === context.userId is not superadmin with _id === args.id`, async () => {
+    const { requestContext } = await import("../../../src/libraries");
+    const spy = vi
+      .spyOn(requestContext, "translate")
+      .mockImplementation((message) => `Translated ${message}`);
+
+    try {
+      const context = {
+        userId: testUser1?._id,
       };
 
       const { updateCommunity: updateCommunityResolver } = await import(
@@ -150,8 +153,8 @@
   it(`throws field cannot be empty error if websiteName, websiteLink or logo in passed empty`, async () => {
     const args: MutationUpdateCommunityArgs = {
       data: {
+        name: "",
         logo: "",
-        name: "",
         socialMediaUrls: {
           facebook: "",
           gitHub: "",
@@ -165,15 +168,14 @@
         websiteLink: "",
       },
     };
-
-    const { requestContext } = await import("../../../src/libraries");
-    const spy = vi
-      .spyOn(requestContext, "translate")
-      .mockImplementation((message) => `Translated ${message}`);
-
-    try {
-      const context = {
-        userId: testUser1?._id,
+    const { requestContext } = await import("../../../src/libraries");
+    const spy = vi
+      .spyOn(requestContext, "translate")
+      .mockImplementation((message) => `Translated ${message}`);
+
+    try {
+      const context = {
+        userId: testUser2?._id,
       };
 
       const { updateCommunity: updateCommunityResolver } = await import(
@@ -190,7 +192,7 @@
 
   it(`should upload the data and return true`, async () => {
     const context = {
-      userId: testUser1?._id,
+      userId: testUser2?._id,
     };
 
     const updatedCommunityPayload = await updateCommunity?.({}, args, context);
@@ -200,7 +202,7 @@
 
   it(`should delete the previous data, upload the new data and return true`, async () => {
     const context = {
-      userId: testUser1?._id,
+      userId: testUser2?._id,
     };
 
     const updatedCommunityPayload = await updateCommunity?.({}, args, context);
