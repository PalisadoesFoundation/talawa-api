--- conflicted
+++ resolved
@@ -186,7 +186,6 @@
         joinedOrganizations: [testOrganization?._id],
       },
     },
-<<<<<<< HEAD
   );
   await AppUserProfile.updateOne(
     {
@@ -197,8 +196,6 @@
         adminFor: [testOrganization?._id],
       },
     },
-=======
->>>>>>> 1d59a118
   );
   await User.updateOne(
     {
@@ -228,13 +225,8 @@
     );
     try {
       const args: MutationUpdateUserRoleInOrganizationArgs = {
-<<<<<<< HEAD
         organizationId: new Types.ObjectId().toHexString(),
         userId: testUserSuperAdmin?._id.toString() ?? "",
-=======
-        organizationId: Types.ObjectId().toHexString(),
-        userId: testUserSuperAdmin?._id.toString() as string,
->>>>>>> 1d59a118
         role: "ADMIN",
       };
       const context = {
@@ -248,14 +240,9 @@
       );
       await updateUserRoleInOrganizationResolver?.({}, args, context);
     } catch (error: unknown) {
-<<<<<<< HEAD
       expect((error as Error).message).toEqual(
         ORGANIZATION_NOT_FOUND_ERROR.MESSAGE,
       );
-=======
-      if (error instanceof Error)
-        expect(error.message).toEqual(ORGANIZATION_NOT_FOUND_ERROR.MESSAGE);
->>>>>>> 1d59a118
     }
   });
   it(`Check when user whose role to be changed does not exists`, async () => {
@@ -280,12 +267,7 @@
       );
       await updateUserRoleInOrganizationResolver?.({}, args, context);
     } catch (error: unknown) {
-<<<<<<< HEAD
       expect((error as Error).message).toEqual(USER_NOT_FOUND_ERROR.MESSAGE);
-=======
-      if (error instanceof Error)
-        expect(error.message).toEqual(USER_NOT_FOUND_ERROR.MESSAGE);
->>>>>>> 1d59a118
     }
   });
   it(`Check when user whose role to be changed is not a member of the organization`, async () => {
@@ -296,11 +278,7 @@
     try {
       const args: MutationUpdateUserRoleInOrganizationArgs = {
         organizationId: testOrganization?._id,
-<<<<<<< HEAD
         userId: testNonMemberAdmin?._id.toString() ?? "",
-=======
-        userId: testNonMemberAdmin?._id.toHexString() as string,
->>>>>>> 1d59a118
         role: "USER",
       };
       const context = {
@@ -314,14 +292,9 @@
       );
       await updateUserRoleInOrganizationResolver?.({}, args, context);
     } catch (error: unknown) {
-<<<<<<< HEAD
       expect((error as Error).message).toEqual(
         USER_NOT_MEMBER_FOR_ORGANIZATION.MESSAGE,
       );
-=======
-      if (error instanceof Error)
-        expect(error.message).toEqual(USER_NOT_MEMBER_FOR_ORGANIZATION.MESSAGE);
->>>>>>> 1d59a118
     }
   });
   it(`Check when logged in user does not exists`, async () => {
@@ -332,11 +305,7 @@
     try {
       const args: MutationUpdateUserRoleInOrganizationArgs = {
         organizationId: testOrganization?._id,
-<<<<<<< HEAD
         userId: testMemberUser?._id.toString() ?? "",
-=======
-        userId: testUserSuperAdmin?._id.toString() as string,
->>>>>>> 1d59a118
         role: "ADMIN",
       };
       const context = {
@@ -350,12 +319,7 @@
       );
       await updateUserRoleInOrganizationResolver?.({}, args, context);
     } catch (error: unknown) {
-<<<<<<< HEAD
       expect((error as Error).message).toEqual(USER_NOT_FOUND_ERROR.MESSAGE);
-=======
-      if (error instanceof Error)
-        expect(error.message).toEqual(USER_NOT_FOUND_ERROR.MESSAGE);
->>>>>>> 1d59a118
     }
   });
   it(`Check when USER is trying to change role of an admin`, async () => {
@@ -366,11 +330,7 @@
     try {
       const args: MutationUpdateUserRoleInOrganizationArgs = {
         organizationId: testOrganization?._id,
-<<<<<<< HEAD
         userId: testAdminUser?._id.toString() ?? "",
-=======
-        userId: testUserSuperAdmin?._id.toString() as string,
->>>>>>> 1d59a118
         role: "USER",
       };
       const context = {
@@ -384,14 +344,9 @@
       );
       await updateUserRoleInOrganizationResolver?.({}, args, context);
     } catch (error: unknown) {
-<<<<<<< HEAD
       expect((error as Error).message).toEqual(
         USER_NOT_AUTHORIZED_ADMIN.MESSAGE,
       );
-=======
-      if (error instanceof Error)
-        expect(error.message).toEqual(USER_NOT_AUTHORIZED_ADMIN.MESSAGE);
->>>>>>> 1d59a118
     }
   });
   it(`Check when ADMIN of another org is not allowed to change role`, async () => {
@@ -402,11 +357,7 @@
     try {
       const args: MutationUpdateUserRoleInOrganizationArgs = {
         organizationId: testOrganization?._id,
-<<<<<<< HEAD
         userId: testMemberUser?._id.toString() ?? "",
-=======
-        userId: testUserSuperAdmin?._id.toString() as string,
->>>>>>> 1d59a118
         role: "ADMIN",
       };
       const context = {
@@ -420,14 +371,9 @@
       );
       await updateUserRoleInOrganizationResolver?.({}, args, context);
     } catch (error: unknown) {
-<<<<<<< HEAD
       expect((error as Error).message).toEqual(
         USER_NOT_AUTHORIZED_ADMIN.MESSAGE,
       );
-=======
-      if (error instanceof Error)
-        expect(error.message).toEqual(USER_NOT_AUTHORIZED_ADMIN.MESSAGE);
->>>>>>> 1d59a118
     }
   });
   it(`Check when logged in ADMIN member user is not allowed to change the user type to SUPERADMIN`, async () => {
@@ -438,11 +384,7 @@
     try {
       const args: MutationUpdateUserRoleInOrganizationArgs = {
         organizationId: testOrganization?._id,
-<<<<<<< HEAD
         userId: testMemberUser?._id.toString() ?? "",
-=======
-        userId: testUserSuperAdmin?._id.toString() as string,
->>>>>>> 1d59a118
         role: "SUPERADMIN",
       };
       const context = {
@@ -456,14 +398,9 @@
       );
       await updateUserRoleInOrganizationResolver?.({}, args, context);
     } catch (error: unknown) {
-<<<<<<< HEAD
       expect((error as Error).message).toEqual(
         USER_NOT_AUTHORIZED_ADMIN.MESSAGE,
       );
-=======
-      if (error instanceof Error)
-        expect(error.message).toEqual(USER_NOT_AUTHORIZED_ADMIN.MESSAGE);
->>>>>>> 1d59a118
     }
   });
   it(`Check when logged in ADMIN member user is trying to change the role of the itself`, async () => {
@@ -474,11 +411,7 @@
     try {
       const args: MutationUpdateUserRoleInOrganizationArgs = {
         organizationId: testOrganization?._id,
-<<<<<<< HEAD
         userId: testAdminUser?._id.toString() ?? "",
-=======
-        userId: testUserSuperAdmin?._id.toString() as string,
->>>>>>> 1d59a118
         role: "USER",
       };
       const context = {
@@ -492,14 +425,9 @@
       );
       await updateUserRoleInOrganizationResolver?.({}, args, context);
     } catch (error: unknown) {
-<<<<<<< HEAD
       expect((error as Error).message).toEqual(
         ADMIN_CANNOT_CHANGE_ITS_ROLE.MESSAGE,
       );
-=======
-      if (error instanceof Error)
-        expect(error.message).toEqual(ADMIN_CANNOT_CHANGE_ITS_ROLE.MESSAGE);
->>>>>>> 1d59a118
     }
   });
   it(`Check when logged in ADMIN member user is trying to change the role of the org creator`, async () => {
@@ -510,11 +438,7 @@
     try {
       const args: MutationUpdateUserRoleInOrganizationArgs = {
         organizationId: testOrganization?._id,
-<<<<<<< HEAD
         userId: testUserSuperAdmin?._id.toString() ?? "",
-=======
-        userId: testUserSuperAdmin?._id.toString() as string,
->>>>>>> 1d59a118
         role: "USER",
       };
       const context = {
@@ -528,14 +452,9 @@
       );
       await updateUserRoleInOrganizationResolver?.({}, args, context);
     } catch (error: unknown) {
-<<<<<<< HEAD
       expect((error as Error).message).toEqual(
         ADMIN_CHANGING_ROLE_OF_CREATOR.MESSAGE,
       );
-=======
-      if (error instanceof Error)
-        expect(error.message).toEqual(ADMIN_CHANGING_ROLE_OF_CREATOR.MESSAGE);
->>>>>>> 1d59a118
     }
   });
   it(`Check when SUPERUSER is changing the role of a USER member to ADMIN`, async () => {
@@ -545,11 +464,7 @@
     );
     const args: MutationUpdateUserRoleInOrganizationArgs = {
       organizationId: testOrganization?._id,
-<<<<<<< HEAD
       userId: testMemberUser?._id.toString() ?? "",
-=======
-      userId: testMemberUser?._id.toString() as string,
->>>>>>> 1d59a118
       role: "ADMIN",
     };
     const context = {
@@ -572,17 +487,12 @@
     const updatedOrganizationCheck = updatedOrganization?.admins.some(
       (member) => member.equals(testMemberUser?._id),
     );
-<<<<<<< HEAD
     const updatedUserCheck: boolean = updatedUser?.adminFor.some(
       (organization) =>
         organization &&
         new Types.ObjectId(organization.toString()).equals(
           testOrganization?._id,
         ),
-=======
-    const updatedUserCheck = updatedUser?.adminFor.some((organization) =>
-      organization.equals(testOrganization?._id),
->>>>>>> 1d59a118
     );
     expect(updatedOrganizationCheck).toBe(true);
     expect(updatedUserCheck).toBe(true);
@@ -594,11 +504,7 @@
     );
     const args: MutationUpdateUserRoleInOrganizationArgs = {
       organizationId: testOrganization?._id,
-<<<<<<< HEAD
       userId: testAdminUser?._id.toString() ?? "",
-=======
-      userId: testAdminUser?._id.toString() as string,
->>>>>>> 1d59a118
       role: "USER",
     };
     const context = {
@@ -622,13 +528,9 @@
       member.equals(testAdminUser?._id),
     );
     const updatedUserCheck = updatedUser?.adminFor.some((organization) =>
-<<<<<<< HEAD
       new Types.ObjectId(organization?.toString()).equals(
         testOrganization?._id,
       ),
-=======
-      organization.equals(testOrganization?._id),
->>>>>>> 1d59a118
     );
 
     expect(updatedOrgCheck).toBe(false);
