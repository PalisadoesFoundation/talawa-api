--- conflicted
+++ resolved
@@ -90,15 +90,9 @@
       const lastIndex = getAdvertisementPayload.length - 1;
       expect(getAdvertisementPayload[lastIndex]).toHaveProperty("name", "myad");
 
-<<<<<<< HEAD
-      expect(getAdvertisementPayload[0]).toHaveProperty(
+      expect(getAdvertisementPayload[lastIndex]).toHaveProperty(
         "mediaUrl",
         "data:image/png;base64,bWVkaWEgY29udGVudA=="
-=======
-      expect(getAdvertisementPayload[lastIndex]).toHaveProperty(
-        "link",
-        "https://www.example.com"
->>>>>>> 5a25fd5d
       );
 
       expect(getAdvertisementPayload[lastIndex]).toHaveProperty(
