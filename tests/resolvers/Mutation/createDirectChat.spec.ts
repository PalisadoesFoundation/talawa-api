--- conflicted
+++ resolved
@@ -125,7 +125,7 @@
     const createDirectChatPayload = await createDirectChatResolver?.(
       {},
       args,
-      context,
+      context,,
     );
 
     expect(createDirectChatPayload).toEqual({
@@ -134,11 +134,7 @@
         users: [testUser?._id],
         organization: testOrganization?._id,
       }),
-<<<<<<< HEAD
-      userErrors: expect.any(Array),
+      userErrors: expect.any(Array),,
     });
-=======
-    );
->>>>>>> f71b1883
   });
 });