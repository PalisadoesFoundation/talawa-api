import "dotenv/config";
import type mongoose from "mongoose";
import { Types } from "mongoose";
import { connect, disconnect } from "../../helpers/db";
import {
  afterAll,
  afterEach,
  beforeAll,
  describe,
  expect,
  it,
  vi,
} from "vitest";
import type { TestUserType } from "../../helpers/user";
<<<<<<< HEAD
import { createTestUserWithUserTypeFunc } from "../../helpers/user";
import {
  USER_NOT_AUTHORIZED_SUPERADMIN,
  USER_NOT_FOUND_ERROR,
} from "../../../src/constants";
import { Community } from "../../../src/models";
=======
import { createTestUserFunc } from "../../helpers/user";
import {
  USER_NOT_AUTHORIZED_ERROR,
  USER_NOT_AUTHORIZED_SUPERADMIN,
  USER_NOT_FOUND_ERROR,
} from "../../../src/constants";
import { AppUserProfile, Community, User } from "../../../src/models";
import { nanoid } from "nanoid";
import { resetCommunity } from "../../../src/resolvers/Mutation/resetCommunity";
>>>>>>> 4576494c

let MONGOOSE_INSTANCE: typeof mongoose;
let testUser1: TestUserType;
let testUser2: TestUserType;

beforeAll(async () => {
  MONGOOSE_INSTANCE = await connect();
<<<<<<< HEAD
  testUser1 = await createTestUserWithUserTypeFunc("SUPERADMIN");
  testUser2 = await createTestUserWithUserTypeFunc("USER");
=======
  testUser1 = await createTestUserFunc();
  testUser2 = await createTestUserFunc();
  await AppUserProfile.updateOne(
    {
      userId: testUser1?._id,
    },
    {
      $set: {
        isSuperAdmin: true,
      },
    },
  );
>>>>>>> 4576494c
});

afterAll(async () => {
  await disconnect(MONGOOSE_INSTANCE);
});

afterEach(() => {
  vi.doUnmock("../../../src/constants");
  vi.resetModules();
});

describe("resolvers -> Mutation -> resetCommunity", () => {
  it(`throws NotFoundError if no user exists with _id === context.userId`, async () => {
    const { requestContext } = await import("../../../src/libraries");
    const spy = vi
      .spyOn(requestContext, "translate")
      .mockImplementation((message) => `Translated ${message}`);

    try {
<<<<<<< HEAD
      const context = { userId: Types.ObjectId().toString() };

      const { resetCommunity: resetCommunityResolver } = await import(
        "../../../src/resolvers/Mutation/resetCommunity"
      );

=======
      const context = { userId: new Types.ObjectId().toString() };

      const { resetCommunity: resetCommunityResolver } = await import(
        "../../../src/resolvers/Mutation/resetCommunity"
      );

>>>>>>> 4576494c
      await resetCommunityResolver?.({}, {}, context);
    } catch (error: unknown) {
      if (error instanceof Error) {
        expect(spy).toHaveBeenCalledWith(USER_NOT_FOUND_ERROR.MESSAGE);
        expect(error.message).toEqual(
          `Translated ${USER_NOT_FOUND_ERROR.MESSAGE}`,
        );
      }
    }
  });

  it(`throws Unauthorized error if the current user is not an admin of the  event`, async () => {
    const { requestContext } = await import("../../../src/libraries");
    const spy = vi
      .spyOn(requestContext, "translate")
      .mockImplementation((message) => `Translated ${message}`);
<<<<<<< HEAD
=======

    try {
      const newUser = await User.create({
        email: `email${nanoid().toLowerCase()}@gmail.com`,
        password: `pass${nanoid().toLowerCase()}`,
        firstName: `firstName${nanoid().toLowerCase()}`,
        lastName: `lastName${nanoid().toLowerCase()}`,
        image: null,
      });
>>>>>>> 4576494c

      const context = {
        userId: newUser.id,
      };

<<<<<<< HEAD
    try {
      const { resetCommunity: resetCommunityResolver } = await import(
        "../../../src/resolvers/Mutation/resetCommunity"
      );

=======
      const { resetCommunity: resetCommunityResolver } = await import(
        "../../../src/resolvers/Mutation/resetCommunity"
      );

      await resetCommunityResolver?.({}, {}, context);
    } catch (error: unknown) {
      expect(spy).toHaveBeenCalledWith(USER_NOT_AUTHORIZED_ERROR.MESSAGE);
      expect((error as Error).message).toEqual(
        `Translated ${USER_NOT_AUTHORIZED_ERROR.MESSAGE}`,
      );
    }
  });

  it(`throws UnauthorizedError if user with _id === context.userId is not superadmin with _id === args.id`, async () => {
    const { requestContext } = await import("../../../src/libraries");
    const spy = vi
      .spyOn(requestContext, "translate")
      .mockImplementation((message) => `Translated ${message}`);

    const context = {
      userId: testUser2?._id,
    };

    try {
      const { resetCommunity: resetCommunityResolver } = await import(
        "../../../src/resolvers/Mutation/resetCommunity"
      );

>>>>>>> 4576494c
      await resetCommunityResolver?.({}, {}, context);
    } catch (error: unknown) {
      expect(spy).toHaveBeenCalledWith(USER_NOT_AUTHORIZED_SUPERADMIN.MESSAGE);
      expect((error as Error).message).toEqual(
        `Translated ${USER_NOT_AUTHORIZED_SUPERADMIN.MESSAGE}`,
      );
    }
  });

  it(`deletes the previous data and returns true`, async () => {
    const context = {
      userId: testUser1?._id,
    };

<<<<<<< HEAD
    const { resetCommunity: resetCommunityResolver } = await import(
      "../../../src/resolvers/Mutation/resetCommunity"
    );

    await resetCommunityResolver?.({}, {}, context);

=======
    await resetCommunity?.({}, {}, context);
>>>>>>> 4576494c
    expect(await Community.findOne()).toBe(null);
  });
});<|MERGE_RESOLUTION|>--- conflicted
+++ resolved
@@ -12,14 +12,6 @@
   vi,
 } from "vitest";
 import type { TestUserType } from "../../helpers/user";
-<<<<<<< HEAD
-import { createTestUserWithUserTypeFunc } from "../../helpers/user";
-import {
-  USER_NOT_AUTHORIZED_SUPERADMIN,
-  USER_NOT_FOUND_ERROR,
-} from "../../../src/constants";
-import { Community } from "../../../src/models";
-=======
 import { createTestUserFunc } from "../../helpers/user";
 import {
   USER_NOT_AUTHORIZED_ERROR,
@@ -29,7 +21,6 @@
 import { AppUserProfile, Community, User } from "../../../src/models";
 import { nanoid } from "nanoid";
 import { resetCommunity } from "../../../src/resolvers/Mutation/resetCommunity";
->>>>>>> 4576494c
 
 let MONGOOSE_INSTANCE: typeof mongoose;
 let testUser1: TestUserType;
@@ -37,10 +28,6 @@
 
 beforeAll(async () => {
   MONGOOSE_INSTANCE = await connect();
-<<<<<<< HEAD
-  testUser1 = await createTestUserWithUserTypeFunc("SUPERADMIN");
-  testUser2 = await createTestUserWithUserTypeFunc("USER");
-=======
   testUser1 = await createTestUserFunc();
   testUser2 = await createTestUserFunc();
   await AppUserProfile.updateOne(
@@ -53,7 +40,6 @@
       },
     },
   );
->>>>>>> 4576494c
 });
 
 afterAll(async () => {
@@ -73,21 +59,12 @@
       .mockImplementation((message) => `Translated ${message}`);
 
     try {
-<<<<<<< HEAD
-      const context = { userId: Types.ObjectId().toString() };
-
-      const { resetCommunity: resetCommunityResolver } = await import(
-        "../../../src/resolvers/Mutation/resetCommunity"
-      );
-
-=======
       const context = { userId: new Types.ObjectId().toString() };
 
       const { resetCommunity: resetCommunityResolver } = await import(
         "../../../src/resolvers/Mutation/resetCommunity"
       );
 
->>>>>>> 4576494c
       await resetCommunityResolver?.({}, {}, context);
     } catch (error: unknown) {
       if (error instanceof Error) {
@@ -104,8 +81,6 @@
     const spy = vi
       .spyOn(requestContext, "translate")
       .mockImplementation((message) => `Translated ${message}`);
-<<<<<<< HEAD
-=======
 
     try {
       const newUser = await User.create({
@@ -115,19 +90,11 @@
         lastName: `lastName${nanoid().toLowerCase()}`,
         image: null,
       });
->>>>>>> 4576494c
 
       const context = {
         userId: newUser.id,
       };
 
-<<<<<<< HEAD
-    try {
-      const { resetCommunity: resetCommunityResolver } = await import(
-        "../../../src/resolvers/Mutation/resetCommunity"
-      );
-
-=======
       const { resetCommunity: resetCommunityResolver } = await import(
         "../../../src/resolvers/Mutation/resetCommunity"
       );
@@ -156,7 +123,6 @@
         "../../../src/resolvers/Mutation/resetCommunity"
       );
 
->>>>>>> 4576494c
       await resetCommunityResolver?.({}, {}, context);
     } catch (error: unknown) {
       expect(spy).toHaveBeenCalledWith(USER_NOT_AUTHORIZED_SUPERADMIN.MESSAGE);
@@ -171,16 +137,7 @@
       userId: testUser1?._id,
     };
 
-<<<<<<< HEAD
-    const { resetCommunity: resetCommunityResolver } = await import(
-      "../../../src/resolvers/Mutation/resetCommunity"
-    );
-
-    await resetCommunityResolver?.({}, {}, context);
-
-=======
     await resetCommunity?.({}, {}, context);
->>>>>>> 4576494c
     expect(await Community.findOne()).toBe(null);
   });
 });