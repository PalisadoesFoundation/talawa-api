import "dotenv/config";
import { Document, Types } from "mongoose";
import { InterfaceUser, User } from "../../../src/models";
import { MutationUpdateUserPasswordArgs } from "../../../src/types/generatedGraphQLTypes";
import { connect, disconnect } from "../../helpers/db";
import mongoose from "mongoose";
import { updateUserPassword as updateUserPasswordResolver } from "../../../src/resolvers/Mutation/updateUserPassword";
import {
  INVALID_CREDENTIALS_ERROR,
  USER_NOT_FOUND_ERROR,
} from "../../../src/constants";
import { nanoid } from "nanoid";
import {
  beforeAll,
  afterAll,
  describe,
  it,
  expect,
  vi,
  afterEach,
} from "vitest";
import bcrypt from "bcryptjs";

<<<<<<< HEAD
let MONGOOSE_INSTANCE: typeof mongoose;
let testUser: Interface_User & Document<any, any, Interface_User>;
=======
let MONGOOSE_INSTANCE: typeof mongoose | null;
let testUser: InterfaceUser & Document<any, any, InterfaceUser>;
>>>>>>> 24cbd107

vi.mock("../../utilities/uploadEncodedImage", () => ({
  uploadEncodedImage: vi.fn(),
}));

let hashedPassword: string;

beforeAll(async () => {
  MONGOOSE_INSTANCE = await connect();
  hashedPassword = await bcrypt.hash("password", 12);
  testUser = await User.create({
    email: `email${nanoid().toLowerCase()}@gmail.com`,
    password: hashedPassword,
    firstName: "firstName",
    lastName: "lastName",
    appLanguageCode: "en",
  });
});

afterAll(async () => {
  await disconnect(MONGOOSE_INSTANCE);
});

afterEach(() => {
  vi.restoreAllMocks();
  vi.doUnmock("../../../src/constants");
  vi.resetModules();
});

describe("resolvers -> Mutation -> updateUserPassword", () => {
  it(`throws NotFoundError if no user exists with _id === context.userId`, async () => {
    const { requestContext } = await import("../../../src/libraries");

    const spy = vi
      .spyOn(requestContext, "translate")
      .mockImplementationOnce((message) => `Translated ${message}`);

    try {
      const args: MutationUpdateUserPasswordArgs = {
        data: {
          previousPassword: "abcdefgh",
          newPassword: "abcdabcd",
          confirmNewPassword: "abcdabcd",
        },
      };

      const context = {
        userId: Types.ObjectId().toString(),
      };

      const { updateUserPassword: updateUserPasswordResolver } = await import(
        "../../../src/resolvers/Mutation/updateUserPassword"
      );

      await updateUserPasswordResolver?.({}, args, context);
    } catch (error: any) {
      expect(spy).toHaveBeenCalledWith(USER_NOT_FOUND_ERROR.MESSAGE);
      expect(error.message).toEqual(
        `Translated ${USER_NOT_FOUND_ERROR.MESSAGE}`
      );
    }
  });

  it(`throws INVALID Credentials error if previous password and saved password mismatch`, async () => {
    const { requestContext } = await import("../../../src/libraries");

    vi.spyOn(requestContext, "translate").mockImplementation(
      (message) => message
    );

    try {
      const args: MutationUpdateUserPasswordArgs = {
        data: {
          previousPassword: "abcdefgh",
          newPassword: "abcdabcd",
          confirmNewPassword: "abcdabcd",
        },
      };

      const context = {
        userId: testUser._id,
      };

      const { updateUserPassword: updateUserPasswordResolver } = await import(
        "../../../src/resolvers/Mutation/updateUserPassword"
      );

      await updateUserPasswordResolver?.({}, args, context);
    } catch (error: any) {
      expect(error.message).toEqual(INVALID_CREDENTIALS_ERROR.MESSAGE);
    }
  });

  it(`throws INVALID Credentials error if new password and confirm new password mismatch`, async () => {
    const { requestContext } = await import("../../../src/libraries");

    vi.spyOn(requestContext, "translate").mockImplementation(
      (message) => message
    );

    try {
      const args: MutationUpdateUserPasswordArgs = {
        data: {
          previousPassword: "password",
          newPassword: "abcdabcd",
          confirmNewPassword: "abcdabcdefg",
        },
      };

      const context = {
        userId: testUser._id,
      };

      const { updateUserPassword: updateUserPasswordResolver } = await import(
        "../../../src/resolvers/Mutation/updateUserPassword"
      );

      await updateUserPasswordResolver?.({}, args, context);
    } catch (error: any) {
      expect(error.message).toEqual(INVALID_CREDENTIALS_ERROR.MESSAGE);
    }
  });

  it(`updates current user's user object and returns the object`, async () => {
    const args: MutationUpdateUserPasswordArgs = {
      data: {
        previousPassword: "password",
        newPassword: "abcdabcd",
        confirmNewPassword: "abcdabcd",
      },
    };

    const context = {
      userId: testUser._id,
    };

    const updateUserPasswordPayload = await updateUserPasswordResolver?.(
      {},
      args,
      context
    );

    expect(updateUserPasswordPayload).not.toBeNull();
  });
});<|MERGE_RESOLUTION|>--- conflicted
+++ resolved
@@ -21,13 +21,8 @@
 } from "vitest";
 import bcrypt from "bcryptjs";
 
-<<<<<<< HEAD
 let MONGOOSE_INSTANCE: typeof mongoose;
 let testUser: Interface_User & Document<any, any, Interface_User>;
-=======
-let MONGOOSE_INSTANCE: typeof mongoose | null;
-let testUser: InterfaceUser & Document<any, any, InterfaceUser>;
->>>>>>> 24cbd107
 
 vi.mock("../../utilities/uploadEncodedImage", () => ({
   uploadEncodedImage: vi.fn(),
