import "dotenv/config";
import { Types } from "mongoose";
import { User } from "../../../src/models";
import { MutationRejectAdminArgs } from "../../../src/types/generatedGraphQLTypes";
import {
  connect,
  disconnect,
  dropAllCollectionsFromDatabase,
} from "../../helpers/db";
import mongoose from "mongoose";
import { rejectAdmin as rejectAdminResolver } from "../../../src/resolvers/Mutation/rejectAdmin";
import {
  USER_NOT_AUTHORIZED_SUPERADMIN,
  USER_NOT_FOUND_MESSAGE,
} from "../../../src/constants";
import {
  beforeAll,
  afterAll,
  describe,
  it,
  expect,
  afterEach,
  vi,
} from "vitest";
import { createTestUserFunc, testUserType } from "../../helpers/user";

<<<<<<< HEAD
let MONGOOSE_INSTANCE: typeof mongoose | null;
let testUser: testUserType;

beforeAll(async () => {
  MONGOOSE_INSTANCE = await connect();
  await dropAllCollectionsFromDatabase(MONGOOSE_INSTANCE!);
  testUser = await createTestUserFunc();
=======
let testUser1: testUserType;
let testUser2: testUserType;

beforeAll(async () => {
  await connect();
  testUser1 = await createTestUserFunc();
  testUser2 = await createTestUserFunc();
>>>>>>> edb1cff2
});

afterAll(async () => {
  await dropAllCollectionsFromDatabase(MONGOOSE_INSTANCE!);
  await disconnect(MONGOOSE_INSTANCE!);
});

describe("resolvers -> Mutation -> rejectAdmin", () => {
  afterEach(() => {
    vi.restoreAllMocks();
    vi.doUnmock("../../../src/constants");
    vi.resetModules();
  });
  it(`throws Error if userType of user with _id === context.userId is not SUPERADMIN`, async () => {
    const { requestContext } = await import("../../../src/libraries");
    const spy = vi
      .spyOn(requestContext, "translate")
      .mockImplementationOnce((message) => `Translated ${message}`);

    try {
      const args: MutationRejectAdminArgs = {
        id: "",
      };

      const context = {
        userId: testUser1!.id,
      };
      await User.findByIdAndUpdate(
        {
          _id: testUser1?._id,
        },
        {
          userType: "USER",
        }
      );
      await rejectAdminResolver?.({}, args, context);
    } catch (error: any) {
      expect(error.message).toEqual(
        `Translated ${USER_NOT_AUTHORIZED_SUPERADMIN.message}`
      );

      expect(spy).toHaveBeenCalledWith(USER_NOT_AUTHORIZED_SUPERADMIN.message);
    }
  });

  it(`throws NotFoundError if no user exists with _id === context.userId`, async () => {
    const { requestContext } = await import("../../../src/libraries");
    const spy = vi
      .spyOn(requestContext, "translate")
      .mockImplementationOnce((message) => message);
    try {
      const args: MutationRejectAdminArgs = {
        id: "",
      };

      const context = {
        userId: Types.ObjectId().toString(),
      };

      const { rejectAdmin: rejectAdminResolver } = await import(
        "../../../src/resolvers/Mutation/rejectAdmin"
      );

      await rejectAdminResolver?.({}, args, context);
    } catch (error: any) {
      expect(spy).toBeCalledWith(USER_NOT_FOUND_MESSAGE);
      expect(error.message).toEqual(USER_NOT_FOUND_MESSAGE);
    }
  });

  it(`throws NotFoundError if no user exists with _id === args.id`, async () => {
    const { requestContext } = await import("../../../src/libraries");
    const spy = vi
      .spyOn(requestContext, "translate")
      .mockImplementationOnce((message) => message);
    try {
      await User.updateOne(
        {
          _id: testUser1!._id,
        },
        {
          $set: {
            userType: "SUPERADMIN",
          },
        }
      );

      const args: MutationRejectAdminArgs = {
        id: Types.ObjectId().toString(),
      };

      const context = {
        userId: testUser1!.id,
      };

      const { rejectAdmin: rejectAdminResolver } = await import(
        "../../../src/resolvers/Mutation/rejectAdmin"
      );
      await rejectAdminResolver?.({}, args, context);
    } catch (error: any) {
      expect(spy).toBeCalledWith(USER_NOT_FOUND_MESSAGE);
      expect(error.message).toEqual(USER_NOT_FOUND_MESSAGE);
    }
  });

  it("should  not delete the user with _id === args.id but set its adminApproved property to false", async () => {
    const args: MutationRejectAdminArgs = {
      id: testUser2!.id,
    };

    const context = {
      userId: testUser1!.id,
    };

    const { rejectAdmin: rejectAdminResolver } = await import(
      "../../../src/resolvers/Mutation/rejectAdmin"
    );

    const flag = await rejectAdminResolver?.({}, args, context);

    expect(flag).toBe(true);
  });
});<|MERGE_RESOLUTION|>--- conflicted
+++ resolved
@@ -24,23 +24,16 @@
 } from "vitest";
 import { createTestUserFunc, testUserType } from "../../helpers/user";
 
-<<<<<<< HEAD
 let MONGOOSE_INSTANCE: typeof mongoose | null;
-let testUser: testUserType;
+let testUser1: testUserType;
+let testUser2: testUserType;
 
 beforeAll(async () => {
   MONGOOSE_INSTANCE = await connect();
   await dropAllCollectionsFromDatabase(MONGOOSE_INSTANCE!);
   testUser = await createTestUserFunc();
-=======
-let testUser1: testUserType;
-let testUser2: testUserType;
-
-beforeAll(async () => {
-  await connect();
   testUser1 = await createTestUserFunc();
   testUser2 = await createTestUserFunc();
->>>>>>> edb1cff2
 });
 
 afterAll(async () => {
