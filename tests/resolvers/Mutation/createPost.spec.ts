import "dotenv/config";
import { Types } from "mongoose";
import { MutationCreatePostArgs } from "../../../src/types/generatedGraphQLTypes";
import { connect, disconnect } from "../../helpers/db";
import mongoose from "mongoose";
import {
  USER_NOT_FOUND_MESSAGE,
  ORGANIZATION_NOT_FOUND_MESSAGE,
  LENGTH_VALIDATION_ERROR,
  USER_NOT_AUTHORIZED_TO_PIN,
} from "../../../src/constants";
import {
  beforeAll,
  afterAll,
  describe,
  it,
  expect,
  afterEach,
  vi,
} from "vitest";
import {
  createTestUserAndOrganization,
  testOrganizationType,
  testUserType,
  createTestUser,
} from "../../helpers/userAndOrg";
import { Organization } from "../../../src/models";
import * as uploadEncodedImage from "../../../src/utilities/encodedImageStorage/uploadEncodedImage";
import { nanoid } from "nanoid";
import { createPost as createPostResolverImage } from "../../../src/resolvers/Mutation/createPost";

const testImagePath: string = `${nanoid().toLowerCase()}test.png`;
let testUser: testUserType;
let randomUser: testUserType;
let testOrganization: testOrganizationType;
let MONGOOSE_INSTANCE: typeof mongoose | null;

vi.mock("../../utilities/uploadEncodedImage", () => ({
  uploadEncodedImage: vi.fn(),
}));

beforeAll(async () => {
  MONGOOSE_INSTANCE = await connect();
  const temp = await createTestUserAndOrganization();
  testUser = temp[0];
  testOrganization = temp[1];
  randomUser = await createTestUser();
});

afterAll(async () => {
  await disconnect(MONGOOSE_INSTANCE!);
});

describe("resolvers -> Mutation -> createPost", () => {
  afterEach(() => {
    vi.doUnmock("../../../src/constants");
    vi.resetModules();
    vi.resetAllMocks();
  });

  it(`throws NotFoundError if no user exists with _id === context.userId`, async () => {
    const { requestContext } = await import("../../../src/libraries");
    const spy = vi
      .spyOn(requestContext, "translate")
      .mockImplementationOnce((message) => `Translated ${message}`);
    try {
      const args: MutationCreatePostArgs = {
        data: {
          organizationId: "",
          text: "",
          videoUrl: "",
          title: "",
        },
      };

      const context = {
        userId: Types.ObjectId().toString(),
      };

      const { createPost: createPostResolver } = await import(
        "../../../src/resolvers/Mutation/createPost"
      );

      await createPostResolver?.({}, args, context);
    } catch (error: any) {
      expect(spy).toBeCalledWith(USER_NOT_FOUND_MESSAGE);
      expect(error.message).toEqual(`Translated ${USER_NOT_FOUND_MESSAGE}`);
    }
  });

  it(`throws NotFoundError if no organization exists with _id === args.data.organizationId`, async () => {
    const { requestContext } = await import("../../../src/libraries");
    const spy = vi
      .spyOn(requestContext, "translate")
      .mockImplementationOnce((message) => `Translated ${message}`);
    try {
      const args: MutationCreatePostArgs = {
        data: {
          organizationId: Types.ObjectId().toString(),
          text: "",
          videoUrl: "",
          title: "",
          imageUrl: null,
        },
      };

      const context = {
        userId: testUser!.id,
      };

      const { createPost: createPostResolver } = await import(
        "../../../src/resolvers/Mutation/createPost"
      );

      await createPostResolver?.({}, args, context);
    } catch (error: any) {
      expect(spy).toBeCalledWith(ORGANIZATION_NOT_FOUND_MESSAGE);
      expect(error.message).toEqual(
        `Translated ${ORGANIZATION_NOT_FOUND_MESSAGE}`
      );
    }
  });

  it(`throws USER_NOT_AUTHORIZED_TO_PIN ERROR if the user is not authorized to pin the post`, async () => {
    const { requestContext } = await import("../../../src/libraries");
    const spy = vi
      .spyOn(requestContext, "translate")
      .mockImplementationOnce((message) => `Translated ${message}`);
    try {
      const args: MutationCreatePostArgs = {
        data: {
          organizationId: testOrganization!._id,
          text: "New Post Text",
          videoUrl: "http://dummyURL.com/",
          title: "New Post Title",
          imageUrl: "http://dummyURL.com/image/",
          pinned: true,
        },
      };

      const context = {
        userId: randomUser!.id,
      };

      const { createPost: createPostResolver } = await import(
        "../../../src/resolvers/Mutation/createPost"
      );

      await createPostResolver?.({}, args, context);
    } catch (error: any) {
      expect(spy).toBeCalledWith(USER_NOT_AUTHORIZED_TO_PIN.message);
      expect(error.message).toEqual(
        `Translated ${USER_NOT_AUTHORIZED_TO_PIN.message}`
      );
    }
  });

  it(`pinned post should be successfully added to the organization`, async () => {
    const { requestContext } = await import("../../../src/libraries");
    vi.spyOn(requestContext, "translate").mockImplementationOnce(
      (message) => `Translated ${message}`
    );

    const args: MutationCreatePostArgs = {
      data: {
        organizationId: testOrganization!.id,
        text: "New Post Text",
        videoUrl: "http://dummyURL.com/",
        title: "New Post Title",
        imageUrl: "http://dummyURL.com/image/",
        pinned: true,
      },
    };
    const context = {
      userId: testUser!.id,
    };

    const { createPost: createPostResolver } = await import(
      "../../../src/resolvers/Mutation/createPost"
    );
    const createdPost = await createPostResolver?.({}, args, context);

    expect(createdPost).toEqual(
      expect.objectContaining({
        text: "New Post Text",
        videoUrl: "http://dummyURL.com/",
        title: "New Post Title",
      })
    );

    const updatedTestOrg = await Organization.findOne({
      _id: testOrganization!.id,
    }).lean();

    expect(
      updatedTestOrg!.pinnedPosts
        .map((id) => id.toString())
        .includes(createdPost!._id.toString())
    ).toBeTruthy();
  });

  it(`creates the post and returns it when image is not provided`, async () => {
    const args: MutationCreatePostArgs = {
      data: {
        organizationId: testOrganization!.id,
        text: "text",
        videoUrl: "videoUrl",
        title: "title",
      },
    };

    const context = {
      userId: testUser!.id,
    };

    const { createPost: createPostResolver } = await import(
      "../../../src/resolvers/Mutation/createPost"
    );

    const createPostPayload = await createPostResolver?.({}, args, context);

    expect(createPostPayload).toEqual(
      expect.objectContaining({
        title: "title",
        videoUrl: "videoUrl",
        creator: testUser!._id,
        organization: testOrganization!._id,
        imageUrl: null,
      })
    );
  });

  it(`creates the post and returns it when image is provided`, async () => {
    const args: MutationCreatePostArgs = {
      data: {
        organizationId: testOrganization!.id,
        text: "text",
        videoUrl: "videoUrl",
        title: "title",
      },
      file: testImagePath,
    };

    const context = {
      userId: testUser!.id,
    };

    vi.spyOn(uploadEncodedImage, "uploadEncodedImage").mockImplementation(
      async (encodedImageURL: string) => encodedImageURL
    );

    const createPostPayload = await createPostResolverImage?.(
      {},
      args,
      context
    );

    expect(createPostPayload).toEqual(
      expect.objectContaining({
        title: "title",
        videoUrl: "videoUrl",
        creator: testUser!._id,
        organization: testOrganization!._id,
        imageUrl: testImagePath,
      })
    );
  });
<<<<<<< HEAD
  it(`throws Regex Validation Failed error if title contains a character other then number, letter, or symbol`, async () => {
    const { requestContext } = await import("../../../src/libraries");
    vi.spyOn(requestContext, "translate").mockImplementationOnce(
      (message) => message
    );
    try {
      const args: MutationCreatePostArgs = {
        data: {
          organizationId: testOrganization!._id,
          text: "random",
          videoUrl: "",
          title: "🍕",
          imageUrl: null,
        },
      };

      const context = {
        userId: testUser!.id,
      };

      const { createPost: createPostResolver } = await import(
        "../../../src/resolvers/Mutation/createPost"
      );

      await createPostResolver?.({}, args, context);
    } catch (error: any) {
      expect(error.message).toEqual(
        `${REGEX_VALIDATION_ERROR.message} in title`
      );
    }
  });
  it(`throws Regex Validation Failed error if text contains a character other then number, letter, or symbol`, async () => {
    const { requestContext } = await import("../../../src/libraries");
    vi.spyOn(requestContext, "translate").mockImplementationOnce(
      (message) => message
    );
    try {
      const args: MutationCreatePostArgs = {
        data: {
          organizationId: testOrganization!._id,
          text: "🍕",
          videoUrl: "",
          title: "random",
          imageUrl: null,
        },
      };

      const context = {
        userId: testUser!.id,
      };

      const { createPost: createPostResolver } = await import(
        "../../../src/resolvers/Mutation/createPost"
      );

      await createPostResolver?.({}, args, context);
    } catch (error: any) {
      expect(error.message).toEqual(
        `${REGEX_VALIDATION_ERROR.message} in information`
      );
    }
  });
=======
>>>>>>> a8d0faca
  it(`throws String Length Validation error if title is greater than 256 characters`, async () => {
    const { requestContext } = await import("../../../src/libraries");
    vi.spyOn(requestContext, "translate").mockImplementationOnce(
      (message) => message
    );
    try {
      const args: MutationCreatePostArgs = {
        data: {
          organizationId: testOrganization!._id,
          text: "random",
          videoUrl: "",
          title:
            "AfGtN9o7IJXH9Xr5P4CcKTWMVWKOOHTldleLrWfZcThgoX5scPE5o0jARvtVA8VhneyxXquyhWb5nluW2jtP0Ry1zIOUFYfJ6BUXvpo4vCw4GVleGBnoKwkFLp5oW9L8OsEIrjVtYBwaOtXZrkTEBySZ1prr0vFcmrSoCqrCTaChNOxL3tDoHK6h44ChFvgmoVYMSq3IzJohKtbBn68D9NfEVMEtoimkGarUnVBAOsGkKv0mIBJaCl2pnR8Xwq1cG1",
          imageUrl: null,
        },
      };

      const context = {
        userId: testUser!.id,
      };

      const { createPost: createPostResolver } = await import(
        "../../../src/resolvers/Mutation/createPost"
      );

      await createPostResolver?.({}, args, context);
    } catch (error: any) {
      expect(error.message).toEqual(
        `${LENGTH_VALIDATION_ERROR.message} 256 characters in title`
      );
    }
  });
  it(`throws String Length Validation error if text is greater than 500 characters`, async () => {
    const { requestContext } = await import("../../../src/libraries");
    vi.spyOn(requestContext, "translate").mockImplementationOnce(
      (message) => message
    );
    try {
      const args: MutationCreatePostArgs = {
        data: {
          organizationId: testOrganization!._id,
          text: "JWQPfpdkGGGKyryb86K4YN85nDj4m4F7gEAMBbMXLax73pn2okV6kpWY0EYO0XSlUc0fAlp45UCgg3s6mqsRYF9FOlzNIDFLZ1rd03Z17cdJRuvBcAmbC0imyqGdXHGDUQmVyOjDkaOLAvjhB5uDeuEqajcAPTcKpZ6LMpigXuqRAd0xGdPNXyITC03FEeKZAjjJL35cSIUeMv5eWmiFlmmm70FU1Bp6575zzBtEdyWPLflcA2GpGmmf4zvT7nfgN3NIkwQIhk9OwP8dn75YYczcYuUzLpxBu1Lyog77YlAj5DNdTIveXu9zHeC6V4EEUcPQtf1622mhdU3jZNMIAyxcAG4ErtztYYRqFs0ApUxXiQI38rmiaLcicYQgcOxpmFvqRGiSduiCprCYm90CHWbQFq4w2uhr8HhR3r9HYMIYtrRyO6C3rPXaQ7otpjuNgE0AKI57AZ4nGG1lvNwptFCY60JEndSLX9Za6XP1zkVRLaMZArQNl",
          videoUrl: "",
          title: "random",
          imageUrl: null,
        },
      };

      const context = {
        userId: testUser!.id,
      };

      const { createPost: createPostResolver } = await import(
        "../../../src/resolvers/Mutation/createPost"
      );

      await createPostResolver?.({}, args, context);
    } catch (error: any) {
      expect(error.message).toEqual(
        `${LENGTH_VALIDATION_ERROR.message} 500 characters in information`
      );
    }
  });
});<|MERGE_RESOLUTION|>--- conflicted
+++ resolved
@@ -265,71 +265,6 @@
       })
     );
   });
-<<<<<<< HEAD
-  it(`throws Regex Validation Failed error if title contains a character other then number, letter, or symbol`, async () => {
-    const { requestContext } = await import("../../../src/libraries");
-    vi.spyOn(requestContext, "translate").mockImplementationOnce(
-      (message) => message
-    );
-    try {
-      const args: MutationCreatePostArgs = {
-        data: {
-          organizationId: testOrganization!._id,
-          text: "random",
-          videoUrl: "",
-          title: "🍕",
-          imageUrl: null,
-        },
-      };
-
-      const context = {
-        userId: testUser!.id,
-      };
-
-      const { createPost: createPostResolver } = await import(
-        "../../../src/resolvers/Mutation/createPost"
-      );
-
-      await createPostResolver?.({}, args, context);
-    } catch (error: any) {
-      expect(error.message).toEqual(
-        `${REGEX_VALIDATION_ERROR.message} in title`
-      );
-    }
-  });
-  it(`throws Regex Validation Failed error if text contains a character other then number, letter, or symbol`, async () => {
-    const { requestContext } = await import("../../../src/libraries");
-    vi.spyOn(requestContext, "translate").mockImplementationOnce(
-      (message) => message
-    );
-    try {
-      const args: MutationCreatePostArgs = {
-        data: {
-          organizationId: testOrganization!._id,
-          text: "🍕",
-          videoUrl: "",
-          title: "random",
-          imageUrl: null,
-        },
-      };
-
-      const context = {
-        userId: testUser!.id,
-      };
-
-      const { createPost: createPostResolver } = await import(
-        "../../../src/resolvers/Mutation/createPost"
-      );
-
-      await createPostResolver?.({}, args, context);
-    } catch (error: any) {
-      expect(error.message).toEqual(
-        `${REGEX_VALIDATION_ERROR.message} in information`
-      );
-    }
-  });
-=======
->>>>>>> a8d0faca
   it(`throws String Length Validation error if title is greater than 256 characters`, async () => {
     const { requestContext } = await import("../../../src/libraries");
     vi.spyOn(requestContext, "translate").mockImplementationOnce(
