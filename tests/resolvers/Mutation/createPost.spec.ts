--- conflicted
+++ resolved
@@ -8,11 +8,9 @@
   ORGANIZATION_NOT_FOUND_MESSAGE,
   REGEX_VALIDATION_ERROR,
   LENGTH_VALIDATION_ERROR,
-<<<<<<< HEAD
   MONGOOSE_POST_ERRORS,
-=======
   USER_NOT_AUTHORIZED_TO_PIN,
->>>>>>> 3a637901
+
 } from "../../../src/constants";
 import {
   beforeAll,
@@ -29,11 +27,8 @@
   testUserType,
   createTestUser,
 } from "../../helpers/userAndOrg";
-<<<<<<< HEAD
 import { Post } from "../../../src/models";
-=======
 import { Organization } from "../../../src/models";
->>>>>>> 3a637901
 
 let testUser: testUserType;
 let randomUser: testUserType;
