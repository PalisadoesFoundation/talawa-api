--- conflicted
+++ resolved
@@ -4,14 +4,8 @@
 import { connect, disconnect } from "../../helpers/db";
 import mongoose from "mongoose";
 import {
-<<<<<<< HEAD
   USER_NOT_FOUND_ERROR,
   ORGANIZATION_NOT_FOUND_ERROR,
-  REGEX_VALIDATION_ERROR,
-=======
-  USER_NOT_FOUND_MESSAGE,
-  ORGANIZATION_NOT_FOUND_MESSAGE,
->>>>>>> c08c98bf
   LENGTH_VALIDATION_ERROR,
   USER_NOT_AUTHORIZED_TO_PIN,
 } from "../../../src/constants";
@@ -273,89 +267,6 @@
       })
     );
   });
-<<<<<<< HEAD
-  it(`throws Regex Validation Failed error if title contains a character other then number, letter, or symbol`, async () => {
-    const { requestContext } = await import("../../../src/libraries");
-    vi.spyOn(requestContext, "translate").mockImplementationOnce(
-      (message) => message
-    );
-    try {
-      const args: MutationCreatePostArgs = {
-        data: {
-          organizationId: testOrganization!._id,
-          text: "random",
-          videoUrl: "",
-          title: "🍕",
-          imageUrl: null,
-        },
-      };
-
-      const context = {
-        userId: testUser!.id,
-      };
-
-      vi.doMock("../../../src/constants", async () => {
-        const actualConstants: object = await vi.importActual(
-          "../../../src/constants"
-        );
-        return {
-          ...actualConstants,
-        };
-      });
-
-      const { createPost: createPostResolver } = await import(
-        "../../../src/resolvers/Mutation/createPost"
-      );
-
-      await createPostResolver?.({}, args, context);
-    } catch (error: any) {
-      expect(error.message).toEqual(
-        `${REGEX_VALIDATION_ERROR.MESSAGE} in title`
-      );
-    }
-  });
-  it(`throws Regex Validation Failed error if text contains a character other then number, letter, or symbol`, async () => {
-    const { requestContext } = await import("../../../src/libraries");
-    vi.spyOn(requestContext, "translate").mockImplementationOnce(
-      (message) => message
-    );
-    try {
-      const args: MutationCreatePostArgs = {
-        data: {
-          organizationId: testOrganization!._id,
-          text: "🍕",
-          videoUrl: "",
-          title: "random",
-          imageUrl: null,
-        },
-      };
-
-      const context = {
-        userId: testUser!.id,
-      };
-
-      vi.doMock("../../../src/constants", async () => {
-        const actualConstants: object = await vi.importActual(
-          "../../../src/constants"
-        );
-        return {
-          ...actualConstants,
-        };
-      });
-
-      const { createPost: createPostResolver } = await import(
-        "../../../src/resolvers/Mutation/createPost"
-      );
-
-      await createPostResolver?.({}, args, context);
-    } catch (error: any) {
-      expect(error.message).toEqual(
-        `${REGEX_VALIDATION_ERROR.MESSAGE} in information`
-      );
-    }
-  });
-=======
->>>>>>> c08c98bf
   it(`throws String Length Validation error if title is greater than 256 characters`, async () => {
     const { requestContext } = await import("../../../src/libraries");
     vi.spyOn(requestContext, "translate").mockImplementationOnce(
