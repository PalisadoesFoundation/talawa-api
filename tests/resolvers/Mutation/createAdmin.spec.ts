--- conflicted
+++ resolved
@@ -43,14 +43,6 @@
 
 describe("resolvers -> Mutation -> createAdmin", () => {
   it(`throws NotFoundError if no organization exists with _id === args.data.organizationId`, async () => {
-<<<<<<< HEAD
-    const args: MutationCreateAdminArgs = {
-      data: {
-        organizationId: Types.ObjectId().toString(),
-        userId: "",
-      },
-    };
-=======
     try {
       const args: MutationCreateAdminArgs = {
         data: {
@@ -58,32 +50,11 @@
           userId: "",
         },
       };
->>>>>>> 36b3f5d2
-
-    const context = {
-      userId: testUser?.id,
-    };
-
-<<<<<<< HEAD
-    const result = await createAdminResolver?.({}, args, context);
-    expect(result?.userErrors[0]).toStrictEqual({
-      __typename: "OrganizationNotFoundError",
-      message: ORGANIZATION_NOT_FOUND_ERROR.MESSAGE,
-    });
-    // } catch (error: any) {
-    //   expect(error.message).toEqual(ORGANIZATION_NOT_FOUND_ERROR.MESSAGE);
-    // }
-  });
-
-  it(`throws User not found error if user with _id === context.userId does not exist`, async () => {
-    await Organization.updateOne(
-      {
-        _id: testOrganization?._id,
-      },
-      {
-        $set: {
-          creatorId: Types.ObjectId().toString(),
-=======
+
+      const context = {
+        userId: testUser?.id,
+      };
+
       await createAdminResolver?.({}, args, context);
     } catch (error: unknown) {
       expect((error as Error).message).toEqual(
@@ -102,32 +73,16 @@
           $set: {
             creatorId: new Types.ObjectId().toString(),
           },
->>>>>>> 36b3f5d2
-        },
-      },
-    );
-
-    const args: MutationCreateAdminArgs = {
-      data: {
-        organizationId: testOrganization?.id,
-        userId: testUser?.id,
-      },
-    };
-
-<<<<<<< HEAD
-    const context = {
-      userId: Types.ObjectId().toString(),
-    };
-
-    const result = await createAdminResolver?.({}, args, context);
-    expect(result?.userErrors[0]).toStrictEqual({
-      __typename: "UserNotFoundError",
-      message: USER_NOT_FOUND_ERROR.MESSAGE,
-    });
-    // } catch (error: any) {
-    //   expect(error.message).toEqual(USER_NOT_FOUND_ERROR.MESSAGE);
-    // }
-=======
+        },
+      );
+
+      const args: MutationCreateAdminArgs = {
+        data: {
+          organizationId: testOrganization?.id,
+          userId: testUser?.id,
+        },
+      };
+
       const context = {
         userId: new Types.ObjectId().toString(),
       };
@@ -136,30 +91,21 @@
     } catch (error: unknown) {
       expect((error as Error).message).toEqual(USER_NOT_FOUND_ERROR.MESSAGE);
     }
->>>>>>> 36b3f5d2
   });
 
   it(`throws NotFoundError if no user exists with _id === args.data.userId`, async () => {
-    await Organization.updateOne(
-      {
-        _id: testOrganization?._id,
-      },
-      {
-        $set: {
-          creatorId: testUser?._id,
-        },
-      },
-    );
-
-<<<<<<< HEAD
-    await User.updateOne(
-      {
-        _id: testUser?._id,
-      },
-      {
-        $set: {
-          userType: "SUPERADMIN",
-=======
+    try {
+      await Organization.updateOne(
+        {
+          _id: testOrganization?._id,
+        },
+        {
+          $set: {
+            creatorId: testUser?._id,
+          },
+        },
+      );
+
       await AppUserProfile.updateOne(
         {
           userId: testUser?._id,
@@ -168,42 +114,20 @@
           $set: {
             isSuperAdmin: true,
           },
->>>>>>> 36b3f5d2
-        },
-      },
-    );
-
-<<<<<<< HEAD
-    const args: MutationCreateAdminArgs = {
-      data: {
-        organizationId: testOrganization?.id,
-        userId: Types.ObjectId().toString(),
-      },
-    };
-=======
+        },
+      );
+
       const args: MutationCreateAdminArgs = {
         data: {
           organizationId: testOrganization?.id,
           userId: new Types.ObjectId().toString(),
         },
       };
->>>>>>> 36b3f5d2
-
-    const context = {
-      userId: testUser?.id,
-    };
-
-<<<<<<< HEAD
-    const result = await createAdminResolver?.({}, args, context);
-    expect(result?.userErrors[0]).toStrictEqual({
-      __typename: "UserNotFoundError",
-      message: USER_NOT_FOUND_ERROR.MESSAGE,
-    });
-
-    // } catch (error: any) {
-    //   expect(error.message).toEqual(USER_NOT_FOUND_ERROR.MESSAGE);
-    // }
-=======
+
+      const context = {
+        userId: testUser?.id,
+      };
+
       await createAdminResolver?.({}, args, context);
     } catch (error: unknown) {
       expect((error as Error).message).toEqual(USER_NOT_FOUND_ERROR.MESSAGE);
@@ -259,91 +183,68 @@
         `${USER_NOT_FOUND_ERROR.MESSAGE}`,
       );
     }
->>>>>>> 36b3f5d2
   });
 
   it(`throws NotFoundError if user with _id === args.data.userId is not a member
   of organzation with _id === args.data.organizationId`, async () => {
-    const args: MutationCreateAdminArgs = {
-      data: {
-        organizationId: testOrganization?.id,
-        userId: testUser?.id,
-      },
-    };
-
-<<<<<<< HEAD
-    const context = {
-      userId: testUser?.id,
-    };
-
-    const result = await createAdminResolver?.({}, args, context);
-    expect(result?.userErrors[0]).toStrictEqual({
-      __typename: "OrganizationMemberNotFoundError",
-      message: ORGANIZATION_MEMBER_NOT_FOUND_ERROR.MESSAGE,
-    });
-    // } catch (error: any) {
-    //   expect(error.message).toEqual(
-    //     ORGANIZATION_MEMBER_NOT_FOUND_ERROR.MESSAGE
-    //   );
-    // }
-=======
+    try {
+      const args: MutationCreateAdminArgs = {
+        data: {
+          organizationId: testOrganization?.id,
+          userId: testUser?.id,
+        },
+      };
+
+      const context = {
+        userId: testUser?.id,
+      };
+
       await createAdminResolver?.({}, args, context);
     } catch (error: unknown) {
       expect((error as Error).message).toEqual(
         ORGANIZATION_MEMBER_NOT_FOUND_ERROR.MESSAGE,
       );
     }
->>>>>>> 36b3f5d2
   });
 
   it(`throws UnauthorizedError if user with _id === args.data.userId is already an admin
   of organzation with _id === args.data.organizationId`, async () => {
-    const updatedOrganization = await Organization.findOneAndUpdate(
-      {
-        _id: testOrganization?._id,
-      },
-      {
-        $push: {
-          members: testUser?._id,
-        },
-      },
-      {
-        new: true,
-      },
-    );
-
-    if (updatedOrganization !== null) {
-      await cacheOrganizations([updatedOrganization]);
-    }
-
-    const args: MutationCreateAdminArgs = {
-      data: {
-        organizationId: testOrganization?.id,
-        userId: testUser?.id,
-      },
-    };
-
-<<<<<<< HEAD
-    const context = {
-      userId: testUser?.id,
-    };
-
-    const result = await createAdminResolver?.({}, args, context);
-    // } catch (error: any) {
-    //   expect(error.message).toEqual(USER_NOT_AUTHORIZED_ERROR.MESSAGE);
-    // }
-    expect(result?.userErrors[0]).toStrictEqual({
-      __typename: "UserNotAuthorizedError",
-      message: USER_NOT_AUTHORIZED_ERROR.MESSAGE,
-    });
-=======
+    try {
+      const updatedOrganization = await Organization.findOneAndUpdate(
+        {
+          _id: testOrganization?._id,
+        },
+        {
+          $push: {
+            members: testUser?._id,
+          },
+        },
+        {
+          new: true,
+        },
+      );
+
+      if (updatedOrganization !== null) {
+        await cacheOrganizations([updatedOrganization]);
+      }
+
+      const args: MutationCreateAdminArgs = {
+        data: {
+          organizationId: testOrganization?.id,
+          userId: testUser?.id,
+        },
+      };
+
+      const context = {
+        userId: testUser?.id,
+      };
+
       await createAdminResolver?.({}, args, context);
     } catch (error: unknown) {
       expect((error as Error).message).toEqual(
         USER_NOT_AUTHORIZED_ERROR.MESSAGE,
       );
     }
->>>>>>> 36b3f5d2
   });
 
   it(`creates the admin and returns admin's user object`, async () => {
@@ -378,23 +279,12 @@
 
     const createAdminPayload = await createAdminResolver?.({}, args, context);
 
-<<<<<<< HEAD
-    const updatedTestUser = {
-      user: await User.findOne({
-        _id: testUser?._id,
-      })
-        .select(["-password"])
-        .lean(),
-      userErrors: [],
-    };
-=======
     const updatedTestUser = await AppUserProfile.findOne({
       userId: testUser?._id,
     })
       .select(["-password"])
       .lean();
 
->>>>>>> 36b3f5d2
     expect(createAdminPayload).toEqual(updatedTestUser);
 
     const updatedTestOrganization = await Organization.findOne({
