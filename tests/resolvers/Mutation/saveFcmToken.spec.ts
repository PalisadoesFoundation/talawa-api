--- conflicted
+++ resolved
@@ -5,13 +5,8 @@
 import { connect, disconnect } from "../../helpers/db";
 import mongoose from "mongoose";
 import { saveFcmToken as saveFcmTokenResolver } from "../../../src/resolvers/Mutation/saveFcmToken";
-<<<<<<< HEAD
 import { USER_NOT_FOUND_ERROR } from "../../../src/constants";
-import { beforeAll, afterAll, describe, it, expect } from "vitest";
-=======
-import { USER_NOT_FOUND_MESSAGE } from "../../../src/constants";
 import { beforeAll, afterAll, describe, it, expect, vi } from "vitest";
->>>>>>> c08c98bf
 import { createTestUserFunc, testUserType } from "../../helpers/user";
 
 let MONGOOSE_INSTANCE: typeof mongoose | null;
@@ -47,12 +42,8 @@
 
       await saveFcmTokenResolver?.({}, args, context);
     } catch (error: any) {
-<<<<<<< HEAD
-      expect(error.message).toEqual(USER_NOT_FOUND_ERROR.DESC);
-=======
-      expect(spy).toBeCalledWith(USER_NOT_FOUND_MESSAGE);
-      expect(error.message).toEqual(USER_NOT_FOUND_MESSAGE);
->>>>>>> c08c98bf
+      expect(spy).toBeCalledWith(USER_NOT_FOUND_ERROR.MESSAGE);
+      expect(error.message).toEqual(USER_NOT_FOUND_ERROR.MESSAGE);
     }
   });
 
