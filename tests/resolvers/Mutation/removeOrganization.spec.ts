import "dotenv/config";
import { Document, Types } from "mongoose";
import {
  User,
  Organization,
  Interface_Organization,
  Post,
  Comment,
  MembershipRequest,
  Interface_Comment,
  Interface_Post,
} from "../../../src/models";
import { MutationRemoveOrganizationArgs } from "../../../src/types/generatedGraphQLTypes";
import { connect, disconnect } from "../../helpers/db";
import mongoose from "mongoose";
import { removeOrganization as removeOrganizationResolver } from "../../../src/resolvers/Mutation/removeOrganization";
import {
  ORGANIZATION_NOT_FOUND_ERROR,
  USER_NOT_AUTHORIZED_SUPERADMIN,
<<<<<<< HEAD
  USER_NOT_FOUND_ERROR,
  USER_NOT_AUTHORIZED_ERROR,
=======
  USER_NOT_FOUND_MESSAGE,
>>>>>>> c08c98bf
} from "../../../src/constants";
import {
  beforeAll,
  afterAll,
  describe,
  it,
  expect,
  vi,
  afterEach,
} from "vitest";
import { createTestUserFunc } from "../../helpers/user";
import { testUserType } from "../../helpers/userAndOrg";

let MONGOOSE_INSTANCE: typeof mongoose | null;
let testUsers: testUserType[];
let testOrganization: Interface_Organization &
  Document<any, any, Interface_Organization>;
let testPost: Interface_Post & Document<any, any, Interface_Post>;
let testComment: Interface_Comment & Document<any, any, Interface_Comment>;

beforeAll(async () => {
  MONGOOSE_INSTANCE = await connect();
  const tempUser1 = await createTestUserFunc();
  const tempUser2 = await createTestUserFunc();
  testUsers = [tempUser1, tempUser2];

  testOrganization = await Organization.create({
    name: "name",
    description: "description",
    isPublic: true,
    creator: testUsers[0]!._id,
    admins: [testUsers[0]!._id],
    members: [testUsers[1]!._id],
    blockedUsers: [testUsers[0]!._id],
  });

  await User.updateOne(
    {
      _id: testUsers[0]!._id,
    },
    {
      $set: {
        createdOrganizations: [testOrganization._id],
        adminFor: [testOrganization._id],
        joinedOrganizations: [testOrganization._id],
        organizationsBlockedBy: [testOrganization._id],
      },
    }
  );

  await User.updateOne(
    {
      _id: testUsers[1]!._id,
    },
    {
      $set: {
        joinedOrganizations: [testOrganization._id],
      },
    }
  );

  const testMembershipRequest = await MembershipRequest.create({
    organization: testOrganization._id,
    user: testUsers[0]!._id,
  });

  await User.updateOne(
    {
      _id: testUsers[0]!._id,
    },
    {
      $push: {
        membershipRequests: testMembershipRequest._id,
      },
    }
  );

  testPost = await Post.create({
    text: "text",
    creator: testUsers[0]!._id,
    organization: testOrganization._id,
  });

  await Organization.updateOne(
    {
      _id: testOrganization._id,
    },
    {
      $push: {
        membershipRequests: testMembershipRequest._id,
        posts: testPost._id,
      },
    }
  );

  testComment = await Comment.create({
    text: "text",
    creator: testUsers[0]!._id,
    post: testPost._id,
  });

  await Post.updateOne(
    {
      _id: testPost._id,
    },
    {
      $push: {
        comments: testComment._id,
      },
    }
  );
});

afterAll(async () => {
  await disconnect(MONGOOSE_INSTANCE!);
});

describe("resolvers -> Mutation -> removeOrganization", () => {
  afterEach(() => {
    vi.restoreAllMocks();
    vi.resetModules();
  });

  it(`throws NotFoundError if no user exists with _id === context.userId`, async () => {
    const { requestContext } = await import("../../../src/libraries");
    const spy = vi
      .spyOn(requestContext, "translate")
      .mockImplementation((message) => `Translated ${message}`);

    try {
      const args: MutationRemoveOrganizationArgs = {
        id: "",
      };

      const context = {
        userId: Types.ObjectId().toString(),
      };

      const { removeOrganization: removeOrganizationResolver } = await import(
        "../../../src/resolvers/Mutation/removeOrganization"
      );

      await removeOrganizationResolver?.({}, args, context);
    } catch (error: any) {
      expect(spy).toHaveBeenCalledWith(USER_NOT_FOUND_ERROR.MESSAGE);
      expect(error.message).toEqual(
        `Translated ${USER_NOT_FOUND_ERROR.MESSAGE}`
      );
    }
  });

  it(`throws NotFoundError if no organization exists with _id === args.id`, async () => {
    const { requestContext } = await import("../../../src/libraries");
    const spy = vi
      .spyOn(requestContext, "translate")
      .mockImplementation((message) => `Translated ${message}`);

    try {
      const args: MutationRemoveOrganizationArgs = {
        id: Types.ObjectId().toString(),
      };

      const context = {
        userId: testUsers[0]!.id,
      };

      const { removeOrganization: removeOrganizationResolver } = await import(
        "../../../src/resolvers/Mutation/removeOrganization"
      );

      await removeOrganizationResolver?.({}, args, context);
    } catch (error: any) {
      expect(spy).toHaveBeenCalledWith(ORGANIZATION_NOT_FOUND_ERROR.MESSAGE);
      expect(error.message).toEqual(
        `Translated ${ORGANIZATION_NOT_FOUND_ERROR.MESSAGE}`
      );
    }
  });

  it(`throws User is not SUPERADMIN error if current user with _id === context.userId
  is not a SUPERADMIN`, async () => {
    const { requestContext } = await import("../../../src/libraries");
    const spy = vi
      .spyOn(requestContext, "translate")
      .mockImplementation((message) => `Translated ${message}`);

    try {
      await Organization.updateOne(
        {
          _id: testOrganization._id,
        },
        {
          $set: {
            creator: Types.ObjectId().toString(),
          },
        }
      );

      const args: MutationRemoveOrganizationArgs = {
        id: testOrganization.id,
      };

      const context = {
        userId: testUsers[0]!.id,
      };

      const { removeOrganization: removeOrganizationResolverAdminError } =
        await import("../../../src/resolvers/Mutation/removeOrganization");

      await removeOrganizationResolverAdminError?.({}, args, context);
    } catch (error: any) {
      expect(spy).toHaveBeenCalledWith(USER_NOT_AUTHORIZED_SUPERADMIN.MESSAGE);
      expect(error.message).toEqual(
        `Translated ${USER_NOT_AUTHORIZED_SUPERADMIN.MESSAGE}`
      );
    }
  });

<<<<<<< HEAD
  it(`throws UnauthorizedError if current user with _id === context.userId
  is not the creator of organization with _id === args.id`, async () => {
    const { requestContext } = await import("../../../src/libraries");
    const spy = vi
      .spyOn(requestContext, "translate")
      .mockImplementation((message) => `Translated ${message}`);

    try {
      await Organization.updateOne(
        {
          _id: testOrganization._id,
        },
        {
          $set: {
            creator: Types.ObjectId().toString(),
          },
        }
      );

      await User.updateOne(
        {
          _id: testUsers[0]?._id,
        },
        {
          $set: {
            userType: "SUPERADMIN",
          },
        }
      );

      const args: MutationRemoveOrganizationArgs = {
        id: testOrganization.id,
      };

      const context = {
        userId: testUsers[0]!.id,
      };

      const { removeOrganization: removeOrganizationResolver } = await import(
        "../../../src/resolvers/Mutation/removeOrganization"
      );

      await removeOrganizationResolver?.({}, args, context);
    } catch (error: any) {
      expect(spy).toHaveBeenCalledWith(USER_NOT_AUTHORIZED_ERROR.MESSAGE);
      expect(error.message).toEqual(
        `Translated ${USER_NOT_AUTHORIZED_ERROR.MESSAGE}`
      );
    }
  });

=======
>>>>>>> c08c98bf
  it(`removes the organization and returns the updated user's object with _id === context.userId`, async () => {
    await Organization.updateOne(
      {
        _id: testOrganization._id,
      },
      {
        $set: {
          creator: testUsers[0]!._id,
        },
      }
    );

    await User.updateOne(
      {
        _id: testUsers[0]!.id,
      },
      {
        $set: {
          adminApproved: true,
          userType: "SUPERADMIN",
        },
      }
    );

    const args: MutationRemoveOrganizationArgs = {
      id: testOrganization._id,
    };

    const context = {
      userId: testUsers[0]!._id,
    };

    const removeOrganizationPayload = await removeOrganizationResolver?.(
      {},
      args,
      context
    );

    const updatedTestUser = await User.findOne({
      _id: testUsers[0]!._id,
    })
      .select(["-password"])
      .lean();

    expect(removeOrganizationPayload).toEqual(updatedTestUser);

    const updatedTestUser1 = await User.findOne({
      _id: testUsers[1]!._id,
    })
      .select(["joinedOrganizations"])
      .lean();

    expect(updatedTestUser1?.joinedOrganizations).toEqual([]);

    const deletedMembershipRequests = await MembershipRequest.find({
      organization: testOrganization._id,
    }).lean();

    const deletedTestPosts = await Post.find({
      _id: testPost._id,
    }).lean();

    const deletedTestComments = await Comment.find({
      _id: testComment._id,
    }).lean();

    expect(deletedMembershipRequests).toEqual([]);

    expect(deletedTestPosts).toEqual([]);

    expect(deletedTestComments).toEqual([]);
  });
});<|MERGE_RESOLUTION|>--- conflicted
+++ resolved
@@ -17,12 +17,7 @@
 import {
   ORGANIZATION_NOT_FOUND_ERROR,
   USER_NOT_AUTHORIZED_SUPERADMIN,
-<<<<<<< HEAD
   USER_NOT_FOUND_ERROR,
-  USER_NOT_AUTHORIZED_ERROR,
-=======
-  USER_NOT_FOUND_MESSAGE,
->>>>>>> c08c98bf
 } from "../../../src/constants";
 import {
   beforeAll,
@@ -241,60 +236,6 @@
     }
   });
 
-<<<<<<< HEAD
-  it(`throws UnauthorizedError if current user with _id === context.userId
-  is not the creator of organization with _id === args.id`, async () => {
-    const { requestContext } = await import("../../../src/libraries");
-    const spy = vi
-      .spyOn(requestContext, "translate")
-      .mockImplementation((message) => `Translated ${message}`);
-
-    try {
-      await Organization.updateOne(
-        {
-          _id: testOrganization._id,
-        },
-        {
-          $set: {
-            creator: Types.ObjectId().toString(),
-          },
-        }
-      );
-
-      await User.updateOne(
-        {
-          _id: testUsers[0]?._id,
-        },
-        {
-          $set: {
-            userType: "SUPERADMIN",
-          },
-        }
-      );
-
-      const args: MutationRemoveOrganizationArgs = {
-        id: testOrganization.id,
-      };
-
-      const context = {
-        userId: testUsers[0]!.id,
-      };
-
-      const { removeOrganization: removeOrganizationResolver } = await import(
-        "../../../src/resolvers/Mutation/removeOrganization"
-      );
-
-      await removeOrganizationResolver?.({}, args, context);
-    } catch (error: any) {
-      expect(spy).toHaveBeenCalledWith(USER_NOT_AUTHORIZED_ERROR.MESSAGE);
-      expect(error.message).toEqual(
-        `Translated ${USER_NOT_AUTHORIZED_ERROR.MESSAGE}`
-      );
-    }
-  });
-
-=======
->>>>>>> c08c98bf
   it(`removes the organization and returns the updated user's object with _id === context.userId`, async () => {
     await Organization.updateOne(
       {
