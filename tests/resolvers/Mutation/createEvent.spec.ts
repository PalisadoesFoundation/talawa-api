--- conflicted
+++ resolved
@@ -144,12 +144,8 @@
           startDate: "",
           startTime: "",
           title: "",
-<<<<<<< HEAD
-          recurrance: "DAILY",
           images: ["image_url_1", "image_url_2"],
-=======
           recurrance: "ONCE",
->>>>>>> 663a08b3
         },
       };
 
@@ -202,12 +198,8 @@
         startDate: new Date("2023-01-01T00:00:00Z"),
         startTime: new Date().toUTCString(),
         title: "newTitle",
-<<<<<<< HEAD
-        recurrance: "DAILY",
         images: ["image_url_1", "image_url_2"],
-=======
         recurrance: "ONCE",
->>>>>>> 663a08b3
       },
     };
 
