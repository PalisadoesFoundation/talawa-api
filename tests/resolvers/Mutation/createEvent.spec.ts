--- conflicted
+++ resolved
@@ -226,16 +226,11 @@
           images: ["image_url_1", "image_url_2", "image_url_3", "image_url_4"],
         },
       };
-      const newUser = await createTestUser();
 
       const randomTestUser = await createTestUser();
 
       const context = {
-<<<<<<< HEAD
         userId: randomTestUser?._id,
-=======
-        userId: newUser?.id,
->>>>>>> 0a36612f
       };
 
       const { createEvent: createEventResolverError } = await import(
