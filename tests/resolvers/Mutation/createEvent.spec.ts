import "dotenv/config";
import type mongoose from "mongoose";
import { Types } from "mongoose";
import { User, Organization, EventAttendee, Event } from "../../../src/models";
import type { MutationCreateEventArgs } from "../../../src/types/generatedGraphQLTypes";
import { connect, disconnect } from "../../helpers/db";

import {
  LENGTH_VALIDATION_ERROR,
  ORGANIZATION_NOT_AUTHORIZED_ERROR,
  ORGANIZATION_NOT_FOUND_ERROR,
  USER_NOT_FOUND_ERROR,
} from "../../../src/constants";
import { beforeAll, afterAll, describe, it, expect, vi } from "vitest";
import type {
  TestUserType,
  TestOrganizationType,
} from "../../helpers/userAndOrg";
import { createTestUser } from "../../helpers/userAndOrg";
let testUser: TestUserType;
let testOrganization: TestOrganizationType;
let MONGOOSE_INSTANCE: typeof mongoose;

beforeAll(async () => {
  MONGOOSE_INSTANCE = await connect();

  testUser = await createTestUser();
  testOrganization = await Organization.create({
    name: "name",
    description: "description",
    isPublic: true,
    creatorId: testUser?._id,
    admins: [testUser?._id],
    members: [testUser?._id],
    visibleInSearch: true,
  });

  await User.updateOne(
    {
      _id: testUser?._id,
    },
    {
      $push: {
        adminFor: testOrganization?._id,
      },
    }
  );
  const { requestContext } = await import("../../../src/libraries");
  vi.spyOn(requestContext, "translate").mockImplementation(
    (message) => message
  );
});

afterAll(async () => {
  await disconnect(MONGOOSE_INSTANCE);
});

describe("resolvers -> Mutation -> createEvent", () => {
  it(`throws NotFoundError if no user exists with _id === context.userId`, async () => {
    try {
      const args: MutationCreateEventArgs = {};

      const context = {
        userId: Types.ObjectId().toString(),
      };

      const { createEvent: createEventResolverError } = await import(
        "../../../src/resolvers/Mutation/createEvent"
      );

      await createEventResolverError?.({}, args, context);
    } catch (error: any) {
      expect(error.message).toEqual(USER_NOT_FOUND_ERROR.MESSAGE);
    }
  });

  it(`throws NotFoundError if no organization exists with _id === args.data.organizationId`, async () => {
    try {
      const args: MutationCreateEventArgs = {
        data: {
          organizationId: Types.ObjectId().toString(),
          allDay: false,
          description: "",
          endDate: "",
          endTime: "",
          isPublic: false,
          isRegisterable: false,
          latitude: 1,
          longitude: 1,
          location: "",
          recurring: false,
          startDate: "",
          startTime: "",
          title: "",
          recurrance: "DAILY",
        },
      };

      const context = {
        userId: testUser?.id,
      };

      const { createEvent: createEventResolverError } = await import(
        "../../../src/resolvers/Mutation/createEvent"
      );

      await createEventResolverError?.({}, args, context);
    } catch (error: any) {
      expect(error.message).toEqual(ORGANIZATION_NOT_FOUND_ERROR.MESSAGE);
    }
  });

  it(`throws UnauthorizedError if user with _id === context.userId is neither the creator
  nor a member of the organization with _id === args.organizationId`, async () => {
    try {
      const args: MutationCreateEventArgs = {
        data: {
          organizationId: testOrganization?.id,
          allDay: false,
          description: "",
          endDate: "",
          endTime: "",
          isPublic: false,
          isRegisterable: false,
          latitude: 1,
          longitude: 1,
          location: "",
          recurring: false,
          startDate: "",
          startTime: "",
          title: "",
          recurrance: "ONCE",
        },
      };

      const context = {
        userId: testUser?.id,
      };

      const { createEvent: createEventResolverError } = await import(
        "../../../src/resolvers/Mutation/createEvent"
      );

      await createEventResolverError?.({}, args, context);
    } catch (error: any) {
      expect(error.message).toEqual(ORGANIZATION_NOT_AUTHORIZED_ERROR.MESSAGE);
    }
  });

  it(`creates the single non-recurring event and returns it`, async () => {
    await User.updateOne(
      {
        _id: testUser?._id,
      },
      {
        $push: {
          createdOrganizations: testOrganization?._id,
          joinedOrganizations: testOrganization?._id,
        },
      }
    );

    const args: MutationCreateEventArgs = {
      data: {
        organizationId: testOrganization?.id,
        allDay: false,
        description: "newDescription",
        endDate: new Date("2023-01-29T00:00:00Z"),
        endTime: new Date().toUTCString(),
        isPublic: false,
        isRegisterable: false,
        latitude: 1,
        longitude: 1,
        location: "newLocation",
        recurring: false,
        startDate: new Date("2023-01-01T00:00:00Z"),
        startTime: new Date().toUTCString(),
        title: "newTitle",
        recurrance: "ONCE",
      },
    };

    const context = {
      userId: testUser?.id,
    };
    const { createEvent: createEventResolver } = await import(
      "../../../src/resolvers/Mutation/createEvent"
    );

    const createEventPayload = await createEventResolver?.({}, args, context);

    expect(createEventPayload).toEqual(
      expect.objectContaining({
        allDay: false,
        description: "newDescription",
        isPublic: false,
        isRegisterable: false,
        latitude: 1,
        longitude: 1,
        location: "newLocation",
        recurring: false,
        title: "newTitle",
<<<<<<< HEAD
        creator: testUser?._id,
=======
        recurrance: "DAILY",
        creatorId: testUser?._id,
>>>>>>> 1801d4af
        admins: expect.arrayContaining([testUser?._id]),
        organization: testOrganization?._id,
      })
    );

    const recurringEvents = await Event.find({
      recurring: false,
      recurrance: "ONCE",
    }).lean();

    expect(recurringEvents).toBeDefined();
    expect(recurringEvents).toHaveLength(1);

    const attendeeExists = await EventAttendee.exists({
      userId: testUser!._id,
      eventId: createEventPayload!._id,
    });

    expect(attendeeExists).toBeTruthy();

    const updatedTestUser = await User.findOne({
      _id: testUser?._id,
    })
      .select(["eventAdmin", "createdEvents", "registeredEvents"])
      .lean();

    expect(updatedTestUser).toEqual(
      expect.objectContaining({
        eventAdmin: expect.arrayContaining([createEventPayload?._id]),
        createdEvents: expect.arrayContaining([createEventPayload?._id]),
        registeredEvents: expect.arrayContaining([createEventPayload?._id]),
      })
    );
  });

  it(`creates the single recurring event and returns it`, async () => {
    await User.updateOne(
      {
        _id: testUser?._id,
      },
      {
        $push: {
          createdOrganizations: testOrganization?._id,
          joinedOrganizations: testOrganization?._id,
        },
      }
    );

    const args: MutationCreateEventArgs = {
      data: {
        organizationId: testOrganization?.id,
        allDay: false,
        description: "newDescription",
        endDate: new Date("2023-01-29T00:00:00Z"),
        endTime: new Date().toUTCString(),
        isPublic: false,
        isRegisterable: false,
        latitude: 1,
        longitude: 1,
        location: "newLocation",
        recurring: true,
        startDate: new Date("2023-01-02T00:00:00Z"),
        startTime: new Date().toUTCString(),
        title: "newTitle",
        recurrance: "ONCE",
      },
    };

    const context = {
      userId: testUser?.id,
    };
    const { createEvent: createEventResolver } = await import(
      "../../../src/resolvers/Mutation/createEvent"
    );

    const createEventPayload = await createEventResolver?.({}, args, context);

    expect(createEventPayload).toEqual(
      expect.objectContaining({
        allDay: false,
        description: "newDescription",
        isPublic: false,
        isRegisterable: false,
        latitude: 1,
        longitude: 1,
        location: "newLocation",
        recurring: true,
        title: "newTitle",
        creator: testUser?._id,
        admins: expect.arrayContaining([testUser?._id]),
        organization: testOrganization?._id,
      })
    );

    const recurringEvents = await Event.find({
      recurring: true,
      recurrance: "ONCE",
      startDate: "2023-01-02T00:00:00Z",
    }).lean();

    expect(recurringEvents).toBeDefined();
    expect(recurringEvents).toHaveLength(1);

    const attendeeExists = await EventAttendee.exists({
      userId: testUser!._id,
      eventId: createEventPayload!._id,
    });

    expect(attendeeExists).toBeTruthy();

    const updatedTestUser = await User.findOne({
      _id: testUser?._id,
    })
      .select(["eventAdmin", "createdEvents", "registeredEvents"])
      .lean();

    expect(updatedTestUser).toEqual(
      expect.objectContaining({
        eventAdmin: expect.arrayContaining([createEventPayload?._id]),
        createdEvents: expect.arrayContaining([createEventPayload?._id]),
        registeredEvents: expect.arrayContaining([createEventPayload?._id]),
      })
    );
  });

  it(`creates the Weekly recurring event and returns it`, async () => {
    await User.updateOne(
      {
        _id: testUser?._id,
      },
      {
        $push: {
          createdOrganizations: testOrganization?._id,
          joinedOrganizations: testOrganization?._id,
        },
      }
    );

    const args: MutationCreateEventArgs = {
      data: {
        organizationId: testOrganization?.id,
        allDay: false,
        description: "newDescription",
        endDate: new Date("2023-01-29T00:00:00Z"),
        endTime: new Date().toUTCString(),
        isPublic: false,
        isRegisterable: false,
        latitude: 1,
        longitude: 1,
        location: "newLocation",
        recurring: true,
        startDate: new Date("2023-01-01T00:00:00Z"),
        startTime: new Date().toUTCString(),
        title: "newTitle",
        recurrance: "WEEKLY",
      },
    };

    const context = {
      userId: testUser?.id,
    };
    const { createEvent: createEventResolver } = await import(
      "../../../src/resolvers/Mutation/createEvent"
    );

    const createEventPayload = await createEventResolver?.({}, args, context);

    expect(createEventPayload).toEqual(
      expect.objectContaining({
        allDay: false,
        description: "newDescription",
        isPublic: false,
        isRegisterable: false,
        latitude: 1,
        longitude: 1,
        location: "newLocation",
        recurring: true,
        title: "newTitle",
        creator: testUser?._id,
        admins: expect.arrayContaining([testUser?._id]),
        organization: testOrganization?._id,
      })
    );

    const recurringEvents = await Event.find({
      recurring: true,
      recurrance: "WEEKLY",
    }).lean();

    expect(recurringEvents).toBeDefined();
    expect(recurringEvents).toHaveLength(5);

    const attendeeExists = await EventAttendee.exists({
      userId: testUser!._id,
      eventId: createEventPayload!._id,
    });

    expect(attendeeExists).toBeTruthy();

    const updatedTestUser = await User.findOne({
      _id: testUser?._id,
    })
      .select(["eventAdmin", "createdEvents", "registeredEvents"])
      .lean();

    expect(updatedTestUser).toEqual(
      expect.objectContaining({
        eventAdmin: expect.arrayContaining([createEventPayload?._id]),
        createdEvents: expect.arrayContaining([createEventPayload?._id]),
        registeredEvents: expect.arrayContaining([createEventPayload?._id]),
      })
    );
  });

  /* Commenting out this test because we are not using firebase notification anymore.
  
  it("should send a message when user and user.token exists", async () => {
    await User.updateOne(
      {
        _id: testUser?._id,
      },
      {
        $set: {
          token: "random",
        },
      }
    );

    const args: MutationCreateEventArgs = {
      data: {
        organizationId: testOrganization?.id,
        allDay: false,
        description: "newDescription",
        endDate: new Date().toUTCString(),
        endTime: new Date().toUTCString(),
        isPublic: false,
        isRegisterable: false,
        latitude: 1,
        longitude: 1,
        location: "newLocation",
        recurring: false,
        startDate: new Date().toUTCString(),
        startTime: new Date().toUTCString(),
        title: "newTitle",
        recurrance: "DAILY",
      },
    };

    const context = {
      userId: testUser?.id,
    };

    const admin = await import("firebase-admin");

    const spy = vi
      .spyOn(admin.messaging(), "send")
      .mockImplementationOnce(async () => `Message sent`);

    const { createEvent: createEventResolver } = await import(
      "../../../src/resolvers/Mutation/createEvent"
    );

    await createEventResolver?.({}, args, context);
    expect(spy).toHaveBeenCalledOnce();

    vi.restoreAllMocks();
    vi.resetModules();
  });
   */
});

describe("Check for validation conditions", () => {
  it(`throws String Length Validation error if title is greater than 256 characters`, async () => {
    const { requestContext } = await import("../../../src/libraries");
    vi.spyOn(requestContext, "translate").mockImplementation(
      (message) => message
    );
    try {
      const args: MutationCreateEventArgs = {
        data: {
          organizationId: testOrganization?.id,
          allDay: false,
          description: "Random",
          endDate: "Tue Feb 15 2023",
          endTime: "",
          isPublic: false,
          isRegisterable: false,
          latitude: 1,
          longitude: 1,
          location: "Random",
          recurring: false,
          startDate: "Tue Feb 14 2023",
          startTime: "",
          title:
            "AfGtN9o7IJXH9Xr5P4CcKTWMVWKOOHTldleLrWfZcThgoX5scPE5o0jARvtVA8VhneyxXquyhWb5nluW2jtP0Ry1zIOUFYfJ6BUXvpo4vCw4GVleGBnoKwkFLp5oW9L8OsEIrjVtYBwaOtXZrkTEBySZ1prr0vFcmrSoCqrCTaChNOxL3tDoHK6h44ChFvgmoVYMSq3IzJohKtbBn68D9NfEVMEtoimkGarUnVBAOsGkKv0mIBJaCl2pnR8Xwq1cG1",
          recurrance: "DAILY",
        },
      };

      const context = {
        userId: testUser?.id,
      };

      const { createEvent: createEventResolverError } = await import(
        "../../../src/resolvers/Mutation/createEvent"
      );

      await createEventResolverError?.({}, args, context);
    } catch (error: any) {
      expect(error.message).toEqual(
        `${LENGTH_VALIDATION_ERROR.MESSAGE} 256 characters in title`
      );
    }
  });
  it(`throws String Length Validation error if description is greater than 500 characters`, async () => {
    const { requestContext } = await import("../../../src/libraries");
    vi.spyOn(requestContext, "translate").mockImplementation(
      (message) => message
    );
    try {
      const args: MutationCreateEventArgs = {
        data: {
          organizationId: testOrganization?.id,
          allDay: false,
          description:
            "JWQPfpdkGGGKyryb86K4YN85nDj4m4F7gEAMBbMXLax73pn2okV6kpWY0EYO0XSlUc0fAlp45UCgg3s6mqsRYF9FOlzNIDFLZ1rd03Z17cdJRuvBcAmbC0imyqGdXHGDUQmVyOjDkaOLAvjhB5uDeuEqajcAPTcKpZ6LMpigXuqRAd0xGdPNXyITC03FEeKZAjjJL35cSIUeMv5eWmiFlmmm70FU1Bp6575zzBtEdyWPLflcA2GpGmmf4zvT7nfgN3NIkwQIhk9OwP8dn75YYczcYuUzLpxBu1Lyog77YlAj5DNdTIveXu9zHeC6V4EEUcPQtf1622mhdU3jZNMIAyxcAG4ErtztYYRqFs0ApUxXiQI38rmiaLcicYQgcOxpmFvqRGiSduiCprCYm90CHWbQFq4w2uhr8HhR3r9HYMIYtrRyO6C3rPXaQ7otpjuNgE0AKI57AZ4nGG1lvNwptFCY60JEndSLX9Za6XP1zkVRLaMZArQNl",
          endDate: "Tue Feb 15 2023",
          endTime: "",
          isPublic: false,
          isRegisterable: false,
          latitude: 1,
          longitude: 1,
          location: "Random",
          recurring: false,
          startDate: "Tue Feb 14 2023",
          startTime: "",
          title: "Random",
          recurrance: "DAILY",
        },
      };

      const context = {
        userId: testUser?.id,
      };

      const { createEvent: createEventResolverError } = await import(
        "../../../src/resolvers/Mutation/createEvent"
      );

      await createEventResolverError?.({}, args, context);
    } catch (error: any) {
      expect(error.message).toEqual(
        `${LENGTH_VALIDATION_ERROR.MESSAGE} 500 characters in description`
      );
    }
  });
  it(`throws String Length Validation error if location is greater than 50 characters`, async () => {
    const { requestContext } = await import("../../../src/libraries");
    vi.spyOn(requestContext, "translate").mockImplementation(
      (message) => message
    );
    try {
      const args: MutationCreateEventArgs = {
        data: {
          organizationId: testOrganization?.id,
          allDay: false,
          description: "Random",
          endDate: "Tue Feb 15 2023",
          endTime: "",
          isPublic: false,
          isRegisterable: false,
          latitude: 1,
          longitude: 1,
          location: "d1pPXhLzeHrqzWP4e4Zs3R32QxPN0qqc9Dilr6QcsK1sXDAa9VR",
          recurring: false,
          startDate: "Tue Feb 14 2023",
          startTime: "",
          title: "Random",
          recurrance: "DAILY",
        },
      };

      const context = {
        userId: testUser?.id,
      };

      const { createEvent: createEventResolverError } = await import(
        "../../../src/resolvers/Mutation/createEvent"
      );

      await createEventResolverError?.({}, args, context);
    } catch (error: any) {
      expect(error.message).toEqual(
        `${LENGTH_VALIDATION_ERROR.MESSAGE} 50 characters in location`
      );
    }
  });
  it(`throws Date Validation error if start date is greater than end date`, async () => {
    const { requestContext } = await import("../../../src/libraries");
    vi.spyOn(requestContext, "translate").mockImplementation(
      (message) => message
    );
    try {
      const args: MutationCreateEventArgs = {
        data: {
          organizationId: testOrganization?.id,
          allDay: false,
          description: "Random",
          endDate: "Tue Feb 13 2023",
          endTime: "",
          isPublic: false,
          isRegisterable: false,
          latitude: 1,
          longitude: 1,
          location: "Random",
          recurring: false,
          startDate: "Tue Feb 14 2023",
          startTime: "",
          title: "Random",
          recurrance: "DAILY",
        },
      };

      const context = {
        userId: testUser?.id,
      };

      const { createEvent: createEventResolverError } = await import(
        "../../../src/resolvers/Mutation/createEvent"
      );

      await createEventResolverError?.({}, args, context);
    } catch (error: any) {
      expect(error.message).toEqual(`start date must be earlier than end date`);
    }
  });
});<|MERGE_RESOLUTION|>--- conflicted
+++ resolved
@@ -200,12 +200,7 @@
         location: "newLocation",
         recurring: false,
         title: "newTitle",
-<<<<<<< HEAD
         creator: testUser?._id,
-=======
-        recurrance: "DAILY",
-        creatorId: testUser?._id,
->>>>>>> 1801d4af
         admins: expect.arrayContaining([testUser?._id]),
         organization: testOrganization?._id,
       })
