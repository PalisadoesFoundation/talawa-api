--- conflicted
+++ resolved
@@ -10,15 +10,9 @@
 
 let testDirectChatMessage: TestDirectChatMessageType;
 beforeAll(async () => {
-<<<<<<< HEAD
   await connect("TALAWA_TESTING_DB");
-  const temp = await createTestDirectChat();
-  testDirectChatMessage = temp[2];
-=======
-  await connect();
   const temp = await createTestDirectChatMessage();
   testDirectChatMessage = temp[3];
->>>>>>> e3304b39
 });
 
 afterAll(async () => {
