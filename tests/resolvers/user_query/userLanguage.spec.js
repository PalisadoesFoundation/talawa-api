const shortid = require('shortid');
const database = require('../../../db');
const getUserId = require('../../functions/getUserIdFromSignup');
const userLanguageQuery = require('../../../lib/resolvers/user_query/userLanguage');
const mongoose = require('mongoose');
const { USER_NOT_FOUND } = require('../../../constants');

let userId;

beforeAll(async () => {
  require('dotenv').config(); // pull env variables from .env file
  await database.connect();
  let generatedEmail = `${shortid.generate().toLowerCase()}@test.com`;
  userId = await getUserId(generatedEmail);
});

afterAll(() => {
  database.disconnect();
});

describe('Testing userLanguage resolver', () => {
  test('Language of existing user', async () => {
    const args = {
      userId,
    };

    const response = await userLanguageQuery({}, args);
    expect(response).toBe('en');
  });

  test('User not exist in database', async () => {
    const args = {
      userId: mongoose.Types.ObjectId(),
    };

    await expect(async () => {
      await userLanguageQuery({}, args);
<<<<<<< HEAD
    }).rejects.toEqual(Error('User not found'));
=======
    }).rejects.toEqual(Error(USER_NOT_FOUND));
>>>>>>> c87eef48
  });
});<|MERGE_RESOLUTION|>--- conflicted
+++ resolved
@@ -35,10 +35,6 @@
 
     await expect(async () => {
       await userLanguageQuery({}, args);
-<<<<<<< HEAD
-    }).rejects.toEqual(Error('User not found'));
-=======
     }).rejects.toEqual(Error(USER_NOT_FOUND));
->>>>>>> c87eef48
   });
 });