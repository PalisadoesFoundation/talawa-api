--- conflicted
+++ resolved
@@ -6,6 +6,14 @@
     const { directMessageChat: directMessageChatPayload } = await import(
       "../../../src/resolvers/Subscription/directMessageChat"
     );
+
+    // **Type assertion (if necessary):**
+    const typedDirectMessageChatPayload = directMessageChatPayload as (
+      parent: unknown,
+      args: Record<string, unknown>,
+      context: { pubsub: { asyncIterator: (channel: string) => AsyncIterableIterator<string>; } }
+    ) => AsyncIterableIterator<unknown>; // Adjust type based on actual return type
+
     const _args: Record<string, unknown> = {};
     const _parent: unknown = {};
     const context = {
@@ -15,12 +23,8 @@
         },
       },
     };
-<<<<<<< HEAD
-    // @ts-ignore (if necessary)
-=======
-    //@ts-expect-error : This is directly calling the function
->>>>>>> a7685115
-    const x = directMessageChatPayload?.subscribe(_parent, _args, context);
+
+    const x = typedDirectMessageChatPayload?.subscribe(_parent, _args, context);
     expect(x).not.toBe(null);
   });
 });